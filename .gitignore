--- conflicted
+++ resolved
@@ -7,9 +7,7 @@
 __pycache__
 .idea/
 ./dice
-<<<<<<< HEAD
 *.rdb
-=======
 
 # build output
 dist/
@@ -31,5 +29,4 @@
 .env.production
 
 # macOS-specific files
-.DS_Store
->>>>>>> f6ef6161
+.DS_Store