--- conflicted
+++ resolved
@@ -18,10 +18,7 @@
 	go run main.go
 
 test:
-<<<<<<< HEAD
-=======
 	go test -v -race -count=1 ./integration_tests/...
->>>>>>> bea317bc
 
 test-one:
 	go test -v -race -count=1 --run $(TEST_FUNC) ./integration_tests/...
