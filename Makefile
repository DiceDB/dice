THREADS ?= 4 #number of threads
CLIENTS ?= 50 #number of clients per thread
REQUESTS ?= 10000 #number of requests per client
DATA_SIZE ?= 32 #Object data size
KEY_PATTERN ?= R:R #Set:Get pattern
RATIO ?= 1:10 #Set:Get ratio
PORT ?= 7379 #Port for dicedb

.PHONY: build test build-docker run test-one

build:
	CGO_ENABLED=0 GOOS=linux go build -o ./dicedb

format:
	go fmt ./...

run:
	go run main.go

test:
<<<<<<< HEAD
	go test -v -race -count=1 -tags isolation ./tests/

test-max-conn:
	TEST_FUNC=TestMaxConnAccept make test-one
=======
	go test -v -race -count=1 ./integration_tests/...
>>>>>>> 6394ef29

test-one:
	go test -v -race -count=1 --run $(TEST_FUNC) ./integration_tests/...

unittest:
	go test -race -count=1 ./internal/...

unittest-one:
	go test -v -race -count=1 --run $(TEST_FUNC) ./internal/...

build-docker:
	docker build --tag dicedb/dicedb:latest --tag dicedb/dicedb:0.0.2 .

GOLANGCI_LINT_VERSION := 1.60.1

lint: check-golangci-lint
	golangci-lint run ./...

check-golangci-lint:
	@if ! command -v golangci-lint > /dev/null || ! golangci-lint version | grep -q "$(GOLANGCI_LINT_VERSION)"; then \
		echo "Required golangci-lint version $(GOLANGCI_LINT_VERSION) not found."; \
		echo "Please install golangci-lint version $(GOLANGCI_LINT_VERSION) with the following command:"; \
		echo "curl -sSfL https://raw.githubusercontent.com/golangci/golangci-lint/master/install.sh | sh -s -- -b $(go env GOPATH)/bin v1.60.1"; \
		exit 1; \
	fi

run_benchmark:
	@echo "Running memtier benchmark..."
	memtier_benchmark \
		--threads=$(THREADS) \
		--data-size=$(DATA_SIZE) \
		--key-pattern=$(KEY_PATTERN) \
		--clients=$(CLIENTS) \
		--requests=$(REQUESTS) \
		--port=$(PORT)
	@echo "Benchmark complete."

run-benchmark-small:
	$(MAKE) run_benchmark THREADS=2 DATA_SIZE=512 CLIENTS=20 REQUESTS=5000

run-benchmark-large:
	$(MAKE) run_benchmark THREADS=8 DATA_SIZE=4096 CLIENTS=100 REQUESTS=50000<|MERGE_RESOLUTION|>--- conflicted
+++ resolved
@@ -18,14 +18,10 @@
 	go run main.go
 
 test:
-<<<<<<< HEAD
-	go test -v -race -count=1 -tags isolation ./tests/
+	go test -v -race -count=1 -tags isolation ./integration_tests/...
 
 test-max-conn:
 	TEST_FUNC=TestMaxConnAccept make test-one
-=======
-	go test -v -race -count=1 ./integration_tests/...
->>>>>>> 6394ef29
 
 test-one:
 	go test -v -race -count=1 --run $(TEST_FUNC) ./integration_tests/...
