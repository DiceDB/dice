--- conflicted
+++ resolved
@@ -20,14 +20,7 @@
 # Changing the parallel package count to 1 due to a possible race condition which causes the tests to get stuck.
 # TODO: Fix the tests to run in parallel, and remove the -p=1 flag.
 test:
-<<<<<<< HEAD
-	go test -v -race -count=1 -tags isolation ./integration_tests/...
-
-test-max-conn:
-	TEST_FUNC=TestMaxConnAccept make test-one
-=======
 	go test -v -race -count=1 -p=1 ./integration_tests/...
->>>>>>> 376ff24b
 
 test-one:
 	go test -v -race -count=1 --run $(TEST_FUNC) ./integration_tests/...
