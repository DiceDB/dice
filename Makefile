THREADS ?= 4 #number of threads
CLIENTS ?= 50 #number of clients per thread
REQUESTS ?= 10000 #number of requests per client
DATA_SIZE ?= 32 #Object data size 
KEY_PATTERN ?= R:R #Set:Get pattern
RATIO ?= 1:10 #Set:Get ratio
PORT ?= 7379 #Port for dicedb

.PHONY: build test build-docker run test-one

build:
	CGO_ENABLED=0 GOOS=linux go build -o ./dice-server

format:
	go fmt ./...

run:
	go run main.go

test:
	go test -v -count=1 ./tests/

test-one:
	go test -v -count=1 --run $(TEST_FUNC) ./tests/...

unittest:
	go test -v -count=1 ./core/...

unittest-one:
	go test -v -count=1 --run $(TEST_FUNC) ./core/...

build-docker:
	docker build --tag dicedb/dice-server:latest --tag dicedb/dice-server:0.0.1 .

<<<<<<< HEAD
run_benchmark:
	@echo "Running memtier benchmark..."
	memtier_benchmark \
	 --threads=$(THREADS) \
    --data-size=$(DATA_SIZE) \
    --key-pattern=$(KEY_PATTERN) \
    --clients=$(CLIENTS) \
    --requests=$(REQUESTS) \
	--port=$(PORT)
	@echo "Benchmark complete."

run-small-test:
	run_benchmark THREADS=2 DATA_SIZE=512 CLIENTS=20 REQUESTS=5000

run-large-test:
	run_benchmark THREADS=8 DATA_SIZE=4096 CLIENTS=100 REQUESTS=50000
=======
GOLANGCI_LINT_VERSION := 1.60.1

lint: check-golangci-lint
	golangci-lint run ./...

check-golangci-lint:
	@if ! command -v golangci-lint > /dev/null || ! golangci-lint version | grep -q "$(GOLANGCI_LINT_VERSION)"; then \
		echo "Required golangci-lint version $(GOLANGCI_LINT_VERSION) not found."; \
		echo "Please install golangci-lint version $(GOLANGCI_LINT_VERSION) with the following command:"; \
		echo "curl -sSfL https://raw.githubusercontent.com/golangci/golangci-lint/master/install.sh | sh -s -- -b $(go env GOPATH)/bin v1.60.1"; \
		exit 1; \
	fi
>>>>>>> dd163589
<|MERGE_RESOLUTION|>--- conflicted
+++ resolved
@@ -5,6 +5,7 @@
 KEY_PATTERN ?= R:R #Set:Get pattern
 RATIO ?= 1:10 #Set:Get ratio
 PORT ?= 7379 #Port for dicedb
+GOLANGCI_LINT_VERSION := 1.60.1
 
 .PHONY: build test build-docker run test-one
 
@@ -32,7 +33,6 @@
 build-docker:
 	docker build --tag dicedb/dice-server:latest --tag dicedb/dice-server:0.0.1 .
 
-<<<<<<< HEAD
 run_benchmark:
 	@echo "Running memtier benchmark..."
 	memtier_benchmark \
@@ -49,8 +49,6 @@
 
 run-large-test:
 	run_benchmark THREADS=8 DATA_SIZE=4096 CLIENTS=100 REQUESTS=50000
-=======
-GOLANGCI_LINT_VERSION := 1.60.1
 
 lint: check-golangci-lint
 	golangci-lint run ./...
@@ -61,5 +59,4 @@
 		echo "Please install golangci-lint version $(GOLANGCI_LINT_VERSION) with the following command:"; \
 		echo "curl -sSfL https://raw.githubusercontent.com/golangci/golangci-lint/master/install.sh | sh -s -- -b $(go env GOPATH)/bin v1.60.1"; \
 		exit 1; \
-	fi
->>>>>>> dd163589
+	fi