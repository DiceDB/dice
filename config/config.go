package config

import (
	"errors"
	"log/slog"
	"os"
	"path/filepath"
	"runtime"
	"strings"
	"time"

	"github.com/dicedb/dice/internal/server/utils"
	"github.com/pelletier/go-toml/v2"
	"github.com/spf13/viper"
)

const (
	DefaultHost           string = "0.0.0.0"
	DefaultPort           int    = 7379
	DefaultConfigName     string = "dice.toml"
	DefaultConfigFilePath string = "./"

	EvictSimpleFirst   = "simple-first"
	EvictAllKeysRandom = "allkeys-random"
	EvictAllKeysLRU    = "allkeys-lru"
	EvictAllKeysLFU    = "allkeys-lfu"

	DefaultKeysLimit int = 200000000
)

var (
	Host = DefaultHost
	Port = DefaultPort

	EnableMultiThreading = false
	EnableHTTP           = true
	HTTPPort             = 8082

	EnableWebsocket = true
	WebsocketPort   = 8379

	// if RequirePass is set to an empty string, no authentication is required
	RequirePass = utils.EmptyStr

	CustomConfigFilePath = utils.EmptyStr
	FileLocation         = utils.EmptyStr

	InitConfigCmd = false

	KeysLimit = DefaultKeysLimit
)

type Config struct {
	Server struct {
		Addr                   string        `mapstructure:"addr"`
		Port                   int           `mapstructure:"port"`
		KeepAlive              int32         `mapstructure:"keepalive"`
		Timeout                int32         `mapstructure:"timeout"`
		MaxConn                int32         `mapstructure:"max-conn"`
		ShardCronFrequency     time.Duration `mapstructure:"shardcronfrequency"`
		MultiplexerPollTimeout time.Duration `mapstructure:"servermultiplexerpolltimeout"`
		MaxClients             int32         `mapstructure:"maxclients"`
		MaxMemory              int64         `mapstructure:"maxmemory"`
		EvictionPolicy         string        `mapstructure:"evictionpolicy"`
		EvictionRatio          float64       `mapstructure:"evictionratio"`
		KeysLimit              int           `mapstructure:"keyslimit"`
		AOFFile                string        `mapstructure:"aoffile"`
		WriteAOFOnCleanup      bool          `mapstructure:"writeaofoncleanup"`
		LFULogFactor           int           `mapstructure:"lfulogfactor"`
		LogLevel               string        `mapstructure:"loglevel"`
		PrettyPrintLogs        bool          `mapstructure:"prettyprintlogs"`
		EnableMultiThreading   bool          `mapstructure:"enablemultithreading"`
		StoreMapInitSize       int           `mapstructure:"storemapinitsize"`
		WatchChanBufSize       int           `mapstructure:"watchchanbufsize"`
	} `mapstructure:"server"`
	Auth struct {
		UserName string `mapstructure:"username"`
		Password string `mapstructure:"password"`
	} `mapstructure:"auth"`
	Network struct {
		IOBufferLength    int `mapstructure:"iobufferlength"`
		IOBufferLengthMAX int `mapstructure:"iobufferlengthmax"`
	} `mapstructure:"network"`
}

// Default configurations for internal use
var baseConfig = Config{
	Server: struct {
		Addr                   string        `mapstructure:"addr"`
		Port                   int           `mapstructure:"port"`
		KeepAlive              int32         `mapstructure:"keepalive"`
		Timeout                int32         `mapstructure:"timeout"`
		MaxConn                int32         `mapstructure:"max-conn"`
		ShardCronFrequency     time.Duration `mapstructure:"shardcronfrequency"`
		MultiplexerPollTimeout time.Duration `mapstructure:"servermultiplexerpolltimeout"`
		MaxClients             int32         `mapstructure:"maxclients"`
		MaxMemory              int64         `mapstructure:"maxmemory"`
		EvictionPolicy         string        `mapstructure:"evictionpolicy"`
		EvictionRatio          float64       `mapstructure:"evictionratio"`
		KeysLimit              int           `mapstructure:"keyslimit"`
		AOFFile                string        `mapstructure:"aoffile"`
		WriteAOFOnCleanup      bool          `mapstructure:"writeaofoncleanup"`
		LFULogFactor           int           `mapstructure:"lfulogfactor"`
		LogLevel               string        `mapstructure:"loglevel"`
		PrettyPrintLogs        bool          `mapstructure:"prettyprintlogs"`
		EnableMultiThreading   bool          `mapstructure:"enablemultithreading"`
		StoreMapInitSize       int           `mapstructure:"storemapinitsize"`
		WatchChanBufSize       int           `mapstructure:"watchchanbufsize"`
	}{
		Addr:                   DefaultHost,
		Port:                   DefaultPort,
		KeepAlive:              int32(300),
		Timeout:                int32(300),
		MaxConn:                int32(0),
		ShardCronFrequency:     30 * time.Second,
		MultiplexerPollTimeout: 100 * time.Millisecond,
		MaxClients:             int32(20000),
		MaxMemory:              0,
		EvictionPolicy:         EvictAllKeysLFU,
		EvictionRatio:          0.9,
<<<<<<< HEAD
		KeysLimit:              20000000,
=======
		KeysLimit:              DefaultKeysLimit,
>>>>>>> 6deadb25
		AOFFile:                "./dice-master.aof",
		WriteAOFOnCleanup:      false,
		LFULogFactor:           10,
		LogLevel:               "info",
		PrettyPrintLogs:        false,
		EnableMultiThreading:   false,
		StoreMapInitSize:       1024000,
		WatchChanBufSize:       20000,
	},
	Auth: struct {
		UserName string `mapstructure:"username"`
		Password string `mapstructure:"password"`
	}{
		UserName: "dice",
		Password: RequirePass,
	},
	Network: struct {
		IOBufferLength    int `mapstructure:"iobufferlength"`
		IOBufferLengthMAX int `mapstructure:"iobufferlengthmax"`
	}{
		IOBufferLength:    512,
		IOBufferLengthMAX: 50 * 1024,
	},
}

var defaultConfig Config

func init() {
	config := baseConfig
	env := os.Getenv("DICE_ENV")
	switch env {
	case "dev":
		config.Server.LogLevel = "debug"
		config.Server.PrettyPrintLogs = true
	default:
	}
	logLevel := os.Getenv("DICE_LOG_LEVEL")
	if logLevel != "" {
		config.Server.LogLevel = logLevel
	}
	defaultConfig = config
}

// DiceConfig is the global configuration object for dice
var DiceConfig = &defaultConfig

func SetupConfig() {
	if InitConfigCmd {
		FileLocation = getConfigPath()
		createConfigFile(FileLocation)
		return
	}

	// Check if both -o and -c flags are set
	if areBothFlagsSet() {
		slog.Error("Both -o and -c flags are set. Please use only one flag.")
		return
	}

	// Check if -o flag is set
	if CustomConfigFilePath != utils.EmptyStr && isValidDirPath() {
		createConfigFile(filepath.Join(CustomConfigFilePath, DefaultConfigName))
		return
	}

	// Check if -c flag is set
	if FileLocation != utils.EmptyStr || isConfigFilePresent() {
		setUpViperConfig(FileLocation)
		return
	}

	// If no flags are set, use default configurations with prioritizing command line flags
	mergeFlagsWithConfig()
}

func createConfigFile(configFilePath string) {
	if _, err := os.Stat(configFilePath); err == nil {
		slog.Warn("config file already exists", slog.String("path", configFilePath))
		setUpViperConfig(configFilePath)
		return
	}

	if err := writeConfigFile(configFilePath); err != nil {
		slog.Warn("starting DiceDB with default configurations.", slog.Any("error", err))
		return
	}

	setUpViperConfig(configFilePath)
	slog.Info("config file created at %s with default configurations", slog.Any("path", configFilePath))
}

func writeConfigFile(configFilePath string) error {
	dir := filepath.Dir(configFilePath)
	if _, err := os.Stat(dir); err != nil {
		return err
	}

	slog.Info("creating default config file at %s", slog.Any("path", configFilePath))
	file, err := os.Create(configFilePath)
	if err != nil {
		return err
	}
	defer file.Close()

	encoder := toml.NewEncoder(file)
	err = encoder.Encode(defaultConfig)
	return err
}

func isValidDirPath() bool {
	if CustomConfigFilePath == utils.EmptyStr {
		return false
	}

	info, err := os.Stat(CustomConfigFilePath)
	if os.IsNotExist(err) || err != nil {
		return false
	}

	if !info.IsDir() {
		return false
	}
	return true
}

// This function checks if both -o and -c flags are set or not
func areBothFlagsSet() bool {
	return FileLocation != utils.EmptyStr && CustomConfigFilePath != utils.EmptyStr
}

func setUpViperConfig(configFilePath string) {
	// if configFilepath has config file then that file name will be viper.SetConfigName
	if configFilePath != filepath.Join(DefaultConfigFilePath, DefaultConfigName) {
		viper.SetConfigName(strings.Split(filepath.Base(configFilePath), ".")[0])
	} else {
		viper.SetConfigName("dice")
	}

	if configFilePath == utils.EmptyStr {
		viper.AddConfigPath(DefaultConfigFilePath)
	} else {
		viper.AddConfigPath(filepath.Dir(configFilePath))
	}

	viper.SetConfigType("toml")
	if err := viper.ReadInConfig(); err != nil {
		var configFileNotFoundError viper.ConfigFileNotFoundError
		if errors.As(err, &configFileNotFoundError) {
			slog.Warn("config file not found. Using default configurations.")
			return
		}
		slog.Error("Error reading config file", slog.Any("error", err))
	}

	if err := viper.Unmarshal(&DiceConfig); err != nil {
		slog.Error("Error unmarshalling config file", slog.Any("error", err))
		slog.Warn("starting DiceDB with default configurations.")
		return
	}

	// override default configurations with command line flags
	mergeFlagsWithConfig()

	slog.Info("configurations loaded successfully.")
}

func mergeFlagsWithConfig() {
	if RequirePass != utils.EmptyStr {
		DiceConfig.Auth.Password = RequirePass
	}

	if Host != DefaultHost {
		DiceConfig.Server.Addr = Host
	}

	if Port != DefaultPort {
		DiceConfig.Server.Port = Port
	}

	if KeysLimit != DefaultKeysLimit {
		DiceConfig.Server.KeysLimit = KeysLimit
	}
}

// This function checks if the config file is present or not at ConfigFileLocation
func isConfigFilePresent() bool {
	// If config file present in current directory use it
	if _, err := os.Stat(filepath.Join(".", DefaultConfigName)); err == nil {
		FileLocation = filepath.Join(".", DefaultConfigName)
		return true
	}

	_, err := os.Stat(FileLocation)

	return err == nil
}

// This function returns the config file path based on the OS
func getConfigPath() string {
	switch runtime.GOOS {
	case "windows":
		FileLocation = filepath.Join("C:", "ProgramData", "dice", DefaultConfigName)
	case "darwin", "linux":
		FileLocation = filepath.Join(string(filepath.Separator), "etc", "dice", DefaultConfigName)
	default:
		// Default to current directory if OS is unknown
		FileLocation = filepath.Join(".", DefaultConfigName)
	}
	return FileLocation
}

// ResetConfig resets the DiceConfig to default configurations. This function is only used for testing purposes
func ResetConfig() {
	DiceConfig = &defaultConfig
}<|MERGE_RESOLUTION|>--- conflicted
+++ resolved
@@ -118,11 +118,7 @@
 		MaxMemory:              0,
 		EvictionPolicy:         EvictAllKeysLFU,
 		EvictionRatio:          0.9,
-<<<<<<< HEAD
-		KeysLimit:              20000000,
-=======
 		KeysLimit:              DefaultKeysLimit,
->>>>>>> 6deadb25
 		AOFFile:                "./dice-master.aof",
 		WriteAOFOnCleanup:      false,
 		LFULogFactor:           10,
