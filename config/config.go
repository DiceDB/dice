--- conflicted
+++ resolved
@@ -1,11 +1,8 @@
 package config
 
 import (
-<<<<<<< HEAD
 	"fmt"
-=======
 	"errors"
->>>>>>> 87f5d83d
 	"log/slog"
 	"os"
 	"path/filepath"
@@ -42,17 +39,14 @@
 	EnableMultiThreading = false
 	EnableHTTP           = true
 	HTTPPort             = 8082
-<<<<<<< HEAD
 	// Secure Connection
 	EnableSecureMode = DefaultSSLMode
 	HTTPSPort        = DefaultSecureHTTPPort
 	RespsPort        = DefaultSecureRespPort
-=======
 
 	EnableWebsocket = true
 	WebsocketPort   = 8379
 
->>>>>>> 87f5d83d
 	// if RequirePass is set to an empty string, no authentication is required
 	RequirePass = utils.EmptyStr
 
