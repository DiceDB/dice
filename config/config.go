--- conflicted
+++ resolved
@@ -13,13 +13,20 @@
 	"github.com/spf13/viper"
 )
 
-<<<<<<< HEAD
-var (
-	Host string = "0.0.0.0"
-	Port int    = 7379
-)
-
-var KeysLimit int = 10000 // default buffer size.
+const (
+	DefaultHost           string = "0.0.0.0"
+	DefaultPort           int    = 7379
+	DefaultConfigName     string = "dice.toml"
+	DefaultConfigFilePath string = "./"
+)
+
+var (
+	Host string = DefaultHost
+	Port int    = DefaultPort
+
+	EnableHTTP bool = true
+	HTTPPort   int  = 8082
+)
 
 const (
 	SimpleFirst   = "simple-first"
@@ -28,28 +35,20 @@
 	AllKeysLFU    = "allkeys-lfu"
 )
 
-// Will evict EvictionRatio of keys whenever eviction runs
-var (
-	EvictionRatio    float64 = 0.40
-	EvictionStrategy string  = AllKeysLFU
-	LFULogFactor     uint8   = 10
-	AOFFile          string  = "./dice-master.aof"
-=======
-const (
-	DefaultHost           string = "0.0.0.0"
-	DefaultPort           int    = 7379
-	DefaultConfigName     string = "dice.toml"
-	DefaultConfigFilePath string = "./"
->>>>>>> 376ff24b
-)
-
-var (
-	Host string = DefaultHost
-	Port int    = DefaultPort
-
-	EnableHTTP bool = true
-	HTTPPort   int  = 8082
-
+// Network
+var (
+	IOBufferLength    int = 512
+	IOBufferLengthMAX int = 50 * 1024
+)
+
+var (
+	ShardCronFrequency           = 1 * time.Second
+	ServerMultiplexerPollTimeout = 100 * time.Millisecond
+	ServerMaxClients             = 20000
+)
+
+// Users and ACLs
+var (
 	// if RequirePass is set to an empty string, no authentication is required
 	RequirePass string = utils.EmptyStr
 
@@ -76,6 +75,7 @@
 		AOFFile                string        `mapstructure:"aoffile"`
 		PersistenceEnabled     bool          `mapstructure:"persistenceenabled"`
 		WriteAOFOnCleanup      bool          `mapstructure:"writeaofoncleanup"`
+		LFULogFactor           int           `mapstructure:"lfulogfactor"`
 	} `mapstructure:"server"`
 	Auth struct {
 		UserName string `mapstructure:"username"`
@@ -105,6 +105,7 @@
 		AOFFile                string        `mapstructure:"aoffile"`
 		PersistenceEnabled     bool          `mapstructure:"persistenceenabled"`
 		WriteAOFOnCleanup      bool          `mapstructure:"writeaofoncleanup"`
+		LFULogFactor           int           `mapstructure:"lfulogfactor"`
 	}{
 		Addr:                   DefaultHost,
 		Port:                   DefaultPort,
@@ -115,12 +116,13 @@
 		MultiplexerPollTimeout: 100 * time.Millisecond,
 		MaxClients:             20000,
 		MaxMemory:              0,
-		EvictionPolicy:         "allkeys-lru",
+		EvictionPolicy:         AllKeysLFU,
 		EvictionRatio:          0.40,
 		KeysLimit:              10000,
 		AOFFile:                "./dice-master.aof",
 		PersistenceEnabled:     true,
 		WriteAOFOnCleanup:      false,
+		LFULogFactor:           10,
 	},
 	Auth: struct {
 		UserName string `mapstructure:"username"`
