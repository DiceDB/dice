--- conflicted
+++ resolved
@@ -560,7 +560,6 @@
 		Arity:    -2,
 		KeySpecs: KeySpecs{BeginIndex: 1, Step: 1},
 	}
-<<<<<<< HEAD
 	expireatCmdMeta = DiceCmdMeta{
 		Name: "EXPIREAT",
 		Info: `EXPIREAT sets a expiry time(in unix-time-seconds) on the specified key in args
@@ -571,7 +570,7 @@
 		Eval:     evalEXPIREAT,
 		Arity:    -3,
 		KeySpecs: KeySpecs{BeginIndex: 1, Step: 1},
-=======
+	}
 	lpushCmdMeta = DiceCmdMeta{
 		Name:  "LPUSH",
 		Info:  "LPUSH pushes values into the left side of the deque",
@@ -595,7 +594,6 @@
 		Info:  "RPOP pops a value from the right side of the deque",
 		Eval:  evalRPOP,
 		Arity: 2,
->>>>>>> f759841b
 	}
 )
 
