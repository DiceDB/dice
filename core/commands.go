package core

type DiceCmdMeta struct {
	Name  string
	Info  string
	Eval  func([]string) []byte
	Arity int // number of arguments, it is possible to use -N to say >= N
	KeySpecs
}

type KeySpecs struct {
	BeginIndex int
	Step       int
	LastKey    int
}

var (
	diceCmds = map[string]DiceCmdMeta{}

	pingCmdMeta = DiceCmdMeta{
		Name:  "PING",
		Info:  `PING returns with an encoded "PONG" If any message is added with the ping command,the message will be returned.`,
		Eval:  evalPING,
		Arity: -1,
	}
	authCmdMeta = DiceCmdMeta{
		Name: "AUTH",
		Info: `AUTH returns with an encoded "OK" if the user is authenticated.
		If the user is not authenticated, it returns with an encoded error message`,
		Eval: nil,
	}
	setCmdMeta = DiceCmdMeta{
		Name: "SET",
		Info: `SET puts a new <key, value> pair in db as in the args
		args must contain key and value.
		args can also contain multiple options -
		EX or ex which will set the expiry time(in secs) for the key
		Returns encoded error response if at least a <key, value> pair is not part of args
		Returns encoded error response if expiry tme value in not integer
		Returns encoded OK RESP once new entry is added
		If the key already exists then the value will be overwritten and expiry will be discarded`,
		Eval:     evalSET,
		Arity:    -3,
		KeySpecs: KeySpecs{BeginIndex: 1},
	}
	getCmdMeta = DiceCmdMeta{
		Name: "GET",
		Info: `GET returns the value for the queried key in args
		The key should be the only param in args
		The RESP value of the key is encoded and then returned
		GET returns RESP_NIL if key is expired or it does not exist`,
		Eval:     evalGET,
		Arity:    2,
		KeySpecs: KeySpecs{BeginIndex: 1},
	}
	msetCmdMeta = DiceCmdMeta{
		Name: "MSET",
		Info: `MSET sets multiple keys to multiple values in the db
		args should contain an even number of elements
		each pair of elements will be treated as <key, value> pair
		Returns encoded error response if the number of arguments is not even
		Returns encoded OK RESP once all entries are added`,
		Eval:     evalMSET,
		Arity:    -3,
		KeySpecs: KeySpecs{BeginIndex: 1, Step: 2},
	}
	jsonsetCmdMeta = DiceCmdMeta{
		Name: "JSON.SET",
		Info: `JSON.SET key path json-string
		Sets a JSON value at the specified key.
		Returns OK if successful.
		Returns encoded error message if the number of arguments is incorrect or the JSON string is invalid.`,
		Eval:     evalJSONSET,
		Arity:    3,
		KeySpecs: KeySpecs{BeginIndex: 1},
	}
	jsongetCmdMeta = DiceCmdMeta{
		Name: "JSON.GET",
		Info: `JSON.GET key [path]
		Returns the encoded RESP value of the key, if present
		Null reply: If the key doesn't exist or has expired.
		Error reply: If the number of arguments is incorrect or the stored value is not a JSON type.`,
		Eval:     evalJSONGET,
		Arity:    2,
		KeySpecs: KeySpecs{BeginIndex: 1},
	}
	ttlCmdMeta = DiceCmdMeta{
		Name: "TTL",
		Info: `TTL returns Time-to-Live in secs for the queried key in args
		 The key should be the only param in args else returns with an error
		 Returns	
		 RESP encoded time (in secs) remaining for the key to expire
		 RESP encoded -2 stating key doesn't exist or key is expired
		 RESP encoded -1 in case no expiration is set on the key`,
		Eval:     evalTTL,
		Arity:    2,
		KeySpecs: KeySpecs{BeginIndex: 1},
	}
	delCmdMeta = DiceCmdMeta{
		Name: "DEL",
		Info: `DEL deletes all the specified keys in args list
		returns the count of total deleted keys after encoding`,
		Eval:     evalDEL,
		Arity:    -2,
		KeySpecs: KeySpecs{BeginIndex: 1, Step: 1, LastKey: -1},
	}
	expireCmdMeta = DiceCmdMeta{
		Name: "EXPIRE",
		Info: `EXPIRE sets a expiry time(in secs) on the specified key in args
		args should contain 2 values, key and the expiry time to be set for the key
		The expiry time should be in integer format; if not, it returns encoded error response
		Returns RESP_ONE if expiry was set on the key successfully.
		Once the time is lapsed, the key will be deleted automatically`,
		Eval:     evalEXPIRE,
		Arity:    -3,
		KeySpecs: KeySpecs{BeginIndex: 1, Step: 1},
	}
	helloCmdMeta = DiceCmdMeta{
		Name:  "HELLO",
		Info:  `HELLO always replies with a list of current server and connection properties, such as: versions, modules loaded, client ID, replication role and so forth`,
		Eval:  evalHELLO,
		Arity: -1,
	}
	bgrewriteaofCmdMeta = DiceCmdMeta{
		Name:  "BGREWRITEAOF",
		Info:  `Instruct Dice to start an Append Only File rewrite process. The rewrite will create a small optimized version of the current Append Only File.`,
		Eval:  evalBGREWRITEAOF,
		Arity: 1,
	}
	incrCmdMeta = DiceCmdMeta{
		Name: "INCR",
		Info: `INCR increments the value of the specified key in args by 1,
		if the key exists and the value is integer format.
		The key should be the only param in args.
		If the key does not exist, new key is created with value 0,
		the value of the new key is then incremented.
		The value for the queried key should be of integer format,
		if not INCR returns encoded error response.
		evalINCR returns the incremented value for the key if there are no errors.`,
		Eval:     evalINCR,
		Arity:    2,
		KeySpecs: KeySpecs{BeginIndex: 1, Step: 1},
	}
	infoCmdMeta = DiceCmdMeta{
		Name: "INFO",
		Info: `INFO creates a buffer with the info of total keys per db
		Returns the encoded buffer as response`,
		Eval:  evalINFO,
		Arity: -1,
	}
	clientCmdMeta = DiceCmdMeta{
		Name:  "CLIENT",
		Info:  `This is a container command for client connection commands.`,
		Eval:  evalCLIENT,
		Arity: -2,
	}
	latencyCmdMeta = DiceCmdMeta{
		Name:  "LATENCY",
		Info:  `This is a container command for latency diagnostics commands.`,
		Eval:  evalLATENCY,
		Arity: -2,
	}
	lruCmdMeta = DiceCmdMeta{
		Name: "LRU",
		Info: `LRU deletes all the keys from the LRU
		returns encoded RESP OK`,
		Eval:  evalLRU,
		Arity: 1,
	}
	sleepCmdMeta = DiceCmdMeta{
		Name: "SLEEP",
		Info: `SLEEP sets db to sleep for the specified number of seconds.
		The sleep time should be the only param in args.
		Returns error response if the time param in args is not of integer format.
		SLEEP returns RESP_OK after sleeping for mentioned seconds`,
		Eval:  evalSLEEP,
		Arity: 1,
	}
	qintinsCmdMeta = DiceCmdMeta{
		Name: "QINTINS",
		Info: `QINTINS inserts the provided integer in the key identified by key
		first argument will be the key, that should be of type "QINT"
		second argument will be the integer value
		if the key does not exist, QINTINS will also create the integer queue`,
		Eval:     evalQINTINS,
		Arity:    3,
		KeySpecs: KeySpecs{BeginIndex: 1, Step: 1},
	}
	qintremCmdMeta = DiceCmdMeta{
		Name: "QINTREM",
		Info: `QINTREM removes the element from the QINT identified by key
		first argument will be the key, that should be of type "QINT"
		if the key does not exist, QINTREM returns nil otherwise it
		returns the integer value popped from the queue
		if we remove from the empty queue, nil is returned`,
		Eval:     evalQINTREM,
		Arity:    3,
		KeySpecs: KeySpecs{BeginIndex: 1, Step: 1},
	}
	qintlenCmdMeta = DiceCmdMeta{
		Name: "QINTLEN",
		Info: `QINTLEN returns the length of the QINT identified by key
		returns the integer value indicating the length of the queue
		if the key does not exist, the response is 0`,
		Eval:     evalQINTLEN,
		Arity:    2,
		KeySpecs: KeySpecs{BeginIndex: 1, Step: 1},
	}
	qintpeekCmdMeta = DiceCmdMeta{
		Name: "QINTPEEK",
		Info: `QINTPEEK peeks into the QINT and returns 5 elements without popping them
		returns the array of integers as the response.
		if the key does not exist, then we return an empty array`,
		Eval:     evalQINTPEEK,
		Arity:    2,
		KeySpecs: KeySpecs{BeginIndex: 1, Step: 1},
	}
	bfinitCmdMeta = DiceCmdMeta{
		Name: "BFINIT",
		Info: `BFINIT command initializes a new bloom filter and allocation it's relevant parameters based on given inputs.
		If no params are provided, it uses defaults.`,
		Eval:     evalBFINIT,
		Arity:    -2,
		KeySpecs: KeySpecs{BeginIndex: 1, Step: 1},
	}
	bfaddCmdMeta = DiceCmdMeta{
		Name: "BFADD",
		Info: `BFADD adds an element to
		a bloom filter. If the filter does not exists, it will create a new one
		with default parameters.`,
		Eval:     evalBFADD,
		Arity:    3,
		KeySpecs: KeySpecs{BeginIndex: 1, Step: 1},
	}
	bfexistsCmdMeta = DiceCmdMeta{
		Name:     "BFEXISTS",
		Info:     `BFEXISTS checks existance of an element in a bloom filter.`,
		Eval:     evalBFEXISTS,
		Arity:    3,
		KeySpecs: KeySpecs{BeginIndex: 1, Step: 1},
	}
	bfinfoCmdMeta = DiceCmdMeta{
		Name:  "BFINFO",
		Info:  `BFINFO returns the parameters and metadata of an existing bloom filter.`,
		Eval:  evalBFINFO,
		Arity: 2,
	}
	qrefinsCmdMeta = DiceCmdMeta{
		Name: "QREFINS",
		Info: `QREFINS inserts the reference of the provided key identified by key
		first argument will be the key, that should be of type "QREF"
		second argument will be the key that needs to be added to the queueref
		if the queue does not exist, QREFINS will also create the queueref
		returns 1 if the key reference was inserted
		returns 0 otherwise`,
		Eval:     evalQREFINS,
		Arity:    3,
		KeySpecs: KeySpecs{BeginIndex: 1, Step: 1},
	}
	qrefremCmdMeta = DiceCmdMeta{
		Name: "QREFREM",
		Info: `QREFREM removes the element from the QREF identified by key
		first argument will be the key, that should be of type "QREF"
		if the key does not exist, QREFREM returns nil otherwise it
		returns the RESP encoded value of the key reference from the queue
		if we remove from the empty queue, nil is returned`,
		Eval:     evalQREFREM,
		Arity:    3,
		KeySpecs: KeySpecs{BeginIndex: 1, Step: 1},
	}
	qreflenCmdMeta = DiceCmdMeta{
		Name: "QREFLEN",
		Info: `QREFLEN returns the length of the QREF identified by key
		returns the integer value indicating the length of the queue
		if the key does not exist, the response is 0`,
		Eval:     evalQREFLEN,
		Arity:    2,
		KeySpecs: KeySpecs{BeginIndex: 1, Step: 1},
	}
	qrefpeekCmdMeta = DiceCmdMeta{
		Name: "QREFPEEK",
		Info: `QREFPEEK peeks into the QREF and returns 5 elements without popping them
		returns the array of resp encoded values as the response.
		if the key does not exist, then we return an empty array`,
		Eval:     evalQREFPEEK,
		Arity:    2,
		KeySpecs: KeySpecs{BeginIndex: 1, Step: 1},
	}
	stackintpushCmdMeta = DiceCmdMeta{
		Name: "STACKINTPUSH",
		Info: `STACKINTPUSH pushes the provided integer in the key identified by key
		first argument will be the key, that should be of type "STACKINT"
		second argument will be the integer value
		if the key does not exist, STACKINTPUSH will also create the integer stack`,
		Eval:     evalSTACKINTPUSH,
		Arity:    3,
		KeySpecs: KeySpecs{BeginIndex: 1, Step: 1},
	}
	stackintpopCmdMeta = DiceCmdMeta{
		Name: "STACKINTPOP",
		Info: `STACKINTPOP pops the element from the STACKINT identified by key
		first argument will be the key, that should be of type "STACKINT"
		if the key does not exist, STACKINTPOP returns nil otherwise it
		returns the integer value popped from the stack
		if we remove from the empty stack, nil is returned`,
		Eval:     evalSTACKINTPOP,
		Arity:    2,
		KeySpecs: KeySpecs{BeginIndex: 1, Step: 1},
	}
	stackintlenCmdMeta = DiceCmdMeta{
		Name: "STACKINTLEN",
		Info: `STACKINTLEN returns the length of the STACKINT identified by key
		returns the integer value indicating the length of the stack
		if the key does not exist, the response is 0`,
		Eval:     evalSTACKINTLEN,
		Arity:    2,
		KeySpecs: KeySpecs{BeginIndex: 1, Step: 1},
	}
	stackintpeekCmdMeta = DiceCmdMeta{
		Name: "STACKINTPEEK",
		Info: `STACKINTPEEK peeks into the DINT and returns 5 elements without popping them
		returns the array of integers as the response.
		if the key does not exist, then we return an empty array`,
		Eval:     evalSTACKINTPEEK,
		Arity:    2,
		KeySpecs: KeySpecs{BeginIndex: 1, Step: 1},
	}
	stackrefpushCmdMeta = DiceCmdMeta{
		Name: "STACKREFPUSH",
		Info: `STACKREFPUSH inserts the reference of the provided key identified by key
		first argument will be the key, that should be of type "STACKREF"
		second argument will be the key that needs to be added to the stackref
		if the stack does not exist, STACKREFPUSH will also create the stackref
		returns 1 if the key reference was inserted
		returns 0 otherwise`,
		Eval:     evalSTACKREFPUSH,
		Arity:    3,
		KeySpecs: KeySpecs{BeginIndex: 1, Step: 1},
	}
	stackrefpopCmdMeta = DiceCmdMeta{
		Name: "STACKREFPOP",
		Info: `STACKREFPOP removes the element from the DREF identified by key
		first argument will be the key, that should be of type "STACKREF"
		if the key does not exist, STACKREFPOP returns nil otherwise it
		returns the RESP encoded value of the key reference from the stack
		if we remove from the empty stack, nil is returned`,
		Eval:     evalSTACKREFPOP,
		Arity:    2,
		KeySpecs: KeySpecs{BeginIndex: 1, Step: 1},
	}
	stackreflenCmdMeta = DiceCmdMeta{
		Name: "STACKREFLEN",
		Info: `STACKREFLEN returns the length of the STACKREF identified by key
		returns the integer value indicating the length of the stack
		if the key does not exist, the response is 0`,
		Eval:     evalSTACKREFLEN,
		Arity:    2,
		KeySpecs: KeySpecs{BeginIndex: 1, Step: 1},
	}
	stackrefpeekCmdMeta = DiceCmdMeta{
		Name: "STACKREFPEEK",
		Info: `STACKREFPEEK peeks into the STACKREF and returns 5 elements without popping them
		returns the array of resp encoded values as the response.
		if the key does not exist, then we return an empty array`,
		Eval:     evalSTACKREFPEEK,
		Arity:    2,
		KeySpecs: KeySpecs{BeginIndex: 1, Step: 1},
	}
	// TODO: Remove this override once we support QWATCH in dice-cli.
	subscribeCmdMeta = DiceCmdMeta{
		Name: "SUBSCRIBE",
		Info: `SUBSCRIBE(or QWATCH) adds the specified key to the watch list for the caller client.
		Every time a key in the watch list is modified, the client will be sent a response
		containing the new value of the key along with the operation that was performed on it.
		Contains only one argument, the key to be watched.`,
		Eval:  nil,
		Arity: 1,
	}
	qwatchCmdMeta = DiceCmdMeta{
		Name: "QWATCH",
		Info: `QWATCH adds the specified key to the watch list for the caller client.
		Every time a key in the watch list is modified, the client will be sent a response
		containing the new value of the key along with the operation that was performed on it.
		Contains only one argument, the key to be watched.`,
		Eval:  nil,
		Arity: 1,
	}
	multiCmdMeta = DiceCmdMeta{
		Name: "MULTI",
		Info: `MULTI marks the start of the transaction for the client.
		All subsequent commands fired will be queued for atomic execution.
		The commands will not be executed until EXEC is triggered.
		Once EXEC is triggered it executes all the commands in queue,
		and closes the MULTI transaction.`,
		Eval:  evalMULTI,
		Arity: 1,
	}
	execCmdMeta = DiceCmdMeta{
		Name:  "EXEC",
		Info:  `EXEC executes commands in a transaction, which is initiated by MULTI`,
		Eval:  nil,
		Arity: 1,
	}
	discardCmdMeta = DiceCmdMeta{
		Name:  "DISCARD",
		Info:  `DISCARD discards all the commands in a transaction, which is initiated by MULTI`,
		Eval:  nil,
		Arity: 1,
	}
	abortCmdMeta = DiceCmdMeta{
		Name:  "ABORT",
		Info:  "Quit the server",
		Eval:  nil,
		Arity: 1,
	}
	setBitCmdMeta = DiceCmdMeta{
		Name: "SETBIT",
		Info: "SETBIT sets or clears the bit at offset in the string value stored at key",
		Eval: evalSETBIT,
	}
	getBitCmdMeta = DiceCmdMeta{
		Name: "GETBIT",
		Info: "GETBIT returns the bit value at offset in the string value stored at key",
		Eval: evalGETBIT,
	}
	bitCountCmdMeta = DiceCmdMeta{
		Name: "BITCOUNT",
		Info: "BITCOUNT counts the number of set bits in the string value stored at key",
		Eval: evalBITCOUNT,
	}
	bitOpCmdMeta = DiceCmdMeta{
		Name: "BITOP",
		Info: "BITOP performs bitwise operations between multiple keys",
		Eval: evalBITOP,
	}
	commandCmdMeta = DiceCmdMeta{
		Name:  "COMMAND <subcommand>",
		Info:  "Evaluates COMMAND <subcommand> command based on subcommand",
		Eval:  evalCommand,
		Arity: -1,
	}
	keysCmdMeta = DiceCmdMeta{
		Name: "KEYS",
		Info: "KEYS command is used to get all the keys in the database. Complexity is O(n) where n is the number of keys in the database.",
		Eval: evalKeys,
	}
	persistCmdMeta = DiceCmdMeta{
		Name: "PERSIST",
		Info: "PERSIST removes the expiration from a key",
		Eval: evalPersist,
	}
	decrCmdMeta = DiceCmdMeta{
		Name: "DECR",
		Info: `DECR decrements the value of the specified key in args by 1,
		if the key exists and the value is integer format.
		The key should be the only param in args.
		If the key does not exist, new key is created with value 0,
		the value of the new key is then decremented.
		The value for the queried key should be of integer format,
		if not DECR returns encoded error response.
		evalDECR returns the decremented value for the key if there are no errors.`,
		Eval:     evalDECR,
		Arity:    2,
		KeySpecs: KeySpecs{BeginIndex: 1, Step: 1},
	}
<<<<<<< HEAD
	getDelCmdMeta = DiceCmdMeta{
		Name: "GETDEL",
		Info: `GETDEL returns the value for the queried key in args
		The key should be the only param in args
        If the key exists, it will be deleted before its value is returned.
		The RESP value of the key is encoded and then returned
		GETDEL returns RESP_NIL if key is expired or it does not exist`,
		Eval:     evalGETDEL,
		Arity:    2,
		KeySpecs: KeySpecs{BeginIndex: 1},
=======
	existsCmdMeta = DiceCmdMeta{
		Name: "EXISTS",
		Info: `EXISTS key1 key2 ... key_N
		Return value is the number of keys existing.`,
		Eval: evalEXISTS,
>>>>>>> e9ac96cd
	}
)

func init() {
	diceCmds["PING"] = pingCmdMeta
	diceCmds["AUTH"] = authCmdMeta
	diceCmds["SET"] = setCmdMeta
	diceCmds["GET"] = getCmdMeta
	diceCmds["MSET"] = msetCmdMeta
	diceCmds["JSON.SET"] = jsonsetCmdMeta
	diceCmds["JSON.GET"] = jsongetCmdMeta
	diceCmds["TTL"] = ttlCmdMeta
	diceCmds["DEL"] = delCmdMeta
	diceCmds["EXPIRE"] = expireCmdMeta
	diceCmds["HELLO"] = helloCmdMeta
	diceCmds["BGREWRITEAOF"] = bgrewriteaofCmdMeta
	diceCmds["INCR"] = incrCmdMeta
	diceCmds["INFO"] = infoCmdMeta
	diceCmds["CLIENT"] = clientCmdMeta
	diceCmds["LATENCY"] = latencyCmdMeta
	diceCmds["LRU"] = lruCmdMeta
	diceCmds["SLEEP"] = sleepCmdMeta
	diceCmds["QINTINS"] = qintinsCmdMeta
	diceCmds["QINTREM"] = qintremCmdMeta
	diceCmds["QINTLEN"] = qintlenCmdMeta
	diceCmds["QINTPEEK"] = qintpeekCmdMeta
	diceCmds["BFINIT"] = bfinitCmdMeta
	diceCmds["BFADD"] = bfaddCmdMeta
	diceCmds["BFEXISTS"] = bfexistsCmdMeta
	diceCmds["BFINFO"] = bfinfoCmdMeta
	diceCmds["QREFINS"] = qrefinsCmdMeta
	diceCmds["QREFREM"] = qrefremCmdMeta
	diceCmds["QREFLEN"] = qreflenCmdMeta
	diceCmds["QREFPEEK"] = qrefpeekCmdMeta
	diceCmds["STACKINTPUSH"] = stackintpushCmdMeta
	diceCmds["STACKINTPOP"] = stackintpopCmdMeta
	diceCmds["STACKINTLEN"] = stackintlenCmdMeta
	diceCmds["STACKINTPEEK"] = stackintpeekCmdMeta
	diceCmds["STACKREFPUSH"] = stackrefpushCmdMeta
	diceCmds["STACKREFPOP"] = stackrefpopCmdMeta
	diceCmds["STACKREFLEN"] = stackreflenCmdMeta
	diceCmds["STACKREFPEEK"] = stackrefpeekCmdMeta
	diceCmds["SUBSCRIBE"] = subscribeCmdMeta
	diceCmds["QWATCH"] = qwatchCmdMeta
	diceCmds["MULTI"] = multiCmdMeta
	diceCmds["EXEC"] = execCmdMeta
	diceCmds["DISCARD"] = discardCmdMeta
	diceCmds["ABORT"] = abortCmdMeta
	diceCmds["COMMAND"] = commandCmdMeta
	diceCmds["SETBIT"] = setBitCmdMeta
	diceCmds["GETBIT"] = getBitCmdMeta
	diceCmds["BITCOUNT"] = bitCountCmdMeta
	diceCmds["BITOP"] = bitOpCmdMeta
	diceCmds["KEYS"] = keysCmdMeta
	diceCmds["PERSIST"] = persistCmdMeta
	diceCmds["DECR"] = decrCmdMeta
<<<<<<< HEAD
	diceCmds["GETDEL"] = getDelCmdMeta
=======
	diceCmds["EXISTS"] = existsCmdMeta
>>>>>>> e9ac96cd
}<|MERGE_RESOLUTION|>--- conflicted
+++ resolved
@@ -463,7 +463,12 @@
 		Arity:    2,
 		KeySpecs: KeySpecs{BeginIndex: 1, Step: 1},
 	}
-<<<<<<< HEAD
+	existsCmdMeta = DiceCmdMeta{
+		Name: "EXISTS",
+		Info: `EXISTS key1 key2 ... key_N
+		Return value is the number of keys existing.`,
+		Eval: evalEXISTS,
+	}
 	getDelCmdMeta = DiceCmdMeta{
 		Name: "GETDEL",
 		Info: `GETDEL returns the value for the queried key in args
@@ -474,13 +479,6 @@
 		Eval:     evalGETDEL,
 		Arity:    2,
 		KeySpecs: KeySpecs{BeginIndex: 1},
-=======
-	existsCmdMeta = DiceCmdMeta{
-		Name: "EXISTS",
-		Info: `EXISTS key1 key2 ... key_N
-		Return value is the number of keys existing.`,
-		Eval: evalEXISTS,
->>>>>>> e9ac96cd
 	}
 )
 
@@ -537,9 +535,6 @@
 	diceCmds["KEYS"] = keysCmdMeta
 	diceCmds["PERSIST"] = persistCmdMeta
 	diceCmds["DECR"] = decrCmdMeta
-<<<<<<< HEAD
+	diceCmds["EXISTS"] = existsCmdMeta
 	diceCmds["GETDEL"] = getDelCmdMeta
-=======
-	diceCmds["EXISTS"] = existsCmdMeta
->>>>>>> e9ac96cd
 }