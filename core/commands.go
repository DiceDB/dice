--- conflicted
+++ resolved
@@ -58,11 +58,7 @@
 		Info: `GETDEL returns the value for the queried key in args
 		The key should be the only param in args And If the key exists, it will be deleted before its value is returned.
 		The RESP value of the key is encoded and then returned
-<<<<<<< HEAD
-		GETDEL returns RESP_NIL if key is expired or it does not exist`,
-=======
 		GETDEL returns RespNIL if key is expired or it does not exist`,
->>>>>>> 1a700818
 		Eval:     evalGETDEL,
 		Arity:    2,
 		KeySpecs: KeySpecs{BeginIndex: 1},
@@ -460,13 +456,8 @@
 	}
 	MGetCmdMeta = DiceCmdMeta{
 		Name: "MGET",
-<<<<<<< HEAD
-		Info: `The MGET command returns an array of RESP values corresponding to the provided keys. 
-		For each key, if the key is expired or does not exist, the response will be RESP_NIL; 
-=======
 		Info: `The MGET command returns an array of RESP values corresponding to the provided keys.
 		For each key, if the key is expired or does not exist, the response will be RespNIL;
->>>>>>> 1a700818
 		otherwise, the response will be the RESP value of the key.
 		`,
 		Eval:     evalMGET,
@@ -478,15 +469,12 @@
 		Info: "PERSIST removes the expiration from a key",
 		Eval: evalPersist,
 	}
-<<<<<<< HEAD
-=======
 	copyCmdMeta = DiceCmdMeta{
 		Name:  "COPY",
 		Info:  `COPY command copies the value stored at the source key to the destination key.`,
 		Eval:  evalCOPY,
 		Arity: -2,
 	}
->>>>>>> 1a700818
 	decrCmdMeta = DiceCmdMeta{
 		Name: "DECR",
 		Info: `DECR decrements the value of the specified key in args by 1,
@@ -529,23 +517,17 @@
 	}
 	getexCmdMeta = DiceCmdMeta{
 		Name: "GETEX",
-<<<<<<< HEAD
-		Info: `Get the value of key and optionally set its expiration. 
-=======
 		Info: `Get the value of key and optionally set its expiration.
->>>>>>> 1a700818
 		GETEX is similar to GET, but is a write command with additional options.`,
 		Eval:     evalGETEX,
 		Arity:    -2,
 		KeySpecs: KeySpecs{BeginIndex: 1},
 	}
-<<<<<<< HEAD
-=======
 	pttlCmdMeta = DiceCmdMeta{
 		Name: "PTTL",
 		Info: `PTTL returns Time-to-Live in millisecs for the queried key in args
 		 The key should be the only param in args else returns with an error
-		 Returns	
+		 Returns
 		 RESP encoded time (in secs) remaining for the key to expire
 		 RESP encoded -2 stating key doesn't exist or key is expired
 		 RESP encoded -1 in case no expiration is set on the key`,
@@ -570,7 +552,6 @@
 		Arity:    -2,
 		KeySpecs: KeySpecs{BeginIndex: 1},
 	}
->>>>>>> 1a700818
 )
 
 func init() {
@@ -579,8 +560,8 @@
 	diceCmds["SET"] = setCmdMeta
 	diceCmds["GET"] = getCmdMeta
 	diceCmds["MSET"] = msetCmdMeta
-	diceCmds["JSONSET"] = jsonsetCmdMeta
-	diceCmds["JSONGET"] = jsongetCmdMeta
+	diceCmds["JSON.SET"] = jsonsetCmdMeta
+	diceCmds["JSON.GET"] = jsongetCmdMeta
 	diceCmds["TTL"] = ttlCmdMeta
 	diceCmds["DEL"] = delCmdMeta
 	diceCmds["EXPIRE"] = expireCmdMeta
@@ -626,20 +607,14 @@
 	diceCmds["KEYS"] = keysCmdMeta
 	diceCmds["MGET"] = MGetCmdMeta
 	diceCmds["PERSIST"] = persistCmdMeta
-<<<<<<< HEAD
-=======
 	diceCmds["COPY"] = copyCmdMeta
->>>>>>> 1a700818
 	diceCmds["DECR"] = decrCmdMeta
 	diceCmds["EXISTS"] = existsCmdMeta
 	diceCmds["GETDEL"] = getDelCmdMeta
 	diceCmds["DECRBY"] = decrByCmdMeta
 	diceCmds["RENAME"] = renameCmdMeta
 	diceCmds["GETEX"] = getexCmdMeta
-<<<<<<< HEAD
-=======
 	diceCmds["PTTL"] = pttlCmdMeta
 	diceCmds["OBJECT"] = objectCmdMeta
 	diceCmds["TOUCH"] = touchCmdMeta
->>>>>>> 1a700818
 }