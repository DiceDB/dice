package core

type DiceCmdMeta struct {
	Name  string
	Info  string
	Eval  func([]string) []byte
	Arity int // number of arguments, it is possible to use -N to say >= N
	KeySpecs
}

type KeySpecs struct {
	BeginIndex int
	Step       int
	LastKey    int
}

var (
	diceCmds = map[string]DiceCmdMeta{}

	pingCmdMeta = DiceCmdMeta{
		Name:  "PING",
		Info:  `PING returns with an encoded "PONG" If any message is added with the ping command,the message will be returned.`,
		Eval:  evalPING,
		Arity: -1,
	}
	authCmdMeta = DiceCmdMeta{
		Name: "AUTH",
		Info: `AUTH returns with an encoded "OK" if the user is authenticated.
		If the user is not authenticated, it returns with an encoded error message`,
		Eval: nil,
	}
	setCmdMeta = DiceCmdMeta{
		Name: "SET",
		Info: `SET puts a new <key, value> pair in db as in the args
		args must contain key and value.
		args can also contain multiple options -
		EX or ex which will set the expiry time(in secs) for the key
		Returns encoded error response if at least a <key, value> pair is not part of args
		Returns encoded error response if expiry tme value in not integer
		Returns encoded OK RESP once new entry is added
		If the key already exists then the value will be overwritten and expiry will be discarded`,
		Eval:     evalSET,
		Arity:    -3,
		KeySpecs: KeySpecs{BeginIndex: 1},
	}
	getCmdMeta = DiceCmdMeta{
		Name: "GET",
		Info: `GET returns the value for the queried key in args
		The key should be the only param in args
		The RESP value of the key is encoded and then returned
		GET returns RESP_NIL if key is expired or it does not exist`,
		Eval:     evalGET,
		Arity:    2,
		KeySpecs: KeySpecs{BeginIndex: 1},
	}
	getDelCmdMeta = DiceCmdMeta{
		Name: "GETDEL",
		Info: `GETDEL returns the value for the queried key in args
		The key should be the only param in args And If the key exists, it will be deleted before its value is returned.
		The RESP value of the key is encoded and then returned
		GETDEL returns RESP_NIL if key is expired or it does not exist`,
		Eval:     evalGETDEL,
		Arity:    2,
		KeySpecs: KeySpecs{BeginIndex: 1},
	}
	msetCmdMeta = DiceCmdMeta{
		Name: "MSET",
		Info: `MSET sets multiple keys to multiple values in the db
		args should contain an even number of elements
		each pair of elements will be treated as <key, value> pair
		Returns encoded error response if the number of arguments is not even
		Returns encoded OK RESP once all entries are added`,
		Eval:     evalMSET,
		Arity:    -3,
		KeySpecs: KeySpecs{BeginIndex: 1, Step: 2, LastKey: -1},
	}
	jsonsetCmdMeta = DiceCmdMeta{
		Name: "JSON.SET",
		Info: `JSON.SET key path json-string
		Sets a JSON value at the specified key.
		Returns OK if successful.
		Returns encoded error message if the number of arguments is incorrect or the JSON string is invalid.`,
		Eval:     evalJSONSET,
		Arity:    3,
		KeySpecs: KeySpecs{BeginIndex: 1},
	}
	jsongetCmdMeta = DiceCmdMeta{
		Name: "JSON.GET",
		Info: `JSON.GET key [path]
		Returns the encoded RESP value of the key, if present
		Null reply: If the key doesn't exist or has expired.
		Error reply: If the number of arguments is incorrect or the stored value is not a JSON type.`,
		Eval:     evalJSONGET,
		Arity:    2,
		KeySpecs: KeySpecs{BeginIndex: 1},
	}
	ttlCmdMeta = DiceCmdMeta{
		Name: "TTL",
		Info: `TTL returns Time-to-Live in secs for the queried key in args
		 The key should be the only param in args else returns with an error
		 Returns	
		 RESP encoded time (in secs) remaining for the key to expire
		 RESP encoded -2 stating key doesn't exist or key is expired
		 RESP encoded -1 in case no expiration is set on the key`,
		Eval:     evalTTL,
		Arity:    2,
		KeySpecs: KeySpecs{BeginIndex: 1},
	}
	delCmdMeta = DiceCmdMeta{
		Name: "DEL",
		Info: `DEL deletes all the specified keys in args list
		returns the count of total deleted keys after encoding`,
		Eval:     evalDEL,
		Arity:    -2,
		KeySpecs: KeySpecs{BeginIndex: 1, Step: 1, LastKey: -1},
	}
	expireCmdMeta = DiceCmdMeta{
		Name: "EXPIRE",
		Info: `EXPIRE sets a expiry time(in secs) on the specified key in args
		args should contain 2 values, key and the expiry time to be set for the key
		The expiry time should be in integer format; if not, it returns encoded error response
		Returns RESP_ONE if expiry was set on the key successfully.
		Once the time is lapsed, the key will be deleted automatically`,
		Eval:     evalEXPIRE,
		Arity:    -3,
		KeySpecs: KeySpecs{BeginIndex: 1, Step: 1},
	}
	helloCmdMeta = DiceCmdMeta{
		Name:  "HELLO",
		Info:  `HELLO always replies with a list of current server and connection properties, such as: versions, modules loaded, client ID, replication role and so forth`,
		Eval:  evalHELLO,
		Arity: -1,
	}
	bgrewriteaofCmdMeta = DiceCmdMeta{
		Name:  "BGREWRITEAOF",
		Info:  `Instruct Dice to start an Append Only File rewrite process. The rewrite will create a small optimized version of the current Append Only File.`,
		Eval:  evalBGREWRITEAOF,
		Arity: 1,
	}
	incrCmdMeta = DiceCmdMeta{
		Name: "INCR",
		Info: `INCR increments the value of the specified key in args by 1,
		if the key exists and the value is integer format.
		The key should be the only param in args.
		If the key does not exist, new key is created with value 0,
		the value of the new key is then incremented.
		The value for the queried key should be of integer format,
		if not INCR returns encoded error response.
		evalINCR returns the incremented value for the key if there are no errors.`,
		Eval:     evalINCR,
		Arity:    2,
		KeySpecs: KeySpecs{BeginIndex: 1, Step: 1},
	}
	infoCmdMeta = DiceCmdMeta{
		Name: "INFO",
		Info: `INFO creates a buffer with the info of total keys per db
		Returns the encoded buffer as response`,
		Eval:  evalINFO,
		Arity: -1,
	}
	clientCmdMeta = DiceCmdMeta{
		Name:  "CLIENT",
		Info:  `This is a container command for client connection commands.`,
		Eval:  evalCLIENT,
		Arity: -2,
	}
	latencyCmdMeta = DiceCmdMeta{
		Name:  "LATENCY",
		Info:  `This is a container command for latency diagnostics commands.`,
		Eval:  evalLATENCY,
		Arity: -2,
	}
	lruCmdMeta = DiceCmdMeta{
		Name: "LRU",
		Info: `LRU deletes all the keys from the LRU
		returns encoded RESP OK`,
		Eval:  evalLRU,
		Arity: 1,
	}
	sleepCmdMeta = DiceCmdMeta{
		Name: "SLEEP",
		Info: `SLEEP sets db to sleep for the specified number of seconds.
		The sleep time should be the only param in args.
		Returns error response if the time param in args is not of integer format.
		SLEEP returns RESP_OK after sleeping for mentioned seconds`,
		Eval:  evalSLEEP,
		Arity: 1,
	}
	qintinsCmdMeta = DiceCmdMeta{
		Name: "QINTINS",
		Info: `QINTINS inserts the provided integer in the key identified by key
		first argument will be the key, that should be of type "QINT"
		second argument will be the integer value
		if the key does not exist, QINTINS will also create the integer queue`,
		Eval:     evalQINTINS,
		Arity:    3,
		KeySpecs: KeySpecs{BeginIndex: 1, Step: 1},
	}
	qintremCmdMeta = DiceCmdMeta{
		Name: "QINTREM",
		Info: `QINTREM removes the element from the QINT identified by key
		first argument will be the key, that should be of type "QINT"
		if the key does not exist, QINTREM returns nil otherwise it
		returns the integer value popped from the queue
		if we remove from the empty queue, nil is returned`,
		Eval:     evalQINTREM,
		Arity:    3,
		KeySpecs: KeySpecs{BeginIndex: 1, Step: 1},
	}
	qintlenCmdMeta = DiceCmdMeta{
		Name: "QINTLEN",
		Info: `QINTLEN returns the length of the QINT identified by key
		returns the integer value indicating the length of the queue
		if the key does not exist, the response is 0`,
		Eval:     evalQINTLEN,
		Arity:    2,
		KeySpecs: KeySpecs{BeginIndex: 1, Step: 1},
	}
	qintpeekCmdMeta = DiceCmdMeta{
		Name: "QINTPEEK",
		Info: `QINTPEEK peeks into the QINT and returns 5 elements without popping them
		returns the array of integers as the response.
		if the key does not exist, then we return an empty array`,
		Eval:     evalQINTPEEK,
		Arity:    2,
		KeySpecs: KeySpecs{BeginIndex: 1, Step: 1},
	}
	bfinitCmdMeta = DiceCmdMeta{
		Name: "BFINIT",
		Info: `BFINIT command initializes a new bloom filter and allocation it's relevant parameters based on given inputs.
		If no params are provided, it uses defaults.`,
		Eval:     evalBFINIT,
		Arity:    -2,
		KeySpecs: KeySpecs{BeginIndex: 1, Step: 1},
	}
	bfaddCmdMeta = DiceCmdMeta{
		Name: "BFADD",
		Info: `BFADD adds an element to
		a bloom filter. If the filter does not exists, it will create a new one
		with default parameters.`,
		Eval:     evalBFADD,
		Arity:    3,
		KeySpecs: KeySpecs{BeginIndex: 1, Step: 1},
	}
	bfexistsCmdMeta = DiceCmdMeta{
		Name:     "BFEXISTS",
		Info:     `BFEXISTS checks existance of an element in a bloom filter.`,
		Eval:     evalBFEXISTS,
		Arity:    3,
		KeySpecs: KeySpecs{BeginIndex: 1, Step: 1},
	}
	bfinfoCmdMeta = DiceCmdMeta{
		Name:  "BFINFO",
		Info:  `BFINFO returns the parameters and metadata of an existing bloom filter.`,
		Eval:  evalBFINFO,
		Arity: 2,
	}
	qrefinsCmdMeta = DiceCmdMeta{
		Name: "QREFINS",
		Info: `QREFINS inserts the reference of the provided key identified by key
		first argument will be the key, that should be of type "QREF"
		second argument will be the key that needs to be added to the queueref
		if the queue does not exist, QREFINS will also create the queueref
		returns 1 if the key reference was inserted
		returns 0 otherwise`,
		Eval:     evalQREFINS,
		Arity:    3,
		KeySpecs: KeySpecs{BeginIndex: 1, Step: 1},
	}
	qrefremCmdMeta = DiceCmdMeta{
		Name: "QREFREM",
		Info: `QREFREM removes the element from the QREF identified by key
		first argument will be the key, that should be of type "QREF"
		if the key does not exist, QREFREM returns nil otherwise it
		returns the RESP encoded value of the key reference from the queue
		if we remove from the empty queue, nil is returned`,
		Eval:     evalQREFREM,
		Arity:    3,
		KeySpecs: KeySpecs{BeginIndex: 1, Step: 1},
	}
	qreflenCmdMeta = DiceCmdMeta{
		Name: "QREFLEN",
		Info: `QREFLEN returns the length of the QREF identified by key
		returns the integer value indicating the length of the queue
		if the key does not exist, the response is 0`,
		Eval:     evalQREFLEN,
		Arity:    2,
		KeySpecs: KeySpecs{BeginIndex: 1, Step: 1},
	}
	qrefpeekCmdMeta = DiceCmdMeta{
		Name: "QREFPEEK",
		Info: `QREFPEEK peeks into the QREF and returns 5 elements without popping them
		returns the array of resp encoded values as the response.
		if the key does not exist, then we return an empty array`,
		Eval:     evalQREFPEEK,
		Arity:    2,
		KeySpecs: KeySpecs{BeginIndex: 1, Step: 1},
	}
	stackintpushCmdMeta = DiceCmdMeta{
		Name: "STACKINTPUSH",
		Info: `STACKINTPUSH pushes the provided integer in the key identified by key
		first argument will be the key, that should be of type "STACKINT"
		second argument will be the integer value
		if the key does not exist, STACKINTPUSH will also create the integer stack`,
		Eval:     evalSTACKINTPUSH,
		Arity:    3,
		KeySpecs: KeySpecs{BeginIndex: 1, Step: 1},
	}
	stackintpopCmdMeta = DiceCmdMeta{
		Name: "STACKINTPOP",
		Info: `STACKINTPOP pops the element from the STACKINT identified by key
		first argument will be the key, that should be of type "STACKINT"
		if the key does not exist, STACKINTPOP returns nil otherwise it
		returns the integer value popped from the stack
		if we remove from the empty stack, nil is returned`,
		Eval:     evalSTACKINTPOP,
		Arity:    2,
		KeySpecs: KeySpecs{BeginIndex: 1, Step: 1},
	}
	stackintlenCmdMeta = DiceCmdMeta{
		Name: "STACKINTLEN",
		Info: `STACKINTLEN returns the length of the STACKINT identified by key
		returns the integer value indicating the length of the stack
		if the key does not exist, the response is 0`,
		Eval:     evalSTACKINTLEN,
		Arity:    2,
		KeySpecs: KeySpecs{BeginIndex: 1, Step: 1},
	}
	stackintpeekCmdMeta = DiceCmdMeta{
		Name: "STACKINTPEEK",
		Info: `STACKINTPEEK peeks into the DINT and returns 5 elements without popping them
		returns the array of integers as the response.
		if the key does not exist, then we return an empty array`,
		Eval:     evalSTACKINTPEEK,
		Arity:    2,
		KeySpecs: KeySpecs{BeginIndex: 1, Step: 1},
	}
	stackrefpushCmdMeta = DiceCmdMeta{
		Name: "STACKREFPUSH",
		Info: `STACKREFPUSH inserts the reference of the provided key identified by key
		first argument will be the key, that should be of type "STACKREF"
		second argument will be the key that needs to be added to the stackref
		if the stack does not exist, STACKREFPUSH will also create the stackref
		returns 1 if the key reference was inserted
		returns 0 otherwise`,
		Eval:     evalSTACKREFPUSH,
		Arity:    3,
		KeySpecs: KeySpecs{BeginIndex: 1, Step: 1},
	}
	stackrefpopCmdMeta = DiceCmdMeta{
		Name: "STACKREFPOP",
		Info: `STACKREFPOP removes the element from the DREF identified by key
		first argument will be the key, that should be of type "STACKREF"
		if the key does not exist, STACKREFPOP returns nil otherwise it
		returns the RESP encoded value of the key reference from the stack
		if we remove from the empty stack, nil is returned`,
		Eval:     evalSTACKREFPOP,
		Arity:    2,
		KeySpecs: KeySpecs{BeginIndex: 1, Step: 1},
	}
	stackreflenCmdMeta = DiceCmdMeta{
		Name: "STACKREFLEN",
		Info: `STACKREFLEN returns the length of the STACKREF identified by key
		returns the integer value indicating the length of the stack
		if the key does not exist, the response is 0`,
		Eval:     evalSTACKREFLEN,
		Arity:    2,
		KeySpecs: KeySpecs{BeginIndex: 1, Step: 1},
	}
	stackrefpeekCmdMeta = DiceCmdMeta{
		Name: "STACKREFPEEK",
		Info: `STACKREFPEEK peeks into the STACKREF and returns 5 elements without popping them
		returns the array of resp encoded values as the response.
		if the key does not exist, then we return an empty array`,
		Eval:     evalSTACKREFPEEK,
		Arity:    2,
		KeySpecs: KeySpecs{BeginIndex: 1, Step: 1},
	}
	// TODO: Remove this override once we support QWATCH in dice-cli.
	subscribeCmdMeta = DiceCmdMeta{
		Name: "SUBSCRIBE",
		Info: `SUBSCRIBE(or QWATCH) adds the specified key to the watch list for the caller client.
		Every time a key in the watch list is modified, the client will be sent a response
		containing the new value of the key along with the operation that was performed on it.
		Contains only one argument, the key to be watched.`,
		Eval:  nil,
		Arity: 1,
	}
	qwatchCmdMeta = DiceCmdMeta{
		Name: "QWATCH",
		Info: `QWATCH adds the specified key to the watch list for the caller client.
		Every time a key in the watch list is modified, the client will be sent a response
		containing the new value of the key along with the operation that was performed on it.
		Contains only one argument, the key to be watched.`,
		Eval:  nil,
		Arity: 1,
	}
	multiCmdMeta = DiceCmdMeta{
		Name: "MULTI",
		Info: `MULTI marks the start of the transaction for the client.
		All subsequent commands fired will be queued for atomic execution.
		The commands will not be executed until EXEC is triggered.
		Once EXEC is triggered it executes all the commands in queue,
		and closes the MULTI transaction.`,
		Eval:  evalMULTI,
		Arity: 1,
	}
	execCmdMeta = DiceCmdMeta{
		Name:  "EXEC",
		Info:  `EXEC executes commands in a transaction, which is initiated by MULTI`,
		Eval:  nil,
		Arity: 1,
	}
	discardCmdMeta = DiceCmdMeta{
		Name:  "DISCARD",
		Info:  `DISCARD discards all the commands in a transaction, which is initiated by MULTI`,
		Eval:  nil,
		Arity: 1,
	}
	abortCmdMeta = DiceCmdMeta{
		Name:  "ABORT",
		Info:  "Quit the server",
		Eval:  nil,
		Arity: 1,
	}
	setBitCmdMeta = DiceCmdMeta{
		Name: "SETBIT",
		Info: "SETBIT sets or clears the bit at offset in the string value stored at key",
		Eval: evalSETBIT,
	}
	getBitCmdMeta = DiceCmdMeta{
		Name: "GETBIT",
		Info: "GETBIT returns the bit value at offset in the string value stored at key",
		Eval: evalGETBIT,
	}
	bitCountCmdMeta = DiceCmdMeta{
		Name: "BITCOUNT",
		Info: "BITCOUNT counts the number of set bits in the string value stored at key",
		Eval: evalBITCOUNT,
	}
	bitOpCmdMeta = DiceCmdMeta{
		Name: "BITOP",
		Info: "BITOP performs bitwise operations between multiple keys",
		Eval: evalBITOP,
	}
	commandCmdMeta = DiceCmdMeta{
		Name:  "COMMAND <subcommand>",
		Info:  "Evaluates COMMAND <subcommand> command based on subcommand",
		Eval:  evalCommand,
		Arity: -1,
	}
	keysCmdMeta = DiceCmdMeta{
		Name: "KEYS",
		Info: "KEYS command is used to get all the keys in the database. Complexity is O(n) where n is the number of keys in the database.",
		Eval: evalKeys,
	}
	MGetCmdMeta = DiceCmdMeta{
		Name: "MGET",
		Info: `The MGET command returns an array of RESP values corresponding to the provided keys. 
		For each key, if the key is expired or does not exist, the response will be RESP_NIL; 
		otherwise, the response will be the RESP value of the key.
		`,
		Eval:     evalMGET,
		Arity:    -2,
		KeySpecs: KeySpecs{BeginIndex: 1, Step: 1, LastKey: -1},
	}
	persistCmdMeta = DiceCmdMeta{
		Name: "PERSIST",
		Info: "PERSIST removes the expiration from a key",
		Eval: evalPersist,
	}
<<<<<<< HEAD
	expirateCmdMeta = DiceCmdMeta{
		Name:  "EXPIREAT",
		Info:  `EXPIREAT sets the expiry time of the specified key, in Unix timestamp format.`,
		Eval:  evalEXPIREAT,
		Arity: 2,
		KeySpecs: KeySpecs{
			BeginIndex: 0, // 过期时间的参数从第一个参数开始
		},
=======
	decrCmdMeta = DiceCmdMeta{
		Name: "DECR",
		Info: `DECR decrements the value of the specified key in args by 1,
		if the key exists and the value is integer format.
		The key should be the only param in args.
		If the key does not exist, new key is created with value 0,
		the value of the new key is then decremented.
		The value for the queried key should be of integer format,
		if not DECR returns encoded error response.
		evalDECR returns the decremented value for the key if there are no errors.`,
		Eval:     evalDECR,
		Arity:    2,
		KeySpecs: KeySpecs{BeginIndex: 1, Step: 1},
	}
	decrByCmdMeta = DiceCmdMeta{
		Name: "DECRBY",
		Info: `DECRBY decrements the value of the specified key in args by the specified decrement,
		if the key exists and the value is in integer format.
		The key should be the first parameter in args, and the decrement should be the second parameter.
		If the key does not exist, new key is created with value 0,
		the value of the new key is then decremented by specified decrement.
		The value for the queried key should be of integer format,
		if not, DECRBY returns an encoded error response.
		evalDECRBY returns the decremented value for the key after applying the specified decrement if there are no errors.`,
		Eval:     evalDECRBY,
		Arity:    3,
		KeySpecs: KeySpecs{BeginIndex: 1, Step: 1},
	}
	existsCmdMeta = DiceCmdMeta{
		Name: "EXISTS",
		Info: `EXISTS key1 key2 ... key_N
		Return value is the number of keys existing.`,
		Eval: evalEXISTS,
	}
	renameCmdMeta = DiceCmdMeta{
		Name:     "RENAME",
		Info:     "Renames a key and overwrites the destination",
		Eval:     evalRename,
		Arity:    3,
		KeySpecs: KeySpecs{BeginIndex: 1},
>>>>>>> db378573
	}
)

func init() {
	diceCmds["PING"] = pingCmdMeta
	diceCmds["AUTH"] = authCmdMeta
	diceCmds["SET"] = setCmdMeta
	diceCmds["GET"] = getCmdMeta
	diceCmds["MSET"] = msetCmdMeta
	diceCmds["JSON.SET"] = jsonsetCmdMeta
	diceCmds["JSON.GET"] = jsongetCmdMeta
	diceCmds["TTL"] = ttlCmdMeta
	diceCmds["DEL"] = delCmdMeta
	diceCmds["EXPIRE"] = expireCmdMeta
	diceCmds["HELLO"] = helloCmdMeta
	diceCmds["BGREWRITEAOF"] = bgrewriteaofCmdMeta
	diceCmds["INCR"] = incrCmdMeta
	diceCmds["INFO"] = infoCmdMeta
	diceCmds["CLIENT"] = clientCmdMeta
	diceCmds["LATENCY"] = latencyCmdMeta
	diceCmds["LRU"] = lruCmdMeta
	diceCmds["SLEEP"] = sleepCmdMeta
	diceCmds["QINTINS"] = qintinsCmdMeta
	diceCmds["QINTREM"] = qintremCmdMeta
	diceCmds["QINTLEN"] = qintlenCmdMeta
	diceCmds["QINTPEEK"] = qintpeekCmdMeta
	diceCmds["BFINIT"] = bfinitCmdMeta
	diceCmds["BFADD"] = bfaddCmdMeta
	diceCmds["BFEXISTS"] = bfexistsCmdMeta
	diceCmds["BFINFO"] = bfinfoCmdMeta
	diceCmds["QREFINS"] = qrefinsCmdMeta
	diceCmds["QREFREM"] = qrefremCmdMeta
	diceCmds["QREFLEN"] = qreflenCmdMeta
	diceCmds["QREFPEEK"] = qrefpeekCmdMeta
	diceCmds["STACKINTPUSH"] = stackintpushCmdMeta
	diceCmds["STACKINTPOP"] = stackintpopCmdMeta
	diceCmds["STACKINTLEN"] = stackintlenCmdMeta
	diceCmds["STACKINTPEEK"] = stackintpeekCmdMeta
	diceCmds["STACKREFPUSH"] = stackrefpushCmdMeta
	diceCmds["STACKREFPOP"] = stackrefpopCmdMeta
	diceCmds["STACKREFLEN"] = stackreflenCmdMeta
	diceCmds["STACKREFPEEK"] = stackrefpeekCmdMeta
	diceCmds["SUBSCRIBE"] = subscribeCmdMeta
	diceCmds["QWATCH"] = qwatchCmdMeta
	diceCmds["MULTI"] = multiCmdMeta
	diceCmds["EXEC"] = execCmdMeta
	diceCmds["DISCARD"] = discardCmdMeta
	diceCmds["ABORT"] = abortCmdMeta
	diceCmds["COMMAND"] = commandCmdMeta
	diceCmds["SETBIT"] = setBitCmdMeta
	diceCmds["GETBIT"] = getBitCmdMeta
	diceCmds["BITCOUNT"] = bitCountCmdMeta
	diceCmds["BITOP"] = bitOpCmdMeta
	diceCmds["KEYS"] = keysCmdMeta
	diceCmds["MGET"] = MGetCmdMeta
	diceCmds["PERSIST"] = persistCmdMeta
<<<<<<< HEAD
	diceCmds["EXPIREAT"] = expirateCmdMeta
=======
	diceCmds["DECR"] = decrCmdMeta
	diceCmds["EXISTS"] = existsCmdMeta
	diceCmds["GETDEL"] = getDelCmdMeta
	diceCmds["DECRBY"] = decrByCmdMeta
	diceCmds["RENAME"] = renameCmdMeta
>>>>>>> db378573
}<|MERGE_RESOLUTION|>--- conflicted
+++ resolved
@@ -469,7 +469,6 @@
 		Info: "PERSIST removes the expiration from a key",
 		Eval: evalPersist,
 	}
-<<<<<<< HEAD
 	expirateCmdMeta = DiceCmdMeta{
 		Name:  "EXPIREAT",
 		Info:  `EXPIREAT sets the expiry time of the specified key, in Unix timestamp format.`,
@@ -478,7 +477,7 @@
 		KeySpecs: KeySpecs{
 			BeginIndex: 0, // 过期时间的参数从第一个参数开始
 		},
-=======
+	}
 	decrCmdMeta = DiceCmdMeta{
 		Name: "DECR",
 		Info: `DECR decrements the value of the specified key in args by 1,
@@ -519,7 +518,6 @@
 		Eval:     evalRename,
 		Arity:    3,
 		KeySpecs: KeySpecs{BeginIndex: 1},
->>>>>>> db378573
 	}
 )
 
@@ -576,13 +574,10 @@
 	diceCmds["KEYS"] = keysCmdMeta
 	diceCmds["MGET"] = MGetCmdMeta
 	diceCmds["PERSIST"] = persistCmdMeta
-<<<<<<< HEAD
 	diceCmds["EXPIREAT"] = expirateCmdMeta
-=======
 	diceCmds["DECR"] = decrCmdMeta
 	diceCmds["EXISTS"] = existsCmdMeta
 	diceCmds["GETDEL"] = getDelCmdMeta
 	diceCmds["DECRBY"] = decrByCmdMeta
 	diceCmds["RENAME"] = renameCmdMeta
->>>>>>> db378573
 }