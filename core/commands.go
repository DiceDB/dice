--- conflicted
+++ resolved
@@ -444,14 +444,6 @@
 		Info: "KEYS command is used to get all the keys in the database. Complexity is O(n) where n is the number of keys in the database.",
 		Eval: evalKeys,
 	}
-<<<<<<< HEAD
-	renameCmdMeta = DiceCmdMeta{
-		Name:     "RENAME",
-		Info:     "Renames a key and overwrites the destination",
-		Eval:     evalRename,
-		Arity:    3,
-		KeySpecs: KeySpecs{BeginIndex: 1},
-=======
 	persistCmdMeta = DiceCmdMeta{
 		Name: "PERSIST",
 		Info: "PERSIST removes the expiration from a key",
@@ -470,7 +462,13 @@
 		Eval:     evalDECR,
 		Arity:    2,
 		KeySpecs: KeySpecs{BeginIndex: 1, Step: 1},
->>>>>>> 86d4d41f
+	}
+	renameCmdMeta = DiceCmdMeta{
+		Name:     "RENAME",
+		Info:     "Renames a key and overwrites the destination",
+		Eval:     evalRename,
+		Arity:    3,
+		KeySpecs: KeySpecs{BeginIndex: 1},
 	}
 )
 
@@ -525,10 +523,7 @@
 	diceCmds["BITCOUNT"] = bitCountCmdMeta
 	diceCmds["BITOP"] = bitOpCmdMeta
 	diceCmds["KEYS"] = keysCmdMeta
-<<<<<<< HEAD
-	diceCmds["RENAME"] = renameCmdMeta
-=======
 	diceCmds["PERSIST"] = persistCmdMeta
 	diceCmds["DECR"] = decrCmdMeta
->>>>>>> 86d4d41f
+	diceCmds["RENAME"] = renameCmdMeta
 }