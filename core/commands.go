--- conflicted
+++ resolved
@@ -469,13 +469,12 @@
 		Info: "PERSIST removes the expiration from a key",
 		Eval: evalPersist,
 	}
-<<<<<<< HEAD
 	copyCmdMeta = DiceCmdMeta{
 		Name:  "COPY",
 		Info:  `COPY command copies the value stored at the source key to the destination key.`,
 		Eval:  evalCOPY,
 		Arity: -2,
-=======
+  }
 	decrCmdMeta = DiceCmdMeta{
 		Name: "DECR",
 		Info: `DECR decrements the value of the specified key in args by 1,
@@ -523,7 +522,6 @@
 		Eval:     evalGETEX,
 		Arity:    -2,
 		KeySpecs: KeySpecs{BeginIndex: 1},
->>>>>>> efd72660
 	}
 )
 
@@ -580,14 +578,11 @@
 	diceCmds["KEYS"] = keysCmdMeta
 	diceCmds["MGET"] = MGetCmdMeta
 	diceCmds["PERSIST"] = persistCmdMeta
-<<<<<<< HEAD
 	diceCmds["COPY"] = copyCmdMeta
-=======
 	diceCmds["DECR"] = decrCmdMeta
 	diceCmds["EXISTS"] = existsCmdMeta
 	diceCmds["GETDEL"] = getDelCmdMeta
 	diceCmds["DECRBY"] = decrByCmdMeta
 	diceCmds["RENAME"] = renameCmdMeta
 	diceCmds["GETEX"] = getexCmdMeta
->>>>>>> efd72660
 }