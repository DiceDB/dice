--- conflicted
+++ resolved
@@ -463,14 +463,6 @@
 		Arity:    2,
 		KeySpecs: KeySpecs{BeginIndex: 1, Step: 1},
 	}
-<<<<<<< HEAD
-	renameCmdMeta = DiceCmdMeta{
-		Name:     "RENAME",
-		Info:     "Renames a key and overwrites the destination",
-		Eval:     evalRename,
-		Arity:    3,
-		KeySpecs: KeySpecs{BeginIndex: 1},
-=======
 	decrByCmdMeta = DiceCmdMeta{
 		Name: "DECRBY",
 		Info: `DECRBY decrements the value of the specified key in args by the specified decrement,
@@ -490,7 +482,13 @@
 		Info: `EXISTS key1 key2 ... key_N
 		Return value is the number of keys existing.`,
 		Eval: evalEXISTS,
->>>>>>> f69d59b8
+	}
+	renameCmdMeta = DiceCmdMeta{
+		Name:     "RENAME",
+		Info:     "Renames a key and overwrites the destination",
+		Eval:     evalRename,
+		Arity:    3,
+		KeySpecs: KeySpecs{BeginIndex: 1},
 	}
 )
 
@@ -547,10 +545,7 @@
 	diceCmds["KEYS"] = keysCmdMeta
 	diceCmds["PERSIST"] = persistCmdMeta
 	diceCmds["DECR"] = decrCmdMeta
-<<<<<<< HEAD
-	diceCmds["RENAME"] = renameCmdMeta
-=======
 	diceCmds["EXISTS"] = existsCmdMeta
 	diceCmds["DECRBY"] = decrByCmdMeta
->>>>>>> f69d59b8
+	diceCmds["RENAME"] = renameCmdMeta
 }