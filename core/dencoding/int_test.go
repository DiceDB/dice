--- conflicted
+++ resolved
@@ -133,7 +133,7 @@
 	for i := 0; i < 64; i++ {
 		tests = append(tests, 1<<i, (1<<i)-1, (1<<i)+1, -1<<i, -(1<<i)-1, -(1<<i)+1)
 	}
-<<<<<<< HEAD
+	return tests
 }
 
 func BenchmarkMinMaxEncodeDecodeInt(b *testing.B) {
@@ -157,7 +157,4 @@
 			b.Errorf("DecodeInt(%v) = %d; want %d", encoded, decoded, value)
 		}
 	}
-=======
-	return tests
->>>>>>> 25b3513d
 }