package diceerrors

import (
	"errors"
	"fmt"
	"strings"
)

const (
	ArityErr           = "wrong number of arguments for '%s' command"
	SyntaxErr          = "syntax error"
	ExpiryErr          = "invalid expire time in '%s' command"
	AuthErr            = "AUTH failed"
	IntOrOutOfRangeErr = "value is not an integer or out of range"
	ValOutOfRangeErr   = "value is out of range"
	ElementPeekErr     = "number of elements to peek should be a positive number less than %d"
	NoKeyErr           = "no such key"
	ErrDefault         = "-ERR %s"
	WrongTypeErr       = "-WRONGTYPE Operation against a key holding the wrong kind of value"
<<<<<<< HEAD
	InvalidHllErr      = "-INVALIDOBJ Corrupted HLL object detected"
=======
	WorkerNotFoundErr  = "worker with ID %s not found"
>>>>>>> ca36ff95
)

type DiceError struct {
	message error
}

func newDiceErr(message string) *DiceError {
	return &DiceError{
		message: errors.New(message),
	}
}

func (d *DiceError) toEncodedMessage() []byte {
	return []byte(fmt.Sprintf("%s\r\n", d.message.Error()))
}

func NewErr(message string) error {
	return newDiceErr(message).message
}

// NewErrWithMessage If the error code is already passed in the string,
// the error code provided is used, otherwise the string "-ERR " for the generic
// error code is automatically added. Note that 's' must NOT end with \r\n.
func NewErrWithMessage(errMsg string) []byte {
	// If the string already starts with "-..." then the error code
	// is provided by the caller. Otherwise, we use "-ERR".
	if errMsg == "" || errMsg[0] != '-' {
		errMsg = fmt.Sprintf(ErrDefault, errMsg)
	}

	return newDiceErr(errMsg).toEncodedMessage()
}

func NewErrWithFormattedMessage(errMsgFmt string, args ...interface{}) []byte {
	if len(args) > 0 {
		errMsgFmt = fmt.Sprintf(errMsgFmt, args...)
	}

	return NewErrWithMessage(errMsgFmt)
}

func NewErrArity(cmdName string) []byte {
	return NewErrWithFormattedMessage(ArityErr, strings.ToLower(cmdName))
}

func NewErrExpireTime(cmdName string) []byte {
	return NewErrWithFormattedMessage(ExpiryErr, strings.ToLower(cmdName))
}<|MERGE_RESOLUTION|>--- conflicted
+++ resolved
@@ -17,11 +17,8 @@
 	NoKeyErr           = "no such key"
 	ErrDefault         = "-ERR %s"
 	WrongTypeErr       = "-WRONGTYPE Operation against a key holding the wrong kind of value"
-<<<<<<< HEAD
 	InvalidHllErr      = "-INVALIDOBJ Corrupted HLL object detected"
-=======
 	WorkerNotFoundErr  = "worker with ID %s not found"
->>>>>>> ca36ff95
 )
 
 type DiceError struct {
