package core

import (
	"bytes"
	"errors"
	"fmt"
	"log"
	"strconv"
	"strings"
	"syscall"
	"time"

	"github.com/bytedance/sonic"

	"github.com/dicedb/dice/config"
	"github.com/dicedb/dice/core/bit"
	"github.com/ohler55/ojg/jp"
)

type exDurationState int

const (
	Uninitialized exDurationState = iota
	Initialized
)

var RESP_NIL []byte = []byte("$-1\r\n")
var RESP_OK []byte = []byte("+OK\r\n")
var RESP_AUTH_FAILURE []byte = []byte("+NOAUTH\r\n")
var RESP_QUEUED []byte = []byte("+QUEUED\r\n")
var RESP_ZERO []byte = []byte(":0\r\n")
var RESP_ONE []byte = []byte(":1\r\n")
var RESP_MINUS_1 []byte = []byte(":-1\r\n")
var RESP_MINUS_2 []byte = []byte(":-2\r\n")
var RESP_EMPTY_ARRAY []byte = []byte("*0\r\n")

var txnCommands map[string]bool
var serverID string
var diceCommandsCount int

const defaultRootPath = "$"

func init() {
	diceCommandsCount = len(diceCmds)
	txnCommands = map[string]bool{"EXEC": true, "DISCARD": true}
	serverID = fmt.Sprintf("%s:%d", config.Host, config.Port)
}

// evalPING returns with an encoded "PONG"
// If any message is added with the ping command,
// the message will be returned.
func evalPING(args []string) []byte {
	var b []byte

	if len(args) >= 2 {
		return Encode(errors.New("ERR wrong number of arguments for 'ping' command"), false)
	}

	if len(args) == 0 {
		b = Encode("PONG", true)
	} else {
		b = Encode(args[0], false)
	}

	return b
}

// evalAUTH returns with an encoded "OK" if the user is authenticated
// If the user is not authenticated, it returns with an encoded error message
func evalAUTH(args []string, c *Client) []byte {
	var (
		b   []byte
		err error
	)

	if len(args) < 1 || len(args) > 2 {
		return Encode(errors.New("ERR wrong number of arguments for 'AUTH' command"), false)
	}

	if len(args) == 1 {
		if err = c.Session.Validate(DefaultUserName, args[0]); err != nil {
			log.Println("AUTH failed: ", err)
			return Encode(errors.New("AUTH failed"), false)
		}
		return RESP_OK
	}

	if len(args) == 2 {
		if err = c.Session.Validate(args[0], args[1]); err != nil {
			log.Println("AUTH failed: ", err)
			return Encode(errors.New("AUTH failed"), false)
		}
		return RESP_OK
	}

	return b
}

// evalSET puts a new <key, value> pair in db as in the args
// args must contain key and value.
// args can also contain multiple options -
//
//	EX or ex which will set the expiry time(in secs) for the key
//	PX or px which will set the expiry time(in milliseconds) for the key
//	EXAT or exat which will set the specified Unix time at which the key will expire, in seconds (a positive integer).
//	PXAT or PX which will the specified Unix time at which the key will expire, in milliseconds (a positive integer).
//	XX orr xx which will only set the key if it already exists.
//
// Returns encoded error response if at least a <key, value> pair is not part of args
// Returns encoded error response if expiry time value in not integer
// Returns encoded error response if both PX and EX flags are present
// Returns encoded OK RESP once new entry is added
// If the key already exists then the value will be overwritten and expiry will be discarded
func evalSET(args []string) []byte {
	if len(args) <= 1 {
		return Encode(errors.New("ERR wrong number of arguments for 'set' command"), false)
	}

	var key, value string
	var exDurationMs int64 = -1
	var keepttl bool = false
	var state exDurationState = Uninitialized

	key, value = args[0], args[1]
	oType, oEnc := deduceTypeEncoding(value)

	for i := 2; i < len(args); i++ {
		arg := strings.ToUpper(args[i])
		switch arg {
		case "EX", "PX":
			if state != Uninitialized {
				return Encode(errors.New("ERR syntax error"), false)
			}
			i++
			if i == len(args) {
				return Encode(errors.New("ERR syntax error"), false)
			}

			exDuration, err := strconv.ParseInt(args[i], 10, 64)
			if err != nil {
				return Encode(errors.New("ERR value is not an integer or out of range"), false)
			}

			if exDuration <= 0 {
				return Encode(errors.New("ERR invalid expire time in 'set' command"), false)
			}

			// converting seconds to milliseconds
			if arg == "EX" {
				exDuration = exDuration * 1000
			}
			exDurationMs = exDuration
			state = Initialized
<<<<<<< HEAD
		case "KEEPTTL", "keepttl":
			keepttl = true
=======

>>>>>>> 34d5fa5a
		case "PXAT", "EXAT":
			if state != Uninitialized {
				return Encode(errors.New("ERR syntax error"), false)
			}
			i++
			if i == len(args) {
				return Encode(errors.New("ERR syntax error"), false)
			}
			exDuration, err := strconv.ParseInt(args[i], 10, 64)
			if err != nil {
				return Encode(errors.New("ERR value is not an integer or out of range"), false)
			}

			if exDuration < 0 {
				return Encode(errors.New("ERR invalid expire time in 'set' command"), false)
			}

			if arg == "EXAT" {
				exDuration = exDuration * 1000
			}
			exDurationMs = exDuration - time.Now().UnixMilli()
			// If the expiry time is in the past, set exDurationMs to 0
			// This will be used to signal immediate expiration
			if exDurationMs < 0 {
				exDurationMs = 0
			}
			state = Initialized
		case "XX":
			// Get the key from the hash table
			obj := Get(key)

			// if key does not exist, return RESP encoded nil
			if obj == nil {
				return RESP_NIL
			}
		case "NX":
			obj := Get(key)
			if obj != nil {
				return RESP_NIL
			}
		default:
			return Encode(errors.New("ERR syntax error"), false)
		}
	}

	// putting the k and value in a Hash Table
	Put(key, NewObj(value, exDurationMs, oType, oEnc), &PutOptions{
		KeepTTL: keepttl,
	})
	return RESP_OK
}

// evalMSET puts multiple <key, value> pairs in db as in the args
// MSET is atomic, so all given keys are set at once.
// args must contain key and value pairs.

// Returns encoded error response if at least a <key, value> pair is not part of args
// Returns encoded OK RESP once new entries are added
// If the key already exists then the value will be overwritten and expiry will be discarded
func evalMSET(args []string) []byte {
	if len(args) <= 1 || len(args)%2 != 0 {
		return Encode(errors.New("ERR wrong number of arguments for 'mset' command"), false)
	}

	// MSET does not have expiry support
	var exDurationMs int64 = -1

	insertMap := make(map[string]*Obj, len(args)/2)
	for i := 0; i < len(args); i += 2 {
		key, value := args[i], args[i+1]
		oType, oEnc := deduceTypeEncoding(value)
		insertMap[key] = NewObj(value, exDurationMs, oType, oEnc)
	}

	PutAll(insertMap)
	return RESP_OK
}

// evalGET returns the value for the queried key in args
// The key should be the only param in args
// The RESP value of the key is encoded and then returned
// evalGET returns RESP_NIL if key is expired or it does not exist
func evalGET(args []string) []byte {
	if len(args) != 1 {
		return Encode(errors.New("ERR wrong number of arguments for 'get' command"), false)
	}

	var key string = args[0]

	// Get the key from the hash table
	obj := Get(key)

	// if key does not exist, return RESP encoded nil
	if obj == nil {
		return RESP_NIL
	}

	// return the RESP encoded value
	return Encode(obj.Value, false)
}

// evalJSONGET retrieves a JSON value stored at the specified key
// args must contain at least the key;  (path unused in this implementation)
// Returns RESP_NIL if key is expired or it does not exist
// Returns encoded error response if incorrect number of arguments
// The RESP value of the key is encoded and then returned
func evalJSONGET(args []string) []byte {
	if len(args) < 1 {
		return Encode(errors.New("ERR wrong number of arguments for 'JSON.GET' command"), false)
	}

	key := args[0]
	// Default path is root if not specified
	path := defaultRootPath
	if len(args) > 1 {
		path = args[1]
	}

	// Retrieve the object from the database
	obj := Get(key)
	if obj == nil {
		return RESP_NIL
	}

	// Check if the object is of JSON type
	err := assertType(obj.TypeEncoding, OBJ_TYPE_JSON)
	if err != nil {
		return Encode(err, false)
	}
	err = assertEncoding(obj.TypeEncoding, OBJ_ENCODING_JSON)
	if err != nil {
		return Encode(err, false)
	}

	jsonData := obj.Value

	// If path is root, return the entire JSON
	if path == defaultRootPath {
		resultBytes, err := sonic.Marshal(jsonData)
		if err != nil {
			return Encode(errors.New("ERR could not serialize result"), false)
		}
		return Encode(string(resultBytes), false)
	}

	// Parse the JSONPath expression
	expr, err := jp.ParseString(path)
	if err != nil {
		return Encode(errors.New("ERR invalid JSONPath"), false)
	}

	// Execute the JSONPath query
	results := expr.Get(jsonData)
	if len(results) == 0 {
		return RESP_NIL
	}

	// Serialize the result
	var resultBytes []byte
	if len(results) == 1 {
		resultBytes, err = sonic.Marshal(results[0])
	} else {
		resultBytes, err = sonic.Marshal(results)
	}
	if err != nil {
		return Encode(errors.New("ERR could not serialize result"), false)
	}
	return Encode(string(resultBytes), false)
}

// evalJSONSET stores a JSON value at the specified key
// args must contain at least the key, path (unused in this implementation), and JSON string
// Returns encoded error response if incorrect number of arguments
// Returns encoded error if the JSON string is invalid
// Returns RESP_OK if the JSON value is successfully stored
func evalJSONSET(args []string) []byte {
	// Check if there are enough arguments
	if len(args) < 3 {
		return Encode(errors.New("ERR wrong number of arguments for 'JSON.SET' command"), false)
	}

	key := args[0]
	path := args[1]
	jsonStr := args[2]

	for i := 3; i < len(args); i++ {
		switch args[i] {
		case "NX", "nx":
			if i != len(args)-1 {
				return Encode(errors.New("ERR syntax error"), false)
			}
			obj := Get(key)
			if obj != nil {
				return RESP_NIL
			}
		case "XX", "xx":
			if i != len(args)-1 {
				return Encode(errors.New("ERR syntax error"), false)
			}
			obj := Get(key)
			if obj == nil {
				return RESP_NIL
			}

		default:
			return Encode(errors.New("ERR syntax error"), false)
		}
	}

	// Parse the JSON string
	var jsonValue interface{}
	if err := sonic.Unmarshal([]byte(jsonStr), &jsonValue); err != nil {
		return Encode(fmt.Errorf("ERR invalid JSON: %v", err.Error()), false)
	}

	// Retrieve existing object or create new one
	obj := Get(key)
	var rootData interface{}

	if obj == nil {
		// If the key doesn't exist, create a new object
		if path != defaultRootPath {
			rootData = make(map[string]interface{})
		} else {
			rootData = jsonValue
		}
	} else {
		// If the key exists, check if it's a JSON object
		err := assertType(obj.TypeEncoding, OBJ_TYPE_JSON)
		if err != nil {
			return Encode(err, false)
		}
		err = assertEncoding(obj.TypeEncoding, OBJ_ENCODING_JSON)
		if err != nil {
			return Encode(err, false)
		}
		rootData = obj.Value
	}

	// If path is not root, use JSONPath to set the value
	if path != defaultRootPath {
		expr, err := jp.ParseString(path)
		if err != nil {
			return Encode(errors.New("ERR invalid JSONPath"), false)
		}

		err = expr.Set(rootData, jsonValue)
		if err != nil {
			return Encode(errors.New("ERR failed to set value"), false)
		}
	} else {
		// If path is root, replace the entire JSON
		rootData = jsonValue
	}

	// Create a new object with the updated JSON data
	newObj := NewObj(rootData, -1, OBJ_TYPE_JSON, OBJ_ENCODING_JSON)
	Put(key, newObj, nil)

	return RESP_OK
}

// evalTTL returns Time-to-Live in secs for the queried key in args
// The key should be the only param in args else returns with an error
// Returns	RESP encoded time (in secs) remaining for the key to expire
//
//	RESP encoded -2 stating key doesn't exist or key is expired
//	RESP encoded -1 in case no expiration is set on the key
func evalTTL(args []string) []byte {
	if len(args) != 1 {
		return Encode(errors.New("ERR wrong number of arguments for 'ttl' command"), false)
	}

	var key string = args[0]

	obj := Get(key)

	// if key does not exist, return RESP encoded -2 denoting key does not exist
	if obj == nil {
		return RESP_MINUS_2
	}

	// if object exist, but no expiration is set on it then send -1
	exp, isExpirySet := getExpiry(obj)
	if !isExpirySet {
		return RESP_MINUS_1
	}

	// compute the time remaining for the key to expire and
	// return the RESP encoded form of it
	durationMs := exp - uint64(time.Now().UnixMilli())

	return Encode(int64(durationMs/1000), false)
}

// evalDEL deletes all the specified keys in args list
// returns the count of total deleted keys after encoding
func evalDEL(args []string) []byte {
	var countDeleted int = 0

	for _, key := range args {
		if ok := Del(key); ok {
			countDeleted++
		}
	}

	return Encode(countDeleted, false)
}

// evalEXPIRE sets a expiry time(in secs) on the specified key in args
// args should contain 2 values, key and the expiry time to be set for the key
// The expiry time should be in integer format; if not, it returns encoded error response
// Returns RESP_ONE if expiry was set on the key successfully.
// Once the time is lapsed, the key will be deleted automatically
func evalEXPIRE(args []string) []byte {
	if len(args) <= 1 {
		return Encode(errors.New("ERR wrong number of arguments for 'expire' command"), false)
	}

	var key string = args[0]
	exDurationSec, err := strconv.ParseInt(args[1], 10, 64)
	if err != nil {
		return Encode(errors.New("ERR value is not an integer or out of range"), false)
	}

	obj := Get(key)

	// 0 if the timeout was not set. e.g. key doesn't exist, or operation skipped due to the provided arguments
	if obj == nil {
		return RESP_ZERO
	}

	setExpiry(obj, exDurationSec*1000)

	// 1 if the timeout was set.
	return RESP_ONE
}

func evalHELLO(args []string) []byte {
	if len(args) > 1 {
		return Encode(errors.New("ERR wrong number of arguments for 'hello' command"), false)
	}

	var response []interface{}
	response = append(response, "proto", 2)
	response = append(response, "id", serverID)
	response = append(response, "mode", "standalone")
	response = append(response, "role", "master")
	response = append(response, "modules", []interface{}{})

	return Encode(response, false)
}

/* Description - Spawn a background thread to persist the data via AOF technique. Current implementation is
based on CoW optimization and Fork */
// TODO: Implement Acknowledgement so that main process could know whether child has finished writing to its AOF file or not.
// TODO: Make it safe from failure, an stable policy would be to write the new flushes to a temporary files and then rename them to the main process's AOF file
// TODO: Add fsync() and fdatasync() to persist to AOF for above cases.
func evalBGREWRITEAOF(args []string) []byte {
	// Fork a child process, this child process would inherit all the uncommitted pages from main process.
	// This technique utilizes the CoW or copy-on-write, so while the main process is free to modify them
	// the child would save all the pages to disk.
	// Check details here -https://www.sobyte.net/post/2022-10/fork-cow/
	newChild, _, _ := syscall.Syscall(syscall.SYS_FORK, 0, 0, 0)
	if newChild == 0 {
		//We are inside child process now, so we'll start flushing to disk.
		if err := DumpAllAOF(); err != nil {
			return Encode(errors.New("ERR AOF failed"), false)
		}
		return []byte("")
	} else {
		//Back to main thread
		return RESP_OK
	}
}

// evalINCR increments the value of the specified key in args by 1,
// if the key exists and the value is integer format.
// The key should be the only param in args.
// If the key does not exist, new key is created with value 0,
// the value of the new key is then incremented.
// The value for the queried key should be of integer format,
// if not evalINCR returns encoded error response.
// evalINCR returns the incremented value for the key if there are no errors.
func evalINCR(args []string) []byte {
	if len(args) != 1 {
		return Encode(errors.New("ERR wrong number of arguments for 'incr' command"), false)
	}

	var key string = args[0]
	obj := Get(key)
	if obj == nil {
		obj = NewObj("0", -1, OBJ_TYPE_STRING, OBJ_ENCODING_INT)
		Put(key, obj, nil)
	}

	if err := assertType(obj.TypeEncoding, OBJ_TYPE_STRING); err != nil {
		return Encode(err, false)
	}

	if err := assertEncoding(obj.TypeEncoding, OBJ_ENCODING_INT); err != nil {
		return Encode(err, false)
	}

	i, _ := strconv.ParseInt(obj.Value.(string), 10, 64)
	i++
	obj.Value = strconv.FormatInt(i, 10)

	return Encode(i, false)
}

// evalINFO creates a buffer with the info of total keys per db
// Returns the encoded buffer as response
func evalINFO(args []string) []byte {
	var info []byte
	buf := bytes.NewBuffer(info)
	buf.WriteString("# Keyspace\r\n")
	for i := range KeyspaceStat {
		buf.WriteString(fmt.Sprintf("db%d:keys=%d,expires=0,avg_ttl=0\r\n", i, KeyspaceStat[i]["keys"]))
	}
	return Encode(buf.String(), false)
}

// TODO: Placeholder to support monitoring
func evalCLIENT(args []string) []byte {
	return RESP_OK
}

// TODO: Placeholder to support monitoring
func evalLATENCY(args []string) []byte {
	return Encode([]string{}, false)
}

// evalLRU deletes all the keys from the LRU
// returns encoded RESP OK
func evalLRU(args []string) []byte {
	evictAllkeysLRU()
	return RESP_OK
}

// evalSLEEP sets db to sleep for the specified number of seconds.
// The sleep time should be the only param in args.
// Returns error response if the time param in args is not of integer format.
// evalSLEEP returns RESP_OK after sleeping for mentioned seconds
func evalSLEEP(args []string) []byte {
	if len(args) != 1 {
		return Encode(errors.New("ERR wrong number of arguments for 'SLEEP' command"), false)
	}

	durationSec, err := strconv.ParseInt(args[0], 10, 64)
	if err != nil {
		return Encode(errors.New("ERR value is not an integer or out of range"), false)
	}
	time.Sleep(time.Duration(durationSec) * time.Second)
	return RESP_OK
}

// evalMULTI marks the start of the transaction for the client.
// All subsequent commands fired will be queued for atomic execution.
// The commands will not be executed until EXEC is triggered.
// Once EXEC is triggered it executes all the commands in queue,
// and closes the MULTI transaction.
func evalMULTI(args []string) []byte {
	return RESP_OK
}

// evalQINTINS inserts the provided integer in the key identified by key
// first argument will be the key, that should be of type `QINT`
// second argument will be the integer value
// if the key does not exist, evalQINTINS will also create the integer queue
func evalQINTINS(args []string) []byte {
	if len(args) != 2 {
		return Encode(errors.New("ERR invalid number of arguments for `QINTINS` command"), false)
	}

	x, err := strconv.ParseInt(args[1], 10, 64)
	if err != nil {
		return Encode(errors.New("ERR only integer values can be inserted in QINT"), false)
	}

	obj := Get(args[0])
	if obj == nil {
		obj = NewObj(NewQueueInt(), -1, OBJ_TYPE_BYTELIST, OBJ_ENCODING_QINT)
	}

	if err := assertType(obj.TypeEncoding, OBJ_TYPE_BYTELIST); err != nil {
		return Encode(err, false)
	}

	if err := assertEncoding(obj.TypeEncoding, OBJ_ENCODING_QINT); err != nil {
		return Encode(err, false)
	}

	Put(args[0], obj, nil)

	q := obj.Value.(*QueueInt)
	q.Insert(x)

	return RESP_OK
}

// evalSTACKINTPUSH pushes the provided integer in the key identified by key
// first argument will be the key, that should be of type `STACKINT`
// second argument will be the integer value
// if the key does not exist, evalSTACKINTPUSH will also create the integer stack
func evalSTACKINTPUSH(args []string) []byte {
	if len(args) != 2 {
		return Encode(errors.New("ERR invalid number of arguments for `STACKINTPUSH` command"), false)
	}

	x, err := strconv.ParseInt(args[1], 10, 64)
	if err != nil {
		return Encode(errors.New("ERR only integer values can be inserted in STACKINT"), false)
	}

	obj := Get(args[0])
	if obj == nil {
		obj = NewObj(NewStackInt(), -1, OBJ_TYPE_BYTELIST, OBJ_ENCODING_STACKINT)
	}

	if err := assertType(obj.TypeEncoding, OBJ_TYPE_BYTELIST); err != nil {
		return Encode(err, false)
	}

	if err := assertEncoding(obj.TypeEncoding, OBJ_ENCODING_STACKINT); err != nil {
		return Encode(err, false)
	}

	Put(args[0], obj, nil)

	s := obj.Value.(*StackInt)
	s.Push(x)

	return RESP_OK
}

// evalQINTREM removes the element from the QINT identified by key
// first argument will be the key, that should be of type `QINT`
// if the key does not exist, evalQINTREM returns nil otherwise it
// returns the integer value popped from the queue
// if we remove from the empty queue, nil is returned
func evalQINTREM(args []string) []byte {
	if len(args) != 1 {
		return Encode(errors.New("ERR invalid number of arguments for `QINTREM` command"), false)
	}

	obj := Get(args[0])
	if obj == nil {
		return RESP_NIL
	}

	if err := assertType(obj.TypeEncoding, OBJ_TYPE_BYTELIST); err != nil {
		return Encode(err, false)
	}

	if err := assertEncoding(obj.TypeEncoding, OBJ_ENCODING_QINT); err != nil {
		return Encode(err, false)
	}

	q := obj.Value.(*QueueInt)
	x, err := q.Remove()

	if err == ErrQueueEmpty {
		return RESP_NIL
	}

	return Encode(x, false)
}

// evalSTACKINTPOP pops the element from the STACKINT identified by key
// first argument will be the key, that should be of type `STACKINT`
// if the key does not exist, evalSTACKINTPOP returns nil otherwise it
// returns the integer value popped from the stack
// if we remove from the empty stack, nil is returned
func evalSTACKINTPOP(args []string) []byte {
	if len(args) != 1 {
		return Encode(errors.New("ERR invalid number of arguments for `STACKINTPOP` command"), false)
	}

	obj := Get(args[0])
	if obj == nil {
		return RESP_NIL
	}

	if err := assertType(obj.TypeEncoding, OBJ_TYPE_BYTELIST); err != nil {
		return Encode(err, false)
	}

	if err := assertEncoding(obj.TypeEncoding, OBJ_ENCODING_STACKINT); err != nil {
		return Encode(err, false)
	}

	s := obj.Value.(*StackInt)
	x, err := s.Pop()

	if err == ErrStackEmpty {
		return RESP_NIL
	}

	return Encode(x, false)
}

// evalQINTLEN returns the length of the QINT identified by key
// returns the integer value indicating the length of the queue
// if the key does not exist, the response is 0
func evalQINTLEN(args []string) []byte {
	if len(args) != 1 {
		return Encode(errors.New("ERR invalid number of arguments for `QINTLEN` command"), false)
	}

	obj := Get(args[0])
	if obj == nil {
		return RESP_ZERO
	}

	if err := assertType(obj.TypeEncoding, OBJ_TYPE_BYTELIST); err != nil {
		return Encode(err, false)
	}

	if err := assertEncoding(obj.TypeEncoding, OBJ_ENCODING_QINT); err != nil {
		return Encode(err, false)
	}

	q := obj.Value.(*QueueInt)
	return Encode(q.Length, false)
}

// evalSTACKINTLEN returns the length of the STACKINT identified by key
// returns the integer value indicating the length of the stack
// if the key does not exist, the response is 0
func evalSTACKINTLEN(args []string) []byte {
	if len(args) != 1 {
		return Encode(errors.New("ERR invalid number of arguments for `STACKINTLEN` command"), false)
	}

	obj := Get(args[0])
	if obj == nil {
		return RESP_ZERO
	}

	if err := assertType(obj.TypeEncoding, OBJ_TYPE_BYTELIST); err != nil {
		return Encode(err, false)
	}

	if err := assertEncoding(obj.TypeEncoding, OBJ_ENCODING_STACKINT); err != nil {
		return Encode(err, false)
	}

	s := obj.Value.(*StackInt)
	return Encode(s.Length, false)
}

// evalQINTPEEK peeks into the QINT and returns 5 elements without popping them
// returns the array of integers as the response.
// if the key does not exist, then we return an empty array
func evalQINTPEEK(args []string) []byte {
	var num int64 = 5
	var err error

	if len(args) > 2 {
		return Encode(errors.New("ERR invalid number of arguments for `QINTPEEK` command"), false)
	}

	if len(args) == 2 {
		num, err = strconv.ParseInt(args[1], 10, 32)
		if err != nil || num <= 0 || num > 100 {
			return Encode(errors.New("ERR number of elements to peek should be a positive number less than 100"), false)
		}
	}

	obj := Get(args[0])
	if obj == nil {
		return RESP_EMPTY_ARRAY
	}

	if err := assertType(obj.TypeEncoding, OBJ_TYPE_BYTELIST); err != nil {
		return Encode(err, false)
	}

	if err := assertEncoding(obj.TypeEncoding, OBJ_ENCODING_QINT); err != nil {
		return Encode(err, false)
	}

	q := obj.Value.(*QueueInt)
	return Encode(q.Iterate(int(num)), false)
}

// evalSTACKINTPEEK peeks into the DINT and returns 5 elements without popping them
// returns the array of integers as the response.
// if the key does not exist, then we return an empty array
func evalSTACKINTPEEK(args []string) []byte {
	var num int64 = 5
	var err error

	if len(args) > 2 {
		return Encode(errors.New("ERR invalid number of arguments for `STACKINTPEEK` command"), false)
	}

	if len(args) == 2 {
		num, err = strconv.ParseInt(args[1], 10, 32)
		if err != nil || num <= 0 || num > 100 {
			return Encode(errors.New("ERR number of elements to peek should be a positive number less than 100"), false)
		}
	}

	obj := Get(args[0])
	if obj == nil {
		return RESP_EMPTY_ARRAY
	}

	if err := assertType(obj.TypeEncoding, OBJ_TYPE_BYTELIST); err != nil {
		return Encode(err, false)
	}

	if err := assertEncoding(obj.TypeEncoding, OBJ_ENCODING_STACKINT); err != nil {
		return Encode(err, false)
	}

	s := obj.Value.(*StackInt)
	return Encode(s.Iterate(int(num)), false)
}

// evalQREFINS inserts the reference of the provided key identified by key
// first argument will be the key, that should be of type `QREF`
// second argument will be the key that needs to be added to the queueref
// if the queue does not exist, evalQREFINS will also create the queueref
// returns 1 if the key reference was inserted
// returns 0 otherwise
func evalQREFINS(args []string) []byte {
	if len(args) != 2 {
		return Encode(errors.New("ERR invalid number of arguments for `QREFINS` command"), false)
	}

	obj := Get(args[0])
	if obj == nil {
		obj = NewObj(NewQueueRef(), -1, OBJ_TYPE_BYTELIST, OBJ_ENCODING_QREF)
	}

	if err := assertType(obj.TypeEncoding, OBJ_TYPE_BYTELIST); err != nil {
		return Encode(err, false)
	}

	if err := assertEncoding(obj.TypeEncoding, OBJ_ENCODING_QREF); err != nil {
		return Encode(err, false)
	}

	Put(args[0], obj, nil)

	q := obj.Value.(*QueueRef)
	if q.Insert(args[1]) {
		return Encode(1, false)
	}
	return Encode(0, false)
}

// evalSTACKREFPUSH inserts the reference of the provided key identified by key
// first argument will be the key, that should be of type `STACKREF`
// second argument will be the key that needs to be added to the stackref
// if the stack does not exist, evalSTACKREFPUSH will also create the stackref
// returns 1 if the key reference was inserted
// returns 0 otherwise
func evalSTACKREFPUSH(args []string) []byte {
	if len(args) != 2 {
		return Encode(errors.New("ERR invalid number of arguments for `STACKREFPUSH` command"), false)
	}

	obj := Get(args[0])
	if obj == nil {
		obj = NewObj(NewStackRef(), -1, OBJ_TYPE_BYTELIST, OBJ_ENCODING_STACKREF)
	}

	if err := assertType(obj.TypeEncoding, OBJ_TYPE_BYTELIST); err != nil {
		return Encode(err, false)
	}

	if err := assertEncoding(obj.TypeEncoding, OBJ_ENCODING_STACKREF); err != nil {
		return Encode(err, false)
	}

	Put(args[0], obj, nil)

	s := obj.Value.(*StackRef)
	if s.Push(args[1]) {
		return Encode(1, false)
	}
	return Encode(0, false)
}

// evalQREFREM removes the element from the QREF identified by key
// first argument will be the key, that should be of type `QREF`
// if the key does not exist, evalQREFREM returns nil otherwise it
// returns the RESP encoded value of the key reference from the queue
// if we remove from the empty queue, nil is returned
func evalQREFREM(args []string) []byte {
	if len(args) != 1 {
		return Encode(errors.New("ERR invalid number of arguments for `QREFREM` command"), false)
	}

	obj := Get(args[0])
	if obj == nil {
		return RESP_NIL
	}

	if err := assertType(obj.TypeEncoding, OBJ_TYPE_BYTELIST); err != nil {
		return Encode(err, false)
	}

	if err := assertEncoding(obj.TypeEncoding, OBJ_ENCODING_QREF); err != nil {
		return Encode(err, false)
	}

	q := obj.Value.(*QueueRef)
	x, err := q.Remove()

	if err == ErrQueueEmpty {
		return RESP_NIL
	}

	return Encode(x, false)
}

// evalSTACKREFPOP removes the element from the DREF identified by key
// first argument will be the key, that should be of type `STACKREF`
// if the key does not exist, evalSTACKREFPOP returns nil otherwise it
// returns the RESP encoded value of the key reference from the stack
// if we remove from the empty stack, nil is returned
func evalSTACKREFPOP(args []string) []byte {
	if len(args) != 1 {
		return Encode(errors.New("ERR invalid number of arguments for `STACKREFPOP` command"), false)
	}

	obj := Get(args[0])
	if obj == nil {
		return RESP_NIL
	}

	if err := assertType(obj.TypeEncoding, OBJ_TYPE_BYTELIST); err != nil {
		return Encode(err, false)
	}

	if err := assertEncoding(obj.TypeEncoding, OBJ_ENCODING_STACKREF); err != nil {
		return Encode(err, false)
	}

	s := obj.Value.(*StackRef)
	x, err := s.Pop()

	if err == ErrStackEmpty {
		return RESP_NIL
	}

	return Encode(x, false)
}

// evalQREFLEN returns the length of the QREF identified by key
// returns the integer value indicating the length of the queue
// if the key does not exist, the response is 0
func evalQREFLEN(args []string) []byte {
	if len(args) != 1 {
		return Encode(errors.New("ERR invalid number of arguments for `QREFLEN` command"), false)
	}

	obj := Get(args[0])
	if obj == nil {
		return RESP_ZERO
	}

	if err := assertType(obj.TypeEncoding, OBJ_TYPE_BYTELIST); err != nil {
		return Encode(err, false)
	}

	if err := assertEncoding(obj.TypeEncoding, OBJ_ENCODING_QREF); err != nil {
		return Encode(err, false)
	}

	q := obj.Value.(*QueueRef)
	return Encode(q.qi.Length, false)
}

// evalSTACKREFLEN returns the length of the STACKREF identified by key
// returns the integer value indicating the length of the stack
// if the key does not exist, the response is 0
func evalSTACKREFLEN(args []string) []byte {
	if len(args) != 1 {
		return Encode(errors.New("ERR invalid number of arguments for `STACKREFLEN` command"), false)
	}

	obj := Get(args[0])
	if obj == nil {
		return RESP_ZERO
	}

	if err := assertType(obj.TypeEncoding, OBJ_TYPE_BYTELIST); err != nil {
		return Encode(err, false)
	}

	if err := assertEncoding(obj.TypeEncoding, OBJ_ENCODING_STACKREF); err != nil {
		return Encode(err, false)
	}

	s := obj.Value.(*StackRef)
	return Encode(s.si.Length, false)
}

// evalQREFPEEK peeks into the QREF and returns 5 elements without popping them
// returns the array of resp encoded values as the response.
// if the key does not exist, then we return an empty array
func evalQREFPEEK(args []string) []byte {
	var num int64 = 5
	var err error

	if len(args) == 0 {
		return Encode(errors.New("ERR invalid number of arguments for `QREFPEEK` command"), false)
	}

	if len(args) == 2 {
		num, err = strconv.ParseInt(args[1], 10, 32)
		if err != nil || num <= 0 || num > 100 {
			return Encode(errors.New("ERR number of elements to peek should be a positive number less than 100"), false)
		}
	}

	obj := Get(args[0])
	if obj == nil {
		return RESP_EMPTY_ARRAY
	}

	if err := assertType(obj.TypeEncoding, OBJ_TYPE_BYTELIST); err != nil {
		return Encode(err, false)
	}

	if err := assertEncoding(obj.TypeEncoding, OBJ_ENCODING_QREF); err != nil {
		return Encode(err, false)
	}

	q := obj.Value.(*QueueRef)
	return Encode(q.Iterate(int(num)), false)
}

// evalSTACKREFPEEK peeks into the STACKREF and returns 5 elements without popping them
// returns the array of resp encoded values as the response.
// if the key does not exist, then we return an empty array
func evalSTACKREFPEEK(args []string) []byte {
	var num int64 = 5
	var err error

	if len(args) == 0 {
		return Encode(errors.New("ERR invalid number of arguments for `STACKREFPEEK` command"), false)
	}

	if len(args) == 2 {
		num, err = strconv.ParseInt(args[1], 10, 32)
		if err != nil || num <= 0 || num > 100 {
			return Encode(errors.New("ERR number of elements to peek should be a positive number less than 100"), false)
		}
	}

	obj := Get(args[0])
	if obj == nil {
		return RESP_EMPTY_ARRAY
	}

	if err := assertType(obj.TypeEncoding, OBJ_TYPE_BYTELIST); err != nil {
		return Encode(err, false)
	}

	if err := assertEncoding(obj.TypeEncoding, OBJ_ENCODING_STACKREF); err != nil {
		return Encode(err, false)
	}

	s := obj.Value.(*StackRef)
	return Encode(s.Iterate(int(num)), false)
}

// evalQWATCH adds the specified key to the watch list for the caller client.
// Every time a key in the watch list is modified, the client will be sent a response
// containing the new value of the key along with the operation that was performed on it.
// Contains only one argument, the key to be watched.
func evalQWATCH(args []string, c *Client) []byte {
	if len(args) != 1 {
		return Encode(errors.New("ERR invalid number of arguments for `QWATCH` command (expected 1)"), false)
	}

	// Parse and get the selection from the query.
	query, error := ParseQuery( /*sql=*/ args[0])

	if error != nil {
		return Encode(error, false)
	}

	AddWatcher(query, c.Fd)

	// Return the result of the query.
	result, err := ExecuteQuery(query)
	if err != nil {
		return Encode(err, false)
	}

	return Encode(result, false)
}

// SETBIT key offset value
func evalSETBIT(args []string) []byte {
	var err error

	if len(args) != 3 {
		return Encode(errors.New("ERR wrong number of arguments for 'setbit' command"), false)
	}

	key := args[0]
	offset, err := strconv.ParseInt(args[1], 10, 64)
	if err != nil {
		return Encode(errors.New("ERR bit offset is not an integer or out of range"), false)
	}

	value, err := strconv.ParseBool(args[2])
	if err != nil {
		return Encode(errors.New("ERR bit is not an integer or out of range"), false)
	}

	obj := Get(key)
	requiredByteArraySize := offset/8 + 1

	if obj == nil {
		obj = NewObj(NewByteArray(int(requiredByteArraySize)), -1, OBJ_TYPE_BYTEARRAY, OBJ_ENCODING_BYTEARRAY)
		Put(args[0], obj, nil)
	}

	// handle the case when it is string
	if assertType(obj.TypeEncoding, OBJ_TYPE_STRING) == nil {
		return Encode(errors.New("ERR value is not a valid byte array"), false)
	}

	// handle the case when it is byte array
	if assertType(obj.TypeEncoding, OBJ_TYPE_BYTEARRAY) == nil {
		byteArray := obj.Value.(*ByteArray)
		byteArrayLength := byteArray.Length

		// check whether resize required or not
		if requiredByteArraySize > byteArrayLength {
			// resize as per the offset
			byteArray = byteArray.IncreaseSize(int(requiredByteArraySize))
		}

		response := byteArray.GetBit(int(offset))
		byteArray.SetBit(int(offset), value)

		// if earlier bit was 1 and the new bit is 0
		// propability is that, we can remove some space from the byte array
		if response && !value {
			byteArray.ResizeIfNecessary()
		}

		if response {
			return Encode(int(1), true)
		}
		return Encode(int(0), true)
	}

	return Encode(0, false)
}

// GETBIT key offset
func evalGETBIT(args []string) []byte {
	var err error

	if len(args) != 2 {
		return Encode(errors.New("ERR wrong number of arguments for 'setbit' command"), false)
	}

	key := args[0]
	offset, err := strconv.ParseInt(args[1], 10, 64)
	if err != nil {
		return Encode(errors.New("ERR bit offset is not an integer or out of range"), false)
	}

	obj := Get(key)
	if obj == nil {
		return Encode(0, true)
	}

	requiredByteArraySize := offset/8 + 1

	// handle the case when it is string
	if assertType(obj.TypeEncoding, OBJ_TYPE_STRING) == nil {
		return Encode(errors.New("ERR value is not a valid byte array"), false)
	}

	// handle the case when it is byte array
	if assertType(obj.TypeEncoding, OBJ_TYPE_BYTEARRAY) == nil {
		byteArray := obj.Value.(*ByteArray)
		byteArrayLength := byteArray.Length

		// check whether offset, length exists or not
		if requiredByteArraySize > byteArrayLength {
			return Encode(0, true)
		} else {
			value := byteArray.GetBit(int(offset))
			if value {
				return Encode(1, true)
			}
			return Encode(0, true)
		}
	}

	return Encode(0, true)
}

func evalBITCOUNT(args []string) []byte {
	var err error

	// if more than 4 arguments are provided, return error
	if len(args) > 4 {
		return Encode(errors.New("ERR syntax error"), false)
	}

	// fetching value of the key
	var key string = args[0]
	var obj = Get(key)
	if obj == nil {
		return Encode(0, false)
	}

	var valueInterface = obj.Value
	value := []byte{}
	valueLength := int64(0)

	if assertType(obj.TypeEncoding, OBJ_TYPE_BYTEARRAY) == nil {
		byteArray := obj.Value.(*ByteArray)
		byteArrayObject := *byteArray
		value = byteArrayObject.data
		valueLength = byteArray.Length
	}

	if assertType(obj.TypeEncoding, OBJ_TYPE_STRING) == nil {
		value = []byte(valueInterface.(string))
		valueLength = int64(len(value))
	}

	// defining constants of the function
	start := int64(0)
	end := valueLength - 1
	var unit = bit.BYTE

	// checking which arguments are present and according validating arguments
	if len(args) > 1 {
		start, err = strconv.ParseInt(args[1], 10, 64)
		if err != nil {
			return Encode(errors.New("ERR value is not an integer or out of range"), false)
		}
		// Adjust start index if it is negative
		if start < 0 {
			start += valueLength
		}
	}
	if len(args) > 2 {
		end, err = strconv.ParseInt(args[2], 10, 64)
		if err != nil {
			return Encode(errors.New("ERR value is not an integer or out of range"), false)
		}

		// Adjust end index if it is negative
		if end < 0 {
			end += valueLength
		}
	}
	if len(args) > 3 {
		unit = strings.ToUpper(args[3])
		if unit != bit.BYTE && unit != bit.BIT {
			return Encode(errors.New("ERR syntax error"), false)
		}
	}
	if start > end {
		return Encode(0, true)
	}
	if start > valueLength && unit == bit.BYTE {
		return Encode(0, true)
	}
	if end > valueLength && unit == bit.BYTE {
		end = valueLength - 1
	}

	bitCount := 0
	if unit == bit.BYTE {
		for i := start; i <= end; i++ {
			bitCount += int(popcount(value[i]))
		}
		return Encode(bitCount, true)
	} else {
		startBitRange := start / 8
		endBitRange := end / 8

		for i := startBitRange; i <= endBitRange; i++ {
			if i == startBitRange {
				considerBits := start % 8
				for j := 8 - considerBits - 1; j >= 0; j-- {
					bitCount += int(popcount(byte(int(value[i]) & (1 << j))))
				}
			} else if i == endBitRange {
				considerBits := end % 8
				for j := considerBits; j >= 0; j-- {
					bitCount += int(popcount(byte(int(value[i]) & (1 << (8 - j - 1)))))
				}
			} else {
				bitCount += int(popcount(value[i]))
			}
		}
		return Encode(bitCount, true)
	}
}

// BITOP <AND | OR | XOR | NOT> destkey key [key ...]
func evalBITOP(args []string) []byte {
	operation, destKey := args[0], args[1]
	operation = strings.ToUpper(operation)

	// get all the keys
	keys := args[2:]

	// validation of commands
	// if operation is not from enums, then error out
	if !(operation == "AND" || operation == "OR" || operation == "XOR" || operation == "NOT") {
		return Encode(errors.New("ERR syntax error"), false)
	}
	// if operation is not, then keys lenght should be only 1
	if operation == "NOT" && len(keys) != 1 {
		return Encode(errors.New("ERR BITOP NOT must be called with a single source key"), false)
	}

	if operation == "NOT" {
		obj := Get(keys[0])
		if obj == nil {
			return Encode(0, true)
		}

		var value []byte
		if assertType(obj.TypeEncoding, OBJ_TYPE_BYTEARRAY) == nil {
			byteArray := obj.Value.(*ByteArray)
			byteArrayObject := *byteArray
			value = byteArrayObject.data
		} else {
			return Encode(errors.New("ERR value is not a valid byte array"), false)
		}

		// perform the operation
		result := make([]byte, len(value))
		for i := 0; i < len(value); i++ {
			result[i] = ^value[i]
		}

		// initialize result with byteArray
		operationResult := NewByteArray(len(result))
		operationResult.data = result
		operationResult.Length = int64(len(result))

		// resize the byte array if necessary
		operationResult.ResizeIfNecessary()

		// create object related to result
		obj = NewObj(operationResult, -1, OBJ_TYPE_BYTEARRAY, OBJ_ENCODING_BYTEARRAY)

		// store the result in destKey
		Put(destKey, obj, nil)
		return Encode(len(value), true)
	} else {
		// if operation is AND, OR, XOR
		values := make([][]byte, len(keys))

		// get the values of all keys
		for i, key := range keys {
			obj := Get(key)
			if obj == nil {
				values[i] = make([]byte, 0)
			} else {
				// handle the case when it is byte array
				if assertType(obj.TypeEncoding, OBJ_TYPE_BYTEARRAY) == nil {
					byteArray := obj.Value.(*ByteArray)
					byteArrayObject := *byteArray
					values[i] = byteArrayObject.data
				} else {
					return Encode(errors.New("ERR value is not a valid byte array"), false)
				}
			}
		}

		// get the length of the largest value
		maxLength := 0
		minLength := len(values[0])
		maxKeyIterator := 0
		for keyIterator, value := range values {
			if len(value) > maxLength {
				maxLength = len(value)
				maxKeyIterator = keyIterator
			}
			if len(value) < minLength {
				minLength = len(value)
			}
		}

		result := make([]byte, maxLength)
		if operation == "AND" {
			for i := 0; i < maxLength; i++ {
				if i < minLength {
					result[i] = values[maxKeyIterator][i]
				} else {
					result[i] = 0
				}
			}
		}
		if operation == "XOR" || operation == "OR" {
			for i := 0; i < maxLength; i++ {
				result[i] = 0x00
			}
		}

		// perform the operation
		for _, value := range values {
			for i := 0; i < len(value); i++ {
				if operation == "AND" {
					result[i] &= value[i]
				} else if operation == "OR" {
					result[i] |= value[i]
				} else if operation == "XOR" {
					result[i] ^= value[i]
				}
			}
		}

		// initialize result with byteArray
		operationResult := NewByteArray(len(result))
		operationResult.data = result
		operationResult.Length = int64(len(result))

		// resize the byte array if necessary
		operationResult.ResizeIfNecessary()

		// create object related to result
		operationResultObject := NewObj(operationResult, -1, OBJ_TYPE_BYTEARRAY, OBJ_ENCODING_BYTEARRAY)

		// store the result in destKey
		Put(destKey, operationResultObject, nil)

		return Encode(len(result), true)
	}
}

// evalCommand evaluates COMMAND <subcommand> command based on subcommand
// COUNT: return total count of commands in Dice.
func evalCommand(args []string) []byte {
	if len(args) == 0 {
		return Encode(errors.New("(error) ERR wrong number of arguments for 'command' command"), false)
	}
	subcommand := strings.ToUpper(args[0])
	switch subcommand {
	case "COUNT":
		return evalCommandCount(nil)
	case "GETKEYS":
		return evalCommandGetKeys(args[1:])
	default:
		return Encode(fmt.Errorf("ERR unknown subcommand '%s'. Try COMMAND HELP", subcommand), false)
	}
}

// evalKeys returns the list of keys that match the pattern
// The pattern should be the only param in args
func evalKeys(args []string) []byte {
	if len(args) != 1 {
		return Encode(errors.New("ERR wrong number of arguments for 'keys' command"), false)
	}

	pattern := args[0]
	keys, err := Keys(pattern)
	if err != nil {
		return Encode(err, false)
	}

	return Encode(keys, false)
}

// evalCommandCount returns an number of commands supported by DiceDB
func evalCommandCount(args []string) []byte {
	return Encode(diceCommandsCount, false)
}

func evalCommandGetKeys(args []string) []byte {
	diceCmd, ok := diceCmds[strings.ToUpper(args[0])]
	if !ok {
		return Encode(errors.New("ERR invalid command specified"), false)
	}

	keySpecs := diceCmd.KeySpecs
	if keySpecs.BeginIndex == 0 {
		return Encode(errors.New("ERR the command has no key arguments"), false)
	}

	arity := diceCmd.Arity
	if (arity < 0 && len(args) < -arity) ||
		(arity >= 0 && len(args) != arity) {
		return Encode(errors.New("ERR invalid number of arguments specified for command"), false)
	}

	keys := make([]string, 0)
	step := max(keySpecs.Step, 1)
	lastIdx := keySpecs.BeginIndex
	if keySpecs.LastKey != 0 {
		lastIdx = len(args) + keySpecs.LastKey
	}
	for i := keySpecs.BeginIndex; i <= lastIdx; i += step {
		keys = append(keys, args[i])
	}

	return Encode(keys, false)
}

func executeCommand(cmd *RedisCmd, c *Client) []byte {
	diceCmd, ok := diceCmds[cmd.Cmd]
	if !ok {
		return Encode(fmt.Errorf("ERR unknown command '%s', with args beginning with: %s", cmd.Cmd, strings.Join(cmd.Args, " ")), false)
	}

	if diceCmd.Name == "SUBSCRIBE" || diceCmd.Name == "QWATCH" {
		return evalQWATCH(cmd.Args, c)
	}
	if diceCmd.Name == "MULTI" {
		c.TxnBegin()
		return diceCmd.Eval(cmd.Args)
	}
	if diceCmd.Name == AuthCmd {
		return evalAUTH(cmd.Args, c)
	}
	if diceCmd.Name == "EXEC" {
		if !c.isTxn {
			return Encode(errors.New("ERR EXEC without MULTI"), false)
		}
		return c.TxnExec()
	}
	if diceCmd.Name == "DISCARD" {
		if !c.isTxn {
			return Encode(errors.New("ERR DISCARD without MULTI"), false)
		}
		c.TxnDiscard()
		return RESP_OK
	}
	if diceCmd.Name == "ABORT" {
		return RESP_OK
	}

	return diceCmd.Eval(cmd.Args)
}

func executeCommandToBuffer(cmd *RedisCmd, buf *bytes.Buffer, c *Client) {
	buf.Write(executeCommand(cmd, c))
}

func EvalAndRespond(cmds RedisCmds, c *Client) {
	var response []byte
	buf := bytes.NewBuffer(response)

	for _, cmd := range cmds {
		// Check if the command has been authenticated
		if cmd.Cmd != AuthCmd && !c.Session.IsActive() {
			if _, err := c.Write(RESP_AUTH_FAILURE); err != nil {
				log.Println("Error writing to client:", err)
			}
			continue
		}
		// if txn is not in progress, then we can simply
		// execute the command and add the response to the buffer
		if !c.isTxn {
			executeCommandToBuffer(cmd, buf, c)
			continue
		}

		// if the txn is in progress, we enqueue the command
		// and add the QUEUED response to the buffer
		if !txnCommands[cmd.Cmd] {
			// if the command is queuable the enqueu
			c.TxnQueue(cmd)
			buf.Write(RESP_QUEUED)
		} else {
			// if txn is active and the command is non-queuable
			// ex: EXEC, DISCARD
			// we execute the command and gather the response in buffer
			executeCommandToBuffer(cmd, buf, c)
		}
	}

	if _, err := c.Write(buf.Bytes()); err != nil {
		log.Panic(err)
	}
}

func evalPersist(args []string) []byte {
	if len(args) != 1 {
		return Encode(errors.New("ERR wrong number of arguments for 'persist' command"), false)
	}

	key := args[0]

	obj := Get(key)

	// If the key does not exist, return RESP encoded 0 to denote the key does not exist
	if obj == nil {
		return RESP_ZERO
	}

	// If the object exists but no expiration is set on it, return -1
	_, isExpirySet := getExpiry(obj)
	if !isExpirySet {
		return RESP_MINUS_1
	}

	// If the object exists, remove the expiration time
	delExpiry(obj)

	return RESP_ONE
}<|MERGE_RESOLUTION|>--- conflicted
+++ resolved
@@ -151,12 +151,8 @@
 			}
 			exDurationMs = exDuration
 			state = Initialized
-<<<<<<< HEAD
 		case "KEEPTTL", "keepttl":
 			keepttl = true
-=======
-
->>>>>>> 34d5fa5a
 		case "PXAT", "EXAT":
 			if state != Uninitialized {
 				return Encode(errors.New("ERR syntax error"), false)
