--- conflicted
+++ resolved
@@ -2139,103 +2139,6 @@
 	return Encode(count, false)
 }
 
-<<<<<<< HEAD
-func executeCommand(cmd *RedisCmd, c *Client, store *Store) []byte {
-	// For running redis tests
-	if cmd.Cmd == "SELECT" || cmd.Cmd == "FUNCTION" ||
-		cmd.Cmd == "FLUSHALL" || cmd.Cmd == "CONFIG" ||
-		cmd.Cmd == "RPUSH" || cmd.Cmd == "HSET" ||
-		cmd.Cmd == "LRANGE" || cmd.Cmd == "ACL" ||
-		cmd.Cmd == "FLUSHDB" || cmd.Cmd == "SCAN" ||
-		cmd.Cmd == "SCARD" || cmd.Cmd == "ZCARD" ||
-		cmd.Cmd == "SLAVEOF" || cmd.Cmd == "BLPOP" || cmd.Cmd == "ZADD" ||
-		cmd.Cmd == "BZPOPMIN" || cmd.Cmd == "BZPOPMAX" || cmd.Cmd == "DEBUG" ||
-		cmd.Cmd == "REPLICAOF" || cmd.Cmd == "SAVE" {
-		return RespOK
-	}
-
-	diceCmd, ok := diceCmds[cmd.Cmd]
-	if !ok {
-		return diceerrors.NewErrWithFormattedMessage("unknown command '%s', with args beginning with: %s", cmd.Cmd, strings.Join(cmd.Args, " "))
-	}
-
-	if diceCmd.Name == "SUBSCRIBE" || diceCmd.Name == "QWATCH" {
-		return evalQWATCH(cmd.Args, c, store)
-	}
-	if diceCmd.Name == "UNSUBSCRIBE" || diceCmd.Name == "QUNWATCH" {
-		return evalQUNWATCH(cmd.Args, c)
-	}
-	if diceCmd.Name == "MULTI" {
-		c.TxnBegin()
-		return diceCmd.Eval(cmd.Args, store)
-	}
-	if diceCmd.Name == AuthCmd {
-		return evalAUTH(cmd.Args, c)
-	}
-	if diceCmd.Name == "EXEC" {
-		if !c.isTxn {
-			return diceerrors.NewErrWithMessage("EXEC without MULTI")
-		}
-		return c.TxnExec(store)
-	}
-	if diceCmd.Name == "DISCARD" {
-		if !c.isTxn {
-			return diceerrors.NewErrWithMessage("DISCARD without MULTI")
-		}
-		c.TxnDiscard()
-		return RespOK
-	}
-	if diceCmd.Name == "ABORT" {
-		return RespOK
-	}
-
-	return diceCmd.Eval(cmd.Args, store)
-}
-
-func executeCommandToBuffer(cmd *RedisCmd, buf *bytes.Buffer, c *Client, store *Store) {
-	buf.Write(executeCommand(cmd, c, store))
-}
-
-func EvalAndRespond(cmds RedisCmds, c *Client, store *Store) {
-	var response []byte
-	buf := bytes.NewBuffer(response)
-
-	for _, cmd := range cmds {
-		// Check if the command has been authenticated
-		if cmd.Cmd != AuthCmd && !c.Session.IsActive() {
-			if _, err := c.Write(Encode(errors.New("NOAUTH Authentication required"), false)); err != nil {
-				log.Info("Error writing to client:", err)
-			}
-			continue
-		}
-		// if txn is not in progress, then we can simply
-		// execute the command and add the response to the buffer
-		if !c.isTxn {
-			executeCommandToBuffer(cmd, buf, c, store)
-			continue
-		}
-
-		// if the txn is in progress, we enqueue the command
-		// and add the QUEUED response to the buffer
-		if !txnCommands[cmd.Cmd] {
-			// if the command is queuable the enqueu
-			c.TxnQueue(cmd)
-			buf.Write(RespQueued)
-		} else {
-			// if txn is active and the command is non-queuable
-			// ex: EXEC, DISCARD
-			// we execute the command and gather the response in buffer
-			executeCommandToBuffer(cmd, buf, c, store)
-		}
-	}
-
-	if _, err := c.Write(buf.Bytes()); err != nil {
-		log.Error(err)
-	}
-}
-
-=======
->>>>>>> 13f17919
 func evalPersist(args []string, store *Store) []byte {
 	if len(args) != 1 {
 		return diceerrors.NewErrArity("PERSIST")
