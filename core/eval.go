package core

import (
	"bytes"
	"errors"
	"fmt"
	"math"
	"sort"
	"strconv"
	"strings"
	"syscall"
	"time"

	"github.com/dicedb/dice/core/auth"
	"github.com/dicedb/dice/core/comm"

	"github.com/bytedance/sonic"
	"github.com/charmbracelet/log"
	"github.com/dicedb/dice/config"
	"github.com/dicedb/dice/core/bit"
	"github.com/dicedb/dice/core/diceerrors"
	"github.com/dicedb/dice/internal/constants"
	"github.com/dicedb/dice/server/utils"
	"github.com/ohler55/ojg/jp"
)

type exDurationState int

const (
	Uninitialized exDurationState = iota
	Initialized
)

var RespNIL []byte = []byte("$-1\r\n")
var RespOK []byte = []byte("+OK\r\n")
var RespQueued []byte = []byte("+QUEUED\r\n")
var RespZero []byte = []byte(":0\r\n")
var RespOne []byte = []byte(":1\r\n")
var RespMinusOne []byte = []byte(":-1\r\n")
var RespMinusTwo []byte = []byte(":-2\r\n")
var RespEmptyArray []byte = []byte("*0\r\n")

var TxnCommands map[string]bool
var serverID string
var diceCommandsCount int

const defaultRootPath = "$"

func init() {
	diceCommandsCount = len(diceCmds)
	TxnCommands = map[string]bool{"EXEC": true, "DISCARD": true}
	serverID = fmt.Sprintf("%s:%d", config.Host, config.Port)
}

// evalPING returns with an encoded "PONG"
// If any message is added with the ping command,
// the message will be returned.
func evalPING(args []string, store *Store) []byte {
	var b []byte

	if len(args) >= 2 {
		return diceerrors.NewErrArity("PING")
	}

	if len(args) == 0 {
		b = Encode("PONG", true)
	} else {
		b = Encode(args[0], false)
	}

	return b
}

// evalAUTH returns with an encoded "OK" if the user is authenticated
// If the user is not authenticated, it returns with an encoded error message
func evalAUTH(args []string, c *comm.Client) []byte {
	var (
		err error
	)

	if config.RequirePass == "" {
		return diceerrors.NewErrWithMessage("AUTH <password> called without any password configured for the default user. Are you sure your configuration is correct?")
	}

	var username = auth.DefaultUserName
	var password string

	if len(args) == 1 {
		password = args[0]
	} else if len(args) == 2 {
		username, password = args[0], args[1]
	} else {
		return diceerrors.NewErrArity("AUTH")
	}

	if err = c.Session.Validate(username, password); err != nil {
		return Encode(err, false)
	}
	return RespOK
}

// evalSET puts a new <key, value> pair in db as in the args
// args must contain key and value.
// args can also contain multiple options -
//
//	EX or ex which will set the expiry time(in secs) for the key
//	PX or px which will set the expiry time(in milliseconds) for the key
//	EXAT or exat which will set the specified Unix time at which the key will expire, in seconds (a positive integer).
//	PXAT or PX which will the specified Unix time at which the key will expire, in milliseconds (a positive integer).
//	XX orr xx which will only set the key if it already exists.
//
// Returns encoded error response if at least a <key, value> pair is not part of args
// Returns encoded error response if expiry time value in not integer
// Returns encoded error response if both PX and EX flags are present
// Returns encoded OK RESP once new entry is added
// If the key already exists then the value will be overwritten and expiry will be discarded
func evalSET(args []string, store *Store) []byte {
	if len(args) <= 1 {
		return diceerrors.NewErrArity("SET")
	}

	var key, value string
	var exDurationMs int64 = -1
	var state exDurationState = Uninitialized
	var keepttl bool = false

	key, value = args[0], args[1]
	oType, oEnc := deduceTypeEncoding(value)

	for i := 2; i < len(args); i++ {
		arg := strings.ToUpper(args[i])
		switch arg {
		case constants.Ex, constants.Px:
			if state != Uninitialized {
				return diceerrors.NewErrWithMessage(diceerrors.SyntaxErr)
			}
			i++
			if i == len(args) {
				return diceerrors.NewErrWithMessage(diceerrors.SyntaxErr)
			}

			exDuration, err := strconv.ParseInt(args[i], 10, 64)
			if err != nil {
				return diceerrors.NewErrWithMessage(diceerrors.IntOrOutOfRangeErr)
			}

			if exDuration <= 0 {
				return diceerrors.NewErrExpireTime("SET")
			}

			// converting seconds to milliseconds
			if arg == constants.Ex {
				exDuration *= 1000
			}
			exDurationMs = exDuration
			state = Initialized

		case constants.Pxat, constants.Exat:
			if state != Uninitialized {
				return diceerrors.NewErrWithMessage(diceerrors.SyntaxErr)
			}
			i++
			if i == len(args) {
				return diceerrors.NewErrWithMessage(diceerrors.SyntaxErr)
			}
			exDuration, err := strconv.ParseInt(args[i], 10, 64)
			if err != nil {
				return diceerrors.NewErrWithMessage(diceerrors.IntOrOutOfRangeErr)
			}

			if exDuration < 0 {
				return diceerrors.NewErrExpireTime("SET")
			}

			if arg == constants.Exat {
				exDuration *= 1000
			}
			exDurationMs = exDuration - utils.GetCurrentTime().UnixMilli()
			// If the expiry time is in the past, set exDurationMs to 0
			// This will be used to signal immediate expiration
			if exDurationMs < 0 {
				exDurationMs = 0
			}
			state = Initialized

		case constants.XX:
			// Get the key from the hash table
			obj := store.Get(key)

			// if key does not exist, return RESP encoded nil
			if obj == nil {
				return RespNIL
			}
		case constants.NX:
			obj := store.Get(key)
			if obj != nil {
				return RespNIL
			}
		case constants.KEEPTTL, constants.Keepttl:
			keepttl = true
		default:
			return diceerrors.NewErrWithMessage(diceerrors.SyntaxErr)
		}
	}

	// Cast the value properly based on the encoding type
	var storedValue interface{}
	switch oEnc {
	case ObjEncodingInt:
		storedValue, _ = strconv.ParseInt(value, 10, 64)
	case ObjEncodingEmbStr, ObjEncodingRaw:
		storedValue = value
	default:
		return Encode(fmt.Errorf("ERR unsupported encoding: %d", oEnc), false)
	}

	// putting the k and value in a Hash Table
	store.Put(key, store.NewObj(storedValue, exDurationMs, oType, oEnc), WithKeepTTL(keepttl))

	return RespOK
}

// evalMSET puts multiple <key, value> pairs in db as in the args
// MSET is atomic, so all given keys are set at once.
// args must contain key and value pairs.

// Returns encoded error response if at least a <key, value> pair is not part of args
// Returns encoded OK RESP once new entries are added
// If the key already exists then the value will be overwritten and expiry will be discarded
func evalMSET(args []string, store *Store) []byte {
	if len(args) <= 1 || len(args)%2 != 0 {
		return diceerrors.NewErrArity("MSET")
	}

	// MSET does not have expiry support
	var exDurationMs int64 = -1

	insertMap := make(map[string]*Obj, len(args)/2)
	for i := 0; i < len(args); i += 2 {
		key, value := args[i], args[i+1]
		oType, oEnc := deduceTypeEncoding(value)
		insertMap[key] = store.NewObj(value, exDurationMs, oType, oEnc)
	}

	store.PutAll(insertMap)
	return RespOK
}

// evalGET returns the value for the queried key in args
// The key should be the only param in args
// The RESP value of the key is encoded and then returned
// evalGET returns RespNIL if key is expired or it does not exist
func evalGET(args []string, store *Store) []byte {
	if len(args) != 1 {
		return diceerrors.NewErrArity("GET")
	}

	var key = args[0]

	obj := store.Get(key)

	// if key does not exist, return RESP encoded nil
	if obj == nil {
		return RespNIL
	}

	// Decode and return the value based on its encoding
	switch _, oEnc := ExtractTypeEncoding(obj); oEnc {
	case ObjEncodingInt:
		// Value is stored as an int64, so use type assertion
		if val, ok := obj.Value.(int64); ok {
			return Encode(val, false)
		}
		return diceerrors.NewErrWithFormattedMessage("expected int64 but got another type: %s", obj.Value)

	case ObjEncodingEmbStr, ObjEncodingRaw:
		// Value is stored as a string, use type assertion
		if val, ok := obj.Value.(string); ok {
			return Encode(val, false)
		}
		return diceerrors.NewErrWithMessage("expected string but got another type")

	case ObjEncodingByteArray:
		// Value is stored as a bytearray, use type assertion
		if val, ok := obj.Value.(*ByteArray); ok {
			return Encode(string(val.data), false)
		}
		return diceerrors.NewErrWithMessage(diceerrors.WrongTypeErr)

	default:
		return diceerrors.NewErrWithMessage(diceerrors.WrongTypeErr)
	}
}

// evalDBSIZE returns the number of keys in the database.
func evalDBSIZE(args []string, store *Store) []byte {
	if len(args) > 0 {
		return diceerrors.NewErrArity("DBSIZE")
	}

	// return the RESP encoded value
	return Encode(KeyspaceStat[0]["keys"], false)
}

// evalGETDEL returns the value for the queried key in args
// The key should be the only param in args
// The RESP value of the key is encoded and then returned
// In evalGETDEL  If the key exists, it will be deleted before its value is returned.
// evalGETDEL returns RespNIL if key is expired or it does not exist
func evalGETDEL(args []string, store *Store) []byte {
	if len(args) != 1 {
		return diceerrors.NewErrArity("GETDEL")
	}

	var key = args[0]

	// Get the key from the hash table
	obj := store.GetDel(key)

	// if key does not exist, return RESP encoded nil
	if obj == nil {
		return RespNIL
	}

	// If the object exists, check if it is a set object.
	if err := assertType(obj.TypeEncoding, ObjTypeSet); err == nil {
		return diceerrors.NewErrWithFormattedMessage(diceerrors.WrongTypeErr)
	}

	// return the RESP encoded value
	return Encode(obj.Value, false)
}

// evalJSONDEL delete a value that the given json path include in.
// Returns RespZero if key is expired or it does not exist
// Returns encoded error response if incorrect number of arguments
// Returns an integer reply specified as the number of paths deleted (0 or more)
func evalJSONDEL(args []string, store *Store) []byte {
	if len(args) < 1 {
		return diceerrors.NewErrArity("JSON.DEL")
	}
	key := args[0]

	// Default path is root if not specified
	path := defaultRootPath
	if len(args) > 1 {
		path = args[1]
	}

	// Retrieve the object from the database
	obj := store.Get(key)
	if obj == nil {
		return RespZero
	}

	errWithMessage := assertTypeAndEncoding(obj.TypeEncoding, ObjTypeJSON, ObjEncodingJSON)
	if errWithMessage != nil {
		return errWithMessage
	}

	jsonData := obj.Value

	_, err := sonic.Marshal(jsonData)
	if err != nil {
		return diceerrors.NewErrWithMessage("Existing key has wrong Dice type")
	}

	if len(args) == 1 || path == defaultRootPath {
		store.Del(key)
		return RespOne
	}

	expr, err := jp.ParseString(path)
	if err != nil {
		return diceerrors.NewErrWithMessage("invalid JSONPath")
	}
	results := expr.Get(jsonData)
	err = expr.Del(jsonData)
	if err != nil {
		return diceerrors.NewErrWithMessage(err.Error())
	}
	// Create a new object with the updated JSON data
	newObj := store.NewObj(jsonData, -1, ObjTypeJSON, ObjEncodingJSON)
	store.Put(key, newObj)
	return Encode(len(results), false)
}

// evalJSONCLEAR Clear container values (arrays/objects) and set numeric values to 0,
// Already cleared values are ignored for empty containers and zero numbers
// args must contain at least the key;  (path unused in this implementation)
// Returns encoded error if key is expired or it does not exist
// Returns encoded error response if incorrect number of arguments
// Returns an integer reply specifying the number of matching JSON arrays
// and objects cleared + number of matching JSON numerical values zeroed.
func evalJSONCLEAR(args []string, store *Store) []byte {
	if len(args) < 1 {
		return diceerrors.NewErrArity("JSON.CLEAR")
	}
	key := args[0]

	// Default path is root if not specified
	path := defaultRootPath
	if len(args) > 1 {
		path = args[1]
	}

	// Retrieve the object from the database
	obj := store.Get(key)
	if obj == nil {
		return diceerrors.NewErrWithMessage("could not perform this operation on a key that doesn't exist")
	}

	errWithMessage := assertTypeAndEncoding(obj.TypeEncoding, ObjTypeJSON, ObjEncodingJSON)
	if errWithMessage != nil {
		return errWithMessage
	}

	jsonData := obj.Value

	_, err := sonic.Marshal(jsonData)
	if err != nil {
		return diceerrors.NewErrWithMessage("Existing key has wrong Dice type")
	}

	var countClear uint64 = 0
	if len(args) == 1 || path == defaultRootPath {
		if jsonData != struct{}{} {
			// If path is root and len(args) == 1, return it instantly
			newObj := store.NewObj(struct{}{}, -1, ObjTypeJSON, ObjEncodingJSON)
			store.Put(key, newObj)
			countClear++
			return Encode(countClear, false)
		}
	}

	expr, err := jp.ParseString(path)
	if err != nil {
		return diceerrors.NewErrWithMessage("invalid JSONPath")
	}

	_, err = expr.Modify(jsonData, func(element any) (altered any, changed bool) {
		switch utils.GetJSONFieldType(element) {
		case constants.IntegerType, constants.NumberType:
			if element != constants.NumberZeroValue {
				countClear++
				return constants.NumberZeroValue, true
			}
		case constants.ArrayType:
			if len(element.([]interface{})) != 0 {
				countClear++
				return []interface{}{}, true
			}
		case constants.ObjectType:
			if element != struct{}{} {
				countClear++
				return struct{}{}, true
			}
		default:
			return element, false
		}
		return
	})
	if err != nil {
		return diceerrors.NewErrWithMessage(err.Error())
	}
	// Create a new object with the updated JSON data
	newObj := store.NewObj(jsonData, -1, ObjTypeJSON, ObjEncodingJSON)
	store.Put(key, newObj)
	return Encode(countClear, false)
}

// evalJSONTYPE retrieves a JSON value type stored at the specified key
// args must contain at least the key;  (path unused in this implementation)
// Returns RespNIL if key is expired or it does not exist
// Returns encoded error response if incorrect number of arguments
// The RESP value of the key's value type is encoded and then returned
func evalJSONTYPE(args []string, store *Store) []byte {
	if len(args) < 1 {
		return diceerrors.NewErrArity("JSON.TYPE")
	}
	key := args[0]

	// Default path is root if not specified
	path := defaultRootPath
	if len(args) > 1 {
		path = args[1]
	}
	// Retrieve the object from the database
	obj := store.Get(key)
	if obj == nil {
		return RespNIL
	}

	errWithMessage := assertTypeAndEncoding(obj.TypeEncoding, ObjTypeJSON, ObjEncodingJSON)
	if errWithMessage != nil {
		return errWithMessage
	}

	jsonData := obj.Value

	if path == defaultRootPath {
		_, err := sonic.Marshal(jsonData)
		if err != nil {
			return diceerrors.NewErrWithMessage("could not serialize result")
		}
		// If path is root and len(args) == 1, return "object" instantly
		if len(args) == 1 {
			return Encode(constants.ObjectType, false)
		}
	}

	// Parse the JSONPath expression
	expr, err := jp.ParseString(path)
	if err != nil {
		return diceerrors.NewErrWithMessage("invalid JSONPath")
	}

	results := expr.Get(jsonData)
	if len(results) == 0 {
		return RespEmptyArray
	}

	typeList := make([]string, 0, len(results))
	for _, result := range results {
		jsonType := utils.GetJSONFieldType(result)
		typeList = append(typeList, jsonType)
	}
	return Encode(typeList, false)
}

// evalJSONGET retrieves a JSON value stored at the specified key
// args must contain at least the key;  (path unused in this implementation)
// Returns RespNIL if key is expired or it does not exist
// Returns encoded error response if incorrect number of arguments
// The RESP value of the key is encoded and then returned
func evalJSONGET(args []string, store *Store) []byte {
	if len(args) < 1 {
		return diceerrors.NewErrArity("JSON.GET")
	}

	key := args[0]
	// Default path is root if not specified
	path := defaultRootPath
	if len(args) > 1 {
		path = args[1]
	}

	// Retrieve the object from the database
	obj := store.Get(key)
	if obj == nil {
		return RespNIL
	}

	// Check if the object is of JSON type
	errWithMessage := assertTypeAndEncoding(obj.TypeEncoding, ObjTypeJSON, ObjEncodingJSON)
	if errWithMessage != nil {
		return errWithMessage
	}

	jsonData := obj.Value

	// If path is root, return the entire JSON
	if path == defaultRootPath {
		resultBytes, err := sonic.Marshal(jsonData)
		if err != nil {
			return diceerrors.NewErrWithMessage("could not serialize result")
		}
		return Encode(string(resultBytes), false)
	}

	// Parse the JSONPath expression
	expr, err := jp.ParseString(path)
	if err != nil {
		return diceerrors.NewErrWithMessage("invalid JSONPath")
	}

	// Execute the JSONPath query
	results := expr.Get(jsonData)
	if len(results) == 0 {
		return RespNIL
	}

	// Serialize the result
	var resultBytes []byte
	if len(results) == 1 {
		resultBytes, err = sonic.Marshal(results[0])
	} else {
		resultBytes, err = sonic.Marshal(results)
	}
	if err != nil {
		return diceerrors.NewErrWithMessage("could not serialize result")
	}
	return Encode(string(resultBytes), false)
}

// evalJSONSET stores a JSON value at the specified key
// args must contain at least the key, path (unused in this implementation), and JSON string
// Returns encoded error response if incorrect number of arguments
// Returns encoded error if the JSON string is invalid
// Returns RespOK if the JSON value is successfully stored
func evalJSONSET(args []string, store *Store) []byte {
	// Check if there are enough arguments
	if len(args) < 3 {
		return diceerrors.NewErrArity("JSON.SET")
	}

	key := args[0]
	path := args[1]
	jsonStr := args[2]
	for i := 3; i < len(args); i++ {
		switch args[i] {
		case constants.NX, constants.Nx:
			if i != len(args)-1 {
				return diceerrors.NewErrWithMessage(diceerrors.SyntaxErr)
			}
			obj := store.Get(key)
			if obj != nil {
				return RespNIL
			}
		case constants.XX, constants.Xx:
			if i != len(args)-1 {
				return diceerrors.NewErrWithMessage(diceerrors.SyntaxErr)
			}
			obj := store.Get(key)
			if obj == nil {
				return RespNIL
			}

		default:
			return diceerrors.NewErrWithMessage(diceerrors.SyntaxErr)
		}
	}

	// Parse the JSON string
	var jsonValue interface{}
	if err := sonic.UnmarshalString(jsonStr, &jsonValue); err != nil {
		return diceerrors.NewErrWithFormattedMessage("invalid JSON: %v", err.Error())
	}

	// Retrieve existing object or create new one
	obj := store.Get(key)
	var rootData interface{}

	if obj == nil {
		// If the key doesn't exist, create a new object
		if path != defaultRootPath {
			rootData = make(map[string]interface{})
		} else {
			rootData = jsonValue
		}
	} else {
		// If the key exists, check if it's a JSON object
		err := assertType(obj.TypeEncoding, ObjTypeJSON)
		if err != nil {
			return Encode(err, false)
		}
		err = assertEncoding(obj.TypeEncoding, ObjEncodingJSON)
		if err != nil {
			return Encode(err, false)
		}
		rootData = obj.Value
	}

	// If path is not root, use JSONPath to set the value
	if path != defaultRootPath {
		expr, err := jp.ParseString(path)
		if err != nil {
			return diceerrors.NewErrWithMessage("invalid JSONPath")
		}

		err = expr.Set(rootData, jsonValue)
		if err != nil {
			return diceerrors.NewErrWithMessage("failed to set value")
		}
	} else {
		// If path is root, replace the entire JSON
		rootData = jsonValue
	}

	// Create a new object with the updated JSON data
	newObj := store.NewObj(rootData, -1, ObjTypeJSON, ObjEncodingJSON)
	store.Put(key, newObj)
	return RespOK
}

// evalTTL returns Time-to-Live in secs for the queried key in args
// The key should be the only param in args else returns with an error
// Returns	RESP encoded time (in secs) remaining for the key to expire
//
//	RESP encoded -2 stating key doesn't exist or key is expired
//	RESP encoded -1 in case no expiration is set on the key
func evalTTL(args []string, store *Store) []byte {
	if len(args) != 1 {
		return diceerrors.NewErrArity("TTL")
	}

	var key string = args[0]

	obj := store.Get(key)

	// if key does not exist, return RESP encoded -2 denoting key does not exist
	if obj == nil {
		return RespMinusTwo
	}

	// if object exist, but no expiration is set on it then send -1
	exp, isExpirySet := getExpiry(obj, store)
	if !isExpirySet {
		return RespMinusOne
	}

	// compute the time remaining for the key to expire and
	// return the RESP encoded form of it
	durationMs := exp - uint64(utils.GetCurrentTime().UnixMilli())

	return Encode(int64(durationMs/1000), false)
}

// evalDEL deletes all the specified keys in args list
// returns the count of total deleted keys after encoding
func evalDEL(args []string, store *Store) []byte {
	var countDeleted int = 0

	for _, key := range args {
		if ok := store.Del(key); ok {
			countDeleted++
		}
	}

	return Encode(countDeleted, false)
}

// evalEXPIRE sets a expiry time(in secs) on the specified key in args
// args should contain 2 values, key and the expiry time to be set for the key
// The expiry time should be in integer format; if not, it returns encoded error response
// Returns RespOne if expiry was set on the key successfully.
// Once the time is lapsed, the key will be deleted automatically
func evalEXPIRE(args []string, store *Store) []byte {
	if len(args) <= 1 {
		return diceerrors.NewErrArity("EXPIRE")
	}

	var key string = args[0]
	exDurationSec, err := strconv.ParseInt(args[1], 10, 64)
	if err != nil {
		return diceerrors.NewErrWithMessage(diceerrors.IntOrOutOfRangeErr)
	}

	obj := store.Get(key)

	// 0 if the timeout was not set. e.g. key doesn't exist, or operation skipped due to the provided arguments
	if obj == nil {
		return RespZero
	}
	isExpirySet, err2 := evaluateAndSetExpiry(args[2:], utils.AddSecondsToUnixEpoch(exDurationSec), key, store)

	if isExpirySet {
		return RespOne
	} else if err2 != nil {
		return err2
	}
	return RespZero
}

// evalEXPIRETIME returns the absolute Unix timestamp (since January 1, 1970) in seconds at which the given key will expire
// args should contain only 1 value, the key
// Returns expiration Unix timestamp in seconds.
// Returns -1 if the key exists but has no associated expiration time.
// Returns -2 if the key does not exist.
func evalEXPIRETIME(args []string, store *Store) []byte {
	if len(args) != 1 {
		return diceerrors.NewErrArity("EXPIRETIME")
	}

	var key string = args[0]

	obj := store.Get(key)

	// -2 if key doesn't exist
	if obj == nil {
		return RespMinusTwo
	}

	exTimeMili, ok := getExpiry(obj, store)
	// -1 if key doesn't have expiration time set
	if !ok {
		return RespMinusOne
	}

	return Encode(int(exTimeMili/1000), false)
}

// evalEXPIREAT sets a expiry time(in unix-time-seconds) on the specified key in args
// args should contain 2 values, key and the expiry time to be set for the key
// The expiry time should be in integer format; if not, it returns encoded error response
// Returns RespOne if expiry was set on the key successfully.
// Once the time is lapsed, the key will be deleted automatically
func evalEXPIREAT(args []string, store *Store) []byte {
	if len(args) <= 1 {
		return Encode(errors.New("ERR wrong number of arguments for 'expireat' command"), false)
	}

	var key string = args[0]
	exUnixTimeSec, err := strconv.ParseUint(args[1], 10, 64)
	if err != nil {
		return Encode(errors.New("ERR value is not an integer or out of range"), false)
	}

	isExpirySet, err2 := evaluateAndSetExpiry(args[2:], exUnixTimeSec, key, store)
	if isExpirySet {
		return RespOne
	} else if err2 != nil {
		return err2
	}
	return RespZero
}

// NX: Set the expiration only if the key does not already have an expiration time.
// XX: Set the expiration only if the key already has an expiration time.
// GT: Set the expiration only if the new expiration time is greater than the current one.
// LT: Set the expiration only if the new expiration time is less than the current one.
// Returns Boolean True and error nil if expiry was set on the key successfully.
// Returns Boolean False and error nil if conditions didn't met.
// Returns Boolean False and error not-nil if invalid combination of subCommands or if subCommand is invalid
func evaluateAndSetExpiry(subCommands []string, newExpiry uint64, key string,
	store *Store) (shouldSetExpiry bool, err []byte) {
	var newExpInMilli = newExpiry * 1000
	var prevExpiry *uint64 = nil
	var nxCmd, xxCmd, gtCmd, ltCmd bool

	obj := store.Get(key)
	//  key doesn't exist
	if obj == nil {
		return false, nil
	}
	shouldSetExpiry = true
	// if no condition exists
	if len(subCommands) == 0 {
		store.setUnixTimeExpiry(obj, int64(newExpiry))
		return shouldSetExpiry, nil
	}

	expireTime, ok := getExpiry(obj, store)
	if ok {
		prevExpiry = &expireTime
	}

	for i := range subCommands {
		subCommand := strings.ToUpper(subCommands[i])

		switch subCommand {
		case constants.NX:
			nxCmd = true
			if prevExpiry != nil {
				shouldSetExpiry = false
			}
		case constants.XX:
			xxCmd = true
			if prevExpiry == nil {
				shouldSetExpiry = false
			}
		case constants.GT:
			gtCmd = true
			if prevExpiry == nil || *prevExpiry > newExpInMilli {
				shouldSetExpiry = false
			}
		case constants.LT:
			ltCmd = true
			if prevExpiry != nil && *prevExpiry < newExpInMilli {
				shouldSetExpiry = false
			}
		default:
			return false, diceerrors.NewErrWithMessage("Unsupported option " + subCommands[i])
		}
	}

	if (nxCmd && (xxCmd || gtCmd || ltCmd)) || (gtCmd && ltCmd) {
		return false, diceerrors.NewErrWithMessage("NX and XX," +
			" GT or LT options at the same time are not compatible")
	}

	store.setUnixTimeExpiry(obj, int64(newExpiry))
	return shouldSetExpiry, nil
}

func evalHELLO(args []string, store *Store) []byte {
	if len(args) > 1 {
		return diceerrors.NewErrArity("HELLO")
	}

	var response []interface{}
	response = append(response,
		"proto", 2,
		"id", serverID,
		"mode", "standalone",
		"role", "master",
		"modules", []interface{}{})

	return Encode(response, false)
}

/* Description - Spawn a background thread to persist the data via AOF technique. Current implementation is
based on CoW optimization and Fork */
// TODO: Implement Acknowledgement so that main process could know whether child has finished writing to its AOF file or not.
// TODO: Make it safe from failure, an stable policy would be to write the new flushes to a temporary files and then rename them to the main process's AOF file
// TODO: Add fsync() and fdatasync() to persist to AOF for above cases.
func evalBGREWRITEAOF(args []string, store *Store) []byte {
	// Fork a child process, this child process would inherit all the uncommitted pages from main process.
	// This technique utilizes the CoW or copy-on-write, so while the main process is free to modify them
	// the child would save all the pages to disk.
	// Check details here -https://www.sobyte.net/post/2022-10/fork-cow/
	newChild, _, _ := syscall.Syscall(syscall.SYS_FORK, 0, 0, 0)
	if newChild == 0 {
		// We are inside child process now, so we'll start flushing to disk.
		if err := DumpAllAOF(store); err != nil {
			return diceerrors.NewErrWithMessage("AOF failed")
		}
		return []byte(constants.EmptyStr)
	}
	// Back to main threadg
	return RespOK
}

// evalINCR increments the value of the specified key in args by 1,
// if the key exists and the value is integer format.
// The key should be the only param in args.
// If the key does not exist, new key is created with value 0,
// the value of the new key is then incremented.
// The value for the queried key should be of integer format,
// if not evalINCR returns encoded error response.
// evalINCR returns the incremented value for the key if there are no errors.
func evalINCR(args []string, store *Store) []byte {
	if len(args) != 1 {
		return diceerrors.NewErrArity("INCR")
	}
	return incrDecrCmd(args, 1, store)
}

// evalDECR decrements the value of the specified key in args by 1,
// if the key exists and the value is integer format.
// The key should be the only param in args.
// If the key does not exist, new key is created with value 0,
// the value of the new key is then decremented.
// The value for the queried key should be of integer format,
// if not evalDECR returns encoded error response.
// evalDECR returns the decremented value for the key if there are no errors.
func evalDECR(args []string, store *Store) []byte {
	if len(args) != 1 {
		return diceerrors.NewErrArity("DECR")
	}
	return incrDecrCmd(args, -1, store)
}

// evalDECRBY decrements the value of the specified key in args by the specified decrement,
// if the key exists and the value is integer format.
// The key should be the first parameter in args, and the decrement should be the second parameter.
// If the key does not exist, new key is created with value 0,
// the value of the new key is then decremented by specified decrement.
// The value for the queried key should be of integer format,
// if not evalDECRBY returns an encoded error response.
// evalDECRBY returns the decremented value for the key after applying the specified decrement if there are no errors.
func evalDECRBY(args []string, store *Store) []byte {
	if len(args) != 2 {
		return diceerrors.NewErrArity("DECRBY")
	}
	decrementAmount, err := strconv.ParseInt(args[1], 10, 64)
	if err != nil {
		return diceerrors.NewErrWithMessage(diceerrors.IntOrOutOfRangeErr)
	}
	return incrDecrCmd(args, -decrementAmount, store)
}

func incrDecrCmd(args []string, incr int64, store *Store) []byte {
	key := args[0]
	obj := store.Get(key)
	if obj == nil {
		obj = store.NewObj(int64(0), -1, ObjTypeInt, ObjEncodingInt)
		store.Put(key, obj)
	}

	// If the object exists, check if it is a set object.
	if err := assertType(obj.TypeEncoding, ObjTypeSet); err == nil {
		return diceerrors.NewErrWithFormattedMessage(diceerrors.WrongTypeErr)
	}

	if err := assertType(obj.TypeEncoding, ObjTypeInt); err != nil {
		return diceerrors.NewErrWithMessage(err.Error())
	}

	if err := assertEncoding(obj.TypeEncoding, ObjEncodingInt); err != nil {
		return diceerrors.NewErrWithMessage(err.Error())
	}

	i, _ := obj.Value.(int64)
	// check overflow
	if (incr < 0 && i < 0 && incr < (math.MinInt64-i)) ||
		(incr > 0 && i > 0 && incr > (math.MaxInt64-i)) {
		return diceerrors.NewErrWithMessage(diceerrors.ValOutOfRangeErr)
	}

	i += incr
	obj.Value = i

	return Encode(i, false)
}

// evalINFO creates a buffer with the info of total keys per db
// Returns the encoded buffer as response
func evalINFO(args []string, store *Store) []byte {
	var info []byte
	buf := bytes.NewBuffer(info)
	buf.WriteString("# Keyspace\r\n")
	for i := range KeyspaceStat {
		fmt.Fprintf(buf, "db%d:keys=%d,expires=0,avg_ttl=0\r\n", i, KeyspaceStat[i]["keys"])
	}
	return Encode(buf.String(), false)
}

// TODO: Placeholder to support monitoring
func evalCLIENT(args []string, store *Store) []byte {
	return RespOK
}

// TODO: Placeholder to support monitoring
func evalLATENCY(args []string, store *Store) []byte {
	return Encode([]string{}, false)
}

// evalLRU deletes all the keys from the LRU
// returns encoded RESP OK
func evalLRU(args []string, store *Store) []byte {
	evictAllkeysLRU(store)
	return RespOK
}

// evalSLEEP sets db to sleep for the specified number of seconds.
// The sleep time should be the only param in args.
// Returns error response if the time param in args is not of integer format.
// evalSLEEP returns RespOK after sleeping for mentioned seconds
func evalSLEEP(args []string, store *Store) []byte {
	if len(args) != 1 {
		return diceerrors.NewErrArity("SLEEP")
	}

	durationSec, err := strconv.ParseInt(args[0], 10, 64)
	if err != nil {
		return diceerrors.NewErrWithMessage(diceerrors.IntOrOutOfRangeErr)
	}
	time.Sleep(time.Duration(durationSec) * time.Second)
	return RespOK
}

// evalMULTI marks the start of the transaction for the client.
// All subsequent commands fired will be queued for atomic execution.
// The commands will not be executed until EXEC is triggered.
// Once EXEC is triggered it executes all the commands in queue,
// and closes the MULTI transaction.
func evalMULTI(args []string, store *Store) []byte {
	return RespOK
}

// evalQINTINS inserts the provided integer in the key identified by key
// first argument will be the key, that should be of type `QINT`
// second argument will be the integer value
// if the key does not exist, evalQINTINS will also create the integer queue
func evalQINTINS(args []string, store *Store) []byte {
	if len(args) != 2 {
		return diceerrors.NewErrArity("QINTINS")
	}

	x, err := strconv.ParseInt(args[1], 10, 64)
	if err != nil {
		return diceerrors.NewErrWithMessage("only integer values can be inserted in QINT")
	}

	obj := store.Get(args[0])
	if obj == nil {
		obj = store.NewObj(NewQueueInt(), -1, ObjTypeByteList, ObjEncodingQint)
	}

	if err := assertType(obj.TypeEncoding, ObjTypeByteList); err != nil {
		return diceerrors.NewErrWithFormattedMessage(diceerrors.WrongTypeErr)
	}

	if err := assertEncoding(obj.TypeEncoding, ObjEncodingQint); err != nil {
		return diceerrors.NewErrWithFormattedMessage(diceerrors.WrongTypeErr)
	}

	store.Put(args[0], obj)

	q := obj.Value.(*QueueInt)
	q.Insert(x)

	return RespOK
}

// evalSTACKINTPUSH pushes the provided integer in the key identified by key
// first argument will be the key, that should be of type `STACKINT`
// second argument will be the integer value
// if the key does not exist, evalSTACKINTPUSH will also create the integer stack
func evalSTACKINTPUSH(args []string, store *Store) []byte {
	if len(args) != 2 {
		return diceerrors.NewErrArity("STACKINTPUSH")
	}

	x, err := strconv.ParseInt(args[1], 10, 64)
	if err != nil {
		return diceerrors.NewErrWithMessage(diceerrors.IntOrOutOfRangeErr)
	}

	obj := store.Get(args[0])
	if obj == nil {
		obj = store.NewObj(NewStackInt(), -1, ObjTypeByteList, ObjEncodingStackInt)
	}

	if err := assertType(obj.TypeEncoding, ObjTypeByteList); err != nil {
		return diceerrors.NewErrWithFormattedMessage(diceerrors.WrongTypeErr)
	}

	if err := assertEncoding(obj.TypeEncoding, ObjEncodingStackInt); err != nil {
		return diceerrors.NewErrWithFormattedMessage(diceerrors.WrongTypeErr)
	}

	store.Put(args[0], obj)

	s := obj.Value.(*StackInt)
	s.Push(x)

	return RespOK
}

// evalQINTREM removes the element from the QINT identified by key
// first argument will be the key, that should be of type `QINT`
// if the key does not exist, evalQINTREM returns nil otherwise it
// returns the integer value popped from the queue
// if we remove from the empty queue, nil is returned
func evalQINTREM(args []string, store *Store) []byte {
	if len(args) != 1 {
		return diceerrors.NewErrArity("QINTREM")
	}

	obj := store.Get(args[0])
	if obj == nil {
		return RespNIL
	}

	if err := assertType(obj.TypeEncoding, ObjTypeByteList); err != nil {
		return diceerrors.NewErrWithFormattedMessage(diceerrors.WrongTypeErr)
	}

	if err := assertEncoding(obj.TypeEncoding, ObjEncodingQint); err != nil {
		return diceerrors.NewErrWithFormattedMessage(diceerrors.WrongTypeErr)
	}

	q := obj.Value.(*QueueInt)
	x, err := q.Remove()

	if err == ErrQueueEmpty {
		return RespNIL
	}

	return Encode(x, false)
}

// evalSTACKINTPOP pops the element from the STACKINT identified by key
// first argument will be the key, that should be of type `STACKINT`
// if the key does not exist, evalSTACKINTPOP returns nil otherwise it
// returns the integer value popped from the stack
// if we remove from the empty stack, nil is returned
func evalSTACKINTPOP(args []string, store *Store) []byte {
	if len(args) != 1 {
		return diceerrors.NewErrArity("STACKINTPOP")
	}

	obj := store.Get(args[0])
	if obj == nil {
		return RespNIL
	}

	if err := assertType(obj.TypeEncoding, ObjTypeByteList); err != nil {
		return diceerrors.NewErrWithFormattedMessage(diceerrors.WrongTypeErr)
	}

	if err := assertEncoding(obj.TypeEncoding, ObjEncodingStackInt); err != nil {
		return diceerrors.NewErrWithFormattedMessage(diceerrors.WrongTypeErr)
	}

	s := obj.Value.(*StackInt)
	x, err := s.Pop()

	if err == ErrStackEmpty {
		return RespNIL
	}

	return Encode(x, false)
}

// evalQINTLEN returns the length of the QINT identified by key
// returns the integer value indicating the length of the queue
// if the key does not exist, the response is 0
func evalQINTLEN(args []string, store *Store) []byte {
	if len(args) != 1 {
		return diceerrors.NewErrArity("QINTLEN")
	}

	obj := store.Get(args[0])
	if obj == nil {
		return RespZero
	}

	if err := assertType(obj.TypeEncoding, ObjTypeByteList); err != nil {
		return diceerrors.NewErrWithFormattedMessage(diceerrors.WrongTypeErr)
	}

	if err := assertEncoding(obj.TypeEncoding, ObjEncodingQint); err != nil {
		return diceerrors.NewErrWithFormattedMessage(diceerrors.WrongTypeErr)
	}

	q := obj.Value.(*QueueInt)
	return Encode(q.Length, false)
}

// evalSTACKINTLEN returns the length of the STACKINT identified by key
// returns the integer value indicating the length of the stack
// if the key does not exist, the response is 0
func evalSTACKINTLEN(args []string, store *Store) []byte {
	if len(args) != 1 {
		return diceerrors.NewErrArity("STACKINTLEN")
	}

	obj := store.Get(args[0])
	if obj == nil {
		return RespZero
	}

	if err := assertType(obj.TypeEncoding, ObjTypeByteList); err != nil {
		return diceerrors.NewErrWithFormattedMessage(diceerrors.WrongTypeErr)
	}

	if err := assertEncoding(obj.TypeEncoding, ObjEncodingStackInt); err != nil {
		return diceerrors.NewErrWithFormattedMessage(diceerrors.WrongTypeErr)
	}

	s := obj.Value.(*StackInt)
	return Encode(s.Length, false)
}

// evalQINTPEEK peeks into the QINT and returns 5 elements without popping them
// returns the array of integers as the response.
// if the key does not exist, then we return an empty array
func evalQINTPEEK(args []string, store *Store) []byte {
	var num int64 = 5
	var err error

	if len(args) > 2 {
		return diceerrors.NewErrArity("QINTPEEK")
	}

	if len(args) == 2 {
		num, err = strconv.ParseInt(args[1], 10, 32)
		if err != nil || num <= 0 || num > 100 {
			return diceerrors.NewErrWithFormattedMessage(diceerrors.ElementPeekErr, 100)
		}
	}

	obj := store.Get(args[0])
	if obj == nil {
		return RespEmptyArray
	}

	if err := assertType(obj.TypeEncoding, ObjTypeByteList); err != nil {
		return diceerrors.NewErrWithFormattedMessage(diceerrors.WrongTypeErr)
	}

	if err := assertEncoding(obj.TypeEncoding, ObjEncodingQint); err != nil {
		return diceerrors.NewErrWithFormattedMessage(diceerrors.WrongTypeErr)
	}

	q := obj.Value.(*QueueInt)
	return Encode(q.Iterate(int(num)), false)
}

// evalSTACKINTPEEK peeks into the DINT and returns 5 elements without popping them
// returns the array of integers as the response.
// if the key does not exist, then we return an empty array
func evalSTACKINTPEEK(args []string, store *Store) []byte {
	var num int64 = 5
	var err error

	if len(args) > 2 {
		return diceerrors.NewErrArity("STACKINTPEEK")
	}

	if len(args) == 2 {
		num, err = strconv.ParseInt(args[1], 10, 32)
		if err != nil || num <= 0 || num > 100 {
			return diceerrors.NewErrWithFormattedMessage(diceerrors.ElementPeekErr, 100)
		}
	}

	obj := store.Get(args[0])
	if obj == nil {
		return RespEmptyArray
	}

	if err := assertType(obj.TypeEncoding, ObjTypeByteList); err != nil {
		return diceerrors.NewErrWithFormattedMessage(diceerrors.WrongTypeErr)
	}

	if err := assertEncoding(obj.TypeEncoding, ObjEncodingStackInt); err != nil {
		return diceerrors.NewErrWithFormattedMessage(diceerrors.WrongTypeErr)
	}

	s := obj.Value.(*StackInt)
	return Encode(s.Iterate(int(num)), false)
}

// evalQREFINS inserts the reference of the provided key identified by key
// first argument will be the key, that should be of type `QREF`
// second argument will be the key that needs to be added to the queueref
// if the queue does not exist, evalQREFINS will also create the queueref
// returns 1 if the key reference was inserted
// returns 0 otherwise
func evalQREFINS(args []string, store *Store) []byte {
	if len(args) != 2 {
		return diceerrors.NewErrArity("QREFINS")
	}

	obj := store.Get(args[0])
	qr, err := NewQueueRef()
	if err != nil {
		return Encode(err, false)
	}
	if obj == nil {
		obj = store.NewObj(qr, -1, ObjTypeByteList, ObjEncodingQref)
	}

	if err := assertType(obj.TypeEncoding, ObjTypeByteList); err != nil {
		return diceerrors.NewErrWithFormattedMessage(diceerrors.WrongTypeErr)
	}

	if err := assertEncoding(obj.TypeEncoding, ObjEncodingQref); err != nil {
		return diceerrors.NewErrWithFormattedMessage(diceerrors.WrongTypeErr)
	}

	store.Put(args[0], obj)

	q := obj.Value.(*QueueRef)
	if q.Insert(args[1], store) {
		return Encode(1, false)
	}
	return Encode(0, false)
}

// evalSTACKREFPUSH inserts the reference of the provided key identified by key
// first argument will be the key, that should be of type `STACKREF`
// second argument will be the key that needs to be added to the stackref
// if the stack does not exist, evalSTACKREFPUSH will also create the stackref
// returns 1 if the key reference was inserted
// returns 0 otherwise
func evalSTACKREFPUSH(args []string, store *Store) []byte {
	if len(args) != 2 {
		return diceerrors.NewErrArity("STACKREFPUSH")
	}

	obj := store.Get(args[0])
	if obj == nil {
		sr, err := NewStackRef()
		if err != nil {
			return diceerrors.NewErrWithMessage(("ERR maximum number of stacks reached"))
		}
		obj = store.NewObj(sr, -1, ObjTypeByteList, ObjEncodingStackRef)
	}

	if err := assertType(obj.TypeEncoding, ObjTypeByteList); err != nil {
		return diceerrors.NewErrWithFormattedMessage(diceerrors.WrongTypeErr)
	}

	if err := assertEncoding(obj.TypeEncoding, ObjEncodingStackRef); err != nil {
		return diceerrors.NewErrWithFormattedMessage(diceerrors.WrongTypeErr)
	}

	store.Put(args[0], obj)

	s := obj.Value.(*StackRef)
	if s.Push(args[1], store) {
		return Encode(1, false)
	}
	return Encode(0, false)
}

// evalQREFREM removes the element from the QREF identified by key
// first argument will be the key, that should be of type `QREF`
// if the key does not exist, evalQREFREM returns nil otherwise it
// returns the RESP encoded value of the key reference from the queue
// if we remove from the empty queue, nil is returned
func evalQREFREM(args []string, store *Store) []byte {
	if len(args) != 1 {
		return diceerrors.NewErrArity("QREFREM")
	}

	obj := store.Get(args[0])
	if obj == nil {
		return RespNIL
	}

	if err := assertType(obj.TypeEncoding, ObjTypeByteList); err != nil {
		return diceerrors.NewErrWithFormattedMessage(diceerrors.WrongTypeErr)
	}

	if err := assertEncoding(obj.TypeEncoding, ObjEncodingQref); err != nil {
		return diceerrors.NewErrWithFormattedMessage(diceerrors.WrongTypeErr)
	}

	q := obj.Value.(*QueueRef)
	x, err := q.Remove(store)

	if err == ErrQueueEmpty {
		return RespNIL
	}

	return Encode(x, false)
}

// evalSTACKREFPOP removes the element from the DREF identified by key
// first argument will be the key, that should be of type `STACKREF`
// if the key does not exist, evalSTACKREFPOP returns nil otherwise it
// returns the RESP encoded value of the key reference from the stack
// if we remove from the empty stack, nil is returned
func evalSTACKREFPOP(args []string, store *Store) []byte {
	if len(args) != 1 {
		return diceerrors.NewErrArity("STACKREFPOP")
	}

	obj := store.Get(args[0])
	if obj == nil {
		return RespNIL
	}

	if err := assertType(obj.TypeEncoding, ObjTypeByteList); err != nil {
		return diceerrors.NewErrWithFormattedMessage(diceerrors.WrongTypeErr)
	}

	if err := assertEncoding(obj.TypeEncoding, ObjEncodingStackRef); err != nil {
		return diceerrors.NewErrWithFormattedMessage(diceerrors.WrongTypeErr)
	}

	s := obj.Value.(*StackRef)
	x, err := s.Pop(store)

	if err == ErrStackEmpty {
		return RespNIL
	}

	return Encode(x, false)
}

// evalQREFLEN returns the length of the QREF identified by key
// returns the integer value indicating the length of the queue
// if the key does not exist, the response is 0
func evalQREFLEN(args []string, store *Store) []byte {
	if len(args) != 1 {
		return diceerrors.NewErrArity("QREFLEN")
	}

	obj := store.Get(args[0])
	if obj == nil {
		return RespZero
	}

	if err := assertType(obj.TypeEncoding, ObjTypeByteList); err != nil {
		return diceerrors.NewErrWithFormattedMessage(diceerrors.WrongTypeErr)
	}

	if err := assertEncoding(obj.TypeEncoding, ObjEncodingQref); err != nil {
		return diceerrors.NewErrWithFormattedMessage(diceerrors.WrongTypeErr)
	}

	q := obj.Value.(*QueueRef)
	return Encode(q.Length(store), false)
}

// evalSTACKREFLEN returns the length of the STACKREF identified by key
// returns the integer value indicating the length of the stack
// if the key does not exist, the response is 0
func evalSTACKREFLEN(args []string, store *Store) []byte {
	if len(args) != 1 {
		return diceerrors.NewErrArity("STACKREFLEN")
	}

	obj := store.Get(args[0])
	if obj == nil {
		return RespZero
	}

	if err := assertType(obj.TypeEncoding, ObjTypeByteList); err != nil {
		return diceerrors.NewErrWithFormattedMessage(diceerrors.WrongTypeErr)
	}

	if err := assertEncoding(obj.TypeEncoding, ObjEncodingStackRef); err != nil {
		return diceerrors.NewErrWithFormattedMessage(diceerrors.WrongTypeErr)
	}

	s := obj.Value.(*StackRef)
	return Encode(s.Length(store), false)
}

// evalQREFPEEK peeks into the QREF and returns 5 elements without popping them
// returns the array of resp encoded values as the response.
// if the key does not exist, then we return an empty array
func evalQREFPEEK(args []string, store *Store) []byte {
	var num int64 = 5
	var err error

	if len(args) == 0 {
		return diceerrors.NewErrArity("QREFPEEK")
	}

	if len(args) == 2 {
		num, err = strconv.ParseInt(args[1], 10, 32)
		if err != nil || num <= 0 || num > 100 {
			return diceerrors.NewErrWithFormattedMessage(diceerrors.ElementPeekErr, 100)
		}
	}

	obj := store.Get(args[0])
	if obj == nil {
		return RespEmptyArray
	}

	if err := assertType(obj.TypeEncoding, ObjTypeByteList); err != nil {
		return diceerrors.NewErrWithFormattedMessage(diceerrors.WrongTypeErr)
	}

	if err := assertEncoding(obj.TypeEncoding, ObjEncodingQref); err != nil {
		return diceerrors.NewErrWithFormattedMessage(diceerrors.WrongTypeErr)
	}

	q := obj.Value.(*QueueRef)
	return Encode(q.Iterate(int(num), store), false)
}

// evalSTACKREFPEEK peeks into the STACKREF and returns 5 elements without popping them
// returns the array of resp encoded values as the response.
// if the key does not exist, then we return an empty array
func evalSTACKREFPEEK(args []string, store *Store) []byte {
	var num int64 = 5
	var err error

	if len(args) == 0 {
		return diceerrors.NewErrArity("STACKREFPEEK")
	}

	if len(args) == 2 {
		num, err = strconv.ParseInt(args[1], 10, 32)
		if err != nil || num <= 0 || num > 100 {
			return diceerrors.NewErrWithFormattedMessage(diceerrors.ElementPeekErr, 100)
		}
	}

	obj := store.Get(args[0])
	if obj == nil {
		return RespEmptyArray
	}

	if err := assertType(obj.TypeEncoding, ObjTypeByteList); err != nil {
		return diceerrors.NewErrWithFormattedMessage(diceerrors.WrongTypeErr)
	}

	if err := assertEncoding(obj.TypeEncoding, ObjEncodingStackRef); err != nil {
		return diceerrors.NewErrWithFormattedMessage(diceerrors.WrongTypeErr)
	}

	s := obj.Value.(*StackRef)
	return Encode(s.Iterate(int(num), store), false)
}

// evalQWATCH adds the specified key to the watch list for the caller client.
// Every time a key in the watch list is modified, the client will be sent a response
// containing the new value of the key along with the operation that was performed on it.
// Contains only one argument, the query to be watched.
func evalQWATCH(args []string, clientFd int, store *Store) []byte {
	if len(args) != 1 {
		return diceerrors.NewErrArity("QWATCH")
	}

	// Parse and get the selection from the query.
	query, e := ParseQuery( /*sql=*/ args[0])

	if e != nil {
		return Encode(e, false)
	}

	WatchSubscriptionChan <- WatchSubscription{
		subscribe: true,
		query:     query,
		clientFd:  clientFd,
	}

	// Return the result of the query.
	queryResult, err := ExecuteQuery(&query, store)
	if err != nil {
		return Encode(err, false)
	}

	// TODO: We should return the list of all queries being watched by the client.
	return Encode(CreatePushResponse(&query, &queryResult), false)
}

// evalQUNWATCH removes the specified key from the watch list for the caller client.
func evalQUNWATCH(args []string, clientFd int) []byte {
	if len(args) != 1 {
		return diceerrors.NewErrArity("QUNWATCH")
	}
	query, e := ParseQuery( /*sql=*/ args[0])
	if e != nil {
		return Encode(e, false)
	}

	WatchSubscriptionChan <- WatchSubscription{
		subscribe: false,
		query:     query,
		clientFd:  clientFd,
	}

	return RespOK
}

// SETBIT key offset value
func evalSETBIT(args []string, store *Store) []byte {
	var err error

	if len(args) != 3 {
		return diceerrors.NewErrArity("SETBIT")
	}

	key := args[0]
	offset, err := strconv.ParseInt(args[1], 10, 64)
	if err != nil {
		return diceerrors.NewErrWithMessage("bit offset is not an integer or out of range")
	}

	value, err := strconv.ParseBool(args[2])
	if err != nil {
		return diceerrors.NewErrWithMessage("bit is not an integer or out of range")
	}

	obj := store.Get(key)
	requiredByteArraySize := offset/8 + 1

	if obj == nil {
		obj = store.NewObj(NewByteArray(int(requiredByteArraySize)), -1, ObjTypeByteArray, ObjEncodingByteArray)
		store.Put(args[0], obj)
	}

	if assertType(obj.TypeEncoding, ObjTypeByteArray) == nil ||
		assertType(obj.TypeEncoding, ObjTypeString) == nil ||
		assertType(obj.TypeEncoding, ObjTypeInt) == nil {
		var byteArray *ByteArray
		oType, oEnc := ExtractTypeEncoding(obj)

		switch oType {
		case ObjTypeByteArray:
			byteArray = obj.Value.(*ByteArray)
		case ObjTypeString, ObjTypeInt:
			byteArray, err = NewByteArrayFromObj(obj)
			if err != nil {
				return diceerrors.NewErrWithMessage(diceerrors.WrongTypeErr)
			}
		default:
			return diceerrors.NewErrWithMessage(diceerrors.WrongTypeErr)
		}

		// Perform the resizing check
		byteArrayLength := byteArray.Length

		// check whether resize required or not
		if requiredByteArraySize > byteArrayLength {
			// resize as per the offset
			byteArray = byteArray.IncreaseSize(int(requiredByteArraySize))
		}

		response := byteArray.GetBit(int(offset))
		byteArray.SetBit(int(offset), value)

		// if earlier bit was 1 and the new bit is 0
		// propability is that, we can remove some space from the byte array
		if response && !value {
			byteArray.ResizeIfNecessary()
		}

		// We are returning newObject here so it is thread-safe
		// Old will be removed by GC
		newObj, err := ByteSliceToObj(store, obj, byteArray.data, oType, oEnc)
		if err != nil {
			return diceerrors.NewErrWithMessage(diceerrors.WrongTypeErr)
		}

		exp, ok := getExpiry(obj, store)
		var exDurationMs int64 = -1
		if ok {
			exDurationMs = int64(exp - uint64(utils.GetCurrentTime().UnixMilli()))
		}
		// newObj has bydefault expiry time -1 , we need to set it
		if exDurationMs > 0 {
			store.setExpiry(newObj, exDurationMs)
		}

		store.Put(key, newObj)
		if response {
			return Encode(int(1), true)
		}
		return Encode(int(0), true)
	}
	return diceerrors.NewErrWithMessage(diceerrors.WrongTypeErr)
}

// GETBIT key offset
func evalGETBIT(args []string, store *Store) []byte {
	var err error

	if len(args) != 2 {
		return diceerrors.NewErrArity("GETBIT")
	}

	key := args[0]
	offset, err := strconv.ParseInt(args[1], 10, 64)
	if err != nil {
		return diceerrors.NewErrWithMessage("bit offset is not an integer or out of range")
	}

	obj := store.Get(key)
	if obj == nil {
		return Encode(0, true)
	}
	// if object is a set type, return error
	if assertType(obj.TypeEncoding, ObjTypeSet) == nil {
		return diceerrors.NewErrWithFormattedMessage(diceerrors.WrongTypeErr)
	}

	requiredByteArraySize := offset/8 + 1

	// handle the case when it is string
	if assertType(obj.TypeEncoding, ObjTypeString) == nil {
		return diceerrors.NewErrWithMessage("value is not a valid byte array")
	}

	// handle the case when it is byte array
	if assertType(obj.TypeEncoding, ObjTypeByteArray) == nil {
		byteArray := obj.Value.(*ByteArray)
		byteArrayLength := byteArray.Length

		// check whether offset, length exists or not
		if requiredByteArraySize > byteArrayLength {
			return Encode(0, true)
		}
		value := byteArray.GetBit(int(offset))
		if value {
			return Encode(1, true)
		}
		return Encode(0, true)
	}

	return Encode(0, true)
}

func evalBITCOUNT(args []string, store *Store) []byte {
	var err error

	// if more than 4 arguments are provided, return error
	if len(args) > 4 {
		return diceerrors.NewErrWithMessage(diceerrors.SyntaxErr)
	}

	// fetching value of the key
	var key string = args[0]
	var obj = store.Get(key)
	if obj == nil {
		return Encode(0, false)
	}

	// Check for the type of the object
	if assertType(obj.TypeEncoding, ObjTypeSet) == nil {
		return diceerrors.NewErrWithFormattedMessage(diceerrors.WrongTypeErr)
	}

	var valueInterface = obj.Value
	value := []byte{}
	valueLength := int64(0)

	if assertType(obj.TypeEncoding, ObjTypeByteArray) == nil {
		byteArray := obj.Value.(*ByteArray)
		byteArrayObject := *byteArray
		value = byteArrayObject.data
		valueLength = byteArray.Length
	}

	if assertType(obj.TypeEncoding, ObjTypeString) == nil {
		value = []byte(valueInterface.(string))
		valueLength = int64(len(value))
	}

	// defining constants of the function
	start := int64(0)
	end := valueLength - 1
	var unit = bit.BYTE

	// checking which arguments are present and according validating arguments
	if len(args) > 1 {
		start, err = strconv.ParseInt(args[1], 10, 64)
		if err != nil {
			return diceerrors.NewErrWithMessage(diceerrors.IntOrOutOfRangeErr)
		}
		// Adjust start index if it is negative
		if start < 0 {
			start += valueLength
		}
	}
	if len(args) > 2 {
		end, err = strconv.ParseInt(args[2], 10, 64)
		if err != nil {
			return diceerrors.NewErrWithMessage(diceerrors.IntOrOutOfRangeErr)
		}

		// Adjust end index if it is negative
		if end < 0 {
			end += valueLength
		}
	}
	if len(args) > 3 {
		unit = strings.ToUpper(args[3])
		if unit != bit.BYTE && unit != bit.BIT {
			return diceerrors.NewErrWithMessage(diceerrors.SyntaxErr)
		}
	}
	if start > end {
		return Encode(0, true)
	}
	if start > valueLength && unit == bit.BYTE {
		return Encode(0, true)
	}
	if end > valueLength && unit == bit.BYTE {
		end = valueLength - 1
	}

	bitCount := 0
	if unit == bit.BYTE {
		for i := start; i <= end; i++ {
			bitCount += int(popcount(value[i]))
		}
		return Encode(bitCount, true)
	}
	startBitRange := start / 8
	endBitRange := end / 8

	for i := startBitRange; i <= endBitRange; i++ {
		if i == startBitRange {
			considerBits := start % 8
			for j := 8 - considerBits - 1; j >= 0; j-- {
				bitCount += int(popcount(byte(int(value[i]) & (1 << j))))
			}
		} else if i == endBitRange {
			considerBits := end % 8
			for j := considerBits; j >= 0; j-- {
				bitCount += int(popcount(byte(int(value[i]) & (1 << (8 - j - 1)))))
			}
		} else {
			bitCount += int(popcount(value[i]))
		}
	}
	return Encode(bitCount, true)
}

// BITOP <AND | OR | XOR | NOT> destkey key [key ...]
func evalBITOP(args []string, store *Store) []byte {
	operation, destKey := args[0], args[1]
	operation = strings.ToUpper(operation)

	// get all the keys
	keys := args[2:]

	// validation of commands
	// if operation is not from enums, then error out
	if !(operation == constants.AND || operation == constants.OR || operation == constants.XOR || operation == constants.NOT) {
		return diceerrors.NewErrWithMessage(diceerrors.SyntaxErr)
	}
	// if operation is not, then keys length should be only 1
	if operation == constants.NOT && len(keys) != 1 {
		return diceerrors.NewErrWithMessage("BITOP NOT must be called with a single source key.")
	}

	if operation == constants.NOT {
		obj := store.Get(keys[0])
		if obj == nil {
			return Encode(0, true)
		}

		var value []byte
		if assertType(obj.TypeEncoding, ObjTypeByteArray) == nil {
			byteArray := obj.Value.(*ByteArray)
			byteArrayObject := *byteArray
			value = byteArrayObject.data
		} else {
			return diceerrors.NewErrWithMessage("value is not a valid byte array")
		}

		// perform the operation
		result := make([]byte, len(value))
		for i := 0; i < len(value); i++ {
			result[i] = ^value[i]
		}

		// initialize result with byteArray
		operationResult := NewByteArray(len(result))
		operationResult.data = result
		operationResult.Length = int64(len(result))

		// resize the byte array if necessary
		operationResult.ResizeIfNecessary()

		// create object related to result
		obj = store.NewObj(operationResult, -1, ObjTypeByteArray, ObjEncodingByteArray)

		// store the result in destKey
		store.Put(destKey, obj)
		return Encode(len(value), true)
	}
	// if operation is AND, OR, XOR
	values := make([][]byte, len(keys))

	// get the values of all keys
	for i, key := range keys {
		obj := store.Get(key)
		if obj == nil {
			values[i] = make([]byte, 0)
		} else {
			// handle the case when it is byte array
			if assertType(obj.TypeEncoding, ObjTypeByteArray) == nil {
				byteArray := obj.Value.(*ByteArray)
				byteArrayObject := *byteArray
				values[i] = byteArrayObject.data
			} else {
				return diceerrors.NewErrWithMessage("value is not a valid byte array")
			}
		}
	}

	// get the length of the largest value
	maxLength := 0
	minLength := len(values[0])
	maxKeyIterator := 0
	for keyIterator, value := range values {
		if len(value) > maxLength {
			maxLength = len(value)
			maxKeyIterator = keyIterator
		}
		if len(value) < minLength {
			minLength = len(value)
		}
	}

	result := make([]byte, maxLength)
	if operation == constants.AND {
		for i := 0; i < maxLength; i++ {
			if i < minLength {
				result[i] = values[maxKeyIterator][i]
			} else {
				result[i] = 0
			}
		}
	}
	if operation == constants.XOR || operation == constants.OR {
		for i := 0; i < maxLength; i++ {
			result[i] = 0x00
		}
	}

	// perform the operation
	for _, value := range values {
		for i := 0; i < len(value); i++ {
			if operation == constants.AND {
				result[i] &= value[i]
			} else if operation == constants.OR {
				result[i] |= value[i]
			} else if operation == constants.XOR {
				result[i] ^= value[i]
			}
		}
	}

	// initialize result with byteArray
	operationResult := NewByteArray(len(result))
	operationResult.data = result
	operationResult.Length = int64(len(result))

	// resize the byte array if necessary
	operationResult.ResizeIfNecessary()

	// create object related to result
	operationResultObject := store.NewObj(operationResult, -1, ObjTypeByteArray, ObjEncodingByteArray)

	// store the result in destKey
	store.Put(destKey, operationResultObject)

	return Encode(len(result), true)
}

// evalCommand evaluates COMMAND <subcommand> command based on subcommand
// COUNT: return total count of commands in Dice.
func evalCommand(args []string, store *Store) []byte {
	if len(args) == 0 {
		return diceerrors.NewErrArity("COMMAND")
	}
	subcommand := strings.ToUpper(args[0])
	switch subcommand {
	case "COUNT":
		return evalCommandCount()
	case "GETKEYS":
		return evalCommandGetKeys(args[1:])
	case "LIST":
		return evalCommandList()
	default:
<<<<<<< HEAD
		return Encode(fmt.Errorf("ERR unknown subcommand '%s'. Try COMMAND HELP.", subcommand), false)
=======
		return diceerrors.NewErrWithFormattedMessage("unknown subcommand '%s'. Try COMMAND HELP", subcommand)
>>>>>>> ca36ff95
	}
}

func evalCommandList() []byte {
	cmds := make([]string, 0, diceCommandsCount)
	for k := range diceCmds {
		cmds = append(cmds, k)
	}
	return Encode(cmds, false)
}

// evalKeys returns the list of keys that match the pattern
// The pattern should be the only param in args
func evalKeys(args []string, store *Store) []byte {
	if len(args) != 1 {
		return diceerrors.NewErrArity("KEYS")
	}

	pattern := args[0]
	keys, err := store.Keys(pattern)
	if err != nil {
		return Encode(err, false)
	}

	return Encode(keys, false)
}

// evalCommandCount returns an number of commands supported by DiceDB
func evalCommandCount() []byte {
	return Encode(diceCommandsCount, false)
}

func evalCommandGetKeys(args []string) []byte {
	diceCmd, ok := diceCmds[strings.ToUpper(args[0])]
	if !ok {
		return diceerrors.NewErrWithMessage("invalid command specified")
	}

	keySpecs := diceCmd.KeySpecs
	if keySpecs.BeginIndex == 0 {
		return diceerrors.NewErrWithMessage("the command has no key arguments")
	}

	arity := diceCmd.Arity
	if (arity < 0 && len(args) < -arity) ||
		(arity >= 0 && len(args) != arity) {
		return diceerrors.NewErrWithMessage("invalid number of arguments specified for command")
	}
	keys := make([]string, 0)
	step := max(keySpecs.Step, 1)
	lastIdx := keySpecs.BeginIndex
	if keySpecs.LastKey != 0 {
		lastIdx = len(args) + keySpecs.LastKey
	}
	for i := keySpecs.BeginIndex; i <= lastIdx; i += step {
		keys = append(keys, args[i])
	}
	return Encode(keys, false)
}
func evalRename(args []string, store *Store) []byte {
	if len(args) != 2 {
		return diceerrors.NewErrArity("RENAME")
	}
	sourceKey := args[0]
	destKey := args[1]

	// if Source key does not exist, return RESP encoded nil
	sourceObj := store.Get(sourceKey)
	if sourceObj == nil {
		return diceerrors.NewErrWithMessage(diceerrors.NoKeyErr)
	}

	// if Source and Destination Keys are same return RESP encoded ok
	if sourceKey == destKey {
		return RespOK
	}

	if ok := store.Rename(sourceKey, destKey); ok {
		return RespOK
	}
	return RespNIL
}

// The MGET command returns an array of RESP values corresponding to the provided keys.
// For each key, if the key is expired or does not exist, the response will be RespNIL;
// otherwise, the response will be the RESP value of the key.
// MGET is atomic, it retrieves all values at once
func evalMGET(args []string, store *Store) []byte {
	if len(args) < 1 {
		return diceerrors.NewErrArity("MGET")
	}
	values := store.GetAll(args)
	response := make([]interface{}, len(args))
	for i, obj := range values {
		if obj == nil {
			response[i] = RespNIL
		} else {
			response[i] = obj.Value
		}
	}
	return Encode(response, false)
}

func evalEXISTS(args []string, store *Store) []byte {
	if len(args) == 0 {
		return diceerrors.NewErrArity("EXISTS")
	}

	var count int
	for _, key := range args {
		if store.GetNoTouch(key) != nil {
			count++
		}
	}

	return Encode(count, false)
}

func evalPersist(args []string, store *Store) []byte {
	if len(args) != 1 {
		return diceerrors.NewErrArity("PERSIST")
	}

	key := args[0]

	obj := store.Get(key)

	// If the key does not exist, return RESP encoded 0 to denote the key does not exist
	if obj == nil {
		return RespZero
	}

	// If the object exists but no expiration is set on it, return -1
	_, isExpirySet := getExpiry(obj, store)
	if !isExpirySet {
		return RespMinusOne
	}

	// If the object exists, remove the expiration time
	delExpiry(obj, store)

	return RespOne
}

func evalCOPY(args []string, store *Store) []byte {
	if len(args) < 2 {
		return diceerrors.NewErrArity("COPY")
	}

	isReplace := false

	sourceKey := args[0]
	destinationKey := args[1]
	sourceObj := store.Get(sourceKey)
	if sourceObj == nil {
		return RespZero
	}

	for i := 2; i < len(args); i++ {
		arg := strings.ToUpper(args[i])
		if arg == "REPLACE" {
			isReplace = true
		}
	}

	if isReplace {
		store.Del(destinationKey)
	}

	destinationObj := store.Get(destinationKey)
	if destinationObj != nil {
		return RespZero
	}

	copyObj := sourceObj.DeepCopy()
	if copyObj == nil {
		return RespZero
	}

	exp, ok := getExpiry(sourceObj, store)
	var exDurationMs int64 = -1
	if ok {
		exDurationMs = int64(exp - uint64(utils.GetCurrentTime().UnixMilli()))
	}

	store.Put(destinationKey, copyObj)

	if exDurationMs > 0 {
		store.setExpiry(copyObj, exDurationMs)
	}
	return RespOne
}

// GETEX key [EX seconds | PX milliseconds | EXAT unix-time-seconds |
// PXAT unix-time-milliseconds | PERSIST]
// Get the value of key and optionally set its expiration.
// GETEX is similar to GET, but is a write command with additional options.
// The GETEX command supports a set of options that modify its behavior:
// EX seconds -- Set the specified expire time, in seconds.
// PX milliseconds -- Set the specified expire time, in milliseconds.
// EXAT timestamp-seconds -- Set the specified Unix time at which the key will expire, in seconds.
// PXAT timestamp-milliseconds -- Set the specified Unix time at which the key will expire, in milliseconds.
// PERSIST -- Remove the time to live associated with the key.
// The RESP value of the key is encoded and then returned
// evalGET returns RespNIL if key is expired or it does not exist
func evalGETEX(args []string, store *Store) []byte {
	if len(args) < 1 {
		return diceerrors.NewErrArity("GETEX")
	}

	var key string = args[0]

	// Get the key from the hash table
	obj := store.Get(key)

	// if key does not exist, return RESP encoded nil
	if obj == nil {
		return RespNIL
	}

	// check if the object is set type if yes then return error
	if assertType(obj.TypeEncoding, ObjTypeSet) == nil {
		return diceerrors.NewErrWithFormattedMessage(diceerrors.WrongTypeErr)
	}

	var exDurationMs int64 = -1
	var state exDurationState = Uninitialized
	var persist bool = false
	for i := 1; i < len(args); i++ {
		arg := strings.ToUpper(args[i])
		switch arg {
		case constants.Ex, constants.Px:
			if state != Uninitialized {
				return diceerrors.NewErrWithMessage(diceerrors.SyntaxErr)
			}
			i++
			if i == len(args) {
				return diceerrors.NewErrWithMessage(diceerrors.SyntaxErr)
			}

			exDuration, err := strconv.ParseInt(args[i], 10, 64)
			if err != nil {
				return diceerrors.NewErrWithMessage(diceerrors.IntOrOutOfRangeErr)
			}
			if exDuration <= 0 {
				return diceerrors.NewErrExpireTime("GETEX")
			}

			// converting seconds to milliseconds
			if arg == constants.Ex {
				exDuration *= 1000
			}
			exDurationMs = exDuration
			state = Initialized

		case constants.Pxat, constants.Exat:
			if state != Uninitialized {
				return diceerrors.NewErrWithMessage(diceerrors.SyntaxErr)
			}
			i++
			if i == len(args) {
				return diceerrors.NewErrWithMessage(diceerrors.SyntaxErr)
			}
			exDuration, err := strconv.ParseInt(args[i], 10, 64)
			if err != nil {
				return diceerrors.NewErrWithMessage(diceerrors.IntOrOutOfRangeErr)
			}

			if exDuration < 0 {
				return diceerrors.NewErrExpireTime("GETEX")
			}

			if arg == constants.Exat {
				exDuration *= 1000
			}
			exDurationMs = exDuration - utils.GetCurrentTime().UnixMilli()
			// If the expiry time is in the past, set exDurationMs to 0
			// This will be used to signal immediate expiration
			if exDurationMs < 0 {
				exDurationMs = 0
			}
			state = Initialized

		case "PERSIST":
			if state != Uninitialized {
				return diceerrors.NewErrWithMessage(diceerrors.SyntaxErr)
			}
			persist = true
			state = Initialized
		default:
			return diceerrors.NewErrWithMessage(diceerrors.SyntaxErr)
		}
	}

	if state == Initialized {
		if persist {
			delExpiry(obj, store)
		} else {
			store.setExpiry(obj, exDurationMs)
		}
	}

	// return the RESP encoded value
	return Encode(obj.Value, false)
}

// evalPTTL returns Time-to-Live in millisecs for the queried key in args
// The key should be the only param in args else returns with an error
// Returns	RESP encoded time (in secs) remaining for the key to expire
//
//	RESP encoded -2 stating key doesn't exist or key is expired
//	RESP encoded -1 in case no expiration is set on the key
func evalPTTL(args []string, store *Store) []byte {
	if len(args) != 1 {
		return diceerrors.NewErrArity("PTTL")
	}

	key := args[0]

	obj := store.Get(key)

	if obj == nil {
		return RespMinusTwo
	}

	exp, isExpirySet := getExpiry(obj, store)

	if !isExpirySet {
		return RespMinusOne
	}

	// compute the time remaining for the key to expire and
	// return the RESP encoded form of it
	durationMs := exp - uint64(utils.GetCurrentTime().UnixMilli())
	return Encode(int64(durationMs), false)
}

// evalHSET sets the specified fields to their
// respective values in an hashmap stored at key
//
// This command overwrites the values of specified
// fields that exist in the hash.
//
// If key doesn't exist, a new key holding a hash is created.
//
// Usage: HSET key field value [field value ...]
func evalHSET(args []string, store *Store) []byte {
	if len(args) < 3 {
		return diceerrors.NewErrArity("HSET")
	}

	key := args[0]

	obj := store.Get(key)

	var hashMap HashMap
	var numKeys int64

	if obj != nil {
		switch currentVal := obj.Value.(type) {
		case HashMap:
			hashMap = currentVal
		default:
			return diceerrors.NewErrWithMessage(diceerrors.WrongTypeErr)
		}
	}

	keyValuePairs := args[1:]
	hashMap, numKeys, err := hashMapBuilder(keyValuePairs, hashMap)
	if err != nil {
		return diceerrors.NewErrWithMessage(err.Error())
	}

	obj = store.NewObj(hashMap, -1, ObjTypeHashMap, ObjEncodingHashMap)

	store.Put(key, obj)

	return Encode(numKeys, false)
}

func evalObjectIdleTime(key string, store *Store) []byte {
	obj := store.GetNoTouch(key)
	if obj == nil {
		return RespNIL
	}

	return Encode(int64(getIdleTime(obj.LastAccessedAt)), true)
}

func evalOBJECT(args []string, store *Store) []byte {
	if len(args) < 2 {
		return diceerrors.NewErrArity("OBJECT")
	}

	subcommand := strings.ToUpper(args[0])
	key := args[1]

	switch subcommand {
	case "IDLETIME":
		return evalObjectIdleTime(key, store)
	default:
		return diceerrors.NewErrWithMessage(diceerrors.SyntaxErr)
	}
}

func evalTOUCH(args []string, store *Store) []byte {
	if len(args) == 0 {
		return diceerrors.NewErrArity("TOUCH")
	}

	count := 0
	for _, key := range args {
		if store.Get(key) != nil {
			count++
		}
	}

	return Encode(count, false)
}

func evalLPUSH(args []string, store *Store) []byte {
	if len(args) < 2 {
		return diceerrors.NewErrArity("LPUSH")
	}

	obj := store.Get(args[0])
	if obj == nil {
		obj = store.NewObj(NewDeque(), -1, ObjTypeByteList, ObjEncodingDeque)
	}

	// if object is a set type, return error
	if assertType(obj.TypeEncoding, ObjTypeSet) == nil {
		return diceerrors.NewErrWithFormattedMessage(diceerrors.WrongTypeErr)
	}

	if err := assertType(obj.TypeEncoding, ObjTypeByteList); err != nil {
		return Encode(err, false)
	}

	if err := assertEncoding(obj.TypeEncoding, ObjEncodingDeque); err != nil {
		return Encode(err, false)
	}

	store.Put(args[0], obj)
	for i := 1; i < len(args); i++ {
		obj.Value.(*Deque).LPush(args[i])
	}

	return RespOK
}

func evalRPUSH(args []string, store *Store) []byte {
	if len(args) < 2 {
		return diceerrors.NewErrArity("RPUSH")
	}

	obj := store.Get(args[0])
	if obj == nil {
		obj = store.NewObj(NewDeque(), -1, ObjTypeByteList, ObjEncodingDeque)
	}

	// if object is a set type, return error
	if assertType(obj.TypeEncoding, ObjTypeSet) == nil {
		return diceerrors.NewErrWithFormattedMessage(diceerrors.WrongTypeErr)
	}

	if err := assertType(obj.TypeEncoding, ObjTypeByteList); err != nil {
		return Encode(err, false)
	}

	if err := assertEncoding(obj.TypeEncoding, ObjEncodingDeque); err != nil {
		return Encode(err, false)
	}

	store.Put(args[0], obj)
	for i := 1; i < len(args); i++ {
		obj.Value.(*Deque).RPush(args[i])
	}

	return RespOK
}

func evalRPOP(args []string, store *Store) []byte {
	if len(args) != 1 {
		return diceerrors.NewErrArity("RPOP")
	}

	obj := store.Get(args[0])
	if obj == nil {
		return RespNIL
	}

	// if object is a set type, return error
	if assertType(obj.TypeEncoding, ObjTypeSet) == nil {
		return diceerrors.NewErrWithFormattedMessage(diceerrors.WrongTypeErr)
	}

	if err := assertType(obj.TypeEncoding, ObjTypeByteList); err != nil {
		return Encode(err, false)
	}

	if err := assertEncoding(obj.TypeEncoding, ObjEncodingDeque); err != nil {
		return Encode(err, false)
	}

	deq := obj.Value.(*Deque)
	x, err := deq.RPop()
	if err != nil {
		if err == ErrDequeEmpty {
			return RespNIL
		}
		panic(fmt.Sprintf("unknown error: %v", err))
	}

	return Encode(x, false)
}

func evalLPOP(args []string, store *Store) []byte {
	if len(args) != 1 {
		return diceerrors.NewErrArity("LPOP")
	}

	obj := store.Get(args[0])
	if obj == nil {
		return RespNIL
	}

	// if object is a set type, return error
	if assertType(obj.TypeEncoding, ObjTypeSet) == nil {
		return diceerrors.NewErrWithFormattedMessage(diceerrors.WrongTypeErr)
	}

	if err := assertType(obj.TypeEncoding, ObjTypeByteList); err != nil {
		return Encode(err, false)
	}

	if err := assertEncoding(obj.TypeEncoding, ObjEncodingDeque); err != nil {
		return Encode(err, false)
	}

	deq := obj.Value.(*Deque)
	x, err := deq.LPop()
	if err != nil {
		if err == ErrDequeEmpty {
			return RespNIL
		}
		panic(fmt.Sprintf("unknown error: %v", err))
	}

	return Encode(x, false)
}

// GETSET atomically sets key to value and returns the old value stored at key.
// Returns an error when key exists but does not hold a string value.
// Any previous time to live associated with the key is
// discarded on successful SET operation.
//
// Returns:
// Bulk string reply: the old value stored at the key.
// Nil reply: if the key does not exist.
func evalGETSET(args []string, store *Store) []byte {
	if len(args) != 2 {
		return diceerrors.NewErrArity("GETSET")
	}

	var key, value = args[0], args[1]
	getResp := evalGET([]string{key}, store)
	// Check if it's an error resp from GET
	if strings.HasPrefix(string(getResp), "-") {
		return getResp
	}

	// Previous TTL needs to be reset
	setResp := evalSET([]string{key, value}, store)
	// Check if it's an error resp from SET
	if strings.HasPrefix(string(setResp), "-") {
		return setResp
	}

	return getResp
}

func evalFLUSHDB(args []string, store *Store) []byte {
	log.Info(args)
	if len(args) > 1 {
		return diceerrors.NewErrArity("FLUSHDB")
	}

	flushType := constants.Sync
	if len(args) == 1 {
		flushType = strings.ToUpper(args[0])
	}

	// TODO: Update this method to work with shared-nothing multithreaded implementation
	switch flushType {
	case constants.Sync, constants.Async:
		store.ResetStore()
	default:
		return diceerrors.NewErrWithMessage(diceerrors.SyntaxErr)
	}

	return RespOK
}

func evalSADD(args []string, store *Store) []byte {
	if len(args) < 2 {
		return diceerrors.NewErrArity("SADD")
	}
	key := args[0]

	// Get the set object from the store.
	obj := store.Get(key)

	var count int = 0
	if obj == nil {
		var exDurationMs int64 = -1
		var keepttl bool = false
		// If the object does not exist, create a new set object.
		value := make(map[string]bool)
		// Create a new object.
		obj = store.NewObj(value, exDurationMs, ObjTypeSet, ObjEncodingSetStr)
		store.Put(key, obj, WithKeepTTL(keepttl))
	}

	if err := assertType(obj.TypeEncoding, ObjTypeSet); err != nil {
		return diceerrors.NewErrWithFormattedMessage(diceerrors.WrongTypeErr)
	}

	if err := assertEncoding(obj.TypeEncoding, ObjEncodingSetStr); err != nil {
		return diceerrors.NewErrWithFormattedMessage(diceerrors.WrongTypeErr)
	}

	// Get the set object.
	set := obj.Value.(map[string]bool)

	for _, arg := range args[1:] {
		if _, ok := set[arg]; !ok {
			set[arg] = true
			count++
		}
	}

	return Encode(count, false)
}

func evalSMEMBERS(args []string, store *Store) []byte {
	if len(args) != 1 {
		return diceerrors.NewErrArity("SMEMBERS")
	}
	key := args[0]

	// Get the set object from the store.
	obj := store.Get(key)

	if obj == nil {
		return Encode([]string{}, false)
	}

	// If the object exists, check if it is a set object.
	if err := assertType(obj.TypeEncoding, ObjTypeSet); err != nil {
		return diceerrors.NewErrWithFormattedMessage(diceerrors.WrongTypeErr)
	}

	if err := assertEncoding(obj.TypeEncoding, ObjEncodingSetStr); err != nil {
		return diceerrors.NewErrWithFormattedMessage(diceerrors.WrongTypeErr)
	}

	// Get the set object.
	set := obj.Value.(map[string]bool)
	// Get the members of the set.
	var members = make([]string, 0, len(set))
	for k, flag := range set {
		if flag {
			members = append(members, k)
		}
	}

	return Encode(members, false)
}

func evalSREM(args []string, store *Store) []byte {
	if len(args) < 2 {
		return diceerrors.NewErrArity("SREM")
	}
	key := args[0]

	// Get the set object from the store.
	obj := store.Get(key)

	var count int = 0
	if obj == nil {
		return Encode(count, false)
	}

	// If the object exists, check if it is a set object.
	if err := assertType(obj.TypeEncoding, ObjTypeSet); err != nil {
		return diceerrors.NewErrWithFormattedMessage(diceerrors.WrongTypeErr)
	}

	if err := assertEncoding(obj.TypeEncoding, ObjEncodingSetStr); err != nil {
		return diceerrors.NewErrWithFormattedMessage(diceerrors.WrongTypeErr)
	}

	// Get the set object.
	set := obj.Value.(map[string]bool)
	for _, arg := range args[1:] {
		if set[arg] {
			delete(set, arg)
			count++
		}
	}

	return Encode(count, false)
}

func evalSCARD(args []string, store *Store) []byte {
	if len(args) != 1 {
		return diceerrors.NewErrArity("SCARD")
	}

	key := args[0]

	// Get the set object from the store.
	obj := store.Get(key)

	if obj == nil {
		return Encode(0, false)
	}

	// If the object exists, check if it is a set object.
	if err := assertType(obj.TypeEncoding, ObjTypeSet); err != nil {
		return diceerrors.NewErrWithFormattedMessage(diceerrors.WrongTypeErr)
	}

	if err := assertEncoding(obj.TypeEncoding, ObjEncodingSetStr); err != nil {
		return diceerrors.NewErrWithFormattedMessage(diceerrors.WrongTypeErr)
	}

	// Get the set object.
	set := obj.Value.(map[string]bool)
	var count int = 0
	for k, flag := range set {
		if !flag {
			delete(set, k)
		} else {
			count++
		}
	}
	return Encode(count, false)
}

func evalSDIFF(args []string, store *Store) []byte {
	if len(args) < 1 {
		return diceerrors.NewErrArity("SDIFF")
	}

	srcKey := args[0]
	obj := store.Get(srcKey)

	srcSet := make(map[string]bool)

	// Get the set object from the store.
	// store the count as the number of elements in the first set
	// we decrement the count as we find the elements in the other sets
	// if the count is 0, we skip further sets but still get them from
	// the store to check if they are set objects and update their last accessed time

	var count int = 0
	if obj != nil {
		if err := assertType(obj.TypeEncoding, ObjTypeSet); err != nil {
			return diceerrors.NewErrWithFormattedMessage(diceerrors.WrongTypeErr)
		}

		if err := assertEncoding(obj.TypeEncoding, ObjEncodingSetStr); err != nil {
			return diceerrors.NewErrWithFormattedMessage(diceerrors.WrongTypeErr)
		}

		// create a deep copy of the set object
		srcSet = make(map[string]bool)
		for k, flag := range obj.Value.(map[string]bool) {
			if flag {
				srcSet[k] = flag
				count++
			}
		}
	}

	for _, arg := range args[1:] {
		// Get the set object from the store.
		obj := store.Get(arg)

		if obj == nil {
			continue
		}

		// If the object exists, check if it is a set object.
		if err := assertType(obj.TypeEncoding, ObjTypeSet); err != nil {
			return diceerrors.NewErrWithFormattedMessage(diceerrors.WrongTypeErr)
		}

		if err := assertEncoding(obj.TypeEncoding, ObjEncodingSetStr); err != nil {
			return diceerrors.NewErrWithFormattedMessage(diceerrors.WrongTypeErr)
		}

		// only if the count is greater than 0, we need to check the other sets
		if count > 0 {
			// Get the set object.
			set := obj.Value.(map[string]bool)
			for k, flag := range set {
				if flag && srcSet[k] {
					delete(srcSet, k)
					count--
				}
			}
		}
	}

	if count == 0 {
		return Encode([]string{}, false)
	}

	// Get the members of the set.
	var members = make([]string, 0, len(srcSet))
	for k, flag := range srcSet {
		if flag {
			members = append(members, k)
		}
	}

	return Encode(members, false)
}

func evalSINTER(args []string, store *Store) []byte {
	if len(args) < 2 {
		return diceerrors.NewErrArity("SINTER")
	}

	sets := make([]map[string]bool, 0, len(args))

	var empty int = 0

	for _, arg := range args {
		// Get the set object from the store.
		obj := store.Get(arg)

		if obj == nil {
			empty++
			continue
		}

		// If the object exists, check if it is a set object.
		if err := assertType(obj.TypeEncoding, ObjTypeSet); err != nil {
			return diceerrors.NewErrWithFormattedMessage(diceerrors.WrongTypeErr)
		}

		if err := assertEncoding(obj.TypeEncoding, ObjEncodingSetStr); err != nil {
			return diceerrors.NewErrWithFormattedMessage(diceerrors.WrongTypeErr)
		}

		// Get the set object.
		set := obj.Value.(map[string]bool)
		sets = append(sets, set)
	}

	if empty > 0 {
		return Encode([]string{}, false)
	}

	// sort the sets by the number of elements in the set
	// we will iterate over the smallest set
	// and check if the element is present in all the other sets
	sort.Slice(sets, func(i, j int) bool {
		return len(sets[i]) < len(sets[j])
	})

	count := 0
	resultSet := make(map[string]bool)

	// init the result set with the first set
	// store the number of elements in the first set in count
	// we will decrement the count if we do not find the elements in the other sets
	for k := range sets[0] {
		count++
		resultSet[k] = true
	}

	for i := 1; i < len(sets); i++ {
		if count == 0 {
			break
		}
		for k := range resultSet {
			if !sets[i][k] {
				delete(resultSet, k)
				count--
			}
		}
	}

	if count == 0 {
		return Encode([]string{}, false)
	}

	var members = make([]string, 0, len(resultSet))
	for k := range resultSet {
		members = append(members, k)
	}
	return Encode(members, false)
}<|MERGE_RESOLUTION|>--- conflicted
+++ resolved
@@ -2020,11 +2020,8 @@
 	case "LIST":
 		return evalCommandList()
 	default:
-<<<<<<< HEAD
-		return Encode(fmt.Errorf("ERR unknown subcommand '%s'. Try COMMAND HELP.", subcommand), false)
-=======
-		return diceerrors.NewErrWithFormattedMessage("unknown subcommand '%s'. Try COMMAND HELP", subcommand)
->>>>>>> ca36ff95
+		return diceerrors.NewErrWithFormattedMessage("unknown subcommand '%s'. Try COMMAND HELP.", subcommand)
+
 	}
 }
 
