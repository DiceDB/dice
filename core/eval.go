--- conflicted
+++ resolved
@@ -127,7 +127,7 @@
 	for i := 2; i < len(args); i++ {
 		arg := strings.ToUpper(args[i])
 		switch arg {
-		case "EX","PX":
+		case "EX", "PX":
 			if state != Uninitialized {
 				return Encode(errors.New("ERR syntax error"), false)
 			}
@@ -153,8 +153,7 @@
 			state = Initialized
 		case "KEEPTTL", "keepttl":
 			keepttl = true
-
-		case "PXAT","EXAT":
+		case "PXAT", "EXAT":
 			if state != Uninitialized {
 				return Encode(errors.New("ERR syntax error"), false)
 			}
@@ -170,7 +169,7 @@
 			if exDuration < 0 {
 				return Encode(errors.New("ERR invalid expire time in 'set' command"), false)
 			}
-			
+
 			if arg == "EXAT" {
 				exDuration = exDuration * 1000
 			}
@@ -181,12 +180,7 @@
 				exDurationMs = 0
 			}
 			state = Initialized
-<<<<<<< HEAD
-		case "XX", "xx":
-=======
-
 		case "XX":
->>>>>>> 13cdb543
 			// Get the key from the hash table
 			obj := Get(key)
 
