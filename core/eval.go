package core

import (
	"bytes"
	"errors"
	"fmt"
	"math"
	"sort"
	"strconv"
	"strings"
	"syscall"
	"time"

	"github.com/bytedance/sonic"
	"github.com/charmbracelet/log"
	"github.com/dicedb/dice/config"
	"github.com/dicedb/dice/core/bit"
	"github.com/dicedb/dice/core/diceerrors"
	"github.com/dicedb/dice/internal/constants"
	"github.com/dicedb/dice/server/utils"
	"github.com/ohler55/ojg/jp"
)

type exDurationState int

const (
	Uninitialized exDurationState = iota
	Initialized
)

var RespNIL []byte = []byte("$-1\r\n")
var RespOK []byte = []byte("+OK\r\n")
var RespQueued []byte = []byte("+QUEUED\r\n")
var RespZero []byte = []byte(":0\r\n")
var RespOne []byte = []byte(":1\r\n")
var RespMinusOne []byte = []byte(":-1\r\n")
var RespMinusTwo []byte = []byte(":-2\r\n")
var RespEmptyArray []byte = []byte("*0\r\n")

var txnCommands map[string]bool
var serverID string
var diceCommandsCount int

const defaultRootPath = "$"

func init() {
	diceCommandsCount = len(diceCmds)
	txnCommands = map[string]bool{"EXEC": true, "DISCARD": true}
	serverID = fmt.Sprintf("%s:%d", config.Host, config.Port)
}

// evalPING returns with an encoded "PONG"
// If any message is added with the ping command,
// the message will be returned.
func evalPING(args []string, store *Store) []byte {
	var b []byte

	if len(args) >= 2 {
		return diceerrors.NewErrArity("PING")
	}

	if len(args) == 0 {
		b = Encode("PONG", true)
	} else {
		b = Encode(args[0], false)
	}

	return b
}

// evalAUTH returns with an encoded "OK" if the user is authenticated
// If the user is not authenticated, it returns with an encoded error message
func evalAUTH(args []string, c *Client) []byte {
	var (
		err error
	)

	if config.RequirePass == "" {
		return diceerrors.NewErrWithMessage("AUTH <password> called without any password configured for the default user. Are you sure your configuration is correct?")
	}

	var username = DefaultUserName
	var password string

	if len(args) == 1 {
		password = args[0]
	} else if len(args) == 2 {
		username, password = args[0], args[1]
	} else {
		return diceerrors.NewErrArity("AUTH")
	}

	if err = c.Session.Validate(username, password); err != nil {
		return Encode(err, false)
	}
	return RespOK
}

// evalSET puts a new <key, value> pair in db as in the args
// args must contain key and value.
// args can also contain multiple options -
//
//	EX or ex which will set the expiry time(in secs) for the key
//	PX or px which will set the expiry time(in milliseconds) for the key
//	EXAT or exat which will set the specified Unix time at which the key will expire, in seconds (a positive integer).
//	PXAT or PX which will the specified Unix time at which the key will expire, in milliseconds (a positive integer).
//	XX orr xx which will only set the key if it already exists.
//
// Returns encoded error response if at least a <key, value> pair is not part of args
// Returns encoded error response if expiry time value in not integer
// Returns encoded error response if both PX and EX flags are present
// Returns encoded OK RESP once new entry is added
// If the key already exists then the value will be overwritten and expiry will be discarded
func evalSET(args []string, store *Store) []byte {
	if len(args) <= 1 {
		return diceerrors.NewErrArity("SET")
	}

	var key, value string
	var exDurationMs int64 = -1
	var state exDurationState = Uninitialized
	var keepttl bool = false

	key, value = args[0], args[1]
	oType, oEnc := deduceTypeEncoding(value)

	for i := 2; i < len(args); i++ {
		arg := strings.ToUpper(args[i])
		switch arg {
		case constants.Ex, constants.Px:
			if state != Uninitialized {
				return diceerrors.NewErrWithMessage(diceerrors.SyntaxErr)
			}
			i++
			if i == len(args) {
				return diceerrors.NewErrWithMessage(diceerrors.SyntaxErr)
			}

			exDuration, err := strconv.ParseInt(args[i], 10, 64)
			if err != nil {
				return diceerrors.NewErrWithMessage(diceerrors.IntOrOutOfRangeErr)
			}

			if exDuration <= 0 {
				return diceerrors.NewErrExpireTime("SET")
			}

			// converting seconds to milliseconds
			if arg == constants.Ex {
				exDuration *= 1000
			}
			exDurationMs = exDuration
			state = Initialized

		case constants.Pxat, constants.Exat:
			if state != Uninitialized {
				return diceerrors.NewErrWithMessage(diceerrors.SyntaxErr)
			}
			i++
			if i == len(args) {
				return diceerrors.NewErrWithMessage(diceerrors.SyntaxErr)
			}
			exDuration, err := strconv.ParseInt(args[i], 10, 64)
			if err != nil {
				return diceerrors.NewErrWithMessage(diceerrors.IntOrOutOfRangeErr)
			}

			if exDuration < 0 {
				return diceerrors.NewErrExpireTime("SET")
			}

			if arg == constants.Exat {
				exDuration *= 1000
			}
			exDurationMs = exDuration - utils.GetCurrentTime().UnixMilli()
			// If the expiry time is in the past, set exDurationMs to 0
			// This will be used to signal immediate expiration
			if exDurationMs < 0 {
				exDurationMs = 0
			}
			state = Initialized

		case constants.XX:
			// Get the key from the hash table
			obj := store.Get(key)

			// if key does not exist, return RESP encoded nil
			if obj == nil {
				return RespNIL
			}
		case constants.NX:
			obj := store.Get(key)
			if obj != nil {
				return RespNIL
			}
		case constants.KEEPTTL, constants.Keepttl:
			keepttl = true
		default:
			return diceerrors.NewErrWithMessage(diceerrors.SyntaxErr)
		}
	}

	// Cast the value properly based on the encoding type
	var storedValue interface{}
	switch oEnc {
	case ObjEncodingInt:
		storedValue, _ = strconv.ParseInt(value, 10, 64)
	case ObjEncodingEmbStr, ObjEncodingRaw:
		storedValue = value
	default:
		return Encode(fmt.Errorf("ERR unsupported encoding: %d", oEnc), false)
	}

	// putting the k and value in a Hash Table
	store.Put(key, store.NewObj(storedValue, exDurationMs, oType, oEnc), WithKeepTTL(keepttl))

	return RespOK
}

// evalMSET puts multiple <key, value> pairs in db as in the args
// MSET is atomic, so all given keys are set at once.
// args must contain key and value pairs.

// Returns encoded error response if at least a <key, value> pair is not part of args
// Returns encoded OK RESP once new entries are added
// If the key already exists then the value will be overwritten and expiry will be discarded
func evalMSET(args []string, store *Store) []byte {
	if len(args) <= 1 || len(args)%2 != 0 {
		return diceerrors.NewErrArity("MSET")
	}

	// MSET does not have expiry support
	var exDurationMs int64 = -1

	insertMap := make(map[string]*Obj, len(args)/2)
	for i := 0; i < len(args); i += 2 {
		key, value := args[i], args[i+1]
		oType, oEnc := deduceTypeEncoding(value)
		insertMap[key] = store.NewObj(value, exDurationMs, oType, oEnc)
	}

	store.PutAll(insertMap)
	return RespOK
}

// evalGET returns the value for the queried key in args
// The key should be the only param in args
// The RESP value of the key is encoded and then returned
// evalGET returns RespNIL if key is expired or it does not exist
func evalGET(args []string, store *Store) []byte {
	if len(args) != 1 {
		return diceerrors.NewErrArity("GET")
	}

	var key = args[0]

	obj := store.Get(key)

	// if key does not exist, return RESP encoded nil
	if obj == nil {
		return RespNIL
	}

	// Decode and return the value based on its encoding
	switch _, oEnc := ExtractTypeEncoding(obj); oEnc {
	case ObjEncodingInt:
		// Value is stored as an int64, so use type assertion
		if val, ok := obj.Value.(int64); ok {
			return Encode(val, false)
		}
		return diceerrors.NewErrWithFormattedMessage("expected int64 but got another type: %s", obj.Value)

	case ObjEncodingEmbStr, ObjEncodingRaw:
		// Value is stored as a string, use type assertion
		if val, ok := obj.Value.(string); ok {
			return Encode(val, false)
		}
		return diceerrors.NewErrWithMessage("expected string but got another type")

	case ObjEncodingByteArray:
		// Value is stored as a bytearray, use type assertion
		if val, ok := obj.Value.(*ByteArray); ok {
			return Encode(string(val.data), false)
		}
		return diceerrors.NewErrWithMessage(diceerrors.WrongTypeErr)

	default:
		return diceerrors.NewErrWithMessage(diceerrors.WrongTypeErr)
	}
}

// evalDBSIZE returns the number of keys in the database.
func evalDBSIZE(args []string, store *Store) []byte {
	if len(args) > 0 {
		return diceerrors.NewErrArity("DBSIZE")
	}

	// return the RESP encoded value
	return Encode(KeyspaceStat[0]["keys"], false)
}

// evalGETDEL returns the value for the queried key in args
// The key should be the only param in args
// The RESP value of the key is encoded and then returned
// In evalGETDEL  If the key exists, it will be deleted before its value is returned.
// evalGETDEL returns RespNIL if key is expired or it does not exist
func evalGETDEL(args []string, store *Store) []byte {
	if len(args) != 1 {
		return diceerrors.NewErrArity("GETDEL")
	}

	var key = args[0]

	// Get the key from the hash table
	obj := store.GetDel(key)

	// if key does not exist, return RESP encoded nil
	if obj == nil {
		return RespNIL
	}

	// If the object exists, check if it is a set object.
	if err := assertType(obj.TypeEncoding, ObjTypeSet); err == nil {
		return diceerrors.NewErrWithFormattedMessage(diceerrors.WrongTypeErr)
	}

	// return the RESP encoded value
	return Encode(obj.Value, false)
}

// evalJSONCLEAR Clear container values (arrays/objects) and set numeric values to 0,
// Already cleared values are ignored for empty containers and zero numbers
// args must contain at least the key;  (path unused in this implementation)
// Returns encoded error if key is expired or it does not exist
// Returns encoded error response if incorrect number of arguments
// Returns an integer reply specifying the number of matching JSON arrays
// and objects cleared + number of matching JSON numerical values zeroed.
func evalJSONCLEAR(args []string, store *Store) []byte {
	if len(args) < 1 {
		return diceerrors.NewErrArity("JSON.CLEAR")
	}
	key := args[0]

	// Default path is root if not specified
	path := defaultRootPath
	if len(args) > 1 {
		path = args[1]
	}

	// Retrieve the object from the database
	obj := store.Get(key)
	if obj == nil {
		return diceerrors.NewErrWithMessage("could not perform this operation on a key that doesn't exist")
	}

	err := assertType(obj.TypeEncoding, ObjTypeJSON)
	if err != nil {
		return diceerrors.NewErrWithMessage("Existing key has wrong Dice type")
	}
	err = assertEncoding(obj.TypeEncoding, ObjEncodingJSON)
	if err != nil {
		return diceerrors.NewErrWithMessage("Existing key has wrong Dice type")
	}

	jsonData := obj.Value

	_, err = sonic.Marshal(jsonData)
	if err != nil {
		return diceerrors.NewErrWithMessage("Existing key has wrong Dice type")
	}

	var countClear uint64 = 0
	if len(args) == 1 || path == defaultRootPath {
		if jsonData != struct{}{} {
			// If path is root and len(args) == 1, return it instantly
			newObj := store.NewObj(struct{}{}, -1, ObjTypeJSON, ObjEncodingJSON)
			store.Put(key, newObj)
			countClear++
			return Encode(countClear, false)
		}
	}

	expr, err := jp.ParseString(path)
	if err != nil {
		return diceerrors.NewErrWithMessage("invalid JSONPath")
	}

	_, err = expr.Modify(jsonData, func(element any) (altered any, changed bool) {
		switch utils.GetJSONFieldType(element) {
		case constants.IntegerType, constants.NumberType:
			if element != constants.NumberZeroValue {
				countClear++
				return constants.NumberZeroValue, true
			}
		case constants.ArrayType:
			if len(element.([]interface{})) != 0 {
				countClear++
				return []interface{}{}, true
			}
		case constants.ObjectType:
			if element != struct{}{} {
				countClear++
				return struct{}{}, true
			}
		default:
			return element, false
		}
		return
	})
	if err != nil {
		return diceerrors.NewErrWithMessage(err.Error())
	}
	// Create a new object with the updated JSON data
	newObj := store.NewObj(jsonData, -1, ObjTypeJSON, ObjEncodingJSON)
	store.Put(key, newObj)
	return Encode(countClear, false)
}

// evalJSONTYPE retrieves a JSON value type stored at the specified key
// args must contain at least the key;  (path unused in this implementation)
// Returns RespNIL if key is expired or it does not exist
// Returns encoded error response if incorrect number of arguments
// The RESP value of the key's value type is encoded and then returned
func evalJSONTYPE(args []string, store *Store) []byte {
	if len(args) < 1 {
		return diceerrors.NewErrArity("JSON.TYPE")
	}
	key := args[0]

	// Default path is root if not specified
	path := defaultRootPath
	if len(args) > 1 {
		path = args[1]
	}
	// Retrieve the object from the database
	obj := store.Get(key)
	if obj == nil {
		return RespNIL
	}

	err := assertType(obj.TypeEncoding, ObjTypeJSON)
	if err != nil {
		return Encode(err, false)
	}
	err = assertEncoding(obj.TypeEncoding, ObjEncodingJSON)
	if err != nil {
		return Encode(err, false)
	}

	jsonData := obj.Value

	if path == defaultRootPath {
		_, err := sonic.Marshal(jsonData)
		if err != nil {
			return diceerrors.NewErrWithMessage("could not serialize result")
		}
		// If path is root and len(args) == 1, return "object" instantly
		if len(args) == 1 {
			return Encode(constants.ObjectType, false)
		}
	}

	// Parse the JSONPath expression
	expr, err := jp.ParseString(path)
	if err != nil {
		return diceerrors.NewErrWithMessage("invalid JSONPath")
	}

	results := expr.Get(jsonData)
	if len(results) == 0 {
		return RespEmptyArray
	}

	typeList := make([]string, 0, len(results))
	for _, result := range results {
		jsonType := utils.GetJSONFieldType(result)
		typeList = append(typeList, jsonType)
	}
	return Encode(typeList, false)
}

// evalJSONGET retrieves a JSON value stored at the specified key
// args must contain at least the key;  (path unused in this implementation)
// Returns RespNIL if key is expired or it does not exist
// Returns encoded error response if incorrect number of arguments
// The RESP value of the key is encoded and then returned
func evalJSONGET(args []string, store *Store) []byte {
	if len(args) < 1 {
		return diceerrors.NewErrArity("JSON.GET")
	}

	key := args[0]
	// Default path is root if not specified
	path := defaultRootPath
	if len(args) > 1 {
		path = args[1]
	}

	// Retrieve the object from the database
	obj := store.Get(key)
	if obj == nil {
		return RespNIL
	}

	// Check if the object is of JSON type
	err := assertType(obj.TypeEncoding, ObjTypeJSON)
	if err != nil {
		return Encode(err, false)
	}
	err = assertEncoding(obj.TypeEncoding, ObjEncodingJSON)
	if err != nil {
		return Encode(err, false)
	}

	jsonData := obj.Value

	// If path is root, return the entire JSON
	if path == defaultRootPath {
		resultBytes, err := sonic.Marshal(jsonData)
		if err != nil {
			return diceerrors.NewErrWithMessage("could not serialize result")
		}
		return Encode(string(resultBytes), false)
	}

	// Parse the JSONPath expression
	expr, err := jp.ParseString(path)
	if err != nil {
		return diceerrors.NewErrWithMessage("invalid JSONPath")
	}

	// Execute the JSONPath query
	results := expr.Get(jsonData)
	if len(results) == 0 {
		return RespNIL
	}

	// Serialize the result
	var resultBytes []byte
	if len(results) == 1 {
		resultBytes, err = sonic.Marshal(results[0])
	} else {
		resultBytes, err = sonic.Marshal(results)
	}
	if err != nil {
		return diceerrors.NewErrWithMessage("could not serialize result")
	}
	return Encode(string(resultBytes), false)
}

// evalJSONSET stores a JSON value at the specified key
// args must contain at least the key, path (unused in this implementation), and JSON string
// Returns encoded error response if incorrect number of arguments
// Returns encoded error if the JSON string is invalid
// Returns RespOK if the JSON value is successfully stored
func evalJSONSET(args []string, store *Store) []byte {
	// Check if there are enough arguments
	if len(args) < 3 {
		return diceerrors.NewErrArity("JSON.SET")
	}

	key := args[0]
	path := args[1]
	jsonStr := args[2]
	for i := 3; i < len(args); i++ {
		switch args[i] {
		case constants.NX, constants.Nx:
			if i != len(args)-1 {
				return diceerrors.NewErrWithMessage(diceerrors.SyntaxErr)
			}
			obj := store.Get(key)
			if obj != nil {
				return RespNIL
			}
		case constants.XX, constants.Xx:
			if i != len(args)-1 {
				return diceerrors.NewErrWithMessage(diceerrors.SyntaxErr)
			}
			obj := store.Get(key)
			if obj == nil {
				return RespNIL
			}

		default:
			return diceerrors.NewErrWithMessage(diceerrors.SyntaxErr)
		}
	}

	// Parse the JSON string
	var jsonValue interface{}
	if err := sonic.UnmarshalString(jsonStr, &jsonValue); err != nil {
		return diceerrors.NewErrWithFormattedMessage("invalid JSON: %v", err.Error())
	}

	// Retrieve existing object or create new one
	obj := store.Get(key)
	var rootData interface{}

	if obj == nil {
		// If the key doesn't exist, create a new object
		if path != defaultRootPath {
			rootData = make(map[string]interface{})
		} else {
			rootData = jsonValue
		}
	} else {
		// If the key exists, check if it's a JSON object
		err := assertType(obj.TypeEncoding, ObjTypeJSON)
		if err != nil {
			return Encode(err, false)
		}
		err = assertEncoding(obj.TypeEncoding, ObjEncodingJSON)
		if err != nil {
			return Encode(err, false)
		}
		rootData = obj.Value
	}

	// If path is not root, use JSONPath to set the value
	if path != defaultRootPath {
		expr, err := jp.ParseString(path)
		if err != nil {
			return diceerrors.NewErrWithMessage("invalid JSONPath")
		}

		err = expr.Set(rootData, jsonValue)
		if err != nil {
			return diceerrors.NewErrWithMessage("failed to set value")
		}
	} else {
		// If path is root, replace the entire JSON
		rootData = jsonValue
	}

	// Create a new object with the updated JSON data
	newObj := store.NewObj(rootData, -1, ObjTypeJSON, ObjEncodingJSON)
	store.Put(key, newObj)
	return RespOK
}

// evalTTL returns Time-to-Live in secs for the queried key in args
// The key should be the only param in args else returns with an error
// Returns	RESP encoded time (in secs) remaining for the key to expire
//
//	RESP encoded -2 stating key doesn't exist or key is expired
//	RESP encoded -1 in case no expiration is set on the key
func evalTTL(args []string, store *Store) []byte {
	if len(args) != 1 {
		return diceerrors.NewErrArity("TTL")
	}

	var key string = args[0]

	obj := store.Get(key)

	// if key does not exist, return RESP encoded -2 denoting key does not exist
	if obj == nil {
		return RespMinusTwo
	}

	// if object exist, but no expiration is set on it then send -1
	exp, isExpirySet := getExpiry(obj, store)
	if !isExpirySet {
		return RespMinusOne
	}

	// compute the time remaining for the key to expire and
	// return the RESP encoded form of it
	durationMs := exp - uint64(utils.GetCurrentTime().UnixMilli())

	return Encode(int64(durationMs/1000), false)
}

// evalDEL deletes all the specified keys in args list
// returns the count of total deleted keys after encoding
func evalDEL(args []string, store *Store) []byte {
	var countDeleted int = 0

	for _, key := range args {
		if ok := store.Del(key); ok {
			countDeleted++
		}
	}

	return Encode(countDeleted, false)
}

// evalEXPIRE sets a expiry time(in secs) on the specified key in args
// args should contain 2 values, key and the expiry time to be set for the key
// The expiry time should be in integer format; if not, it returns encoded error response
// Returns RespOne if expiry was set on the key successfully.
// Once the time is lapsed, the key will be deleted automatically
func evalEXPIRE(args []string, store *Store) []byte {
	if len(args) <= 1 {
		return diceerrors.NewErrArity("EXPIRE")
	}

	var key string = args[0]
	exDurationSec, err := strconv.ParseInt(args[1], 10, 64)
	if err != nil {
		return diceerrors.NewErrWithMessage(diceerrors.IntOrOutOfRangeErr)
	}

	obj := store.Get(key)

	// 0 if the timeout was not set. e.g. key doesn't exist, or operation skipped due to the provided arguments
	if obj == nil {
		return RespZero
	}
	isExpirySet, err2 := evaluateAndSetExpiry(args[2:], utils.AddSecondsToUnixEpoch(exDurationSec), key, store)

	if isExpirySet {
		return RespOne
	} else if err2 != nil {
		return err2
	}
	return RespZero
}

// evalEXPIRETIME returns the absolute Unix timestamp (since January 1, 1970) in seconds at which the given key will expire
// args should contain only 1 value, the key
// Returns expiration Unix timestamp in seconds.
// Returns -1 if the key exists but has no associated expiration time.
// Returns -2 if the key does not exist.
func evalEXPIRETIME(args []string, store *Store) []byte {
	if len(args) != 1 {
		return diceerrors.NewErrArity("EXPIRETIME")
	}

	var key string = args[0]

	obj := store.Get(key)

	// -2 if key doesn't exist
	if obj == nil {
		return RespMinusTwo
	}

	exTimeMili, ok := getExpiry(obj, store)
	// -1 if key doesn't have expiration time set
	if !ok {
		return RespMinusOne
	}

	return Encode(int(exTimeMili/1000), false)
}

// evalEXPIREAT sets a expiry time(in unix-time-seconds) on the specified key in args
// args should contain 2 values, key and the expiry time to be set for the key
// The expiry time should be in integer format; if not, it returns encoded error response
// Returns RespOne if expiry was set on the key successfully.
// Once the time is lapsed, the key will be deleted automatically
func evalEXPIREAT(args []string, store *Store) []byte {
	if len(args) <= 1 {
		return Encode(errors.New("ERR wrong number of arguments for 'expireat' command"), false)
	}

	var key string = args[0]
	exUnixTimeSec, err := strconv.ParseUint(args[1], 10, 64)
	if err != nil {
		return Encode(errors.New("ERR value is not an integer or out of range"), false)
	}

	isExpirySet, err2 := evaluateAndSetExpiry(args[2:], exUnixTimeSec, key, store)
	if isExpirySet {
		return RespOne
	} else if err2 != nil {
		return err2
	}
	return RespZero
}

// NX: Set the expiration only if the key does not already have an expiration time.
// XX: Set the expiration only if the key already has an expiration time.
// GT: Set the expiration only if the new expiration time is greater than the current one.
// LT: Set the expiration only if the new expiration time is less than the current one.
// Returns Boolean True and error nil if expiry was set on the key successfully.
// Returns Boolean False and error nil if conditions didn't met.
// Returns Boolean False and error not-nil if invalid combination of subCommands or if subCommand is invalid
func evaluateAndSetExpiry(subCommands []string, newExpiry uint64, key string,
	store *Store) (shouldSetExpiry bool, err []byte) {
	var newExpInMilli = newExpiry * 1000
	var prevExpiry *uint64 = nil
	var nxCmd, xxCmd, gtCmd, ltCmd bool

	obj := store.Get(key)
	//  key doesn't exist
	if obj == nil {
		return false, nil
	}
	shouldSetExpiry = true
	// if no condition exists
	if len(subCommands) == 0 {
		store.setUnixTimeExpiry(obj, int64(newExpiry))
		return shouldSetExpiry, nil
	}

	expireTime, ok := getExpiry(obj, store)
	if ok {
		prevExpiry = &expireTime
	}

	for i := range subCommands {
		subCommand := strings.ToUpper(subCommands[i])

		switch subCommand {
		case constants.NX:
			nxCmd = true
			if prevExpiry != nil {
				shouldSetExpiry = false
			}
		case constants.XX:
			xxCmd = true
			if prevExpiry == nil {
				shouldSetExpiry = false
			}
		case constants.GT:
			gtCmd = true
			if prevExpiry == nil || *prevExpiry > newExpInMilli {
				shouldSetExpiry = false
			}
		case constants.LT:
			ltCmd = true
			if prevExpiry != nil && *prevExpiry < newExpInMilli {
				shouldSetExpiry = false
			}
		default:
			return false, diceerrors.NewErrWithMessage("Unsupported option " + subCommands[i])
		}
	}

	if (nxCmd && (xxCmd || gtCmd || ltCmd)) || (gtCmd && ltCmd) {
		return false, diceerrors.NewErrWithMessage("NX and XX," +
			" GT or LT options at the same time are not compatible")
	}

	store.setUnixTimeExpiry(obj, int64(newExpiry))
	return shouldSetExpiry, nil
}

func evalHELLO(args []string, store *Store) []byte {
	if len(args) > 1 {
		return diceerrors.NewErrArity("HELLO")
	}

	var response []interface{}
	response = append(response,
		"proto", 2,
		"id", serverID,
		"mode", "standalone",
		"role", "master",
		"modules", []interface{}{})

	return Encode(response, false)
}

/* Description - Spawn a background thread to persist the data via AOF technique. Current implementation is
based on CoW optimization and Fork */
// TODO: Implement Acknowledgement so that main process could know whether child has finished writing to its AOF file or not.
// TODO: Make it safe from failure, an stable policy would be to write the new flushes to a temporary files and then rename them to the main process's AOF file
// TODO: Add fsync() and fdatasync() to persist to AOF for above cases.
func evalBGREWRITEAOF(args []string, store *Store) []byte {
	// Fork a child process, this child process would inherit all the uncommitted pages from main process.
	// This technique utilizes the CoW or copy-on-write, so while the main process is free to modify them
	// the child would save all the pages to disk.
	// Check details here -https://www.sobyte.net/post/2022-10/fork-cow/
	newChild, _, _ := syscall.Syscall(syscall.SYS_FORK, 0, 0, 0)
	if newChild == 0 {
		// We are inside child process now, so we'll start flushing to disk.
		if err := DumpAllAOF(store); err != nil {
			return diceerrors.NewErrWithMessage("AOF failed")
		}
		return []byte(constants.EmptyStr)
	}
	// Back to main threadg
	return RespOK
}

// evalINCR increments the value of the specified key in args by 1,
// if the key exists and the value is integer format.
// The key should be the only param in args.
// If the key does not exist, new key is created with value 0,
// the value of the new key is then incremented.
// The value for the queried key should be of integer format,
// if not evalINCR returns encoded error response.
// evalINCR returns the incremented value for the key if there are no errors.
func evalINCR(args []string, store *Store) []byte {
	if len(args) != 1 {
		return diceerrors.NewErrArity("INCR")
	}
	return incrDecrCmd(args, 1, store)
}

// evalDECR decrements the value of the specified key in args by 1,
// if the key exists and the value is integer format.
// The key should be the only param in args.
// If the key does not exist, new key is created with value 0,
// the value of the new key is then decremented.
// The value for the queried key should be of integer format,
// if not evalDECR returns encoded error response.
// evalDECR returns the decremented value for the key if there are no errors.
func evalDECR(args []string, store *Store) []byte {
	if len(args) != 1 {
		return diceerrors.NewErrArity("DECR")
	}
	return incrDecrCmd(args, -1, store)
}

// evalDECRBY decrements the value of the specified key in args by the specified decrement,
// if the key exists and the value is integer format.
// The key should be the first parameter in args, and the decrement should be the second parameter.
// If the key does not exist, new key is created with value 0,
// the value of the new key is then decremented by specified decrement.
// The value for the queried key should be of integer format,
// if not evalDECRBY returns an encoded error response.
// evalDECRBY returns the decremented value for the key after applying the specified decrement if there are no errors.
func evalDECRBY(args []string, store *Store) []byte {
	if len(args) != 2 {
		return diceerrors.NewErrArity("DECRBY")
	}
	decrementAmount, err := strconv.ParseInt(args[1], 10, 64)
	if err != nil {
		return diceerrors.NewErrWithMessage(diceerrors.IntOrOutOfRangeErr)
	}
	return incrDecrCmd(args, -decrementAmount, store)
}

func incrDecrCmd(args []string, incr int64, store *Store) []byte {
	key := args[0]
	obj := store.Get(key)
	if obj == nil {
		obj = store.NewObj(int64(0), -1, ObjTypeInt, ObjEncodingInt)
		store.Put(key, obj)
	}

	// If the object exists, check if it is a set object.
	if err := assertType(obj.TypeEncoding, ObjTypeSet); err == nil {
		return diceerrors.NewErrWithFormattedMessage(diceerrors.WrongTypeErr)
	}

	if err := assertType(obj.TypeEncoding, ObjTypeInt); err != nil {
		return diceerrors.NewErrWithMessage(err.Error())
	}

	if err := assertEncoding(obj.TypeEncoding, ObjEncodingInt); err != nil {
		return diceerrors.NewErrWithMessage(err.Error())
	}

	i, _ := obj.Value.(int64)
	// check overflow
	if (incr < 0 && i < 0 && incr < (math.MinInt64-i)) ||
		(incr > 0 && i > 0 && incr > (math.MaxInt64-i)) {
		return diceerrors.NewErrWithMessage(diceerrors.ValOutOfRangeErr)
	}

	i += incr
	obj.Value = i

	return Encode(i, false)
}

// evalINFO creates a buffer with the info of total keys per db
// Returns the encoded buffer as response
func evalINFO(args []string, store *Store) []byte {
	var info []byte
	buf := bytes.NewBuffer(info)
	buf.WriteString("# Keyspace\r\n")
	for i := range KeyspaceStat {
		fmt.Fprintf(buf, "db%d:keys=%d,expires=0,avg_ttl=0\r\n", i, KeyspaceStat[i]["keys"])
	}
	return Encode(buf.String(), false)
}

// TODO: Placeholder to support monitoring
func evalCLIENT(args []string, store *Store) []byte {
	return RespOK
}

// TODO: Placeholder to support monitoring
func evalLATENCY(args []string, store *Store) []byte {
	return Encode([]string{}, false)
}

// evalLRU deletes all the keys from the LRU
// returns encoded RESP OK
func evalLRU(args []string, store *Store) []byte {
	evictAllkeysLRU(store)
	return RespOK
}

// evalSLEEP sets db to sleep for the specified number of seconds.
// The sleep time should be the only param in args.
// Returns error response if the time param in args is not of integer format.
// evalSLEEP returns RespOK after sleeping for mentioned seconds
func evalSLEEP(args []string, store *Store) []byte {
	if len(args) != 1 {
		return diceerrors.NewErrArity("SLEEP")
	}

	durationSec, err := strconv.ParseInt(args[0], 10, 64)
	if err != nil {
		return diceerrors.NewErrWithMessage(diceerrors.IntOrOutOfRangeErr)
	}
	time.Sleep(time.Duration(durationSec) * time.Second)
	return RespOK
}

// evalMULTI marks the start of the transaction for the client.
// All subsequent commands fired will be queued for atomic execution.
// The commands will not be executed until EXEC is triggered.
// Once EXEC is triggered it executes all the commands in queue,
// and closes the MULTI transaction.
func evalMULTI(args []string, store *Store) []byte {
	return RespOK
}

// evalQINTINS inserts the provided integer in the key identified by key
// first argument will be the key, that should be of type `QINT`
// second argument will be the integer value
// if the key does not exist, evalQINTINS will also create the integer queue
func evalQINTINS(args []string, store *Store) []byte {
	if len(args) != 2 {
		return diceerrors.NewErrArity("QINTINS")
	}

	x, err := strconv.ParseInt(args[1], 10, 64)
	if err != nil {
		return diceerrors.NewErrWithMessage("only integer values can be inserted in QINT")
	}

	obj := store.Get(args[0])
	if obj == nil {
		obj = store.NewObj(NewQueueInt(), -1, ObjTypeByteList, ObjEncodingQint)
	}

	if err := assertType(obj.TypeEncoding, ObjTypeByteList); err != nil {
		return diceerrors.NewErrWithFormattedMessage(diceerrors.WrongTypeErr)
	}

	if err := assertEncoding(obj.TypeEncoding, ObjEncodingQint); err != nil {
		return diceerrors.NewErrWithFormattedMessage(diceerrors.WrongTypeErr)
	}

	store.Put(args[0], obj)

	q := obj.Value.(*QueueInt)
	q.Insert(x)

	return RespOK
}

// evalSTACKINTPUSH pushes the provided integer in the key identified by key
// first argument will be the key, that should be of type `STACKINT`
// second argument will be the integer value
// if the key does not exist, evalSTACKINTPUSH will also create the integer stack
func evalSTACKINTPUSH(args []string, store *Store) []byte {
	if len(args) != 2 {
		return diceerrors.NewErrArity("STACKINTPUSH")
	}

	x, err := strconv.ParseInt(args[1], 10, 64)
	if err != nil {
		return diceerrors.NewErrWithMessage(diceerrors.IntOrOutOfRangeErr)
	}

	obj := store.Get(args[0])
	if obj == nil {
		obj = store.NewObj(NewStackInt(), -1, ObjTypeByteList, ObjEncodingStackInt)
	}

	if err := assertType(obj.TypeEncoding, ObjTypeByteList); err != nil {
		return diceerrors.NewErrWithFormattedMessage(diceerrors.WrongTypeErr)
	}

	if err := assertEncoding(obj.TypeEncoding, ObjEncodingStackInt); err != nil {
		return diceerrors.NewErrWithFormattedMessage(diceerrors.WrongTypeErr)
	}

	store.Put(args[0], obj)

	s := obj.Value.(*StackInt)
	s.Push(x)

	return RespOK
}

// evalQINTREM removes the element from the QINT identified by key
// first argument will be the key, that should be of type `QINT`
// if the key does not exist, evalQINTREM returns nil otherwise it
// returns the integer value popped from the queue
// if we remove from the empty queue, nil is returned
func evalQINTREM(args []string, store *Store) []byte {
	if len(args) != 1 {
		return diceerrors.NewErrArity("QINTREM")
	}

	obj := store.Get(args[0])
	if obj == nil {
		return RespNIL
	}

	if err := assertType(obj.TypeEncoding, ObjTypeByteList); err != nil {
		return diceerrors.NewErrWithFormattedMessage(diceerrors.WrongTypeErr)
	}

	if err := assertEncoding(obj.TypeEncoding, ObjEncodingQint); err != nil {
		return diceerrors.NewErrWithFormattedMessage(diceerrors.WrongTypeErr)
	}

	q := obj.Value.(*QueueInt)
	x, err := q.Remove()

	if err == ErrQueueEmpty {
		return RespNIL
	}

	return Encode(x, false)
}

// evalSTACKINTPOP pops the element from the STACKINT identified by key
// first argument will be the key, that should be of type `STACKINT`
// if the key does not exist, evalSTACKINTPOP returns nil otherwise it
// returns the integer value popped from the stack
// if we remove from the empty stack, nil is returned
func evalSTACKINTPOP(args []string, store *Store) []byte {
	if len(args) != 1 {
		return diceerrors.NewErrArity("STACKINTPOP")
	}

	obj := store.Get(args[0])
	if obj == nil {
		return RespNIL
	}

	if err := assertType(obj.TypeEncoding, ObjTypeByteList); err != nil {
		return diceerrors.NewErrWithFormattedMessage(diceerrors.WrongTypeErr)
	}

	if err := assertEncoding(obj.TypeEncoding, ObjEncodingStackInt); err != nil {
		return diceerrors.NewErrWithFormattedMessage(diceerrors.WrongTypeErr)
	}

	s := obj.Value.(*StackInt)
	x, err := s.Pop()

	if err == ErrStackEmpty {
		return RespNIL
	}

	return Encode(x, false)
}

// evalQINTLEN returns the length of the QINT identified by key
// returns the integer value indicating the length of the queue
// if the key does not exist, the response is 0
func evalQINTLEN(args []string, store *Store) []byte {
	if len(args) != 1 {
		return diceerrors.NewErrArity("QINTLEN")
	}

	obj := store.Get(args[0])
	if obj == nil {
		return RespZero
	}

	if err := assertType(obj.TypeEncoding, ObjTypeByteList); err != nil {
		return diceerrors.NewErrWithFormattedMessage(diceerrors.WrongTypeErr)
	}

	if err := assertEncoding(obj.TypeEncoding, ObjEncodingQint); err != nil {
		return diceerrors.NewErrWithFormattedMessage(diceerrors.WrongTypeErr)
	}

	q := obj.Value.(*QueueInt)
	return Encode(q.Length, false)
}

// evalSTACKINTLEN returns the length of the STACKINT identified by key
// returns the integer value indicating the length of the stack
// if the key does not exist, the response is 0
func evalSTACKINTLEN(args []string, store *Store) []byte {
	if len(args) != 1 {
		return diceerrors.NewErrArity("STACKINTLEN")
	}

	obj := store.Get(args[0])
	if obj == nil {
		return RespZero
	}

	if err := assertType(obj.TypeEncoding, ObjTypeByteList); err != nil {
		return diceerrors.NewErrWithFormattedMessage(diceerrors.WrongTypeErr)
	}

	if err := assertEncoding(obj.TypeEncoding, ObjEncodingStackInt); err != nil {
		return diceerrors.NewErrWithFormattedMessage(diceerrors.WrongTypeErr)
	}

	s := obj.Value.(*StackInt)
	return Encode(s.Length, false)
}

// evalQINTPEEK peeks into the QINT and returns 5 elements without popping them
// returns the array of integers as the response.
// if the key does not exist, then we return an empty array
func evalQINTPEEK(args []string, store *Store) []byte {
	var num int64 = 5
	var err error

	if len(args) > 2 {
		return diceerrors.NewErrArity("QINTPEEK")
	}

	if len(args) == 2 {
		num, err = strconv.ParseInt(args[1], 10, 32)
		if err != nil || num <= 0 || num > 100 {
			return diceerrors.NewErrWithFormattedMessage(diceerrors.ElementPeekErr, 100)
		}
	}

	obj := store.Get(args[0])
	if obj == nil {
		return RespEmptyArray
	}

	if err := assertType(obj.TypeEncoding, ObjTypeByteList); err != nil {
		return diceerrors.NewErrWithFormattedMessage(diceerrors.WrongTypeErr)
	}

	if err := assertEncoding(obj.TypeEncoding, ObjEncodingQint); err != nil {
		return diceerrors.NewErrWithFormattedMessage(diceerrors.WrongTypeErr)
	}

	q := obj.Value.(*QueueInt)
	return Encode(q.Iterate(int(num)), false)
}

// evalSTACKINTPEEK peeks into the DINT and returns 5 elements without popping them
// returns the array of integers as the response.
// if the key does not exist, then we return an empty array
func evalSTACKINTPEEK(args []string, store *Store) []byte {
	var num int64 = 5
	var err error

	if len(args) > 2 {
		return diceerrors.NewErrArity("STACKINTPEEK")
	}

	if len(args) == 2 {
		num, err = strconv.ParseInt(args[1], 10, 32)
		if err != nil || num <= 0 || num > 100 {
			return diceerrors.NewErrWithFormattedMessage(diceerrors.ElementPeekErr, 100)
		}
	}

	obj := store.Get(args[0])
	if obj == nil {
		return RespEmptyArray
	}

	if err := assertType(obj.TypeEncoding, ObjTypeByteList); err != nil {
		return diceerrors.NewErrWithFormattedMessage(diceerrors.WrongTypeErr)
	}

	if err := assertEncoding(obj.TypeEncoding, ObjEncodingStackInt); err != nil {
		return diceerrors.NewErrWithFormattedMessage(diceerrors.WrongTypeErr)
	}

	s := obj.Value.(*StackInt)
	return Encode(s.Iterate(int(num)), false)
}

// evalQREFINS inserts the reference of the provided key identified by key
// first argument will be the key, that should be of type `QREF`
// second argument will be the key that needs to be added to the queueref
// if the queue does not exist, evalQREFINS will also create the queueref
// returns 1 if the key reference was inserted
// returns 0 otherwise
func evalQREFINS(args []string, store *Store) []byte {
	if len(args) != 2 {
		return diceerrors.NewErrArity("QREFINS")
	}

	obj := store.Get(args[0])
	qr, err := NewQueueRef()
	if err != nil {
		return Encode(err, false)
	}
	if obj == nil {
		obj = store.NewObj(qr, -1, ObjTypeByteList, ObjEncodingQref)
	}

	if err := assertType(obj.TypeEncoding, ObjTypeByteList); err != nil {
		return diceerrors.NewErrWithFormattedMessage(diceerrors.WrongTypeErr)
	}

	if err := assertEncoding(obj.TypeEncoding, ObjEncodingQref); err != nil {
		return diceerrors.NewErrWithFormattedMessage(diceerrors.WrongTypeErr)
	}

	store.Put(args[0], obj)

	q := obj.Value.(*QueueRef)
	if q.Insert(args[1], store) {
		return Encode(1, false)
	}
	return Encode(0, false)
}

// evalSTACKREFPUSH inserts the reference of the provided key identified by key
// first argument will be the key, that should be of type `STACKREF`
// second argument will be the key that needs to be added to the stackref
// if the stack does not exist, evalSTACKREFPUSH will also create the stackref
// returns 1 if the key reference was inserted
// returns 0 otherwise
func evalSTACKREFPUSH(args []string, store *Store) []byte {
	if len(args) != 2 {
		return diceerrors.NewErrArity("STACKREFPUSH")
	}

	obj := store.Get(args[0])
	if obj == nil {
		sr, err := NewStackRef()
		if err != nil {
			return diceerrors.NewErrWithMessage(("ERR maximum number of stacks reached"))
		}
		obj = store.NewObj(sr, -1, ObjTypeByteList, ObjEncodingStackRef)
	}

	if err := assertType(obj.TypeEncoding, ObjTypeByteList); err != nil {
		return diceerrors.NewErrWithFormattedMessage(diceerrors.WrongTypeErr)
	}

	if err := assertEncoding(obj.TypeEncoding, ObjEncodingStackRef); err != nil {
		return diceerrors.NewErrWithFormattedMessage(diceerrors.WrongTypeErr)
	}

	store.Put(args[0], obj)

	s := obj.Value.(*StackRef)
	if s.Push(args[1], store) {
		return Encode(1, false)
	}
	return Encode(0, false)
}

// evalQREFREM removes the element from the QREF identified by key
// first argument will be the key, that should be of type `QREF`
// if the key does not exist, evalQREFREM returns nil otherwise it
// returns the RESP encoded value of the key reference from the queue
// if we remove from the empty queue, nil is returned
func evalQREFREM(args []string, store *Store) []byte {
	if len(args) != 1 {
		return diceerrors.NewErrArity("QREFREM")
	}

	obj := store.Get(args[0])
	if obj == nil {
		return RespNIL
	}

	if err := assertType(obj.TypeEncoding, ObjTypeByteList); err != nil {
		return diceerrors.NewErrWithFormattedMessage(diceerrors.WrongTypeErr)
	}

	if err := assertEncoding(obj.TypeEncoding, ObjEncodingQref); err != nil {
		return diceerrors.NewErrWithFormattedMessage(diceerrors.WrongTypeErr)
	}

	q := obj.Value.(*QueueRef)
	x, err := q.Remove(store)

	if err == ErrQueueEmpty {
		return RespNIL
	}

	return Encode(x, false)
}

// evalSTACKREFPOP removes the element from the DREF identified by key
// first argument will be the key, that should be of type `STACKREF`
// if the key does not exist, evalSTACKREFPOP returns nil otherwise it
// returns the RESP encoded value of the key reference from the stack
// if we remove from the empty stack, nil is returned
func evalSTACKREFPOP(args []string, store *Store) []byte {
	if len(args) != 1 {
		return diceerrors.NewErrArity("STACKREFPOP")
	}

	obj := store.Get(args[0])
	if obj == nil {
		return RespNIL
	}

	if err := assertType(obj.TypeEncoding, ObjTypeByteList); err != nil {
		return diceerrors.NewErrWithFormattedMessage(diceerrors.WrongTypeErr)
	}

	if err := assertEncoding(obj.TypeEncoding, ObjEncodingStackRef); err != nil {
		return diceerrors.NewErrWithFormattedMessage(diceerrors.WrongTypeErr)
	}

	s := obj.Value.(*StackRef)
	x, err := s.Pop(store)

	if err == ErrStackEmpty {
		return RespNIL
	}

	return Encode(x, false)
}

// evalQREFLEN returns the length of the QREF identified by key
// returns the integer value indicating the length of the queue
// if the key does not exist, the response is 0
func evalQREFLEN(args []string, store *Store) []byte {
	if len(args) != 1 {
		return diceerrors.NewErrArity("QREFLEN")
	}

	obj := store.Get(args[0])
	if obj == nil {
		return RespZero
	}

	if err := assertType(obj.TypeEncoding, ObjTypeByteList); err != nil {
		return diceerrors.NewErrWithFormattedMessage(diceerrors.WrongTypeErr)
	}

	if err := assertEncoding(obj.TypeEncoding, ObjEncodingQref); err != nil {
		return diceerrors.NewErrWithFormattedMessage(diceerrors.WrongTypeErr)
	}

	q := obj.Value.(*QueueRef)
	return Encode(q.Length(store), false)
}

// evalSTACKREFLEN returns the length of the STACKREF identified by key
// returns the integer value indicating the length of the stack
// if the key does not exist, the response is 0
func evalSTACKREFLEN(args []string, store *Store) []byte {
	if len(args) != 1 {
		return diceerrors.NewErrArity("STACKREFLEN")
	}

	obj := store.Get(args[0])
	if obj == nil {
		return RespZero
	}

	if err := assertType(obj.TypeEncoding, ObjTypeByteList); err != nil {
		return diceerrors.NewErrWithFormattedMessage(diceerrors.WrongTypeErr)
	}

	if err := assertEncoding(obj.TypeEncoding, ObjEncodingStackRef); err != nil {
		return diceerrors.NewErrWithFormattedMessage(diceerrors.WrongTypeErr)
	}

	s := obj.Value.(*StackRef)
	return Encode(s.Length(store), false)
}

// evalQREFPEEK peeks into the QREF and returns 5 elements without popping them
// returns the array of resp encoded values as the response.
// if the key does not exist, then we return an empty array
func evalQREFPEEK(args []string, store *Store) []byte {
	var num int64 = 5
	var err error

	if len(args) == 0 {
		return diceerrors.NewErrArity("QREFPEEK")
	}

	if len(args) == 2 {
		num, err = strconv.ParseInt(args[1], 10, 32)
		if err != nil || num <= 0 || num > 100 {
			return diceerrors.NewErrWithFormattedMessage(diceerrors.ElementPeekErr, 100)
		}
	}

	obj := store.Get(args[0])
	if obj == nil {
		return RespEmptyArray
	}

	if err := assertType(obj.TypeEncoding, ObjTypeByteList); err != nil {
		return diceerrors.NewErrWithFormattedMessage(diceerrors.WrongTypeErr)
	}

	if err := assertEncoding(obj.TypeEncoding, ObjEncodingQref); err != nil {
		return diceerrors.NewErrWithFormattedMessage(diceerrors.WrongTypeErr)
	}

	q := obj.Value.(*QueueRef)
	return Encode(q.Iterate(int(num), store), false)
}

// evalSTACKREFPEEK peeks into the STACKREF and returns 5 elements without popping them
// returns the array of resp encoded values as the response.
// if the key does not exist, then we return an empty array
func evalSTACKREFPEEK(args []string, store *Store) []byte {
	var num int64 = 5
	var err error

	if len(args) == 0 {
		return diceerrors.NewErrArity("STACKREFPEEK")
	}

	if len(args) == 2 {
		num, err = strconv.ParseInt(args[1], 10, 32)
		if err != nil || num <= 0 || num > 100 {
			return diceerrors.NewErrWithFormattedMessage(diceerrors.ElementPeekErr, 100)
		}
	}

	obj := store.Get(args[0])
	if obj == nil {
		return RespEmptyArray
	}

	if err := assertType(obj.TypeEncoding, ObjTypeByteList); err != nil {
		return diceerrors.NewErrWithFormattedMessage(diceerrors.WrongTypeErr)
	}

	if err := assertEncoding(obj.TypeEncoding, ObjEncodingStackRef); err != nil {
		return diceerrors.NewErrWithFormattedMessage(diceerrors.WrongTypeErr)
	}

	s := obj.Value.(*StackRef)
	return Encode(s.Iterate(int(num), store), false)
}

// evalQWATCH adds the specified key to the watch list for the caller client.
// Every time a key in the watch list is modified, the client will be sent a response
// containing the new value of the key along with the operation that was performed on it.
// Contains only one argument, the key to be watched.
func evalQWATCH(args []string, c *Client, store *Store) []byte {
	if len(args) != 1 {
		return diceerrors.NewErrArity("QWATCH")
	}

	// Parse and get the selection from the query.
	query, e := ParseQuery( /*sql=*/ args[0])

	if e != nil {
		return Encode(e, false)
	}

	store.AddWatcher(query, c.Fd)

	// Return the result of the query.
	queryResult, err := ExecuteQuery(query, store)
	if err != nil {
		return Encode(err, false)
	}

	// TODO: We should return the list of all queries being watched by the client.
	return Encode(CreatePushResponse(&query, &queryResult), false)
}

// evalQUNWATCH removes the specified key from the watch list for the caller client.
func evalQUNWATCH(args []string, c *Client, store *Store) []byte {
	if len(args) != 1 {
		return diceerrors.NewErrArity("QUNWATCH")
	}
	query, e := ParseQuery( /*sql=*/ args[0])
	if e != nil {
		return Encode(e, false)
	}
	store.RemoveWatcher(query, c.Fd)
	return RespOK
}

// SETBIT key offset value
func evalSETBIT(args []string, store *Store) []byte {
	var err error

	if len(args) != 3 {
		return diceerrors.NewErrArity("SETBIT")
	}

	key := args[0]
	offset, err := strconv.ParseInt(args[1], 10, 64)
	if err != nil {
		return diceerrors.NewErrWithMessage("bit offset is not an integer or out of range")
	}

	value, err := strconv.ParseBool(args[2])
	if err != nil {
		return diceerrors.NewErrWithMessage("bit is not an integer or out of range")
	}

	obj := store.Get(key)
	requiredByteArraySize := offset/8 + 1

	if obj == nil {
		obj = store.NewObj(NewByteArray(int(requiredByteArraySize)), -1, ObjTypeByteArray, ObjEncodingByteArray)
		store.Put(args[0], obj)
	}

<<<<<<< HEAD
	if assertType(obj.TypeEncoding, ObjTypeByteArray) == nil ||
		assertType(obj.TypeEncoding, ObjTypeString) == nil ||
		assertType(obj.TypeEncoding, ObjTypeInt) == nil {
		var byteArray *ByteArray
		oType, oEnc := ExtractTypeEncoding(obj)

		switch oType {
		case ObjTypeByteArray:
			byteArray = obj.Value.(*ByteArray)
		case ObjTypeString, ObjTypeInt:
			byteArray, err = NewByteArrayFromObj(obj)
			if err != nil {
				return diceerrors.NewErrWithMessage(diceerrors.WrongTypeErr)
			}
		default:
			return diceerrors.NewErrWithMessage(diceerrors.WrongTypeErr)
		}

		// Perform the resizing check
=======
	// handle the case when it is string
	if assertType(obj.TypeEncoding, ObjTypeString) == nil {
		return diceerrors.NewErrWithMessage("value is not a valid byte array")
	}
	// handle the case when it is set
	if assertType(obj.TypeEncoding, ObjTypeSet) == nil {
		return diceerrors.NewErrWithFormattedMessage(diceerrors.WrongTypeErr)
	}
	// handle the case when it is byte array
	if assertType(obj.TypeEncoding, ObjTypeByteArray) == nil {
		byteArray := obj.Value.(*ByteArray)
>>>>>>> 3fa58053
		byteArrayLength := byteArray.Length

		// check whether resize required or not
		if requiredByteArraySize > byteArrayLength {
			// resize as per the offset
			byteArray = byteArray.IncreaseSize(int(requiredByteArraySize))
		}

		response := byteArray.GetBit(int(offset))
		byteArray.SetBit(int(offset), value)

		// if earlier bit was 1 and the new bit is 0
		// propability is that, we can remove some space from the byte array
		if response && !value {
			byteArray.ResizeIfNecessary()
		}

		// We are returning newObject here so it is thread-safe
		// Old will be removed by GC
		newObj, err := ByteSliceToObj(store, obj, byteArray.data, oType, oEnc)
		if err != nil {
			return diceerrors.NewErrWithMessage(diceerrors.WrongTypeErr)
		}

		exp, ok := getExpiry(obj, store)
		var exDurationMs int64 = -1
		if ok {
			exDurationMs = int64(exp - uint64(utils.GetCurrentTime().UnixMilli()))
		}
		// newObj has bydefault expiry time -1 , we need to set it
		if exDurationMs > 0 {
			store.setExpiry(newObj, exDurationMs)
		}

		store.Put(key, newObj)
		if response {
			return Encode(int(1), true)
		}
		return Encode(int(0), true)
	}
	return diceerrors.NewErrWithMessage(diceerrors.WrongTypeErr)
}

// GETBIT key offset
func evalGETBIT(args []string, store *Store) []byte {
	var err error

	if len(args) != 2 {
		return diceerrors.NewErrArity("GETBIT")
	}

	key := args[0]
	offset, err := strconv.ParseInt(args[1], 10, 64)
	if err != nil {
		return diceerrors.NewErrWithMessage("bit offset is not an integer or out of range")
	}

	obj := store.Get(key)
	if obj == nil {
		return Encode(0, true)
	}
	// if object is a set type, return error
	if assertType(obj.TypeEncoding, ObjTypeSet) == nil {
		return diceerrors.NewErrWithFormattedMessage(diceerrors.WrongTypeErr)
	}

	requiredByteArraySize := offset/8 + 1

	// handle the case when it is string
	if assertType(obj.TypeEncoding, ObjTypeString) == nil {
		return diceerrors.NewErrWithMessage("value is not a valid byte array")
	}

	// handle the case when it is byte array
	if assertType(obj.TypeEncoding, ObjTypeByteArray) == nil {
		byteArray := obj.Value.(*ByteArray)
		byteArrayLength := byteArray.Length

		// check whether offset, length exists or not
		if requiredByteArraySize > byteArrayLength {
			return Encode(0, true)
		}
		value := byteArray.GetBit(int(offset))
		if value {
			return Encode(1, true)
		}
		return Encode(0, true)
	}

	return Encode(0, true)
}

func evalBITCOUNT(args []string, store *Store) []byte {
	var err error

	// if more than 4 arguments are provided, return error
	if len(args) > 4 {
		return diceerrors.NewErrWithMessage(diceerrors.SyntaxErr)
	}

	// fetching value of the key
	var key string = args[0]
	var obj = store.Get(key)
	if obj == nil {
		return Encode(0, false)
	}

	// Check for the type of the object
	if assertType(obj.TypeEncoding, ObjTypeSet) == nil {
		return diceerrors.NewErrWithFormattedMessage(diceerrors.WrongTypeErr)
	}

	var valueInterface = obj.Value
	value := []byte{}
	valueLength := int64(0)

	if assertType(obj.TypeEncoding, ObjTypeByteArray) == nil {
		byteArray := obj.Value.(*ByteArray)
		byteArrayObject := *byteArray
		value = byteArrayObject.data
		valueLength = byteArray.Length
	}

	if assertType(obj.TypeEncoding, ObjTypeString) == nil {
		value = []byte(valueInterface.(string))
		valueLength = int64(len(value))
	}

	// defining constants of the function
	start := int64(0)
	end := valueLength - 1
	var unit = bit.BYTE

	// checking which arguments are present and according validating arguments
	if len(args) > 1 {
		start, err = strconv.ParseInt(args[1], 10, 64)
		if err != nil {
			return diceerrors.NewErrWithMessage(diceerrors.IntOrOutOfRangeErr)
		}
		// Adjust start index if it is negative
		if start < 0 {
			start += valueLength
		}
	}
	if len(args) > 2 {
		end, err = strconv.ParseInt(args[2], 10, 64)
		if err != nil {
			return diceerrors.NewErrWithMessage(diceerrors.IntOrOutOfRangeErr)
		}

		// Adjust end index if it is negative
		if end < 0 {
			end += valueLength
		}
	}
	if len(args) > 3 {
		unit = strings.ToUpper(args[3])
		if unit != bit.BYTE && unit != bit.BIT {
			return diceerrors.NewErrWithMessage(diceerrors.SyntaxErr)
		}
	}
	if start > end {
		return Encode(0, true)
	}
	if start > valueLength && unit == bit.BYTE {
		return Encode(0, true)
	}
	if end > valueLength && unit == bit.BYTE {
		end = valueLength - 1
	}

	bitCount := 0
	if unit == bit.BYTE {
		for i := start; i <= end; i++ {
			bitCount += int(popcount(value[i]))
		}
		return Encode(bitCount, true)
	}
	startBitRange := start / 8
	endBitRange := end / 8

	for i := startBitRange; i <= endBitRange; i++ {
		if i == startBitRange {
			considerBits := start % 8
			for j := 8 - considerBits - 1; j >= 0; j-- {
				bitCount += int(popcount(byte(int(value[i]) & (1 << j))))
			}
		} else if i == endBitRange {
			considerBits := end % 8
			for j := considerBits; j >= 0; j-- {
				bitCount += int(popcount(byte(int(value[i]) & (1 << (8 - j - 1)))))
			}
		} else {
			bitCount += int(popcount(value[i]))
		}
	}
	return Encode(bitCount, true)
}

// BITOP <AND | OR | XOR | NOT> destkey key [key ...]
func evalBITOP(args []string, store *Store) []byte {
	operation, destKey := args[0], args[1]
	operation = strings.ToUpper(operation)

	// get all the keys
	keys := args[2:]

	// validation of commands
	// if operation is not from enums, then error out
	if !(operation == constants.AND || operation == constants.OR || operation == constants.XOR || operation == constants.NOT) {
		return diceerrors.NewErrWithMessage(diceerrors.SyntaxErr)
	}
	// if operation is not, then keys length should be only 1
	if operation == constants.NOT && len(keys) != 1 {
		return diceerrors.NewErrWithMessage("BITOP NOT must be called with a single source key.")
	}

	if operation == constants.NOT {
		obj := store.Get(keys[0])
		if obj == nil {
			return Encode(0, true)
		}

		var value []byte
		if assertType(obj.TypeEncoding, ObjTypeByteArray) == nil {
			byteArray := obj.Value.(*ByteArray)
			byteArrayObject := *byteArray
			value = byteArrayObject.data
		} else {
			return diceerrors.NewErrWithMessage("value is not a valid byte array")
		}

		// perform the operation
		result := make([]byte, len(value))
		for i := 0; i < len(value); i++ {
			result[i] = ^value[i]
		}

		// initialize result with byteArray
		operationResult := NewByteArray(len(result))
		operationResult.data = result
		operationResult.Length = int64(len(result))

		// resize the byte array if necessary
		operationResult.ResizeIfNecessary()

		// create object related to result
		obj = store.NewObj(operationResult, -1, ObjTypeByteArray, ObjEncodingByteArray)

		// store the result in destKey
		store.Put(destKey, obj)
		return Encode(len(value), true)
	}
	// if operation is AND, OR, XOR
	values := make([][]byte, len(keys))

	// get the values of all keys
	for i, key := range keys {
		obj := store.Get(key)
		if obj == nil {
			values[i] = make([]byte, 0)
		} else {
			// handle the case when it is byte array
			if assertType(obj.TypeEncoding, ObjTypeByteArray) == nil {
				byteArray := obj.Value.(*ByteArray)
				byteArrayObject := *byteArray
				values[i] = byteArrayObject.data
			} else {
				return diceerrors.NewErrWithMessage("value is not a valid byte array")
			}
		}
	}

	// get the length of the largest value
	maxLength := 0
	minLength := len(values[0])
	maxKeyIterator := 0
	for keyIterator, value := range values {
		if len(value) > maxLength {
			maxLength = len(value)
			maxKeyIterator = keyIterator
		}
		if len(value) < minLength {
			minLength = len(value)
		}
	}

	result := make([]byte, maxLength)
	if operation == constants.AND {
		for i := 0; i < maxLength; i++ {
			if i < minLength {
				result[i] = values[maxKeyIterator][i]
			} else {
				result[i] = 0
			}
		}
	}
	if operation == constants.XOR || operation == constants.OR {
		for i := 0; i < maxLength; i++ {
			result[i] = 0x00
		}
	}

	// perform the operation
	for _, value := range values {
		for i := 0; i < len(value); i++ {
			if operation == constants.AND {
				result[i] &= value[i]
			} else if operation == constants.OR {
				result[i] |= value[i]
			} else if operation == constants.XOR {
				result[i] ^= value[i]
			}
		}
	}

	// initialize result with byteArray
	operationResult := NewByteArray(len(result))
	operationResult.data = result
	operationResult.Length = int64(len(result))

	// resize the byte array if necessary
	operationResult.ResizeIfNecessary()

	// create object related to result
	operationResultObject := store.NewObj(operationResult, -1, ObjTypeByteArray, ObjEncodingByteArray)

	// store the result in destKey
	store.Put(destKey, operationResultObject)

	return Encode(len(result), true)
}

// evalCommand evaluates COMMAND <subcommand> command based on subcommand
// COUNT: return total count of commands in Dice.
func evalCommand(args []string, store *Store) []byte {
	if len(args) == 0 {
		return diceerrors.NewErrArity("COMMAND")
	}
	subcommand := strings.ToUpper(args[0])
	switch subcommand {
	case "COUNT":
		return evalCommandCount()
	case "GETKEYS":
		return evalCommandGetKeys(args[1:])
	default:
		return diceerrors.NewErrWithFormattedMessage("unknown subcommand '%s'. Try COMMAND HELP", subcommand)
	}
}

// evalKeys returns the list of keys that match the pattern
// The pattern should be the only param in args
func evalKeys(args []string, store *Store) []byte {
	if len(args) != 1 {
		return diceerrors.NewErrArity("KEYS")
	}

	pattern := args[0]
	keys, err := store.Keys(pattern)
	if err != nil {
		return Encode(err, false)
	}

	return Encode(keys, false)
}

// evalCommandCount returns an number of commands supported by DiceDB
func evalCommandCount() []byte {
	return Encode(diceCommandsCount, false)
}

func evalCommandGetKeys(args []string) []byte {
	diceCmd, ok := diceCmds[strings.ToUpper(args[0])]
	if !ok {
		return diceerrors.NewErrWithMessage("invalid command specified")
	}

	keySpecs := diceCmd.KeySpecs
	if keySpecs.BeginIndex == 0 {
		return diceerrors.NewErrWithMessage("the command has no key arguments")
	}

	arity := diceCmd.Arity
	if (arity < 0 && len(args) < -arity) ||
		(arity >= 0 && len(args) != arity) {
		return diceerrors.NewErrWithMessage("invalid number of arguments specified for command")
	}
	keys := make([]string, 0)
	step := max(keySpecs.Step, 1)
	lastIdx := keySpecs.BeginIndex
	if keySpecs.LastKey != 0 {
		lastIdx = len(args) + keySpecs.LastKey
	}
	for i := keySpecs.BeginIndex; i <= lastIdx; i += step {
		keys = append(keys, args[i])
	}
	return Encode(keys, false)
}
func evalRename(args []string, store *Store) []byte {
	if len(args) != 2 {
		return diceerrors.NewErrArity("RENAME")
	}
	sourceKey := args[0]
	destKey := args[1]

	// if Source key does not exist, return RESP encoded nil
	sourceObj := store.Get(sourceKey)
	if sourceObj == nil {
		return diceerrors.NewErrWithMessage(diceerrors.NoKeyErr)
	}

	// if Source and Destination Keys are same return RESP encoded ok
	if sourceKey == destKey {
		return RespOK
	}

	if ok := store.Rename(sourceKey, destKey); ok {
		return RespOK
	}
	return RespNIL
}

// The MGET command returns an array of RESP values corresponding to the provided keys.
// For each key, if the key is expired or does not exist, the response will be RespNIL;
// otherwise, the response will be the RESP value of the key.
// MGET is atomic, it retrieves all values at once
func evalMGET(args []string, store *Store) []byte {
	if len(args) < 1 {
		return diceerrors.NewErrArity("MGET")
	}
	values := store.GetAll(args)
	response := make([]interface{}, len(args))
	for i, obj := range values {
		if obj == nil {
			response[i] = RespNIL
		} else {
			response[i] = obj.Value
		}
	}
	return Encode(response, false)
}

func evalEXISTS(args []string, store *Store) []byte {
	if len(args) == 0 {
		return diceerrors.NewErrArity("EXISTS")
	}

	var count int
	for _, key := range args {
		if store.GetNoTouch(key) != nil {
			count++
		}
	}

	return Encode(count, false)
}

func executeCommand(cmd *RedisCmd, c *Client, store *Store) []byte {
	diceCmd, ok := diceCmds[cmd.Cmd]
	if !ok {
		return diceerrors.NewErrWithFormattedMessage("unknown command '%s', with args beginning with: %s", cmd.Cmd, strings.Join(cmd.Args, " "))
	}

	if diceCmd.Name == "SUBSCRIBE" || diceCmd.Name == "QWATCH" {
		return evalQWATCH(cmd.Args, c, store)
	}
	if diceCmd.Name == "UNSUBSCRIBE" || diceCmd.Name == "QUNWATCH" {
		return evalQUNWATCH(cmd.Args, c, store)
	}
	if diceCmd.Name == "MULTI" {
		c.TxnBegin()
		return diceCmd.Eval(cmd.Args, store)
	}
	if diceCmd.Name == AuthCmd {
		return evalAUTH(cmd.Args, c)
	}
	if diceCmd.Name == "EXEC" {
		if !c.isTxn {
			return diceerrors.NewErrWithMessage("EXEC without MULTI")
		}
		return c.TxnExec(store)
	}
	if diceCmd.Name == "DISCARD" {
		if !c.isTxn {
			return diceerrors.NewErrWithMessage("DISCARD without MULTI")
		}
		c.TxnDiscard()
		return RespOK
	}
	if diceCmd.Name == "ABORT" {
		return RespOK
	}

	return diceCmd.Eval(cmd.Args, store)
}

func executeCommandToBuffer(cmd *RedisCmd, buf *bytes.Buffer, c *Client, store *Store) {
	buf.Write(executeCommand(cmd, c, store))
}

func EvalAndRespond(cmds RedisCmds, c *Client, store *Store) {
	var response []byte
	buf := bytes.NewBuffer(response)

	for _, cmd := range cmds {
		// Check if the command has been authenticated
		if cmd.Cmd != AuthCmd && !c.Session.IsActive() {
			if _, err := c.Write(Encode(errors.New("NOAUTH Authentication required"), false)); err != nil {
				log.Info("Error writing to client:", err)
			}
			continue
		}
		// if txn is not in progress, then we can simply
		// execute the command and add the response to the buffer
		if !c.isTxn {
			executeCommandToBuffer(cmd, buf, c, store)
			continue
		}

		// if the txn is in progress, we enqueue the command
		// and add the QUEUED response to the buffer
		if !txnCommands[cmd.Cmd] {
			// if the command is queuable the enqueu
			c.TxnQueue(cmd)
			buf.Write(RespQueued)
		} else {
			// if txn is active and the command is non-queuable
			// ex: EXEC, DISCARD
			// we execute the command and gather the response in buffer
			executeCommandToBuffer(cmd, buf, c, store)
		}
	}

	if _, err := c.Write(buf.Bytes()); err != nil {
		log.Error(err)
	}
}

func evalPersist(args []string, store *Store) []byte {
	if len(args) != 1 {
		return diceerrors.NewErrArity("PERSIST")
	}

	key := args[0]

	obj := store.Get(key)

	// If the key does not exist, return RESP encoded 0 to denote the key does not exist
	if obj == nil {
		return RespZero
	}

	// If the object exists but no expiration is set on it, return -1
	_, isExpirySet := getExpiry(obj, store)
	if !isExpirySet {
		return RespMinusOne
	}

	// If the object exists, remove the expiration time
	delExpiry(obj, store)

	return RespOne
}

func evalCOPY(args []string, store *Store) []byte {
	if len(args) < 2 {
		return diceerrors.NewErrArity("COPY")
	}

	isReplace := false

	sourceKey := args[0]
	destinationKey := args[1]
	sourceObj := store.Get(sourceKey)
	if sourceObj == nil {
		return RespZero
	}

	for i := 2; i < len(args); i++ {
		arg := strings.ToUpper(args[i])
		if arg == "REPLACE" {
			isReplace = true
		}
	}

	if isReplace {
		store.Del(destinationKey)
	}

	destinationObj := store.Get(destinationKey)
	if destinationObj != nil {
		return RespZero
	}

	copyObj := sourceObj.DeepCopy()
	if copyObj == nil {
		return RespZero
	}

	exp, ok := getExpiry(sourceObj, store)
	var exDurationMs int64 = -1
	if ok {
		exDurationMs = int64(exp - uint64(utils.GetCurrentTime().UnixMilli()))
	}

	store.Put(destinationKey, copyObj)

	if exDurationMs > 0 {
		store.setExpiry(copyObj, exDurationMs)
	}
	return RespOne
}

// GETEX key [EX seconds | PX milliseconds | EXAT unix-time-seconds |
// PXAT unix-time-milliseconds | PERSIST]
// Get the value of key and optionally set its expiration.
// GETEX is similar to GET, but is a write command with additional options.
// The GETEX command supports a set of options that modify its behavior:
// EX seconds -- Set the specified expire time, in seconds.
// PX milliseconds -- Set the specified expire time, in milliseconds.
// EXAT timestamp-seconds -- Set the specified Unix time at which the key will expire, in seconds.
// PXAT timestamp-milliseconds -- Set the specified Unix time at which the key will expire, in milliseconds.
// PERSIST -- Remove the time to live associated with the key.
// The RESP value of the key is encoded and then returned
// evalGET returns RespNIL if key is expired or it does not exist
func evalGETEX(args []string, store *Store) []byte {
	if len(args) < 1 {
		return diceerrors.NewErrArity("GETEX")
	}

	var key string = args[0]

	// Get the key from the hash table
	obj := store.Get(key)

	// if key does not exist, return RESP encoded nil
	if obj == nil {
		return RespNIL
	}

	// check if the object is set type if yes then return error
	if assertType(obj.TypeEncoding, ObjTypeSet) == nil {
		return diceerrors.NewErrWithFormattedMessage(diceerrors.WrongTypeErr)
	}

	var exDurationMs int64 = -1
	var state exDurationState = Uninitialized
	var persist bool = false
	for i := 1; i < len(args); i++ {
		arg := strings.ToUpper(args[i])
		switch arg {
		case constants.Ex, constants.Px:
			if state != Uninitialized {
				return diceerrors.NewErrWithMessage(diceerrors.SyntaxErr)
			}
			i++
			if i == len(args) {
				return diceerrors.NewErrWithMessage(diceerrors.SyntaxErr)
			}

			exDuration, err := strconv.ParseInt(args[i], 10, 64)
			if err != nil {
				return diceerrors.NewErrWithMessage(diceerrors.IntOrOutOfRangeErr)
			}
			if exDuration <= 0 {
				return diceerrors.NewErrExpireTime("GETEX")
			}

			// converting seconds to milliseconds
			if arg == constants.Ex {
				exDuration *= 1000
			}
			exDurationMs = exDuration
			state = Initialized

		case constants.Pxat, constants.Exat:
			if state != Uninitialized {
				return diceerrors.NewErrWithMessage(diceerrors.SyntaxErr)
			}
			i++
			if i == len(args) {
				return diceerrors.NewErrWithMessage(diceerrors.SyntaxErr)
			}
			exDuration, err := strconv.ParseInt(args[i], 10, 64)
			if err != nil {
				return diceerrors.NewErrWithMessage(diceerrors.IntOrOutOfRangeErr)
			}

			if exDuration < 0 {
				return diceerrors.NewErrExpireTime("GETEX")
			}

			if arg == constants.Exat {
				exDuration *= 1000
			}
			exDurationMs = exDuration - utils.GetCurrentTime().UnixMilli()
			// If the expiry time is in the past, set exDurationMs to 0
			// This will be used to signal immediate expiration
			if exDurationMs < 0 {
				exDurationMs = 0
			}
			state = Initialized

		case "PERSIST":
			if state != Uninitialized {
				return diceerrors.NewErrWithMessage(diceerrors.SyntaxErr)
			}
			persist = true
			state = Initialized
		default:
			return diceerrors.NewErrWithMessage(diceerrors.SyntaxErr)
		}
	}

	if state == Initialized {
		if persist {
			delExpiry(obj, store)
		} else {
			store.setExpiry(obj, exDurationMs)
		}
	}

	// return the RESP encoded value
	return Encode(obj.Value, false)
}

// evalPTTL returns Time-to-Live in millisecs for the queried key in args
// The key should be the only param in args else returns with an error
// Returns	RESP encoded time (in secs) remaining for the key to expire
//
//	RESP encoded -2 stating key doesn't exist or key is expired
//	RESP encoded -1 in case no expiration is set on the key
func evalPTTL(args []string, store *Store) []byte {
	if len(args) != 1 {
		return diceerrors.NewErrArity("PTTL")
	}

	key := args[0]

	obj := store.Get(key)

	if obj == nil {
		return RespMinusTwo
	}

	exp, isExpirySet := getExpiry(obj, store)

	if !isExpirySet {
		return RespMinusOne
	}

	// compute the time remaining for the key to expire and
	// return the RESP encoded form of it
	durationMs := exp - uint64(utils.GetCurrentTime().UnixMilli())
	return Encode(int64(durationMs), false)
}

func evalObjectIdleTime(key string, store *Store) []byte {
	obj := store.GetNoTouch(key)
	if obj == nil {
		return RespNIL
	}

	return Encode(int64(getIdleTime(obj.LastAccessedAt)), true)
}

func evalOBJECT(args []string, store *Store) []byte {
	if len(args) < 2 {
		return diceerrors.NewErrArity("OBJECT")
	}

	subcommand := strings.ToUpper(args[0])
	key := args[1]

	switch subcommand {
	case "IDLETIME":
		return evalObjectIdleTime(key, store)
	default:
		return diceerrors.NewErrWithMessage(diceerrors.SyntaxErr)
	}
}

func evalTOUCH(args []string, store *Store) []byte {
	if len(args) == 0 {
		return diceerrors.NewErrArity("TOUCH")
	}

	count := 0
	for _, key := range args {
		if store.Get(key) != nil {
			count++
		}
	}

	return Encode(count, false)
}

func evalLPUSH(args []string, store *Store) []byte {
	if len(args) < 2 {
		return diceerrors.NewErrArity("LPUSH")
	}

	obj := store.Get(args[0])
	if obj == nil {
		obj = store.NewObj(NewDeque(), -1, ObjTypeByteList, ObjEncodingDeque)
	}

	// if object is a set type, return error
	if assertType(obj.TypeEncoding, ObjTypeSet) == nil {
		return diceerrors.NewErrWithFormattedMessage(diceerrors.WrongTypeErr)
	}

	if err := assertType(obj.TypeEncoding, ObjTypeByteList); err != nil {
		return Encode(err, false)
	}

	if err := assertEncoding(obj.TypeEncoding, ObjEncodingDeque); err != nil {
		return Encode(err, false)
	}

	store.Put(args[0], obj)
	for i := 1; i < len(args); i++ {
		obj.Value.(*Deque).LPush(args[i])
	}

	return RespOK
}

func evalRPUSH(args []string, store *Store) []byte {
	if len(args) < 2 {
		return diceerrors.NewErrArity("RPUSH")
	}

	obj := store.Get(args[0])
	if obj == nil {
		obj = store.NewObj(NewDeque(), -1, ObjTypeByteList, ObjEncodingDeque)
	}

	// if object is a set type, return error
	if assertType(obj.TypeEncoding, ObjTypeSet) == nil {
		return diceerrors.NewErrWithFormattedMessage(diceerrors.WrongTypeErr)
	}

	if err := assertType(obj.TypeEncoding, ObjTypeByteList); err != nil {
		return Encode(err, false)
	}

	if err := assertEncoding(obj.TypeEncoding, ObjEncodingDeque); err != nil {
		return Encode(err, false)
	}

	store.Put(args[0], obj)
	for i := 1; i < len(args); i++ {
		obj.Value.(*Deque).RPush(args[i])
	}

	return RespOK
}

func evalRPOP(args []string, store *Store) []byte {
	if len(args) != 1 {
		return diceerrors.NewErrArity("RPOP")
	}

	obj := store.Get(args[0])
	if obj == nil {
		return RespNIL
	}

	// if object is a set type, return error
	if assertType(obj.TypeEncoding, ObjTypeSet) == nil {
		return diceerrors.NewErrWithFormattedMessage(diceerrors.WrongTypeErr)
	}

	if err := assertType(obj.TypeEncoding, ObjTypeByteList); err != nil {
		return Encode(err, false)
	}

	if err := assertEncoding(obj.TypeEncoding, ObjEncodingDeque); err != nil {
		return Encode(err, false)
	}

	deq := obj.Value.(*Deque)
	x, err := deq.RPop()
	if err != nil {
		if err == ErrDequeEmpty {
			return RespNIL
		}
		panic(fmt.Sprintf("unknown error: %v", err))
	}

	return Encode(x, false)
}

func evalLPOP(args []string, store *Store) []byte {
	if len(args) != 1 {
		return diceerrors.NewErrArity("LPOP")
	}

	obj := store.Get(args[0])
	if obj == nil {
		return RespNIL
	}

	// if object is a set type, return error
	if assertType(obj.TypeEncoding, ObjTypeSet) == nil {
		return diceerrors.NewErrWithFormattedMessage(diceerrors.WrongTypeErr)
	}

	if err := assertType(obj.TypeEncoding, ObjTypeByteList); err != nil {
		return Encode(err, false)
	}

	if err := assertEncoding(obj.TypeEncoding, ObjEncodingDeque); err != nil {
		return Encode(err, false)
	}

	deq := obj.Value.(*Deque)
	x, err := deq.LPop()
	if err != nil {
		if err == ErrDequeEmpty {
			return RespNIL
		}
		panic(fmt.Sprintf("unknown error: %v", err))
	}

	return Encode(x, false)
}

// GETSET atomically sets key to value and returns the old value stored at key.
// Returns an error when key exists but does not hold a string value.
// Any previous time to live associated with the key is
// discarded on successful SET operation.
//
// Returns:
// Bulk string reply: the old value stored at the key.
// Nil reply: if the key does not exist.
func evalGETSET(args []string, store *Store) []byte {
	if len(args) != 2 {
		return diceerrors.NewErrArity("GETSET")
	}

	var key, value = args[0], args[1]
	getResp := evalGET([]string{key}, store)
	// Check if it's an error resp from GET
	if strings.HasPrefix(string(getResp), "-") {
		return getResp
	}

	// Previous TTL needs to be reset
	setResp := evalSET([]string{key, value}, store)
	// Check if it's an error resp from SET
	if strings.HasPrefix(string(setResp), "-") {
		return setResp
	}

	return getResp
}

func evalFLUSHDB(args []string, store *Store) []byte {
	log.Info(args)
	if len(args) > 1 {
		return diceerrors.NewErrArity("FLUSHDB")
	}

	flushType := constants.Sync
	if len(args) == 1 {
		flushType = strings.ToUpper(args[0])
	}

	// TODO: Update this method to work with shared-nothing multithreaded implementation
	switch flushType {
	case constants.Sync, constants.Async:
		store.ResetStore()
	default:
		return diceerrors.NewErrWithMessage(diceerrors.SyntaxErr)
	}

	return RespOK
}

func evalSADD(args []string, store *Store) []byte {
	if len(args) < 2 {
		return diceerrors.NewErrArity("SADD")
	}
	key := args[0]

	// Get the set object from the store.
	obj := store.Get(key)

	var count int = 0
	if obj == nil {
		var exDurationMs int64 = -1
		var keepttl bool = false
		// If the object does not exist, create a new set object.
		value := make(map[string]bool)
		// Create a new object.
		obj = store.NewObj(value, exDurationMs, ObjTypeSet, ObjEncodingSetStr)
		store.Put(key, obj, WithKeepTTL(keepttl))
	}

	if err := assertType(obj.TypeEncoding, ObjTypeSet); err != nil {
		return diceerrors.NewErrWithFormattedMessage(diceerrors.WrongTypeErr)
	}

	if err := assertEncoding(obj.TypeEncoding, ObjEncodingSetStr); err != nil {
		return diceerrors.NewErrWithFormattedMessage(diceerrors.WrongTypeErr)
	}

	// Get the set object.
	set := obj.Value.(map[string]bool)

	for _, arg := range args[1:] {
		if _, ok := set[arg]; !ok {
			set[arg] = true
			count++
		}
	}

	return Encode(count, false)
}

func evalSMEMBERS(args []string, store *Store) []byte {
	if len(args) != 1 {
		return diceerrors.NewErrArity("SMEMBERS")
	}
	key := args[0]

	// Get the set object from the store.
	obj := store.Get(key)

	if obj == nil {
		return Encode([]string{}, false)
	}

	// If the object exists, check if it is a set object.
	if err := assertType(obj.TypeEncoding, ObjTypeSet); err != nil {
		return diceerrors.NewErrWithFormattedMessage(diceerrors.WrongTypeErr)
	}

	if err := assertEncoding(obj.TypeEncoding, ObjEncodingSetStr); err != nil {
		return diceerrors.NewErrWithFormattedMessage(diceerrors.WrongTypeErr)
	}

	// Get the set object.
	set := obj.Value.(map[string]bool)
	// Get the members of the set.
	var members = make([]string, 0, len(set))
	for k, flag := range set {
		if flag {
			members = append(members, k)
		}
	}

	return Encode(members, false)
}

func evalSREM(args []string, store *Store) []byte {
	if len(args) < 2 {
		return diceerrors.NewErrArity("SREM")
	}
	key := args[0]

	// Get the set object from the store.
	obj := store.Get(key)

	var count int = 0
	if obj == nil {
		return Encode(count, false)
	}

	// If the object exists, check if it is a set object.
	if err := assertType(obj.TypeEncoding, ObjTypeSet); err != nil {
		return diceerrors.NewErrWithFormattedMessage(diceerrors.WrongTypeErr)
	}

	if err := assertEncoding(obj.TypeEncoding, ObjEncodingSetStr); err != nil {
		return diceerrors.NewErrWithFormattedMessage(diceerrors.WrongTypeErr)
	}

	// Get the set object.
	set := obj.Value.(map[string]bool)
	for _, arg := range args[1:] {
		if set[arg] {
			delete(set, arg)
			count++
		}
	}

	return Encode(count, false)
}

func evalSCARD(args []string, store *Store) []byte {
	if len(args) != 1 {
		return diceerrors.NewErrArity("SCARD")
	}

	key := args[0]

	// Get the set object from the store.
	obj := store.Get(key)

	if obj == nil {
		return Encode(0, false)
	}

	// If the object exists, check if it is a set object.
	if err := assertType(obj.TypeEncoding, ObjTypeSet); err != nil {
		return diceerrors.NewErrWithFormattedMessage(diceerrors.WrongTypeErr)
	}

	if err := assertEncoding(obj.TypeEncoding, ObjEncodingSetStr); err != nil {
		return diceerrors.NewErrWithFormattedMessage(diceerrors.WrongTypeErr)
	}

	// Get the set object.
	set := obj.Value.(map[string]bool)
	var count int = 0
	for k, flag := range set {
		if !flag {
			delete(set, k)
		} else {
			count++
		}
	}
	return Encode(count, false)
}

func evalSDIFF(args []string, store *Store) []byte {
	if len(args) < 1 {
		return diceerrors.NewErrArity("SDIFF")
	}

	srcKey := args[0]
	obj := store.Get(srcKey)

	srcSet := make(map[string]bool)

	// Get the set object from the store.
	// store the count as the number of elements in the first set
	// we decrement the count as we find the elements in the other sets
	// if the count is 0, we skip further sets but still get them from
	// the store to check if they are set objects and update their last accessed time

	var count int = 0
	if obj != nil {
		if err := assertType(obj.TypeEncoding, ObjTypeSet); err != nil {
			return diceerrors.NewErrWithFormattedMessage(diceerrors.WrongTypeErr)
		}

		if err := assertEncoding(obj.TypeEncoding, ObjEncodingSetStr); err != nil {
			return diceerrors.NewErrWithFormattedMessage(diceerrors.WrongTypeErr)
		}

		// create a deep copy of the set object
		srcSet = make(map[string]bool)
		for k, flag := range obj.Value.(map[string]bool) {
			if flag {
				srcSet[k] = flag
				count++
			}
		}
	}

	for _, arg := range args[1:] {
		// Get the set object from the store.
		obj := store.Get(arg)

		if obj == nil {
			continue
		}

		// If the object exists, check if it is a set object.
		if err := assertType(obj.TypeEncoding, ObjTypeSet); err != nil {
			return diceerrors.NewErrWithFormattedMessage(diceerrors.WrongTypeErr)
		}

		if err := assertEncoding(obj.TypeEncoding, ObjEncodingSetStr); err != nil {
			return diceerrors.NewErrWithFormattedMessage(diceerrors.WrongTypeErr)
		}

		// only if the count is greater than 0, we need to check the other sets
		if count > 0 {
			// Get the set object.
			set := obj.Value.(map[string]bool)
			for k, flag := range set {
				if flag && srcSet[k] {
					delete(srcSet, k)
					count--
				}
			}
		}
	}

	if count == 0 {
		return Encode([]string{}, false)
	}

	// Get the members of the set.
	var members = make([]string, 0, len(srcSet))
	for k, flag := range srcSet {
		if flag {
			members = append(members, k)
		}
	}

	return Encode(members, false)
}

func evalSINTER(args []string, store *Store) []byte {
	if len(args) < 2 {
		return diceerrors.NewErrArity("SINTER")
	}

	sets := make([]map[string]bool, 0, len(args))

	var empty int = 0

	for _, arg := range args {
		// Get the set object from the store.
		obj := store.Get(arg)

		if obj == nil {
			empty++
			continue
		}

		// If the object exists, check if it is a set object.
		if err := assertType(obj.TypeEncoding, ObjTypeSet); err != nil {
			return diceerrors.NewErrWithFormattedMessage(diceerrors.WrongTypeErr)
		}

		if err := assertEncoding(obj.TypeEncoding, ObjEncodingSetStr); err != nil {
			return diceerrors.NewErrWithFormattedMessage(diceerrors.WrongTypeErr)
		}

		// Get the set object.
		set := obj.Value.(map[string]bool)
		sets = append(sets, set)
	}

	if empty > 0 {
		return Encode([]string{}, false)
	}

	// sort the sets by the number of elements in the set
	// we will iterate over the smallest set
	// and check if the element is present in all the other sets
	sort.Slice(sets, func(i, j int) bool {
		return len(sets[i]) < len(sets[j])
	})

	count := 0
	resultSet := make(map[string]bool)

	// init the result set with the first set
	// store the number of elements in the first set in count
	// we will decrement the count if we do not find the elements in the other sets
	for k := range sets[0] {
		count++
		resultSet[k] = true
	}

	for i := 1; i < len(sets); i++ {
		if count == 0 {
			break
		}
		for k := range resultSet {
			if !sets[i][k] {
				delete(resultSet, k)
				count--
			}
		}
	}

	if count == 0 {
		return Encode([]string{}, false)
	}

	var members = make([]string, 0, len(resultSet))
	for k := range resultSet {
		members = append(members, k)
	}
	return Encode(members, false)
}<|MERGE_RESOLUTION|>--- conflicted
+++ resolved
@@ -1598,7 +1598,6 @@
 		store.Put(args[0], obj)
 	}
 
-<<<<<<< HEAD
 	if assertType(obj.TypeEncoding, ObjTypeByteArray) == nil ||
 		assertType(obj.TypeEncoding, ObjTypeString) == nil ||
 		assertType(obj.TypeEncoding, ObjTypeInt) == nil {
@@ -1618,19 +1617,6 @@
 		}
 
 		// Perform the resizing check
-=======
-	// handle the case when it is string
-	if assertType(obj.TypeEncoding, ObjTypeString) == nil {
-		return diceerrors.NewErrWithMessage("value is not a valid byte array")
-	}
-	// handle the case when it is set
-	if assertType(obj.TypeEncoding, ObjTypeSet) == nil {
-		return diceerrors.NewErrWithFormattedMessage(diceerrors.WrongTypeErr)
-	}
-	// handle the case when it is byte array
-	if assertType(obj.TypeEncoding, ObjTypeByteArray) == nil {
-		byteArray := obj.Value.(*ByteArray)
->>>>>>> 3fa58053
 		byteArrayLength := byteArray.Length
 
 		// check whether resize required or not
