--- conflicted
+++ resolved
@@ -88,10 +88,8 @@
 				return Encode(errors.New("ERR value is not an integer or out of range"), false)
 			}
 			exDurationMs = exDurationSec * 1000
-<<<<<<< HEAD
 		case "KEEPTTL", "keepttl":
 			keepttl = true
-=======
 		case "XX", "xx":
 			// Get the key from the hash table
 			obj := Get(key)
@@ -101,7 +99,6 @@
 				return RESP_NIL
 			}
 
->>>>>>> 88dc1353
 		default:
 			return Encode(errors.New("ERR syntax error"), false)
 		}
