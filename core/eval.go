--- conflicted
+++ resolved
@@ -2303,7 +2303,6 @@
 	return Encode(x, false)
 }
 
-<<<<<<< HEAD
 // GETSET atomically sets key to value and returns the old value stored at key.
 // Returns an error when key exists but does not hold a string value.
 // Any previous time to live associated with the key is
@@ -2332,7 +2331,8 @@
 	}
 
 	return getResp
-=======
+}
+
 func evalFLUSHDB(args []string, store *Store) []byte {
 	log.Info(args)
 	if len(args) > 1 {
@@ -2353,5 +2353,4 @@
 	}
 
 	return RespOK
->>>>>>> ee4197ff
 }