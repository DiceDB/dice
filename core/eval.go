--- conflicted
+++ resolved
@@ -4,18 +4,14 @@
 	"bytes"
 	"errors"
 	"fmt"
-	"github.com/dicedb/dice/config"
 	"log"
 	"strconv"
 	"strings"
 	"syscall"
 	"time"
-<<<<<<< HEAD
 
 	"github.com/dicedb/dice/config"
 	"github.com/dicedb/dice/core/bit"
-=======
->>>>>>> 6a7f284c
 )
 
 var RESP_NIL []byte = []byte("$-1\r\n")
@@ -866,7 +862,6 @@
 	return RESP_OK
 }
 
-<<<<<<< HEAD
 // SETBIT key offset value
 func evalSETBIT(args []string) []byte {
 	var err error
@@ -1210,7 +1205,8 @@
 
 		return Encode(len(result), true)
 	}
-=======
+}
+
 // evalCommand evaluates COMMAND <subcommand> command based on subcommand
 // COUNT: return total count of commands in Dice.
 func evalCommand(args []string) []byte {
@@ -1229,7 +1225,6 @@
 // evalCommandCount returns an number of commands supported by DiceDB
 func evalCommandCount(args []string) []byte {
 	return Encode(diceCommandsCount, false)
->>>>>>> 6a7f284c
 }
 
 func executeCommand(cmd *RedisCmd, c *Client) []byte {
@@ -1257,20 +1252,8 @@
 		}
 		c.TxnDiscard()
 		return RESP_OK
-<<<<<<< HEAD
-	case "SETBIT":
-		return evalSETBIT(cmd.Args)
-	case "GETBIT":
-		return evalGETBIT(cmd.Args)
-	case "BITCOUNT":
-		return evalBITCOUNT(cmd.Args)
-	case "BITOP":
-		return evalBITOP(cmd.Args)
-	case "ABORT":
-=======
 	}
 	if diceCmd.Name == "ABORT" {
->>>>>>> 6a7f284c
 		return RESP_OK
 	}
 
