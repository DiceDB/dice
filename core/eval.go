--- conflicted
+++ resolved
@@ -2136,7 +2136,6 @@
 	return Encode(int64(durationMs), false)
 }
 
-<<<<<<< HEAD
 // evalHSET sets the specified fields to their
 // respective values in an hashmap stored at key
 //
@@ -2146,14 +2145,14 @@
 // If key doesn't exist, a new key holding a hash is created.
 //
 // Usage: HSET key field value [field value ...]
-func evalHSET(args []string) []byte {
+func evalHSET(args []string, store *Store) []byte {
 	if len(args) < 3 {
 		return Encode(errors.New("ERR wrong number of arguments for 'HSET' command"), false)
 	}
 
 	key := args[0]
 
-	obj := Get(key)
+	obj := store.Get(key)
 
 	var hashMap HMap
 	var numKeys int64
@@ -2190,11 +2189,12 @@
 	hValue := string(Encode(hashMap, false))
 	oType, oEnc := deduceTypeEncoding(hValue)
 
-	obj = NewObj(hashMap, -1, oType, oEnc)
-	Put(key, obj)
+	obj = store.NewObj(hashMap, -1, oType, oEnc)
+	store.Put(key, obj)
 
 	return Encode(numKeys, false)
-=======
+}
+
 func evalObjectIdleTime(key string, store *Store) []byte {
 	obj := store.GetNoTouch(key)
 	if obj == nil {
@@ -2345,5 +2345,4 @@
 	}
 
 	return Encode(x, false)
->>>>>>> 5988a17c
 }