package core

import (
	"bytes"
	"errors"
	"fmt"
	"log"
	"strconv"
	"strings"
	"syscall"
	"time"

	"github.com/dicedb/dice/config"
	"github.com/dicedb/dice/core/bit"
	"github.com/valyala/fastjson"
)

var RESP_NIL []byte = []byte("$-1\r\n")
var RESP_OK []byte = []byte("+OK\r\n")
var RESP_QUEUED []byte = []byte("+QUEUED\r\n")
var RESP_ZERO []byte = []byte(":0\r\n")
var RESP_ONE []byte = []byte(":1\r\n")
var RESP_MINUS_1 []byte = []byte(":-1\r\n")
var RESP_MINUS_2 []byte = []byte(":-2\r\n")
var RESP_EMPTY_ARRAY []byte = []byte("*0\r\n")

var txnCommands map[string]bool
var serverID string
var diceCommandsCount int
var parser fastjson.Parser

func init() {
	diceCommandsCount = len(diceCmds)
	txnCommands = map[string]bool{"EXEC": true, "DISCARD": true}
	serverID = fmt.Sprintf("%s:%d", config.Host, config.Port)
}

// evalPING returns with an encoded "PONG"
// If any message is added with the ping command,
// the message will be returned.
func evalPING(args []string) []byte {
	var b []byte

	if len(args) >= 2 {
		return Encode(errors.New("ERR wrong number of arguments for 'ping' command"), false)
	}

	if len(args) == 0 {
		b = Encode("PONG", true)
	} else {
		b = Encode(args[0], false)
	}

	return b
}

// evalSET puts a new <key, value> pair in db as in the args
// args must contain key and value.
// args can also contain multiple options -
//
//	EX or ex which will set the expiry time(in secs) for the key
//	PXAT or PX which will the specified Unix time at which the key will expire, in milliseconds (a positive integer).
//	XX orr xx which will only set the key if it already exists.
//
// Returns encoded error response if at least a <key, value> pair is not part of args
// Returns encoded error response if expiry time value in not integer
<<<<<<< HEAD
// Returns encoded error response if both PX and EX flags are present
=======
>>>>>>> f4b56e52
// Returns encoded OK RESP once new entry is added
// If the key already exists then the value will be overwritten and expiry will be discarded
func evalSET(args []string) []byte {
	if len(args) <= 1 {
		return Encode(errors.New("ERR wrong number of arguments for 'set' command"), false)
	}

	var key, value string
	var exDurationMs int64 = -1

	key, value = args[0], args[1]
	oType, oEnc := deduceTypeEncoding(value)

	for i := 2; i < len(args); i++ {
		switch args[i] {
		case "EX", "ex":
			if exDurationMs != -1 {
				return Encode(errors.New("ERR syntax error"), false)
			}
			i++
			if i == len(args) {
				return Encode(errors.New("ERR syntax error"), false)
			}

			exDurationSec, err := strconv.ParseInt(args[i], 10, 64)
			if err != nil {
				return Encode(errors.New("ERR value is not an integer or out of range"), false)
			}
			if exDurationSec < 0 {
				return Encode(errors.New("ERR invalid expire time in 'set' command"), false)
			}
			exDurationMs = exDurationSec * 1000
<<<<<<< HEAD
		case "PX", "px":
			if exDurationMs != -1 {
				return Encode(errors.New("ERR syntax error"), false)
			}
			i++
			if i == len(args) {
				return Encode(errors.New("ERR syntax error"), false)
			}

			pxDurationMs, err := strconv.ParseInt(args[i], 10, 64)
			if err != nil {
				return Encode(errors.New("ERR value is not an integer or out of range"), false)
			}
			if pxDurationMs < 0 {
				return Encode(errors.New("ERR invalid expire time in 'set' command"), false)
			}
			exDurationMs = pxDurationMs
=======
>>>>>>> f4b56e52

		case "PXAT", "pxat":
			i++
			if i == len(args) {
				return Encode(errors.New("ERR syntax error"), false)
			}

			exDurationUnixMs, err := strconv.ParseInt(args[i], 10, 64)
			if err != nil {
				return Encode(errors.New("ERR value is not an integer or out of range"), false)
			}

			if exDurationUnixMs < 0 {
				return Encode(errors.New("ERR invalid expire time in 'set' command"), false)
			}

			exDurationMs = exDurationUnixMs - time.Now().UnixMilli()
			// If the expiry time is in the past, set exDurationMs to 0
			// This will be used to signal immediate expiration
			if exDurationMs < 0 {
				exDurationMs = 0
			}

		case "XX", "xx":
			// Get the key from the hash table
			obj := Get(key)

			// if key does not exist, return RESP encoded nil
			if obj == nil {
				return RESP_NIL
			}
		default:
			return Encode(errors.New("ERR syntax error"), false)
		}
	}

	// putting the k and value in a Hash Table
	Put(key, NewObj(value, exDurationMs, oType, oEnc))
	return RESP_OK
}

// evalGET returns the value for the queried key in args
// The key should be the only param in args
// The RESP value of the key is encoded and then returned
// evalGET returns RESP_NIL if key is expired or it does not exist
func evalGET(args []string) []byte {
	if len(args) != 1 {
		return Encode(errors.New("ERR wrong number of arguments for 'get' command"), false)
	}

	var key string = args[0]

	// Get the key from the hash table
	obj := Get(key)

	// if key does not exist, return RESP encoded nil
	if obj == nil {
		return RESP_NIL
	}

	// return the RESP encoded value
	return Encode(obj.Value, false)
}

// evalJSONGET retrieves a JSON value stored at the specified key
// args must contain at least the key;  (path unused in this implementation)
// Returns RESP_NIL if key is expired or it does not exist
// Returns encoded error response if incorrect number of arguments
// The RESP value of the key is encoded and then returned
func evalJSONGET(args []string) []byte {
	if len(args) < 1 {
		return Encode(errors.New("ERR wrong number of arguments for 'JSON.GET' command"), false)
	}

	key := args[0]
	obj := Get(key)
	// Return nil if the key doesn't exist
	if obj == nil {
		return RESP_NIL
	}

	objType, _ := ExtractTypeEncoding(obj)
	if objType != OBJ_TYPE_JSON {
		return Encode(errors.New("WRONGTYPE Operation against a key holding the wrong kind of value"), false)
	}

	jsonValue, ok := obj.Value.(*fastjson.Value)
	if !ok {
		return Encode(errors.New("ERR internal error: stored value is not a valid JSON"), false)
	}

	return Encode(string(jsonValue.MarshalTo(nil)), false)
}

// evalJSONSET stores a JSON value at the specified key
// args must contain at least the key, path (unused in this implementation), and JSON string
// Returns encoded error response if incorrect number of arguments
// Returns encoded error if the JSON string is invalid
// Returns RESP_OK if the JSON value is successfully stored
func evalJSONSET(args []string) []byte {
	if len(args) < 3 {
		return Encode(errors.New("ERR wrong number of arguments for 'JSON.SET' command"), false)
	}

	key := args[0]
	// Note: args[1] (path) is ignored in this implementation
	jsonStr := args[2]

	// Parse the JSON string
	v, err := parser.Parse(jsonStr)
	if err != nil {
		return Encode(errors.New("ERR invalid JSON"), false)
	}

	// Create a new object with the JSON value and store it
	obj := NewObj(v, -1, OBJ_TYPE_JSON, OBJ_ENCODING_JSON)
	Put(key, obj)

	return RESP_OK
}

// evalTTL returns Time-to-Live in secs for the queried key in args
// The key should be the only param in args else returns with an error
// Returns	RESP encoded time (in secs) remaining for the key to expire
//
//	RESP encoded -2 stating key doesn't exist or key is expired
//	RESP encoded -1 in case no expiration is set on the key
func evalTTL(args []string) []byte {
	if len(args) != 1 {
		return Encode(errors.New("ERR wrong number of arguments for 'ttl' command"), false)
	}

	var key string = args[0]

	obj := Get(key)

	// if key does not exist, return RESP encoded -2 denoting key does not exist
	if obj == nil {
		return RESP_MINUS_2
	}

	// if object exist, but no expiration is set on it then send -1
	exp, isExpirySet := getExpiry(obj)
	if !isExpirySet {
		return RESP_MINUS_1
	}

	// compute the time remaining for the key to expire and
	// return the RESP encoded form of it
	durationMs := exp - uint64(time.Now().UnixMilli())

	return Encode(int64(durationMs/1000), false)
}

// evalDEL deletes all the specified keys in args list
// returns the count of total deleted keys after encoding
func evalDEL(args []string) []byte {
	var countDeleted int = 0

	for _, key := range args {
		if ok := Del(key); ok {
			countDeleted++
		}
	}

	return Encode(countDeleted, false)
}

// evalEXPIRE sets a expiry time(in secs) on the specified key in args
// args should contain 2 values, key and the expiry time to be set for the key
// The expiry time should be in integer format; if not, it returns encoded error response
// Returns RESP_ONE if expiry was set on the key successfully.
// Once the time is lapsed, the key will be deleted automatically
func evalEXPIRE(args []string) []byte {
	if len(args) <= 1 {
		return Encode(errors.New("ERR wrong number of arguments for 'expire' command"), false)
	}

	var key string = args[0]
	exDurationSec, err := strconv.ParseInt(args[1], 10, 64)
	if err != nil {
		return Encode(errors.New("ERR value is not an integer or out of range"), false)
	}

	obj := Get(key)

	// 0 if the timeout was not set. e.g. key doesn't exist, or operation skipped due to the provided arguments
	if obj == nil {
		return RESP_ZERO
	}

	setExpiry(obj, exDurationSec*1000)

	// 1 if the timeout was set.
	return RESP_ONE
}

func evalHELLO(args []string) []byte {
	if len(args) > 1 {
		return Encode(errors.New("ERR wrong number of arguments for 'hello' command"), false)
	}

	var response []interface{}
	response = append(response, "proto", 2)
	response = append(response, "id", serverID)
	response = append(response, "mode", "standalone")
	response = append(response, "role", "master")
	response = append(response, "modules", []interface{}{})

	return Encode(response, false)
}

/* Description - Spawn a background thread to persist the data via AOF technique. Current implementation is
based on CoW optimization and Fork */
// TODO: Implement Acknowledgement so that main process could know whether child has finished writing to its AOF file or not.
// TODO: Make it safe from failure, an stable policy would be to write the new flushes to a temporary files and then rename them to the main process's AOF file
// TODO: Add fsync() and fdatasync() to persist to AOF for above cases.
func evalBGREWRITEAOF(args []string) []byte {
	// Fork a child process, this child process would inherit all the uncommitted pages from main process.
	// This technique utilizes the CoW or copy-on-write, so while the main process is free to modify them
	// the child would save all the pages to disk.
	// Check details here -https://www.sobyte.net/post/2022-10/fork-cow/
	newChild, _, _ := syscall.Syscall(syscall.SYS_FORK, 0, 0, 0)
	if newChild == 0 {
		//We are inside child process now, so we'll start flushing to disk.
		if err := DumpAllAOF(); err != nil {
			return Encode(errors.New("ERR AOF failed"), false)
		}
		return []byte("")
	} else {
		//Back to main thread
		return RESP_OK
	}
}

// evalINCR increments the value of the specified key in args by 1,
// if the key exists and the value is integer format.
// The key should be the only param in args.
// If the key does not exist, new key is created with value 0,
// the value of the new key is then incremented.
// The value for the queried key should be of integer format,
// if not evalINCR returns encoded error response.
// evalINCR returns the incremented value for the key if there are no errors.
func evalINCR(args []string) []byte {
	if len(args) != 1 {
		return Encode(errors.New("ERR wrong number of arguments for 'incr' command"), false)
	}

	var key string = args[0]
	obj := Get(key)
	if obj == nil {
		obj = NewObj("0", -1, OBJ_TYPE_STRING, OBJ_ENCODING_INT)
		Put(key, obj)
	}

	if err := assertType(obj.TypeEncoding, OBJ_TYPE_STRING); err != nil {
		return Encode(err, false)
	}

	if err := assertEncoding(obj.TypeEncoding, OBJ_ENCODING_INT); err != nil {
		return Encode(err, false)
	}

	i, _ := strconv.ParseInt(obj.Value.(string), 10, 64)
	i++
	obj.Value = strconv.FormatInt(i, 10)

	return Encode(i, false)
}

// evalINFO creates a buffer with the info of total keys per db
// Returns the encoded buffer as response
func evalINFO(args []string) []byte {
	var info []byte
	buf := bytes.NewBuffer(info)
	buf.WriteString("# Keyspace\r\n")
	for i := range KeyspaceStat {
		buf.WriteString(fmt.Sprintf("db%d:keys=%d,expires=0,avg_ttl=0\r\n", i, KeyspaceStat[i]["keys"]))
	}
	return Encode(buf.String(), false)
}

// TODO: Placeholder to support monitoring
func evalCLIENT(args []string) []byte {
	return RESP_OK
}

// TODO: Placeholder to support monitoring
func evalLATENCY(args []string) []byte {
	return Encode([]string{}, false)
}

// evalLRU deletes all the keys from the LRU
// returns encoded RESP OK
func evalLRU(args []string) []byte {
	evictAllkeysLRU()
	return RESP_OK
}

// evalSLEEP sets db to sleep for the specified number of seconds.
// The sleep time should be the only param in args.
// Returns error response if the time param in args is not of integer format.
// evalSLEEP returns RESP_OK after sleeping for mentioned seconds
func evalSLEEP(args []string) []byte {
	if len(args) != 1 {
		return Encode(errors.New("ERR wrong number of arguments for 'SLEEP' command"), false)
	}

	durationSec, err := strconv.ParseInt(args[0], 10, 64)
	if err != nil {
		return Encode(errors.New("ERR value is not an integer or out of range"), false)
	}
	time.Sleep(time.Duration(durationSec) * time.Second)
	return RESP_OK
}

// evalMULTI marks the start of the transaction for the client.
// All subsequent commands fired will be queued for atomic execution.
// The commands will not be executed until EXEC is triggered.
// Once EXEC is triggered it executes all the commands in queue,
// and closes the MULTI transaction.
func evalMULTI(args []string) []byte {
	return RESP_OK
}

// evalQINTINS inserts the provided integer in the key identified by key
// first argument will be the key, that should be of type `QINT`
// second argument will be the integer value
// if the key does not exist, evalQINTINS will also create the integer queue
func evalQINTINS(args []string) []byte {
	if len(args) != 2 {
		return Encode(errors.New("ERR invalid number of arguments for `QINTINS` command"), false)
	}

	x, err := strconv.ParseInt(args[1], 10, 64)
	if err != nil {
		return Encode(errors.New("ERR only integer values can be inserted in QINT"), false)
	}

	obj := Get(args[0])
	if obj == nil {
		obj = NewObj(NewQueueInt(), -1, OBJ_TYPE_BYTELIST, OBJ_ENCODING_QINT)
	}

	if err := assertType(obj.TypeEncoding, OBJ_TYPE_BYTELIST); err != nil {
		return Encode(err, false)
	}

	if err := assertEncoding(obj.TypeEncoding, OBJ_ENCODING_QINT); err != nil {
		return Encode(err, false)
	}

	Put(args[0], obj)

	q := obj.Value.(*QueueInt)
	q.Insert(x)

	return RESP_OK
}

// evalSTACKINTPUSH pushes the provided integer in the key identified by key
// first argument will be the key, that should be of type `STACKINT`
// second argument will be the integer value
// if the key does not exist, evalSTACKINTPUSH will also create the integer stack
func evalSTACKINTPUSH(args []string) []byte {
	if len(args) != 2 {
		return Encode(errors.New("ERR invalid number of arguments for `STACKINTPUSH` command"), false)
	}

	x, err := strconv.ParseInt(args[1], 10, 64)
	if err != nil {
		return Encode(errors.New("ERR only integer values can be inserted in STACKINT"), false)
	}

	obj := Get(args[0])
	if obj == nil {
		obj = NewObj(NewStackInt(), -1, OBJ_TYPE_BYTELIST, OBJ_ENCODING_STACKINT)
	}

	if err := assertType(obj.TypeEncoding, OBJ_TYPE_BYTELIST); err != nil {
		return Encode(err, false)
	}

	if err := assertEncoding(obj.TypeEncoding, OBJ_ENCODING_STACKINT); err != nil {
		return Encode(err, false)
	}

	Put(args[0], obj)

	s := obj.Value.(*StackInt)
	s.Push(x)

	return RESP_OK
}

// evalQINTREM removes the element from the QINT identified by key
// first argument will be the key, that should be of type `QINT`
// if the key does not exist, evalQINTREM returns nil otherwise it
// returns the integer value popped from the queue
// if we remove from the empty queue, nil is returned
func evalQINTREM(args []string) []byte {
	if len(args) != 1 {
		return Encode(errors.New("ERR invalid number of arguments for `QINTREM` command"), false)
	}

	obj := Get(args[0])
	if obj == nil {
		return RESP_NIL
	}

	if err := assertType(obj.TypeEncoding, OBJ_TYPE_BYTELIST); err != nil {
		return Encode(err, false)
	}

	if err := assertEncoding(obj.TypeEncoding, OBJ_ENCODING_QINT); err != nil {
		return Encode(err, false)
	}

	q := obj.Value.(*QueueInt)
	x, err := q.Remove()

	if err == ErrQueueEmpty {
		return RESP_NIL
	}

	return Encode(x, false)
}

// evalSTACKINTPOP pops the element from the STACKINT identified by key
// first argument will be the key, that should be of type `STACKINT`
// if the key does not exist, evalSTACKINTPOP returns nil otherwise it
// returns the integer value popped from the stack
// if we remove from the empty stack, nil is returned
func evalSTACKINTPOP(args []string) []byte {
	if len(args) != 1 {
		return Encode(errors.New("ERR invalid number of arguments for `STACKINTPOP` command"), false)
	}

	obj := Get(args[0])
	if obj == nil {
		return RESP_NIL
	}

	if err := assertType(obj.TypeEncoding, OBJ_TYPE_BYTELIST); err != nil {
		return Encode(err, false)
	}

	if err := assertEncoding(obj.TypeEncoding, OBJ_ENCODING_STACKINT); err != nil {
		return Encode(err, false)
	}

	s := obj.Value.(*StackInt)
	x, err := s.Pop()

	if err == ErrStackEmpty {
		return RESP_NIL
	}

	return Encode(x, false)
}

// evalQINTLEN returns the length of the QINT identified by key
// returns the integer value indicating the length of the queue
// if the key does not exist, the response is 0
func evalQINTLEN(args []string) []byte {
	if len(args) != 1 {
		return Encode(errors.New("ERR invalid number of arguments for `QINTLEN` command"), false)
	}

	obj := Get(args[0])
	if obj == nil {
		return RESP_ZERO
	}

	if err := assertType(obj.TypeEncoding, OBJ_TYPE_BYTELIST); err != nil {
		return Encode(err, false)
	}

	if err := assertEncoding(obj.TypeEncoding, OBJ_ENCODING_QINT); err != nil {
		return Encode(err, false)
	}

	q := obj.Value.(*QueueInt)
	return Encode(q.Length, false)
}

// evalSTACKINTLEN returns the length of the STACKINT identified by key
// returns the integer value indicating the length of the stack
// if the key does not exist, the response is 0
func evalSTACKINTLEN(args []string) []byte {
	if len(args) != 1 {
		return Encode(errors.New("ERR invalid number of arguments for `STACKINTLEN` command"), false)
	}

	obj := Get(args[0])
	if obj == nil {
		return RESP_ZERO
	}

	if err := assertType(obj.TypeEncoding, OBJ_TYPE_BYTELIST); err != nil {
		return Encode(err, false)
	}

	if err := assertEncoding(obj.TypeEncoding, OBJ_ENCODING_STACKINT); err != nil {
		return Encode(err, false)
	}

	s := obj.Value.(*StackInt)
	return Encode(s.Length, false)
}

// evalQINTPEEK peeks into the QINT and returns 5 elements without popping them
// returns the array of integers as the response.
// if the key does not exist, then we return an empty array
func evalQINTPEEK(args []string) []byte {
	var num int64 = 5
	var err error

	if len(args) > 2 {
		return Encode(errors.New("ERR invalid number of arguments for `QINTPEEK` command"), false)
	}

	if len(args) == 2 {
		num, err = strconv.ParseInt(args[1], 10, 32)
		if err != nil || num <= 0 || num > 100 {
			return Encode(errors.New("ERR number of elements to peek should be a positive number less than 100"), false)
		}
	}

	obj := Get(args[0])
	if obj == nil {
		return RESP_EMPTY_ARRAY
	}

	if err := assertType(obj.TypeEncoding, OBJ_TYPE_BYTELIST); err != nil {
		return Encode(err, false)
	}

	if err := assertEncoding(obj.TypeEncoding, OBJ_ENCODING_QINT); err != nil {
		return Encode(err, false)
	}

	q := obj.Value.(*QueueInt)
	return Encode(q.Iterate(int(num)), false)
}

// evalSTACKINTPEEK peeks into the DINT and returns 5 elements without popping them
// returns the array of integers as the response.
// if the key does not exist, then we return an empty array
func evalSTACKINTPEEK(args []string) []byte {
	var num int64 = 5
	var err error

	if len(args) > 2 {
		return Encode(errors.New("ERR invalid number of arguments for `STACKINTPEEK` command"), false)
	}

	if len(args) == 2 {
		num, err = strconv.ParseInt(args[1], 10, 32)
		if err != nil || num <= 0 || num > 100 {
			return Encode(errors.New("ERR number of elements to peek should be a positive number less than 100"), false)
		}
	}

	obj := Get(args[0])
	if obj == nil {
		return RESP_EMPTY_ARRAY
	}

	if err := assertType(obj.TypeEncoding, OBJ_TYPE_BYTELIST); err != nil {
		return Encode(err, false)
	}

	if err := assertEncoding(obj.TypeEncoding, OBJ_ENCODING_STACKINT); err != nil {
		return Encode(err, false)
	}

	s := obj.Value.(*StackInt)
	return Encode(s.Iterate(int(num)), false)
}

// evalQREFINS inserts the reference of the provided key identified by key
// first argument will be the key, that should be of type `QREF`
// second argument will be the key that needs to be added to the queueref
// if the queue does not exist, evalQREFINS will also create the queueref
// returns 1 if the key reference was inserted
// returns 0 otherwise
func evalQREFINS(args []string) []byte {
	if len(args) != 2 {
		return Encode(errors.New("ERR invalid number of arguments for `QREFINS` command"), false)
	}

	obj := Get(args[0])
	if obj == nil {
		obj = NewObj(NewQueueRef(), -1, OBJ_TYPE_BYTELIST, OBJ_ENCODING_QREF)
	}

	if err := assertType(obj.TypeEncoding, OBJ_TYPE_BYTELIST); err != nil {
		return Encode(err, false)
	}

	if err := assertEncoding(obj.TypeEncoding, OBJ_ENCODING_QREF); err != nil {
		return Encode(err, false)
	}

	Put(args[0], obj)

	q := obj.Value.(*QueueRef)
	if q.Insert(args[1]) {
		return Encode(1, false)
	}
	return Encode(0, false)
}

// evalSTACKREFPUSH inserts the reference of the provided key identified by key
// first argument will be the key, that should be of type `STACKREF`
// second argument will be the key that needs to be added to the stackref
// if the stack does not exist, evalSTACKREFPUSH will also create the stackref
// returns 1 if the key reference was inserted
// returns 0 otherwise
func evalSTACKREFPUSH(args []string) []byte {
	if len(args) != 2 {
		return Encode(errors.New("ERR invalid number of arguments for `STACKREFPUSH` command"), false)
	}

	obj := Get(args[0])
	if obj == nil {
		obj = NewObj(NewStackRef(), -1, OBJ_TYPE_BYTELIST, OBJ_ENCODING_STACKREF)
	}

	if err := assertType(obj.TypeEncoding, OBJ_TYPE_BYTELIST); err != nil {
		return Encode(err, false)
	}

	if err := assertEncoding(obj.TypeEncoding, OBJ_ENCODING_STACKREF); err != nil {
		return Encode(err, false)
	}

	Put(args[0], obj)

	s := obj.Value.(*StackRef)
	if s.Push(args[1]) {
		return Encode(1, false)
	}
	return Encode(0, false)
}

// evalQREFREM removes the element from the QREF identified by key
// first argument will be the key, that should be of type `QREF`
// if the key does not exist, evalQREFREM returns nil otherwise it
// returns the RESP encoded value of the key reference from the queue
// if we remove from the empty queue, nil is returned
func evalQREFREM(args []string) []byte {
	if len(args) != 1 {
		return Encode(errors.New("ERR invalid number of arguments for `QREFREM` command"), false)
	}

	obj := Get(args[0])
	if obj == nil {
		return RESP_NIL
	}

	if err := assertType(obj.TypeEncoding, OBJ_TYPE_BYTELIST); err != nil {
		return Encode(err, false)
	}

	if err := assertEncoding(obj.TypeEncoding, OBJ_ENCODING_QREF); err != nil {
		return Encode(err, false)
	}

	q := obj.Value.(*QueueRef)
	x, err := q.Remove()

	if err == ErrQueueEmpty {
		return RESP_NIL
	}

	return Encode(x, false)
}

// evalSTACKREFPOP removes the element from the DREF identified by key
// first argument will be the key, that should be of type `STACKREF`
// if the key does not exist, evalSTACKREFPOP returns nil otherwise it
// returns the RESP encoded value of the key reference from the stack
// if we remove from the empty stack, nil is returned
func evalSTACKREFPOP(args []string) []byte {
	if len(args) != 1 {
		return Encode(errors.New("ERR invalid number of arguments for `STACKREFPOP` command"), false)
	}

	obj := Get(args[0])
	if obj == nil {
		return RESP_NIL
	}

	if err := assertType(obj.TypeEncoding, OBJ_TYPE_BYTELIST); err != nil {
		return Encode(err, false)
	}

	if err := assertEncoding(obj.TypeEncoding, OBJ_ENCODING_STACKREF); err != nil {
		return Encode(err, false)
	}

	s := obj.Value.(*StackRef)
	x, err := s.Pop()

	if err == ErrStackEmpty {
		return RESP_NIL
	}

	return Encode(x, false)
}

// evalQREFLEN returns the length of the QREF identified by key
// returns the integer value indicating the length of the queue
// if the key does not exist, the response is 0
func evalQREFLEN(args []string) []byte {
	if len(args) != 1 {
		return Encode(errors.New("ERR invalid number of arguments for `QREFLEN` command"), false)
	}

	obj := Get(args[0])
	if obj == nil {
		return RESP_ZERO
	}

	if err := assertType(obj.TypeEncoding, OBJ_TYPE_BYTELIST); err != nil {
		return Encode(err, false)
	}

	if err := assertEncoding(obj.TypeEncoding, OBJ_ENCODING_QREF); err != nil {
		return Encode(err, false)
	}

	q := obj.Value.(*QueueRef)
	return Encode(q.qi.Length, false)
}

// evalSTACKREFLEN returns the length of the STACKREF identified by key
// returns the integer value indicating the length of the stack
// if the key does not exist, the response is 0
func evalSTACKREFLEN(args []string) []byte {
	if len(args) != 1 {
		return Encode(errors.New("ERR invalid number of arguments for `STACKREFLEN` command"), false)
	}

	obj := Get(args[0])
	if obj == nil {
		return RESP_ZERO
	}

	if err := assertType(obj.TypeEncoding, OBJ_TYPE_BYTELIST); err != nil {
		return Encode(err, false)
	}

	if err := assertEncoding(obj.TypeEncoding, OBJ_ENCODING_STACKREF); err != nil {
		return Encode(err, false)
	}

	s := obj.Value.(*StackRef)
	return Encode(s.si.Length, false)
}

// evalQREFPEEK peeks into the QREF and returns 5 elements without popping them
// returns the array of resp encoded values as the response.
// if the key does not exist, then we return an empty array
func evalQREFPEEK(args []string) []byte {
	var num int64 = 5
	var err error

	if len(args) == 0 {
		return Encode(errors.New("ERR invalid number of arguments for `QREFPEEK` command"), false)
	}

	if len(args) == 2 {
		num, err = strconv.ParseInt(args[1], 10, 32)
		if err != nil || num <= 0 || num > 100 {
			return Encode(errors.New("ERR number of elements to peek should be a positive number less than 100"), false)
		}
	}

	obj := Get(args[0])
	if obj == nil {
		return RESP_EMPTY_ARRAY
	}

	if err := assertType(obj.TypeEncoding, OBJ_TYPE_BYTELIST); err != nil {
		return Encode(err, false)
	}

	if err := assertEncoding(obj.TypeEncoding, OBJ_ENCODING_QREF); err != nil {
		return Encode(err, false)
	}

	q := obj.Value.(*QueueRef)
	return Encode(q.Iterate(int(num)), false)
}

// evalSTACKREFPEEK peeks into the STACKREF and returns 5 elements without popping them
// returns the array of resp encoded values as the response.
// if the key does not exist, then we return an empty array
func evalSTACKREFPEEK(args []string) []byte {
	var num int64 = 5
	var err error

	if len(args) == 0 {
		return Encode(errors.New("ERR invalid number of arguments for `STACKREFPEEK` command"), false)
	}

	if len(args) == 2 {
		num, err = strconv.ParseInt(args[1], 10, 32)
		if err != nil || num <= 0 || num > 100 {
			return Encode(errors.New("ERR number of elements to peek should be a positive number less than 100"), false)
		}
	}

	obj := Get(args[0])
	if obj == nil {
		return RESP_EMPTY_ARRAY
	}

	if err := assertType(obj.TypeEncoding, OBJ_TYPE_BYTELIST); err != nil {
		return Encode(err, false)
	}

	if err := assertEncoding(obj.TypeEncoding, OBJ_ENCODING_STACKREF); err != nil {
		return Encode(err, false)
	}

	s := obj.Value.(*StackRef)
	return Encode(s.Iterate(int(num)), false)
}

// evalQWATCH adds the specified key to the watch list for the caller client.
// Every time a key in the watch list is modified, the client will be sent a response
// containing the new value of the key along with the operation that was performed on it.
// Contains only one argument, the key to be watched.
func evalQWATCH(args []string, c *Client) []byte {
	if len(args) != 1 {
		return Encode(errors.New("ERR invalid number of arguments for `QWATCH` command (expected 1)"), false)
	}

	// Parse and get the selection from the query.
	query, error := ParseQuery( /*sql=*/ args[0])

	if error != nil {
		return Encode(error, false)
	}

	AddWatcher(query, c.Fd)

	return RESP_OK
}

// SETBIT key offset value
func evalSETBIT(args []string) []byte {
	var err error

	if len(args) != 3 {
		return Encode(errors.New("ERR wrong number of arguments for 'setbit' command"), false)
	}

	key := args[0]
	offset, err := strconv.ParseInt(args[1], 10, 64)
	if err != nil {
		return Encode(errors.New("ERR bit offset is not an integer or out of range"), false)
	}

	value, err := strconv.ParseBool(args[2])
	if err != nil {
		return Encode(errors.New("ERR bit is not an integer or out of range"), false)
	}

	obj := Get(key)
	requiredByteArraySize := offset/8 + 1

	if obj == nil {
		obj = NewObj(NewByteArray(int(requiredByteArraySize)), -1, OBJ_TYPE_BYTEARRAY, OBJ_ENCODING_BYTEARRAY)
		Put(args[0], obj)
	}

	// handle the case when it is string
	if assertType(obj.TypeEncoding, OBJ_TYPE_STRING) == nil {
		return Encode(errors.New("ERR value is not a valid byte array"), false)
	}

	// handle the case when it is byte array
	if assertType(obj.TypeEncoding, OBJ_TYPE_BYTEARRAY) == nil {
		byteArray := obj.Value.(*ByteArray)
		byteArrayLength := byteArray.Length

		// check whether resize required or not
		if requiredByteArraySize > byteArrayLength {
			// resize as per the offset
			byteArray = byteArray.IncreaseSize(int(requiredByteArraySize))
		}

		response := byteArray.GetBit(int(offset))
		byteArray.SetBit(int(offset), value)

		// if earlier bit was 1 and the new bit is 0
		// propability is that, we can remove some space from the byte array
		if response && !value {
			byteArray.ResizeIfNecessary()
		}

		if response {
			return Encode(int(1), true)
		}
		return Encode(int(0), true)
	}

	return Encode(0, false)
}

// GETBIT key offset
func evalGETBIT(args []string) []byte {
	var err error

	if len(args) != 2 {
		return Encode(errors.New("ERR wrong number of arguments for 'setbit' command"), false)
	}

	key := args[0]
	offset, err := strconv.ParseInt(args[1], 10, 64)
	if err != nil {
		return Encode(errors.New("ERR bit offset is not an integer or out of range"), false)
	}

	obj := Get(key)
	if obj == nil {
		return Encode(0, true)
	}

	requiredByteArraySize := offset/8 + 1

	// handle the case when it is string
	if assertType(obj.TypeEncoding, OBJ_TYPE_STRING) == nil {
		return Encode(errors.New("ERR value is not a valid byte array"), false)
	}

	// handle the case when it is byte array
	if assertType(obj.TypeEncoding, OBJ_TYPE_BYTEARRAY) == nil {
		byteArray := obj.Value.(*ByteArray)
		byteArrayLength := byteArray.Length

		// check whether offset, length exists or not
		if requiredByteArraySize > byteArrayLength {
			return Encode(0, true)
		} else {
			value := byteArray.GetBit(int(offset))
			if value {
				return Encode(1, true)
			}
			return Encode(0, true)
		}
	}

	return Encode(0, true)
}

func evalBITCOUNT(args []string) []byte {
	var err error

	// if more than 4 arguments are provided, return error
	if len(args) > 4 {
		return Encode(errors.New("ERR syntax error"), false)
	}

	// fetching value of the key
	var key string = args[0]
	var obj = Get(key)
	if obj == nil {
		return Encode(0, false)
	}

	var valueInterface = obj.Value
	value := []byte{}
	valueLength := int64(0)

	if assertType(obj.TypeEncoding, OBJ_TYPE_BYTEARRAY) == nil {
		byteArray := obj.Value.(*ByteArray)
		byteArrayObject := *byteArray
		value = byteArrayObject.data
		valueLength = byteArray.Length
	}

	if assertType(obj.TypeEncoding, OBJ_TYPE_STRING) == nil {
		value = []byte(valueInterface.(string))
		valueLength = int64(len(value))
	}

	// defining constants of the function
	start := int64(0)
	end := valueLength - 1
	var unit = bit.BYTE

	// checking which arguments are present and according validating arguments
	if len(args) > 1 {
		start, err = strconv.ParseInt(args[1], 10, 64)
		if err != nil {
			return Encode(errors.New("ERR value is not an integer or out of range"), false)
		}
		// Adjust start index if it is negative
		if start < 0 {
			start += valueLength
		}
	}
	if len(args) > 2 {
		end, err = strconv.ParseInt(args[2], 10, 64)
		if err != nil {
			return Encode(errors.New("ERR value is not an integer or out of range"), false)
		}

		// Adjust end index if it is negative
		if end < 0 {
			end += valueLength
		}
	}
	if len(args) > 3 {
		unit = strings.ToUpper(args[3])
		if unit != bit.BYTE && unit != bit.BIT {
			return Encode(errors.New("ERR syntax error"), false)
		}
	}
	if start > end {
		return Encode(0, true)
	}
	if start > valueLength && unit == bit.BYTE {
		return Encode(0, true)
	}
	if end > valueLength && unit == bit.BYTE {
		end = valueLength - 1
	}

	bitCount := 0
	if unit == bit.BYTE {
		for i := start; i <= end; i++ {
			bitCount += int(popcount(value[i]))
		}
		return Encode(bitCount, true)
	} else {
		startBitRange := start / 8
		endBitRange := end / 8

		for i := startBitRange; i <= endBitRange; i++ {
			if i == startBitRange {
				considerBits := start % 8
				for j := 8 - considerBits - 1; j >= 0; j-- {
					bitCount += int(popcount(byte(int(value[i]) & (1 << j))))
				}
			} else if i == endBitRange {
				considerBits := end % 8
				for j := considerBits; j >= 0; j-- {
					bitCount += int(popcount(byte(int(value[i]) & (1 << (8 - j - 1)))))
				}
			} else {
				bitCount += int(popcount(value[i]))
			}
		}
		return Encode(bitCount, true)
	}
}

// BITOP <AND | OR | XOR | NOT> destkey key [key ...]
func evalBITOP(args []string) []byte {
	operation, destKey := args[0], args[1]
	operation = strings.ToUpper(operation)

	// get all the keys
	keys := args[2:]

	// validation of commands
	// if operation is not from enums, then error out
	if !(operation == "AND" || operation == "OR" || operation == "XOR" || operation == "NOT") {
		return Encode(errors.New("ERR syntax error"), false)
	}
	// if operation is not, then keys lenght should be only 1
	if operation == "NOT" && len(keys) != 1 {
		return Encode(errors.New("ERR BITOP NOT must be called with a single source key."), false)
	}

	if operation == "NOT" {
		obj := Get(keys[0])
		if obj == nil {
			return Encode(0, true)
		}

		var value []byte
		if assertType(obj.TypeEncoding, OBJ_TYPE_BYTEARRAY) == nil {
			byteArray := obj.Value.(*ByteArray)
			byteArrayObject := *byteArray
			value = byteArrayObject.data
		} else {
			return Encode(errors.New("ERR value is not a valid byte array"), false)
		}

		// perform the operation
		result := make([]byte, len(value))
		for i := 0; i < len(value); i++ {
			result[i] = ^value[i]
		}

		// initialize result with byteArray
		operationResult := NewByteArray(len(result))
		operationResult.data = result
		operationResult.Length = int64(len(result))

		// resize the byte array if necessary
		operationResult.ResizeIfNecessary()

		// create object related to result
		obj = NewObj(operationResult, -1, OBJ_TYPE_BYTEARRAY, OBJ_ENCODING_BYTEARRAY)

		// store the result in destKey
		Put(destKey, obj)
		return Encode(len(value), true)
	} else {
		// if operation is AND, OR, XOR
		values := make([][]byte, len(keys))

		// get the values of all keys
		for i, key := range keys {
			obj := Get(key)
			if obj == nil {
				values[i] = make([]byte, 0)
			} else {
				// handle the case when it is byte array
				if assertType(obj.TypeEncoding, OBJ_TYPE_BYTEARRAY) == nil {
					byteArray := obj.Value.(*ByteArray)
					byteArrayObject := *byteArray
					values[i] = byteArrayObject.data
				} else {
					return Encode(errors.New("ERR value is not a valid byte array"), false)
				}
			}
		}

		// get the length of the largest value
		maxLength := 0
		minLength := len(values[0])
		maxKeyIterator := 0
		for keyIterator, value := range values {
			if len(value) > maxLength {
				maxLength = len(value)
				maxKeyIterator = keyIterator
			}
			if len(value) < minLength {
				minLength = len(value)
			}
		}

		result := make([]byte, maxLength)
		if operation == "AND" {
			for i := 0; i < maxLength; i++ {
				if i < minLength {
					result[i] = values[maxKeyIterator][i]
				} else {
					result[i] = 0
				}
			}
		}
		if operation == "XOR" || operation == "OR" {
			for i := 0; i < maxLength; i++ {
				result[i] = 0x00
			}
		}

		// perform the operation
		for _, value := range values {
			for i := 0; i < len(value); i++ {
				if operation == "AND" {
					result[i] &= value[i]
				} else if operation == "OR" {
					result[i] |= value[i]
				} else if operation == "XOR" {
					result[i] ^= value[i]
				}
			}
		}

		// initialize result with byteArray
		operationResult := NewByteArray(len(result))
		operationResult.data = result
		operationResult.Length = int64(len(result))

		// resize the byte array if necessary
		operationResult.ResizeIfNecessary()

		// create object related to result
		operationResultObject := NewObj(operationResult, -1, OBJ_TYPE_BYTEARRAY, OBJ_ENCODING_BYTEARRAY)

		// store the result in destKey
		Put(destKey, operationResultObject)

		return Encode(len(result), true)
	}
}

// evalCommand evaluates COMMAND <subcommand> command based on subcommand
// COUNT: return total count of commands in Dice.
func evalCommand(args []string) []byte {
	if len(args) == 0 {
		return Encode(errors.New("(error) ERR wrong number of arguments for 'command' command"), false)
	}
	subcommand := strings.ToUpper(args[0])
	switch subcommand {
	case "COUNT":
		return evalCommandCount(nil)
	case "GETKEYS":
		return evalCommandGetKeys(args[1:])
	default:
		return Encode(fmt.Errorf("ERR unknown subcommand '%s'. Try COMMAND HELP", subcommand), false)
	}
}

// evalCommandCount returns an number of commands supported by DiceDB
func evalCommandCount(args []string) []byte {
	return Encode(diceCommandsCount, false)
}

func evalCommandGetKeys(args []string) []byte {
	diceCmd, ok := diceCmds[strings.ToUpper(args[0])]
	if !ok {
		return Encode(errors.New("ERR invalid command specified"), false)
	}

	keySpecs := diceCmd.KeySpecs
	if keySpecs.BeginIndex == 0 {
		return Encode(errors.New("ERR the command has no key arguments"), false)
	}

	arity := diceCmd.Arity
	if (arity < 0 && len(args) < -arity) ||
		(arity >= 0 && len(args) != arity) {
		return Encode(errors.New("ERR invalid number of arguments specified for command"), false)
	}

	keys := make([]string, 0)
	step := max(keySpecs.Step, 1)
	lastIdx := keySpecs.BeginIndex
	if keySpecs.LastKey != 0 {
		lastIdx = len(args) + keySpecs.LastKey
	}
	for i := keySpecs.BeginIndex; i <= lastIdx; i += step {
		keys = append(keys, args[i])
	}

	return Encode(keys, false)
}

func executeCommand(cmd *RedisCmd, c *Client) []byte {
	diceCmd, ok := diceCmds[cmd.Cmd]
	if !ok {
		return Encode(fmt.Errorf("ERR unknown command '%s', with args beginning with: %s", cmd.Cmd, strings.Join(cmd.Args, " ")), false)
	}

	if diceCmd.Name == "SUBSCRIBE" || diceCmd.Name == "QWATCH" {
		return evalQWATCH(cmd.Args, c)
	}
	if diceCmd.Name == "MULTI" {
		c.TxnBegin()
		return diceCmd.Eval(cmd.Args)
	}
	if diceCmd.Name == "EXEC" {
		if !c.isTxn {
			return Encode(errors.New("ERR EXEC without MULTI"), false)
		}
		return c.TxnExec()
	}
	if diceCmd.Name == "DISCARD" {
		if !c.isTxn {
			return Encode(errors.New("ERR DISCARD without MULTI"), false)
		}
		c.TxnDiscard()
		return RESP_OK
	}
	if diceCmd.Name == "ABORT" {
		return RESP_OK
	}

	return diceCmd.Eval(cmd.Args)
}

func executeCommandToBuffer(cmd *RedisCmd, buf *bytes.Buffer, c *Client) {
	buf.Write(executeCommand(cmd, c))
}

func EvalAndRespond(cmds RedisCmds, c *Client) {
	var response []byte
	buf := bytes.NewBuffer(response)

	for _, cmd := range cmds {
		// if txn is not in progress, then we can simply
		// execute the command and add the response to the buffer
		if !c.isTxn {
			executeCommandToBuffer(cmd, buf, c)
			continue
		}

		// if the txn is in progress, we enqueue the command
		// and add the QUEUED response to the buffer
		if !txnCommands[cmd.Cmd] {
			// if the command is queuable the enqueu
			c.TxnQueue(cmd)
			buf.Write(RESP_QUEUED)
		} else {
			// if txn is active and the command is non-queuable
			// ex: EXEC, DISCARD
			// we execute the command and gather the response in buffer
			executeCommandToBuffer(cmd, buf, c)
		}
	}

	if _, err := c.Write(buf.Bytes()); err != nil {
		log.Panic(err)
	}
}<|MERGE_RESOLUTION|>--- conflicted
+++ resolved
@@ -64,10 +64,7 @@
 //
 // Returns encoded error response if at least a <key, value> pair is not part of args
 // Returns encoded error response if expiry time value in not integer
-<<<<<<< HEAD
 // Returns encoded error response if both PX and EX flags are present
-=======
->>>>>>> f4b56e52
 // Returns encoded OK RESP once new entry is added
 // If the key already exists then the value will be overwritten and expiry will be discarded
 func evalSET(args []string) []byte {
@@ -100,7 +97,6 @@
 				return Encode(errors.New("ERR invalid expire time in 'set' command"), false)
 			}
 			exDurationMs = exDurationSec * 1000
-<<<<<<< HEAD
 		case "PX", "px":
 			if exDurationMs != -1 {
 				return Encode(errors.New("ERR syntax error"), false)
@@ -118,9 +114,6 @@
 				return Encode(errors.New("ERR invalid expire time in 'set' command"), false)
 			}
 			exDurationMs = pxDurationMs
-=======
->>>>>>> f4b56e52
-
 		case "PXAT", "pxat":
 			i++
 			if i == len(args) {
