--- conflicted
+++ resolved
@@ -10,10 +10,7 @@
 	"unsafe"
 
 	"github.com/bytedance/sonic"
-<<<<<<< HEAD
-=======
 	"github.com/dicedb/dice/internal/constants"
->>>>>>> 1a700818
 	"gotest.tools/v3/assert"
 )
 
@@ -139,11 +136,7 @@
 		"key does not exist": {
 			setup:  func() {},
 			input:  []string{"NONEXISTENT_KEY"},
-<<<<<<< HEAD
-			output: RESP_NIL,
-=======
 			output: RespNIL,
->>>>>>> 1a700818
 		},
 		"multiple arguments": {
 			setup:  func() {},
@@ -177,11 +170,7 @@
 				expires[obj] = uint64(time.Now().Add(-2 * time.Minute).Unix())
 			},
 			input:  []string{"EXISTING_KEY"},
-<<<<<<< HEAD
-			output: RESP_NIL,
-=======
 			output: RespNIL,
->>>>>>> 1a700818
 		},
 	}
 
@@ -193,29 +182,17 @@
 		"nil value": {
 			setup:  func() {},
 			input:  nil,
-<<<<<<< HEAD
 			output: []byte("-ERR wrong number of arguments for 'json.get' command\r\n"),
-=======
-			output: []byte("-ERR wrong number of arguments for 'JSON.GET' command\r\n"),
->>>>>>> 1a700818
 		},
 		"empty array": {
 			setup:  func() {},
 			input:  []string{},
-<<<<<<< HEAD
 			output: []byte("-ERR wrong number of arguments for 'json.get' command\r\n"),
-=======
-			output: []byte("-ERR wrong number of arguments for 'JSON.GET' command\r\n"),
->>>>>>> 1a700818
 		},
 		"key does not exist": {
 			setup:  func() {},
 			input:  []string{"NONEXISTENT_KEY"},
-<<<<<<< HEAD
-			output: RESP_NIL,
-=======
 			output: RespNIL,
->>>>>>> 1a700818
 		},
 		"key exists invalid value": {
 			setup: func() {
@@ -237,11 +214,7 @@
 				value := "{\"a\":2}"
 				var rootData interface{}
 				_ = sonic.Unmarshal([]byte(value), &rootData)
-<<<<<<< HEAD
-				obj := NewObj(rootData, -1, OBJ_TYPE_JSON, OBJ_ENCODING_JSON)
-=======
 				obj := NewObj(rootData, -1, ObjTypeJSON, ObjEncodingJSON)
->>>>>>> 1a700818
 				store[unsafe.Pointer(obj)] = obj
 				keypool[key] = unsafe.Pointer(obj)
 			},
@@ -262,11 +235,7 @@
 				expires[obj] = uint64(time.Now().Add(-2 * time.Minute).Unix())
 			},
 			input:  []string{"EXISTING_KEY"},
-<<<<<<< HEAD
-			output: RESP_NIL,
-=======
 			output: RespNIL,
->>>>>>> 1a700818
 		},
 	}
 
@@ -278,29 +247,17 @@
 		"nil value": {
 			setup:  func() {},
 			input:  nil,
-<<<<<<< HEAD
 			output: []byte("-ERR wrong number of arguments for 'json.set' command\r\n"),
-=======
-			output: []byte("-ERR wrong number of arguments for 'JSON.SET' command\r\n"),
->>>>>>> 1a700818
 		},
 		"empty array": {
 			setup:  func() {},
 			input:  []string{},
-<<<<<<< HEAD
 			output: []byte("-ERR wrong number of arguments for 'json.set' command\r\n"),
-=======
-			output: []byte("-ERR wrong number of arguments for 'JSON.SET' command\r\n"),
->>>>>>> 1a700818
 		},
 		"insufficient args": {
 			setup:  func() {},
 			input:  []string{},
-<<<<<<< HEAD
 			output: []byte("-ERR wrong number of arguments for 'json.set' command\r\n"),
-=======
-			output: []byte("-ERR wrong number of arguments for 'JSON.SET' command\r\n"),
->>>>>>> 1a700818
 		},
 		"invalid json path": {
 			setup:  func() {},
@@ -315,11 +272,7 @@
 			setup: func() {
 			},
 			input:  []string{"doc", "$", "{\"a\":2}"},
-<<<<<<< HEAD
-			output: RESP_OK,
-=======
 			output: RespOK,
->>>>>>> 1a700818
 		},
 	}
 
@@ -341,11 +294,7 @@
 		"key does not exist": {
 			setup:  func() {},
 			input:  []string{"NONEXISTENT_KEY"},
-<<<<<<< HEAD
-			output: RESP_MINUS_2,
-=======
 			output: RespMinusTwo,
->>>>>>> 1a700818
 		},
 		"multiple arguments": {
 			setup:  func() {},
@@ -364,11 +313,7 @@
 				keypool[key] = unsafe.Pointer(obj)
 			},
 			input:  []string{"EXISTING_KEY"},
-<<<<<<< HEAD
-			output: RESP_MINUS_1,
-=======
 			output: RespMinusOne,
->>>>>>> 1a700818
 		},
 		"key exists not expired": {
 			setup: func() {
@@ -385,13 +330,8 @@
 			input: []string{"EXISTING_KEY"},
 			validator: func(output []byte) {
 				assert.Assert(t, output != nil)
-<<<<<<< HEAD
-				assert.Assert(t, !bytes.Equal(output, RESP_MINUS_1))
-				assert.Assert(t, !bytes.Equal(output, RESP_MINUS_2))
-=======
 				assert.Assert(t, !bytes.Equal(output, RespMinusOne))
 				assert.Assert(t, !bytes.Equal(output, RespMinusTwo))
->>>>>>> 1a700818
 			},
 		},
 		"key exists but expired": {
@@ -407,11 +347,7 @@
 				expires[obj] = uint64(time.Now().Add(-2 * time.Minute).Unix())
 			},
 			input:  []string{"EXISTING_KEY"},
-<<<<<<< HEAD
-			output: RESP_MINUS_2,
-=======
 			output: RespMinusTwo,
->>>>>>> 1a700818
 		},
 	}
 
@@ -465,33 +401,21 @@
 		},
 		"key does not exist": {
 			input:  []string{"nonexistent"},
-<<<<<<< HEAD
-			output: RESP_ZERO,
-=======
 			output: RespZero,
->>>>>>> 1a700818
 		},
 		"key exists but no expiration set": {
 			input: []string{"existent_no_expiry"},
 			setup: func() {
 				evalSET([]string{"existent_no_expiry", "value"})
 			},
-<<<<<<< HEAD
-			output: RESP_MINUS_1,
-=======
 			output: RespMinusOne,
->>>>>>> 1a700818
 		},
 		"key exists and expiration removed": {
 			input: []string{"existent_with_expiry"},
 			setup: func() {
 				evalSET([]string{"existent_with_expiry", "value", constants.Ex, "1"})
 			},
-<<<<<<< HEAD
-			output: RESP_ONE,
-=======
 			output: RespOne,
->>>>>>> 1a700818
 		},
 		"key exists with expiration set and not expired": {
 			input: []string{"existent_with_expiry_not_expired"},
@@ -499,11 +423,7 @@
 				// Simulate setting a key with an expiration time that has not yet passed
 				evalSET([]string{"existent_with_expiry_not_expired", "value", constants.Ex, "10000"}) // 10000 seconds in the future
 			},
-<<<<<<< HEAD
-			output: RESP_ONE,
-=======
 			output: RespOne,
->>>>>>> 1a700818
 		},
 	}
 
