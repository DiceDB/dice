package core

import (
	"errors"
	"strconv"
	"testing"
	"time"

	"gotest.tools/v3/assert"
)

type testCase struct {
	input  []string
	output []byte
}

func TestEval(t *testing.T) {
	testCases := map[string]func(*testing.T){
		"SET":  testEvalSET,
		"MSET": testEvalMSET,
	}

	for name, testFunc := range testCases {
		t.Run(name, testFunc)
	}
}

func testEvalSET(t *testing.T) {
	tests := map[string]testCase{
		"nil value":                       {input: nil, output: []byte("-ERR wrong number of arguments for 'set' command\r\n")},
		"empty array":                     {input: []string{}, output: []byte("-ERR wrong number of arguments for 'set' command\r\n")},
		"one value":                       {input: []string{"KEY"}, output: []byte("-ERR wrong number of arguments for 'set' command\r\n")},
		"key val pair":                    {input: []string{"KEY", "VAL"}, output: RESP_OK},
		"key val pair and expiry key":     {input: []string{"KEY", "VAL", "PX"}, output: []byte("-ERR syntax error\r\n")},
		"key val pair and EX no val":      {input: []string{"KEY", "VAL", "EX"}, output: []byte("-ERR syntax error\r\n")},
		"key val pair and valid EX":       {input: []string{"KEY", "VAL", "EX", "2"}, output: RESP_OK},
		"key val pair and invalid EX":     {input: []string{"KEY", "VAL", "EX", "invalid_expiry_val"}, output: []byte("-ERR value is not an integer or out of range\r\n")},
		"key val pair and valid PX":       {input: []string{"KEY", "VAL", "PX", "2000"}, output: RESP_OK},
		"key val pair and invalid PX":     {input: []string{"KEY", "VAL", "PX", "invalid_expiry_val"}, output: []byte("-ERR value is not an integer or out of range\r\n")},
		"key val pair and both EX and PX": {input: []string{"KEY", "VAL", "EX", "2", "PX", "2000"}, output: []byte("-ERR syntax error\r\n")},
		"key val pair and PXAT no val":    {input: []string{"KEY", "VAL", "PXAT"}, output: []byte("-ERR syntax error\r\n")},
		"key val pair and invalid PXAT":   {input: []string{"KEY", "VAL", "PXAT", "invalid_expiry_val"}, output: []byte("-ERR value is not an integer or out of range\r\n")},
		"key val pair and expired PXAT":   {input: []string{"KEY", "VAL", "PXAT", "2"}, output: RESP_OK},
		"key val pair and negative PXAT":  {input: []string{"KEY", "VAL", "PXAT", "-123456"}, output: []byte("-ERR invalid expire time in 'set' command\r\n")},
		"key val pair and valid PXAT":     {input: []string{"KEY", "VAL", "PXAT", strconv.FormatInt(time.Now().Add(2*time.Minute).UnixMilli(), 10)}, output: RESP_OK},
	}

	runTests(t, tests, evalSET)
}

func testEvalMSET(t *testing.T) {
	tests := map[string]testCase{
		"nil value":         {input: nil, output: []byte("-ERR wrong number of arguments for 'mset' command\r\n")},
		"empty array":       {input: []string{}, output: []byte("-ERR wrong number of arguments for 'mset' command\r\n")},
		"one value":         {input: []string{"KEY"}, output: []byte("-ERR wrong number of arguments for 'mset' command\r\n")},
		"key val pair":      {input: []string{"KEY", "VAL"}, output: RESP_OK},
		"odd key val pair":  {input: []string{"KEY", "VAL", "KEY2"}, output: []byte("-ERR wrong number of arguments for 'mset' command\r\n")},
		"even key val pair": {input: []string{"KEY", "VAL", "KEY2", "VAL2"}, output: RESP_OK},
	}

	runTests(t, tests, evalMSET)
}

func runTests(t *testing.T, tests map[string]testCase, evalFunc func([]string) []byte) {
	for name, tc := range tests {
		t.Run(name, func(t *testing.T) {
			output := evalFunc(tc.input)
			assert.Equal(t, string(tc.output), string(output))
		})
	}
}

<<<<<<< HEAD
// TestEvalPersist tests the evalPersist function using table-driven tests.
func TestEvalPersist(t *testing.T) {
	// Define test cases
	tests := []struct {
		name     string
		args     []string
		setup    func()
		expected []byte
	}{
		{
			name:     "wrong number of arguments",
			args:     []string{"key1", "key2"},
			expected: Encode(errors.New("ERR wrong number of arguments for 'persist' command"), false),
		},
		{
			name:     "key does not exist",
			args:     []string{"nonexistent"},
			expected: RESP_ZERO,
		},
		{
			name: "key exists but no expiration set",
			args: []string{"existent_no_expiry"},
			setup: func() {
				evalSET([]string{"existent_no_expiry", "value"})
			},
			expected: RESP_MINUS_1,
		},
		{
			name: "key exists and expiration removed",
			args: []string{"existent_with_expiry"},
			setup: func() {
				evalSET([]string{"existent_with_expiry", "value", "EX", "1"})
			},
			expected: RESP_ONE,
		},
		{
			name: "key exists with expiration set and not expired",
			args: []string{"existent_with_expiry_not_expired"},
			setup: func() {
				// Simulate setting a key with an expiration time that has not yet passed
				evalSET([]string{"existent_with_expiry_not_expired", "value", "EX", "10000"}) // 10000 seconds in the future
			},
			expected: RESP_ONE,
		},
	}

	// Run test cases
	for _, tc := range tests {
		t.Run(tc.name, func(t *testing.T) {
			// Setup test case
			if tc.setup != nil {
				tc.setup()
			}

			// Call function under test
			got := evalPersist(tc.args)

			// Assert expected result
			if string(got) != string(tc.expected) {
				t.Errorf("evalPersist(%v) = %v, want %v", tc.args, string(got), string(tc.expected))
			}
		})
=======
func BenchmarkEvalMSET(b *testing.B) {
	for i := 0; i < b.N; i++ {
		evalMSET([]string{"KEY", "VAL", "KEY2", "VAL2"})
>>>>>>> 1c8ad061
	}
}<|MERGE_RESOLUTION|>--- conflicted
+++ resolved
@@ -70,7 +70,12 @@
 	}
 }
 
-<<<<<<< HEAD
+func BenchmarkEvalMSET(b *testing.B) {
+	for i := 0; i < b.N; i++ {
+		evalMSET([]string{"KEY", "VAL", "KEY2", "VAL2"})
+	}
+}
+
 // TestEvalPersist tests the evalPersist function using table-driven tests.
 func TestEvalPersist(t *testing.T) {
 	// Define test cases
@@ -133,10 +138,5 @@
 				t.Errorf("evalPersist(%v) = %v, want %v", tc.args, string(got), string(tc.expected))
 			}
 		})
-=======
-func BenchmarkEvalMSET(b *testing.B) {
-	for i := 0; i < b.N; i++ {
-		evalMSET([]string{"KEY", "VAL", "KEY2", "VAL2"})
->>>>>>> 1c8ad061
 	}
 }