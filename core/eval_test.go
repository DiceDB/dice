--- conflicted
+++ resolved
@@ -205,8 +205,8 @@
 					Value:          value,
 					LastAccessedAt: uint32(time.Now().Unix()),
 				}
-				store.store[unsafe.Pointer(obj)] = obj
-				store.keypool[key] = unsafe.Pointer(obj)
+				store.store[key] = obj
+				store.keypool[key] = &key
 			},
 			input:  []string{"EXISTING_KEY", strconv.FormatInt(1, 10)},
 			output: RespOne,
@@ -682,46 +682,15 @@
 		},
 		"one key exists in db": {
 			setup: func() {
-<<<<<<< HEAD
-				key := "KEY"
-				value := "VAL"
-				obj := &Obj{
-					Value:          value,
-					LastAccessedAt: uint32(time.Now().Unix()),
-				}
-				store.store[key] = obj
-				store.keypool[key] = &key
-=======
 				evalSET([]string{"key", "val"}, store)
->>>>>>> 3666a0b9
 			},
 			input:  nil,
 			output: []byte(":1\r\n"),
 		},
 		"two keys exist in db": {
 			setup: func() {
-<<<<<<< HEAD
-				key1 := "KEY1"
-				value1 := "VAL1"
-				obj1 := &Obj{
-					Value:          value1,
-					LastAccessedAt: uint32(time.Now().Unix()),
-				}
-				store.store[key1] = obj1
-				store.keypool[key1] = &key1
-
-				key2 := "KEY2"
-				value2 := "VAL2"
-				obj2 := &Obj{
-					Value:          value2,
-					LastAccessedAt: uint32(time.Now().Unix()),
-				}
-				store.store[key2] = obj2
-				store.keypool[key2] = &key2
-=======
 				evalSET([]string{"key1", "val1"}, store)
 				evalSET([]string{"key2", "val2"}, store)
->>>>>>> 3666a0b9
 			},
 			input:  nil,
 			output: []byte(":2\r\n"),
