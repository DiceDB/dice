package core

import (
	"bytes"
	"errors"
	"fmt"
	"strconv"
	"strings"
	"testing"
	"time"
	"unsafe"

	"github.com/bytedance/sonic"
	"github.com/dicedb/dice/internal/constants"
	"gotest.tools/v3/assert"
)

type evalTestCase struct {
	setup     func()
	input     []string
	output    []byte
	validator func(output []byte)
}

func resetStore() {
	store = nil
	keypool = nil
	expires = nil
	KeyspaceStat[0] = nil
}

func setupTest() {
	resetStore()
	store = make(map[unsafe.Pointer]*Obj)
	keypool = make(map[string]unsafe.Pointer)
	expires = make(map[*Obj]uint64)
	KeyspaceStat[0] = make(map[string]int)
}

func TestEval(t *testing.T) {
	testCases := map[string]func(*testing.T){
		"MSET":       testEvalMSET,
		"PING":       testEvalPING,
		"HELLO":      testEvalHELLO,
		"SET":        testEvalSET,
		"GET":        testEvalGET,
		"JSONTYPE":   testEvalJSONTYPE,
		"JSONGET":    testEvalJSONGET,
		"JSONSET":    testEvalJSONSET,
		"TTL":        testEvalTTL,
		"DEL":        testEvalDel,
		"PERSIST":    TestEvalPersist,
		"EXPIRETIME": testEvalEXPIRETIME,
		"EXPIREAT":   testEvalEXPIREAT,
		"DBSIZE":     testEvalDbsize,
	}

	for name, testFunc := range testCases {
		t.Run(name, testFunc)
	}
}

func testEvalPING(t *testing.T) {
	tests := map[string]evalTestCase{
		"nil value":            {input: nil, output: []byte("+PONG\r\n")},
		"empty args":           {input: []string{}, output: []byte("+PONG\r\n")},
		"one value":            {input: []string{"HEY"}, output: []byte("$3\r\nHEY\r\n")},
		"more than one values": {input: []string{"HEY", "HELLO"}, output: []byte("-ERR wrong number of arguments for 'ping' command\r\n")},
	}

	runEvalTests(t, tests, evalPING)
}

func testEvalHELLO(t *testing.T) {
	response := []interface{}{
		"proto", 2,
		"id", serverID,
		"mode", "standalone",
		"role", "master",
		"modules", []interface{}{},
	}

	tests := map[string]evalTestCase{
		"nil value":            {input: nil, output: Encode(response, false)},
		"empty args":           {input: []string{}, output: Encode(response, false)},
		"one value":            {input: []string{"HEY"}, output: Encode(response, false)},
		"more than one values": {input: []string{"HEY", "HELLO"}, output: []byte("-ERR wrong number of arguments for 'hello' command\r\n")},
	}

	runEvalTests(t, tests, evalHELLO)
}

func testEvalSET(t *testing.T) {
	tests := map[string]evalTestCase{
		"nil value":                       {input: nil, output: []byte("-ERR wrong number of arguments for 'set' command\r\n")},
		"empty array":                     {input: []string{}, output: []byte("-ERR wrong number of arguments for 'set' command\r\n")},
		"one value":                       {input: []string{"KEY"}, output: []byte("-ERR wrong number of arguments for 'set' command\r\n")},
		"key val pair":                    {input: []string{"KEY", "VAL"}, output: RespOK},
		"key val pair and expiry key":     {input: []string{"KEY", "VAL", constants.Px}, output: []byte("-ERR syntax error\r\n")},
		"key val pair and EX no val":      {input: []string{"KEY", "VAL", constants.Ex}, output: []byte("-ERR syntax error\r\n")},
		"key val pair and valid EX":       {input: []string{"KEY", "VAL", constants.Ex, "2"}, output: RespOK},
		"key val pair and invalid EX":     {input: []string{"KEY", "VAL", constants.Ex, "invalid_expiry_val"}, output: []byte("-ERR value is not an integer or out of range\r\n")},
		"key val pair and valid PX":       {input: []string{"KEY", "VAL", constants.Px, "2000"}, output: RespOK},
		"key val pair and invalid PX":     {input: []string{"KEY", "VAL", constants.Px, "invalid_expiry_val"}, output: []byte("-ERR value is not an integer or out of range\r\n")},
		"key val pair and both EX and PX": {input: []string{"KEY", "VAL", constants.Ex, "2", constants.Px, "2000"}, output: []byte("-ERR syntax error\r\n")},
		"key val pair and PXAT no val":    {input: []string{"KEY", "VAL", constants.Pxat}, output: []byte("-ERR syntax error\r\n")},
		"key val pair and invalid PXAT":   {input: []string{"KEY", "VAL", constants.Pxat, "invalid_expiry_val"}, output: []byte("-ERR value is not an integer or out of range\r\n")},
		"key val pair and expired PXAT":   {input: []string{"KEY", "VAL", constants.Pxat, "2"}, output: RespOK},
		"key val pair and negative PXAT":  {input: []string{"KEY", "VAL", constants.Pxat, "-123456"}, output: []byte("-ERR invalid expire time in 'set' command\r\n")},
		"key val pair and valid PXAT":     {input: []string{"KEY", "VAL", constants.Pxat, strconv.FormatInt(time.Now().Add(2*time.Minute).UnixMilli(), 10)}, output: RespOK},
	}

	runEvalTests(t, tests, evalSET)
}

func testEvalMSET(t *testing.T) {
	tests := map[string]evalTestCase{
		"nil value":         {input: nil, output: []byte("-ERR wrong number of arguments for 'mset' command\r\n")},
		"empty array":       {input: []string{}, output: []byte("-ERR wrong number of arguments for 'mset' command\r\n")},
		"one value":         {input: []string{"KEY"}, output: []byte("-ERR wrong number of arguments for 'mset' command\r\n")},
		"key val pair":      {input: []string{"KEY", "VAL"}, output: RespOK},
		"odd key val pair":  {input: []string{"KEY", "VAL", "KEY2"}, output: []byte("-ERR wrong number of arguments for 'mset' command\r\n")},
		"even key val pair": {input: []string{"KEY", "VAL", "KEY2", "VAL2"}, output: RespOK},
	}

	runEvalTests(t, tests, evalMSET)
}

func testEvalGET(t *testing.T) {
	tests := map[string]evalTestCase{
		"nil value": {
			setup:  func() {},
			input:  nil,
			output: []byte("-ERR wrong number of arguments for 'get' command\r\n"),
		},
		"empty array": {
			setup:  func() {},
			input:  []string{},
			output: []byte("-ERR wrong number of arguments for 'get' command\r\n"),
		},
		"key does not exist": {
			setup:  func() {},
			input:  []string{"NONEXISTENT_KEY"},
			output: RespNIL,
		},
		"multiple arguments": {
			setup:  func() {},
			input:  []string{"KEY1", "KEY2"},
			output: []byte("-ERR wrong number of arguments for 'get' command\r\n"),
		},
		"key exists": {
			setup: func() {
				key := "EXISTING_KEY"
				value := "mock_value"
				obj := &Obj{
					Value:          value,
					LastAccessedAt: uint32(time.Now().Unix()),
				}
				store[unsafe.Pointer(obj)] = obj
				keypool[key] = unsafe.Pointer(obj)
			},
			input:  []string{"EXISTING_KEY"},
			output: Encode("mock_value", false),
		},
		"key exists but expired": {
			setup: func() {
				key := "EXISTING_KEY"
				value := "mock_value"
				obj := &Obj{
					Value:          value,
					LastAccessedAt: uint32(time.Now().Unix()),
				}
				store[unsafe.Pointer(obj)] = obj
				keypool[key] = unsafe.Pointer(obj)
				expires[obj] = uint64(time.Now().Add(-2 * time.Minute).Unix())
			},
			input:  []string{"EXISTING_KEY"},
			output: RespNIL,
		},
	}

	runEvalTests(t, tests, evalGET)
}

func testEvalEXPIRETIME(t *testing.T) {
	tests := map[string]evalTestCase{
		"wrong number of args": {
			input:  []string{"KEY1", "KEY2"},
			output: []byte("-ERR wrong number of arguments for 'expire' command\r\n"),
		},
		"key does not exist": {
			input:  []string{"NONEXISTENT_KEY"},
			output: RespMinusTwo,
		},
		"key exists without expiry": {
			setup: func() {
				key := "EXISTING_KEY"
				value := "mock_value"
				obj := &Obj{
					Value:          value,
					LastAccessedAt: uint32(time.Now().Unix()),
				}
				store[unsafe.Pointer(obj)] = obj
				keypool[key] = unsafe.Pointer(obj)
			},
			input:  []string{"EXISTING_KEY"},
			output: RespMinusOne,
		},
		"key exists with expiry": {
			setup: func() {
				key := "EXISTING_KEY"
				value := "mock_value"
				obj := &Obj{
					Value:          value,
					LastAccessedAt: uint32(time.Now().Unix()),
				}
				store[unsafe.Pointer(obj)] = obj
				keypool[key] = unsafe.Pointer(obj)
				expires[obj] = uint64(2724123456123)
			},
			input:  []string{"EXISTING_KEY"},
			output: []byte(fmt.Sprintf(":%d\r\n", 2724123456)),
		},
	}

	runEvalTests(t, tests, evalEXPIRETIME)
}

<<<<<<< HEAD
func testEvalEXPIREAT(t *testing.T) {
	tests := map[string]evalTestCase{
		"nil value": {
			input:  nil,
			output: []byte("-ERR wrong number of arguments for 'expireat' command\r\n"),
		},
		"empty args": {
			input:  []string{},
			output: []byte("-ERR wrong number of arguments for 'expireat' command\r\n"),
		},
		"wrong number of args": {
			input:  []string{"KEY1"},
			output: []byte("-ERR wrong number of arguments for 'expireat' command\r\n"),
		},
		"key does not exist": {
			input:  []string{"NONEXISTENT_KEY", strconv.FormatInt(time.Now().Add(2*time.Minute).Unix(), 10)},
			output: RespZero,
		},
		"key exists": {
			setup: func() {
				key := "EXISTING_KEY"
				value := "mock_value"
				obj := &Obj{
					Value:          value,
					LastAccessedAt: uint32(time.Now().Unix()),
				}
				store[unsafe.Pointer(obj)] = obj
				keypool[key] = unsafe.Pointer(obj)
			},
			input:  []string{"EXISTING_KEY", strconv.FormatInt(time.Now().Add(2*time.Minute).Unix(), 10)},
			output: RespOne,
		},
	}

	runEvalTests(t, tests, evalEXPIREAT)
=======
func testEvalJSONTYPE(t *testing.T) {
	tests := map[string]evalTestCase{
		"nil value": {
			setup:  func() {},
			input:  nil,
			output: []byte("-ERR wrong number of arguments for 'JSON.TYPE' command\r\n"),
		},
		"empty array": {
			setup:  func() {},
			input:  []string{},
			output: []byte("-ERR wrong number of arguments for 'JSON.TYPE' command\r\n"),
		},
		"key does not exist": {
			setup:  func() {},
			input:  []string{"NONEXISTENT_KEY"},
			output: RespNIL,
		},
		"object type value": {
			setup: func() {
				key := "EXISTING_KEY"
				value := "{\"language\":[\"java\",\"go\",\"python\"]}"
				var rootData interface{}
				_ = sonic.Unmarshal([]byte(value), &rootData)
				obj := NewObj(rootData, -1, ObjTypeJSON, ObjEncodingJSON)
				store[unsafe.Pointer(obj)] = obj
				keypool[key] = unsafe.Pointer(obj)
			},

			input:  []string{"EXISTING_KEY"},
			output: []byte("$6\r\nobject\r\n"),
		},
		"array type value": {
			setup: func() {
				key := "EXISTING_KEY"
				value := "{\"language\":[\"java\",\"go\",\"python\"]}"
				var rootData interface{}
				_ = sonic.Unmarshal([]byte(value), &rootData)
				obj := NewObj(rootData, -1, ObjTypeJSON, ObjEncodingJSON)
				store[unsafe.Pointer(obj)] = obj
				keypool[key] = unsafe.Pointer(obj)
			},

			input:  []string{"EXISTING_KEY", "$.language"},
			output: []byte("$5\r\narray\r\n"),
		},
		"string type value": {
			setup: func() {
				key := "EXISTING_KEY"
				value := "{\"a\":\"test\"}"
				var rootData interface{}
				_ = sonic.Unmarshal([]byte(value), &rootData)
				obj := NewObj(rootData, -1, ObjTypeJSON, ObjEncodingJSON)
				store[unsafe.Pointer(obj)] = obj
				keypool[key] = unsafe.Pointer(obj)
			},

			input:  []string{"EXISTING_KEY", "$.a"},
			output: []byte("$6\r\nstring\r\n"),
		},
		"boolean type value": {
			setup: func() {
				key := "EXISTING_KEY"
				value := "{\"flag\":true}"
				var rootData interface{}
				_ = sonic.Unmarshal([]byte(value), &rootData)
				obj := NewObj(rootData, -1, ObjTypeJSON, ObjEncodingJSON)
				store[unsafe.Pointer(obj)] = obj
				keypool[key] = unsafe.Pointer(obj)
			},

			input:  []string{"EXISTING_KEY", "$.flag"},
			output: []byte("$7\r\nboolean\r\n"),
		},
		"number type value": {
			setup: func() {
				key := "EXISTING_KEY"
				value := "{\"price\":3}"
				var rootData interface{}
				_ = sonic.Unmarshal([]byte(value), &rootData)
				obj := NewObj(rootData, -1, ObjTypeJSON, ObjEncodingJSON)
				store[unsafe.Pointer(obj)] = obj
				keypool[key] = unsafe.Pointer(obj)
			},

			input:  []string{"EXISTING_KEY", "$.price"},
			output: []byte("$6\r\nnumber\r\n"),
		},
		"null type value": {
			setup: func() {
				key := "EXISTING_KEY"
				value := "{\"price\":3.14}"
				var rootData interface{}
				_ = sonic.Unmarshal([]byte(value), &rootData)
				obj := NewObj(rootData, -1, ObjTypeJSON, ObjEncodingJSON)
				store[unsafe.Pointer(obj)] = obj
				keypool[key] = unsafe.Pointer(obj)
			},

			input:  []string{"EXISTING_KEY", "$.language"},
			output: RespNIL,
		},
		"multi type value": {
			setup: func() {
				key := "EXISTING_KEY"
				value := "{\"name\":\"tom\",\"partner\":{\"name\":\"jerry\"}}"
				var rootData interface{}
				_ = sonic.Unmarshal([]byte(value), &rootData)
				obj := NewObj(rootData, -1, ObjTypeJSON, ObjEncodingJSON)
				store[unsafe.Pointer(obj)] = obj
				keypool[key] = unsafe.Pointer(obj)
			},

			input:  []string{"EXISTING_KEY", "$..name"},
			output: []byte("*2\r\n$6\r\nstring\r\n$6\r\nstring\r\n"),
		},
	}

	runEvalTests(t, tests, evalJSONTYPE)
>>>>>>> 8ea6e274
}

func testEvalJSONGET(t *testing.T) {
	tests := map[string]evalTestCase{
		"nil value": {
			setup:  func() {},
			input:  nil,
			output: []byte("-ERR wrong number of arguments for 'JSON.GET' command\r\n"),
		},
		"empty array": {
			setup:  func() {},
			input:  []string{},
			output: []byte("-ERR wrong number of arguments for 'JSON.GET' command\r\n"),
		},
		"key does not exist": {
			setup:  func() {},
			input:  []string{"NONEXISTENT_KEY"},
			output: RespNIL,
		},
		"key exists invalid value": {
			setup: func() {
				key := "EXISTING_KEY"
				value := "{\"a\":2}"
				obj := &Obj{
					Value:          value,
					LastAccessedAt: uint32(time.Now().Unix()),
				}
				store[unsafe.Pointer(obj)] = obj
				keypool[key] = unsafe.Pointer(obj)
			},
			input:  []string{"EXISTING_KEY"},
			output: []byte("-the operation is not permitted on this type\r\n"),
		},
		"key exists value": {
			setup: func() {
				key := "EXISTING_KEY"
				value := "{\"a\":2}"
				var rootData interface{}
				_ = sonic.Unmarshal([]byte(value), &rootData)
				obj := NewObj(rootData, -1, ObjTypeJSON, ObjEncodingJSON)
				store[unsafe.Pointer(obj)] = obj
				keypool[key] = unsafe.Pointer(obj)
			},

			input:  []string{"EXISTING_KEY"},
			output: []byte("$7\r\n{\"a\":2}\r\n"),
		},
		"key exists but expired": {
			setup: func() {
				key := "EXISTING_KEY"
				value := "mock_value"
				obj := &Obj{
					Value:          value,
					LastAccessedAt: uint32(time.Now().Unix()),
				}
				store[unsafe.Pointer(obj)] = obj
				keypool[key] = unsafe.Pointer(obj)
				expires[obj] = uint64(time.Now().Add(-2 * time.Minute).Unix())
			},
			input:  []string{"EXISTING_KEY"},
			output: RespNIL,
		},
	}

	runEvalTests(t, tests, evalJSONGET)
}

func testEvalJSONSET(t *testing.T) {
	tests := map[string]evalTestCase{
		"nil value": {
			setup:  func() {},
			input:  nil,
			output: []byte("-ERR wrong number of arguments for 'JSON.SET' command\r\n"),
		},
		"empty array": {
			setup:  func() {},
			input:  []string{},
			output: []byte("-ERR wrong number of arguments for 'JSON.SET' command\r\n"),
		},
		"insufficient args": {
			setup:  func() {},
			input:  []string{},
			output: []byte("-ERR wrong number of arguments for 'JSON.SET' command\r\n"),
		},
		"invalid json path": {
			setup:  func() {},
			input:  []string{"doc", "$", "{\"a\":}"},
			output: nil,
			validator: func(output []byte) {
				assert.Assert(t, output != nil)
				assert.Assert(t, strings.Contains(string(output), "-ERR invalid JSON:"))
			},
		},
		"valid json path": {
			setup: func() {
			},
			input:  []string{"doc", "$", "{\"a\":2}"},
			output: RespOK,
		},
	}

	runEvalTests(t, tests, evalJSONSET)
}

func testEvalTTL(t *testing.T) {
	tests := map[string]evalTestCase{
		"nil value": {
			setup:  func() {},
			input:  nil,
			output: []byte("-ERR wrong number of arguments for 'ttl' command\r\n"),
		},
		"empty array": {
			setup:  func() {},
			input:  []string{},
			output: []byte("-ERR wrong number of arguments for 'ttl' command\r\n"),
		},
		"key does not exist": {
			setup:  func() {},
			input:  []string{"NONEXISTENT_KEY"},
			output: RespMinusTwo,
		},
		"multiple arguments": {
			setup:  func() {},
			input:  []string{"KEY1", "KEY2"},
			output: []byte("-ERR wrong number of arguments for 'ttl' command\r\n"),
		},
		"key exists expiry not set": {
			setup: func() {
				key := "EXISTING_KEY"
				value := "mock_value"
				obj := &Obj{
					Value:          value,
					LastAccessedAt: uint32(time.Now().Unix()),
				}
				store[unsafe.Pointer(obj)] = obj
				keypool[key] = unsafe.Pointer(obj)
			},
			input:  []string{"EXISTING_KEY"},
			output: RespMinusOne,
		},
		"key exists not expired": {
			setup: func() {
				key := "EXISTING_KEY"
				value := "mock_value"
				obj := &Obj{
					Value:          value,
					LastAccessedAt: uint32(time.Now().Unix()),
				}
				store[unsafe.Pointer(obj)] = obj
				keypool[key] = unsafe.Pointer(obj)
				expires[obj] = uint64(time.Now().Add(2 * time.Minute).UnixMilli())
			},
			input: []string{"EXISTING_KEY"},
			validator: func(output []byte) {
				assert.Assert(t, output != nil)
				assert.Assert(t, !bytes.Equal(output, RespMinusOne))
				assert.Assert(t, !bytes.Equal(output, RespMinusTwo))
			},
		},
		"key exists but expired": {
			setup: func() {
				key := "EXISTING_EXPIRED_KEY"
				value := "mock_value"
				obj := &Obj{
					Value:          value,
					LastAccessedAt: uint32(time.Now().Unix()),
				}
				store[unsafe.Pointer(obj)] = obj
				keypool[key] = unsafe.Pointer(obj)
				expires[obj] = uint64(time.Now().Add(-2 * time.Minute).Unix())
			},
			input:  []string{"EXISTING_KEY"},
			output: RespMinusTwo,
		},
	}

	runEvalTests(t, tests, evalTTL)
}

func testEvalDel(t *testing.T) {
	tests := map[string]evalTestCase{
		"nil value": {
			setup:  func() {},
			input:  nil,
			output: []byte(":0\r\n"),
		},
		"empty array": {
			setup:  func() {},
			input:  []string{},
			output: []byte(":0\r\n"),
		},
		"key does not exist": {
			setup:  func() {},
			input:  []string{"NONEXISTENT_KEY"},
			output: []byte(":0\r\n"),
		},
		"key exists": {
			setup: func() {
				key := "EXISTING_KEY"
				value := "mock_value"
				obj := &Obj{
					Value:          value,
					LastAccessedAt: uint32(time.Now().Unix()),
				}
				store[unsafe.Pointer(obj)] = obj
				keypool[key] = unsafe.Pointer(obj)
				KeyspaceStat[0]["keys"]++
			},
			input:  []string{"EXISTING_KEY"},
			output: []byte(":1\r\n"),
		},
	}

	runEvalTests(t, tests, evalDEL)
}

// TestEvalPersist tests the evalPersist function using table-driven tests.
func TestEvalPersist(t *testing.T) {
	// Define test cases
	tests := map[string]evalTestCase{
		"wrong number of arguments": {
			input:  []string{"key1", "key2"},
			output: Encode(errors.New("ERR wrong number of arguments for 'persist' command"), false),
		},
		"key does not exist": {
			input:  []string{"nonexistent"},
			output: RespZero,
		},
		"key exists but no expiration set": {
			input: []string{"existent_no_expiry"},
			setup: func() {
				evalSET([]string{"existent_no_expiry", "value"})
			},
			output: RespMinusOne,
		},
		"key exists and expiration removed": {
			input: []string{"existent_with_expiry"},
			setup: func() {
				evalSET([]string{"existent_with_expiry", "value", constants.Ex, "1"})
			},
			output: RespOne,
		},
		"key exists with expiration set and not expired": {
			input: []string{"existent_with_expiry_not_expired"},
			setup: func() {
				// Simulate setting a key with an expiration time that has not yet passed
				evalSET([]string{"existent_with_expiry_not_expired", "value", constants.Ex, "10000"}) // 10000 seconds in the future
			},
			output: RespOne,
		},
	}

	runEvalTests(t, tests, evalPersist)
}

func testEvalDbsize(t *testing.T) {
	tests := map[string]evalTestCase{
		"DBSIZE command with invalid no of args": {
			input:  []string{"INVALID_ARG"},
			output: []byte("-ERR wrong number of arguments for 'DBSIZE' command\r\n"),
		},
		"no key in db": {
			input:  nil,
			output: []byte(":0\r\n"),
		},
		"one key exists in db": {
			setup: func() {
				key := "KEY"
				value := "VAL"
				obj := &Obj{
					Value:          value,
					LastAccessedAt: uint32(time.Now().Unix()),
				}
				store[unsafe.Pointer(obj)] = obj
				keypool[key] = unsafe.Pointer(obj)
			},
			input:  nil,
			output: []byte(":1\r\n"),
		},
		"two keys exist in db": {
			setup: func() {
				key1 := "KEY1"
				value1 := "VAL1"
				obj1 := &Obj{
					Value:          value1,
					LastAccessedAt: uint32(time.Now().Unix()),
				}
				store[unsafe.Pointer(obj1)] = obj1
				keypool[key1] = unsafe.Pointer(obj1)

				key2 := "KEY2"
				value2 := "VAL2"
				obj2 := &Obj{
					Value:          value2,
					LastAccessedAt: uint32(time.Now().Unix()),
				}
				store[unsafe.Pointer(obj2)] = obj2
				keypool[key2] = unsafe.Pointer(obj2)
			},
			input:  nil,
			output: []byte(":2\r\n"),
		},
	}

	runEvalTests(t, tests, evalDBSIZE)
}

func runEvalTests(t *testing.T, tests map[string]evalTestCase, evalFunc func([]string) []byte) {
	for name, tc := range tests {
		t.Run(name, func(t *testing.T) {
			setupTest()

			if tc.setup != nil {
				tc.setup()
			}

			output := evalFunc(tc.input)
			if tc.validator != nil {
				tc.validator(output)
			} else {
				assert.Equal(t, string(tc.output), string(output))
			}
		})
	}
}

func BenchmarkEvalMSET(b *testing.B) {
	for i := 0; i < b.N; i++ {
		evalMSET([]string{"KEY", "VAL", "KEY2", "VAL2"})
	}
}<|MERGE_RESOLUTION|>--- conflicted
+++ resolved
@@ -226,7 +226,6 @@
 	runEvalTests(t, tests, evalEXPIRETIME)
 }
 
-<<<<<<< HEAD
 func testEvalEXPIREAT(t *testing.T) {
 	tests := map[string]evalTestCase{
 		"nil value": {
@@ -262,7 +261,8 @@
 	}
 
 	runEvalTests(t, tests, evalEXPIREAT)
-=======
+}
+
 func testEvalJSONTYPE(t *testing.T) {
 	tests := map[string]evalTestCase{
 		"nil value": {
@@ -381,7 +381,6 @@
 	}
 
 	runEvalTests(t, tests, evalJSONTYPE)
->>>>>>> 8ea6e274
 }
 
 func testEvalJSONGET(t *testing.T) {
