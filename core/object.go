package core

type Obj struct {
	TypeEncoding uint8
	// Redis allots 24 bits to these bits, but we will use 32 bits because
	// golang does not support bitfields and we need not make this super-complicated
	// by merging TypeEncoding + LastAccessedAt in one 32 bit integer.
	// But nonetheless, we can benchmark and see how that fares.
	// For now, we continue with 32 bit integer to store the LastAccessedAt
	LastAccessedAt uint32
	Value          interface{}
}

var OBJ_TYPE_STRING uint8 = 0 << 4

var OBJ_ENCODING_RAW uint8 = 0
var OBJ_ENCODING_INT uint8 = 1
var OBJ_ENCODING_EMBSTR uint8 = 8

var OBJ_TYPE_BYTELIST uint8 = 1 << 4
var OBJ_ENCODING_QINT uint8 = 0
var OBJ_ENCODING_QREF uint8 = 1

var OBJ_ENCODING_STACKINT uint8 = 2
var OBJ_ENCODING_STACKREF uint8 = 3

var OBJ_TYPE_BITSET uint8 = 2 << 4 // 00100000
var OBJ_ENCODING_BF uint8 = 2      // 00000010

<<<<<<< HEAD
var OBJ_TYPE_BYTEARRAY uint8 = 1 << 6
var OBJ_ENCODING_BYTEARRAY uint8 = 4
=======
var OBJ_TYPE_JSON uint8 = 3 << 4 // 00110000
var OBJ_ENCODING_JSON uint8 = 0
>>>>>>> 31c07550

func ExtractTypeEncoding(obj *Obj) (uint8, uint8) {
	return obj.TypeEncoding & 0b11110000, obj.TypeEncoding & 0b00001111
}<|MERGE_RESOLUTION|>--- conflicted
+++ resolved
@@ -27,13 +27,11 @@
 var OBJ_TYPE_BITSET uint8 = 2 << 4 // 00100000
 var OBJ_ENCODING_BF uint8 = 2      // 00000010
 
-<<<<<<< HEAD
 var OBJ_TYPE_BYTEARRAY uint8 = 1 << 6
 var OBJ_ENCODING_BYTEARRAY uint8 = 4
-=======
+
 var OBJ_TYPE_JSON uint8 = 3 << 4 // 00110000
 var OBJ_ENCODING_JSON uint8 = 0
->>>>>>> 31c07550
 
 func ExtractTypeEncoding(obj *Obj) (uint8, uint8) {
 	return obj.TypeEncoding & 0b11110000, obj.TypeEncoding & 0b00001111
