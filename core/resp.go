package core

import (
	"bytes"
	"fmt"
	"io"
	"strconv"

	"github.com/dicedb/dice/internal/constants"
)

func readLength(buf *bytes.Buffer) (int64, error) {
	s, err := readStringUntilSr(buf)
	if err != nil {
		return 0, err
	}

	v, err := strconv.ParseInt(s, 10, 64)
	if err != nil {
		return 0, err
	}

	return v, nil
}

func readStringUntilSr(buf *bytes.Buffer) (string, error) {
	s, err := buf.ReadString('\r')
	if err != nil {
		return constants.EmptyStr, err
	}
	// increamenting to skip `\n`
	if _, err := buf.ReadByte(); err != nil {
		return constants.EmptyStr, err
	}
	return s[:len(s)-1], nil
}

// reads a RESP encoded simple string from data and returns
// the string and the error
// the function internally manipulates the buffer pointer
// and keepts it at a point where the subsequent value can be read from.
func readSimpleString(buf *bytes.Buffer) (string, error) {
	return readStringUntilSr(buf)
}

// reads a RESP encoded error from data and returns
// the error string and the error
// the function internally manipulates the buffer pointer
// and keepts it at a point where the subsequent value can be read from.
func readError(buf *bytes.Buffer) (string, error) {
	return readStringUntilSr(buf)
}

// reads a RESP encoded integer from data and returns
// the intger value and the error
// the function internally manipulates the buffer pointer
// and keepts it at a point where the subsequent value can be read from.
func readInt64(buf *bytes.Buffer) (int64, error) {
	s, err := readStringUntilSr(buf)
	if err != nil {
		return 0, err
	}

	v, err := strconv.ParseInt(s, 10, 64)
	if err != nil {
		return 0, err
	}

	return v, nil
}

// reads a RESP encoded string from data and returns
// the string, and the error
// the function internally manipulates the buffer pointer
// and keepts it at a point where the subsequent value can be read from.
func readBulkString(c io.ReadWriter, buf *bytes.Buffer) (string, error) {
	l, err := readLength(buf)
	if err != nil {
		return constants.EmptyStr, err
	}

	// handling RespNIL case
	if l == -1 {
		return "(nil)", nil
	}

	var bytesRem int64 = l + 2 // 2 for \r\n
	bytesRem -= int64(buf.Len())
	for bytesRem > 0 {
		tbuf := make([]byte, bytesRem)
		n, err := c.Read(tbuf)
		if err != nil {
			return constants.EmptyStr, nil
		}
		buf.Write(tbuf[:n])
		bytesRem -= int64(n)
	}

	bulkStr := make([]byte, l)
	if _, err := buf.Read(bulkStr); err != nil {
		return constants.EmptyStr, err
	}

	// moving buffer pointer by 2 for \r and \n
	if _, err := buf.ReadByte(); err != nil {
		return constants.EmptyStr, err
	}
	if _, err := buf.ReadByte(); err != nil {
		return constants.EmptyStr, err
	}

	// reading `len` bytes as string
	return string(bulkStr), nil
}

// reads a RESP encoded array from data and returns
// the array, the delta, and the error
// the function internally manipulates the buffer pointer
// and keepts it at a point where the subsequent value can be read from.
func readArray(buf *bytes.Buffer, rp *RESPParser) (interface{}, error) {
	count, err := readLength(buf)
	if err != nil {
		return nil, err
	}

	var elems []interface{} = make([]interface{}, count)
	for i := range elems {
		elem, err := rp.DecodeOne()
		if err != nil {
			return nil, err
		}
		elems[i] = elem
	}
	return elems, nil
}

func encodeString(v string) []byte {
	return []byte(fmt.Sprintf("$%d\r\n%s\r\n", len(v), v))
}

func Encode(value interface{}, isSimple bool) []byte {
	switch v := value.(type) {
	case string:
		if isSimple {
			return []byte(fmt.Sprintf("+%s\r\n", v))
		}
		return encodeString(v)
	case int, int8, int16, int32, int64, uint, uint8, uint16, uint32, uint64:
		return []byte(fmt.Sprintf(":%d\r\n", v))
	case []string:
		var b []byte
		buf := bytes.NewBuffer(b)
		for _, b := range value.([]string) {
			buf.Write(encodeString(b))
		}
		return []byte(fmt.Sprintf("*%d\r\n%s", len(v), buf.Bytes()))
	case []*Obj:
		var b []byte
		buf := bytes.NewBuffer(b)
		for _, b := range value.([]*Obj) {
			buf.Write(Encode(b.Value, false))
		}
		return []byte(fmt.Sprintf("*%d\r\n%s", len(v), buf.Bytes()))
	case []interface{}:
		var b []byte
		buf := bytes.NewBuffer(b)
		for _, elem := range v {
			buf.Write(Encode(elem, false))
		}
		return []byte(fmt.Sprintf("*%d\r\n%s", len(v), buf.Bytes()))
	case *QueueElement:
		var b []byte
		buf := bytes.NewBuffer(b)
		qe := value.(*QueueElement)
		buf.Write(Encode(qe.Key, false))
		buf.Write(Encode(qe.Obj.Value, false))
		return []byte(fmt.Sprintf("*2\r\n%s", buf.Bytes()))
	case []*QueueElement:
		var b []byte
		buf := bytes.NewBuffer(b)
		elements := value.([]*QueueElement)
		for _, qe := range elements {
			buf.WriteString("*2\r\n")
			buf.Write(Encode(qe.Key, false))
			buf.Write(Encode(qe.Obj.Value, false))
		}
		return []byte(fmt.Sprintf("*%d\r\n%s", len(elements), buf.Bytes()))
	case *StackElement:
		var b []byte
		buf := bytes.NewBuffer(b)
		se := value.(*StackElement)
		buf.Write(Encode(se.Key, false))
		buf.Write(Encode(se.Obj.Value, false))
		return []byte(fmt.Sprintf("*2\r\n%s", buf.Bytes()))
	case []*StackElement:
		var b []byte
		buf := bytes.NewBuffer(b)
		elements := value.([]*StackElement)
		for _, se := range elements {
			buf.WriteString("*2\r\n")
			buf.Write(Encode(se.Key, false))
			buf.Write(Encode(se.Obj.Value, false))
		}
		return []byte(fmt.Sprintf("*%d\r\n%s", len(elements), buf.Bytes()))
	case []int64:
		var b []byte
		buf := bytes.NewBuffer(b)
		for _, b := range value.([]int64) {
			buf.Write(Encode(b, false))
		}
		return []byte(fmt.Sprintf("*%d\r\n%s", len(v), buf.Bytes()))
	case error:
		return []byte(fmt.Sprintf("-%s\r\n", v))
	case WatchEvent:
		var b []byte
		buf := bytes.NewBuffer(b)
		we := value.(WatchEvent)
		buf.Write(Encode(fmt.Sprintf("key:%s", we.Key), false))
		buf.Write(Encode(fmt.Sprintf("op:%s", we.Operation), false))
		buf.Write(Encode(we.Value.Value, false))
		return []byte(fmt.Sprintf("*3\r\n%s", buf.Bytes()))
	case []DSQLQueryResultRow:
		var b []byte
		buf := bytes.NewBuffer(b)
		for _, row := range value.([]DSQLQueryResultRow) {
			buf.WriteString("*2\r\n")
			buf.Write(Encode(row.Key, false))
			buf.Write(Encode(row.Value.Value, false))
		}
		return []byte(fmt.Sprintf("*%d\r\n%s", len(v), buf.Bytes()))
<<<<<<< HEAD
	case HashMap:
		var b []byte
		buf := bytes.NewBuffer(b)
		hashMap := value.(HashMap)
		for key, value := range hashMap {
			buf.Write(Encode(key, false))
			buf.Write(Encode(value, false))
		}
		return []byte(fmt.Sprintf("*%d\r\n%s", len(hashMap), buf.Bytes()))
=======
	case map[string]bool:
		return RespNIL
>>>>>>> 3fa58053
	default:
		fmt.Printf("Unsupported type: %T\n", v)
		return RespNIL
	}
}<|MERGE_RESOLUTION|>--- conflicted
+++ resolved
@@ -228,7 +228,6 @@
 			buf.Write(Encode(row.Value.Value, false))
 		}
 		return []byte(fmt.Sprintf("*%d\r\n%s", len(v), buf.Bytes()))
-<<<<<<< HEAD
 	case HashMap:
 		var b []byte
 		buf := bytes.NewBuffer(b)
@@ -238,10 +237,8 @@
 			buf.Write(Encode(value, false))
 		}
 		return []byte(fmt.Sprintf("*%d\r\n%s", len(hashMap), buf.Bytes()))
-=======
 	case map[string]bool:
 		return RespNIL
->>>>>>> 3fa58053
 	default:
 		fmt.Printf("Unsupported type: %T\n", v)
 		return RespNIL
