--- conflicted
+++ resolved
@@ -46,11 +46,7 @@
 	}, WithStoreLock(), WithKeypoolLock())
 }
 
-<<<<<<< HEAD
-func NewObj(value interface{}, expDurationMs int64, oType uint8, oEnc uint8) *Obj {
-=======
 func NewObj(value interface{}, expDurationMs int64, oType, oEnc uint8) *Obj {
->>>>>>> 1a700818
 	obj := &Obj{
 		Value:          value,
 		TypeEncoding:   oType | oEnc,
@@ -62,12 +58,6 @@
 	return obj
 }
 
-<<<<<<< HEAD
-func Put(k string, obj *Obj) {
-	withLocks(func() {
-		putHelper(k, obj)
-	}, WithStoreLock(), WithKeypoolLock())
-=======
 type PutOptions struct {
 	KeepTTL bool
 }
@@ -90,7 +80,6 @@
 	return func(po *PutOptions) {
 		po.KeepTTL = value
 	}
->>>>>>> 1a700818
 }
 
 // PutAll is a bulk insert function that takes a map of
@@ -102,7 +91,6 @@
 		}
 	}, WithStoreLock(), WithKeypoolLock())
 }
-<<<<<<< HEAD
 
 // GetNoTouch is a function to retrieve a value from the store without updating
 // the last accessed time of the object.
@@ -110,15 +98,6 @@
 	return getHelper(k, false)
 }
 
-=======
-
-// GetNoTouch is a function to retrieve a value from the store without updating
-// the last accessed time of the object.
-func GetNoTouch(k string) *Obj {
-	return getHelper(k, false)
-}
-
->>>>>>> 1a700818
 func getHelper(k string, touch bool) *Obj {
 	var v *Obj
 	withLocks(func() {
@@ -222,11 +201,7 @@
 }
 
 // Rename function to implement RENAME functionality using existing helpers
-<<<<<<< HEAD
-func Rename(sourceKey string, destKey string) bool {
-=======
 func Rename(sourceKey, destKey string) bool {
->>>>>>> 1a700818
 	return withLocksReturn(func() bool {
 		// If source and destination are the same, do nothing and return true
 		if sourceKey == destKey {
@@ -268,9 +243,6 @@
 // putHelper is a helper function to insert a key-value pair into the store.
 // It also increments the key count in the KeyspaceStat map and notifies watchers.
 // This method is not thread-safe. It should be called within a lock.
-<<<<<<< HEAD
-func putHelper(k string, obj *Obj) {
-=======
 func putHelper(k string, obj *Obj, opts ...PutOption) {
 	options := getDefaultOptions()
 
@@ -278,15 +250,12 @@
 		optApplier(options)
 	}
 
->>>>>>> 1a700818
 	if len(store) >= config.KeysLimit {
 		evict()
 	}
 	obj.LastAccessedAt = getCurrentClock()
 
 	ptr := ensureKeyInPool(k)
-<<<<<<< HEAD
-=======
 	currentObject, ok := store[ptr]
 	if ok {
 		// NOTE: In case there is an value present
@@ -302,7 +271,6 @@
 		}
 		delete(expires, currentObject)
 	}
->>>>>>> 1a700818
 	store[ptr] = obj
 
 	incrementKeyCount()
@@ -370,11 +338,7 @@
 
 // notifyWatchers sends a WatchEvent to the WatchChannel.
 // This function is called whenever a key is updated.
-<<<<<<< HEAD
-func notifyWatchers(k string, operation string, obj *Obj) {
-=======
 func notifyWatchers(k, operation string, obj *Obj) {
->>>>>>> 1a700818
 	WatchChannel <- WatchEvent{k, operation, obj}
 }
 
