package core

import (
	"path"
	"strings"
	"sync"

	"github.com/dicedb/dice/config"
	"github.com/dicedb/dice/server/utils"
)

type WatchEvent struct {
	Key       string
	Operation string
	Value     *Obj
}

type Store struct {
	store        map[string]*Obj
	expires      map[*Obj]uint64 // Does not need to be thread-safe as it is only accessed by a single thread.
	keypool      map[string]*string
	storeMutex   sync.RWMutex
	keypoolMutex sync.RWMutex
	WatchList    sync.Map // Maps queries to the file descriptors of clients that are watching them.

}

// WatchChannel Channel to receive updates about keys that are being watched.
var WatchChannel chan WatchEvent

func NewStore() *Store {
	WatchChannel = make(chan WatchEvent, config.KeysLimit)
	return &Store{
		store:   make(map[string]*Obj),
		expires: make(map[*Obj]uint64),
		keypool: make(map[string]*string),
	}
}

func (store *Store) NewObj(value interface{}, expDurationMs int64, oType, oEnc uint8) *Obj {
	obj := &Obj{
		Value:          value,
		TypeEncoding:   oType | oEnc,
		LastAccessedAt: getCurrentClock(),
	}
	if expDurationMs >= 0 {
		store.setExpiry(obj, expDurationMs)
	}
	return obj
}

func (store *Store) ResetStore() {
	withLocks(func() {
		store.store = make(map[string]*Obj)
		store.expires = make(map[*Obj]uint64)
		store.keypool = make(map[string]*string)
		WatchChannel = make(chan WatchEvent, config.KeysLimit)
	}, store, WithStoreLock(), WithKeypoolLock())
}

type PutOptions struct {
	KeepTTL bool
}

func (store *Store) Put(k string, obj *Obj, opts ...PutOption) {
	withLocks(func() {
		store.putHelper(k, obj, opts...)
	}, store, WithStoreLock(), WithKeypoolLock())
}

func getDefaultOptions() *PutOptions {
	return &PutOptions{
		KeepTTL: false,
	}
}

type PutOption func(*PutOptions)

func WithKeepTTL(value bool) PutOption {
	return func(po *PutOptions) {
		po.KeepTTL = value
	}
}

func (store *Store) PutAll(data map[string]*Obj) {
	withLocks(func() {
		for k, obj := range data {
			store.putHelper(k, obj)
		}
	}, store, WithStoreLock(), WithKeypoolLock())
}

func (store *Store) GetNoTouch(k string) *Obj {
	return store.getHelper(k, false)
}

func (store *Store) putHelper(k string, obj *Obj, opts ...PutOption) {
	options := getDefaultOptions()

	for _, optApplier := range opts {
		optApplier(options)
	}

	if len(store.store) >= config.KeysLimit {
		store.evict()
	}
	obj.LastAccessedAt = getCurrentClock()

	ptr := store.ensureKeyInPool(k)
	currentObject, ok := store.store[*ptr]
	if ok {
		if options.KeepTTL && store.expires[currentObject] > 0 {
			store.expires[obj] = store.expires[currentObject]
		}
		delete(store.expires, currentObject)
	}
	store.store[*ptr] = obj

	store.incrementKeyCount()
	notifyWatchers(k, "SET", obj)
}

func (store *Store) getHelper(k string, touch bool) *Obj {
	var v *Obj
	withLocks(func() {
		ptr, ok := store.keypool[k]
		if !ok {
			return
		}

		v = store.store[*ptr]
		if v != nil {
			if hasExpired(v, store) {
				store.deleteKey(k, *ptr, v)
				v = nil
			} else if touch {
				v.LastAccessedAt = getCurrentClock()
			}
		}
	}, store, WithStoreLock(), WithKeypoolLock())
	return v
}

func (store *Store) GetAll(keys []string) []*Obj {
	response := make([]*Obj, 0, len(keys))
	withLocks(func() {
		for _, k := range keys {
			ptr, ok := store.keypool[k]
			if !ok {
				response = append(response, nil)
				continue
			}
			v := store.store[*ptr]
			if v != nil {
				if hasExpired(v, store) {
					store.deleteKey(k, *ptr, v)
					response = append(response, nil)
				} else {
					v.LastAccessedAt = getCurrentClock()
					response = append(response, v)
				}
			} else {
				response = append(response, nil)
			}
		}
	}, store, WithStoreRLock(), WithKeypoolRLock())
	return response
}

func (store *Store) Del(k string) bool {
	return withLocksReturn(func() bool {
		ptr, ok := store.keypool[k]
		if !ok {
			return false
		}
		return store.deleteKey(k, *ptr, store.store[*ptr])
	}, store, WithStoreLock(), WithKeypoolLock())
}

func (store *Store) DelByPtr(ptr string) bool {
	return withLocksReturn(func() bool {
		return store.delByPtr(ptr)
	}, store, WithStoreLock(), WithKeypoolLock())
}

func (store *Store) Keys(p string) ([]string, error) {
	var keys []string
	var err error

	withLocks(func() {
		keys = make([]string, 0, len(store.keypool))
		for k := range store.keypool {
			if found, e := path.Match(p, k); e != nil {
				err = e
				return
			} else if found {
				keys = append(keys, k)
			}
		}
	}, store, WithStoreRLock(), WithKeypoolRLock())

	return keys, err
}

// GetDbSize returns number of keys present in the database
func (store *Store) GetDBSize() uint64 {
	var noOfKeys uint64
	withLocks(func() {
		noOfKeys = uint64(len(store.keypool))
	}, store, WithKeypoolRLock())
	return noOfKeys
}

// Function to add a new watcher to a query.
func (store *Store) AddWatcher(query DSQLQuery, clientFd int) { //nolint:gocritic
	clients, _ := store.WatchList.LoadOrStore(query, &sync.Map{})
	clients.(*sync.Map).Store(clientFd, struct{}{})
}

// Function to remove a watcher from a query.
func (store *Store) RemoveWatcher(query DSQLQuery, clientFd int) { //nolint:gocritic
	if clients, ok := store.WatchList.Load(query); ok {
		clients.(*sync.Map).Delete(clientFd)
		// If no more clients for this query, remove the query from WatchList
		if countClients(clients.(*sync.Map)) == 0 {
			store.WatchList.Delete(query)
		}
	}
}

// Rename function to implement RENAME functionality using existing helpers

func (store *Store) Rename(sourceKey, destKey string) bool {
	return withLocksReturn(func() bool {
		// If source and destination are the same, do nothing and return true
		if sourceKey == destKey {
			return true
		}

		sourcePtr, sourceOk := store.keypool[sourceKey]
		if !sourceOk {
			return false
		}

		sourceObj := store.store[*sourcePtr]
		if sourceObj == nil || hasExpired(sourceObj, store) {
			if sourceObj != nil {
				store.deleteKey(sourceKey, *sourcePtr, sourceObj)
			}
			return false
		}

		// Use putHelper to handle putting the object at the destination key
		store.putHelper(destKey, sourceObj)

		// Remove the source key
		delete(store.store, *sourcePtr)
		delete(store.keypool, sourceKey)
		if KeyspaceStat[0] != nil {
			KeyspaceStat[0]["keys"]--
		}

		// Notify watchers about the deletion of the source key
		notifyWatchers(sourceKey, "DEL", sourceObj)

		return true
	}, store, WithStoreLock(), WithKeypoolLock())
}

func (store *Store) incrementKeyCount() {
	if KeyspaceStat[0] == nil {
		KeyspaceStat[0] = make(map[string]int)
	}
	KeyspaceStat[0]["keys"]++
}

func (store *Store) Get(k string) *Obj {
	return store.getHelper(k, true)
}

<<<<<<< HEAD
func (store *Store) GetDel(k string) *Obj {
=======
var (
	keyList []string
)

// initKeyList initializes keyList with keys from keypool if it is empty or outdated.
// This function is used to populate keyList with all keys from keypool,
// ensuring that it matches the current state of the keypool.
func initKeyList() {
	// Check if keyList is empty or needs to be updated
	if len(keyList) == 0 || len(keyList) != len(keypool) {
		// Initialize keyList with capacity equal to the length of keypool
		keyList = make([]string, 0, len(keypool))
		// Populate keyList with keys from keypool
		for k := range keypool {
			keyList = append(keyList, k)
		}
	}
}

// scanKeys performs a scan operation on the keypool, returning keys that match
// the given criteria (cursor, count, pattern, and keyType).
// Arguments:
// - cursor: The starting point for the scan operation.
// - count: The number of keys to return.
// - pattern: A glob pattern to match against keys (can be empty).
// - keyType: The type of keys to include in the result (can be empty).
// Returns:
// - newCursor: The new cursor position after the scan.
// - keys: A slice of keys that match the criteria.
func scanKeys(cursor, count int, pattern, keyType string) (newCursor int, keys []string) {
	// Acquire locks for thread-safe access to keypool and store
	withLocks(func() {
		initKeyList() // Initialize keyList if needed

		endCursor := cursor + count
		if endCursor > len(keyList) {
			endCursor = len(keyList)
		}

		// Iterate over the range of keys to scan
		for i := cursor; i < endCursor; i++ {
			key := keyList[i]
			objPtr := keypool[key]
			obj, ok := store[objPtr]
			if !ok || hasExpired(obj) {
				continue // Skip if the object is not found or expired
			}

			objType := getTypeAsString(obj.TypeEncoding)
			if keyType != "" && !strings.EqualFold(objType, keyType) {
				continue // Skip if the keyType does not match
			}

			if pattern == "" || matchGlob(key, pattern) {
				keys = append(keys, key) // Collect keys that match the pattern
			}
		}

		if endCursor < len(keyList) {
			newCursor = endCursor // Update cursor position if within bounds
		} else {
			newCursor = 0 // Reset cursor to 0 if end of keyList is reached
		}
	}, WithStoreLock(), WithKeypoolLock()) // Apply locks for thread-safe operations

	return newCursor, keys
}

// getTypeAsString converts the encoding type of an object to a string representation.
// Arguments:
// - encoding: The type encoding of the object.
// Returns:
// - A string representing the type of the object.
func getTypeAsString(encoding uint8) string {
	typePart, _ := ExtractTypeEncoding(&Obj{TypeEncoding: encoding})

	switch typePart {
	case ObjTypeString:
		return "string"
	case ObjTypeByteList:
		return "byte_list"
	case ObjTypeBitSet:
		return "bitset"
	case ObjTypeJSON:
		return "json"
	case ObjTypeByteArray:
		return "byte_array"
	default:
		return "unknown"
	}
}

// matchGlob checks if the string s matches the glob pattern pattern.
// Arguments:
// - s: The string to be matched.
// - pattern: The glob pattern to match against (can contain wildcards).
// Returns:
// - true if s matches the pattern; false otherwise.
func matchGlob(s, pattern string) bool {
	if pattern == "*" {
		return true // Pattern '*' matches any string
	}
	return strings.HasPrefix(s, strings.TrimSuffix(pattern, "*")) // Match based on prefix
}

func GetDel(k string) *Obj {
>>>>>>> 628faad8
	var v *Obj
	withLocks(func() {
		ptr, ok := store.keypool[k]
		if !ok {
			return
		}

		v = store.store[*ptr]
		if v != nil {
			expired := hasExpired(v, store)
			store.deleteKey(k, *ptr, v)
			if expired {
				v = nil
			}
		}
	}, store, WithStoreLock(), WithKeypoolLock())
	return v
}

// setExpiry sets the expiry time for an object.
// This method is not thread-safe. It should be called within a lock.
func (store *Store) setExpiry(obj *Obj, expDurationMs int64) {
	store.expires[obj] = uint64(utils.GetCurrentTime().UnixMilli()) + uint64(expDurationMs)
}

// setUnixTimeExpiry sets the expiry time for an object.
// This method is not thread-safe. It should be called within a lock.
func (store *Store) setUnixTimeExpiry(obj *Obj, exUnixTimeSec int64) {
	// convert unix-time-seconds to unix-time-milliseconds
	store.expires[obj] = uint64(exUnixTimeSec * 1000)
}

// Helper function to count clients
func countClients(clients *sync.Map) int {
	count := 0
	clients.Range(func(_, _ interface{}) bool {
		count++
		return true
	})
	return count
}

func (store *Store) ensureKeyInPool(k string) *string {
	ptr, ok := store.keypool[k]
	if !ok {
		ptr = &k
		store.keypool[k] = ptr
	}
	return ptr
}

func (store *Store) deleteKey(k, ptr string, obj *Obj) bool {
	if obj != nil {
		delete(store.store, ptr)
		delete(store.expires, obj)
		delete(store.keypool, k)
		KeyspaceStat[0]["keys"]--
		notifyWatchers(k, "DEL", obj)
		return true
	}
	return false
}

func (store *Store) delByPtr(ptr string) bool {
	if obj, ok := store.store[ptr]; ok {
		key := ptr
		return store.deleteKey(key, ptr, obj)
	}
	return false
}

func notifyWatchers(k, operation string, obj *Obj) {
	WatchChannel <- WatchEvent{k, operation, obj}
}<|MERGE_RESOLUTION|>--- conflicted
+++ resolved
@@ -278,9 +278,6 @@
 	return store.getHelper(k, true)
 }
 
-<<<<<<< HEAD
-func (store *Store) GetDel(k string) *Obj {
-=======
 var (
 	keyList []string
 )
@@ -288,13 +285,13 @@
 // initKeyList initializes keyList with keys from keypool if it is empty or outdated.
 // This function is used to populate keyList with all keys from keypool,
 // ensuring that it matches the current state of the keypool.
-func initKeyList() {
+func (store *Store) initKeyList() {
 	// Check if keyList is empty or needs to be updated
-	if len(keyList) == 0 || len(keyList) != len(keypool) {
+	if len(keyList) == 0 || len(keyList) != len(store.keypool) {
 		// Initialize keyList with capacity equal to the length of keypool
-		keyList = make([]string, 0, len(keypool))
+		keyList = make([]string, 0, len(store.keypool))
 		// Populate keyList with keys from keypool
-		for k := range keypool {
+		for k := range store.keypool {
 			keyList = append(keyList, k)
 		}
 	}
@@ -310,10 +307,10 @@
 // Returns:
 // - newCursor: The new cursor position after the scan.
 // - keys: A slice of keys that match the criteria.
-func scanKeys(cursor, count int, pattern, keyType string) (newCursor int, keys []string) {
+func (store *Store) scanKeys(cursor, count int, pattern, keyType string) (newCursor int, keys []string) {
 	// Acquire locks for thread-safe access to keypool and store
 	withLocks(func() {
-		initKeyList() // Initialize keyList if needed
+		store.initKeyList() // Initialize keyList if needed
 
 		endCursor := cursor + count
 		if endCursor > len(keyList) {
@@ -323,9 +320,9 @@
 		// Iterate over the range of keys to scan
 		for i := cursor; i < endCursor; i++ {
 			key := keyList[i]
-			objPtr := keypool[key]
-			obj, ok := store[objPtr]
-			if !ok || hasExpired(obj) {
+			objPtr := *store.keypool[key]
+			obj, ok := store.store[objPtr]
+			if !ok || hasExpired(obj, store) {
 				continue // Skip if the object is not found or expired
 			}
 
@@ -344,7 +341,7 @@
 		} else {
 			newCursor = 0 // Reset cursor to 0 if end of keyList is reached
 		}
-	}, WithStoreLock(), WithKeypoolLock()) // Apply locks for thread-safe operations
+	}, store, WithStoreLock(), WithKeypoolLock()) // Apply locks for thread-safe operations
 
 	return newCursor, keys
 }
@@ -386,8 +383,7 @@
 	return strings.HasPrefix(s, strings.TrimSuffix(pattern, "*")) // Match based on prefix
 }
 
-func GetDel(k string) *Obj {
->>>>>>> 628faad8
+func (store *Store) GetDel(k string) *Obj {
 	var v *Obj
 	withLocks(func() {
 		ptr, ok := store.keypool[k]
