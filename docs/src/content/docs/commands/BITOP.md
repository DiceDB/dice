--- conflicted
+++ resolved
@@ -7,11 +7,7 @@
 
 ## Syntax
 
-<<<<<<< HEAD
-```BASH
-=======
 ```bash
->>>>>>> 55b305f9
 BITOP operation destkey key [key ...]
 ```
 
@@ -65,8 +61,7 @@
 
 ### Example 1: Bitwise AND Operation
 
-<<<<<<< HEAD
-```Bash
+```bash
 127.0.0.1:7379> SET key1 "foo"
 OK
 127.0.0.1:7379> SET key2 "bar"
@@ -75,13 +70,6 @@
 (integer) 3
 127.0.0.1:7379> GET result
 "bab"
-=======
-```bash
-SET key1 "foo"
-SET key2 "bar"
-BITOP AND result key1 key2
-GET result
->>>>>>> 55b305f9
 ```
 
 `Explanation`:
@@ -93,8 +81,7 @@
 
 ### Example 2: Bitwise OR Operation
 
-<<<<<<< HEAD
-```Bash
+```bash
 127.0.0.1:7379> SET key1 "foo"
 OK
 127.0.0.1:7379> SET key2 "bar"
@@ -103,13 +90,6 @@
 (integer) 3
 127.0.0.1:7379> GET result
 "fo\x7f"
-=======
-```bash
-SET key1 "foo"
-SET key2 "bar"
-BITOP OR result key1 key2
-GET result
->>>>>>> 55b305f9
 ```
 
 `Explanation`:
@@ -121,8 +101,7 @@
 
 ### Example 3: Bitwise XOR Operation
 
-<<<<<<< HEAD
-```Bash
+```bash
 127.0.0.1:7379> SET key1 "foo"
 OK
 127.0.0.1:7379> SET key2 "bar"
@@ -131,13 +110,6 @@
 (integer) 3
 127.0.0.1:7379> GET result
 "\x04\x0e\x1d"
-=======
-```bash
-SET key1 "foo"
-SET key2 "bar"
-BITOP XOR result key1 key2
-GET result
->>>>>>> 55b305f9
 ```
 
 `Explanation`:
@@ -149,20 +121,13 @@
 
 ### Example 4: Bitwise NOT Operation
 
-<<<<<<< HEAD
-```Bash
+```bash
 127.0.0.1:7379> SET key1 "foo"
 OK
 127.0.0.1:7379> BITOP NOT result key1
 (integer) 3
 127.0.0.1:7379> GET result
 "\x99\x90\x90"
-=======
-```bash
-SET key1 "foo"
-BITOP NOT result key1
-GET result
->>>>>>> 55b305f9
 ```
 
 `Explanation`:
