---
title: BITPOS
description: Documentation for the DiceDB command BITPOS
---

The `BITPOS` command in DiceDB is used to find the position of the first bit set to 1 or 0 in a string. This command is particularly useful for efficiently locating the first occurrence of a bit in a binary string stored in a DiceDB key.

## Syntax

```bash
BITPOS key bit [start] [end]
```

## Parameters

| Parameter | Description                                                                                                                          | Type     | Required |
|-----------|--------------------------------------------------------------------------------------------------------------------------------------|----------|----------|
| `key`     | The key of the string in which to search for the bit.                                                                                | String   | Yes      |
| `bit`     | The value to be set for the key.                                                                                                     | Bit      | Yes      |
| `start`   | (Optional) The starting byte position to begin the search. If not specified, the search starts from the beginning of the string.     | Integer  | No       |
| `end`     | (Optional) The ending byte position to end the search. If not specified, the search continues until the end of the string.           | Integer  | No       |

## Return Value

| Condition                                                      | Return Value            |
|----------------------------------------------------------------|-------------------------|
| Command is successful                                          | `Integer`               |
| If the specified bit is not found within the specified range.  | `-1`                    |
| Syntax or specified constraints are invalid                    | error                   |

## Behaviour

When the `BITPOS` command is executed, DiceDB scans the string stored at the specified key to find the first occurrence of the specified bit (0 or 1). The search can be limited to a specific range by providing the optional `start` and `end` parameters. If the bit is found, the command returns the position of the first occurrence. If the bit is not found, the command returns -1.

## Error Handling

The `BITPOS` command can raise errors in the following cases:

1. `Non-String Key`: If the key does not hold a string value, an error is raised.

   - `Error Message`: `WRONGTYPE Operation against a key holding the wrong kind of value`

2. `Invalid Bit Value`: If the bit value is not 0 or 1, an error is raised.

   - `Error Message`: `ERR bit is not an integer or out of range`

3. `Invalid Range`: If the `start` or `end` parameters are not valid integers, an error is raised.

   - `Error Message`: `ERR value is not an integer or out of range`

## Example Usage

### Basic Usage

Find the position of the first bit set to 1 in the string stored at key `mykey`:

<<<<<<< HEAD
```Bash
127.0.0.1:7379> SET mykey "foobar"
OK
127.0.0.1:7379> BITPOS mykey 1
(integer) 1
=======
```bash
SET mykey "foobar"
BITPOS mykey 1
```

`Output`:

```bash
6
>>>>>>> 55b305f9
```

### Specifying a Range

Find the position of the first bit set to 0 in the string stored at key `mykey`, starting from byte position 2 and ending at byte position 4:

<<<<<<< HEAD
```Bash
127.0.0.1:7379> SET mykey "foobar"
OK
127.0.0.1:7379> BITPOS mykey 0 2 4
(integer) 16
=======
```bash
SET mykey "foobar"
BITPOS mykey 0 2 4
```

`Output`:

```bash
16
>>>>>>> 55b305f9
```
### Bit Not Found

If the specified bit is not found within the specified range, the command returns -1:

<<<<<<< HEAD
```Bash
127.0.0.1:7379> SET mykey "foobar"
OK
127.0.0.1:7379> BITPOS mykey 1 2 4
(integer) -1
=======
```bash
SET mykey "foobar"
BITPOS mykey 1 2 4
```

`Output`:

```bash
-1
>>>>>>> 55b305f9
```

### Error Cases

#### Non-String Key

Attempting to use `BITPOS` on a key that holds a non-string value:

<<<<<<< HEAD
```Bash
127.0.0.1:7379> LPUSH mylist "item"
(integer) 1
127.0.0.1:7379> BITPOS mylist 1
=======
```bash
LPUSH mylist "item"
BITPOS mylist 1
```

`Output`:

```bash
>>>>>>> 55b305f9
(error) WRONGTYPE Operation against a key holding the wrong kind of value
```

#### Invalid Bit Value

Using a bit value other than 0 or 1:

<<<<<<< HEAD
```Bash
127.0.0.1:7379> SET mykey "foobar"
OK
127.0.0.1:7379> BITPOS mykey 2
=======
```bash
SET mykey "foobar"
BITPOS mykey 2
```

`Output`:

```bash
>>>>>>> 55b305f9
(error) ERR bit is not an integer or out of range
```

#### Invalid Range

Using non-integer values for the `start` or `end` parameters:

<<<<<<< HEAD
```Bash
127.0.0.1:7379> SET mykey "foobar"
OK
127.0.0.1:7379> BITPOS mykey 1 "a" "b"
=======
```bash
SET mykey "foobar"
BITPOS mykey 1 "a" "b"
```

`Output`:

```bash
>>>>>>> 55b305f9
(error) ERR value is not an integer or out of range
```<|MERGE_RESOLUTION|>--- conflicted
+++ resolved
@@ -54,68 +54,32 @@
 
 Find the position of the first bit set to 1 in the string stored at key `mykey`:
 
-<<<<<<< HEAD
-```Bash
+```bash
 127.0.0.1:7379> SET mykey "foobar"
 OK
 127.0.0.1:7379> BITPOS mykey 1
 (integer) 1
-=======
-```bash
-SET mykey "foobar"
-BITPOS mykey 1
-```
-
-`Output`:
-
-```bash
-6
->>>>>>> 55b305f9
 ```
 
 ### Specifying a Range
 
 Find the position of the first bit set to 0 in the string stored at key `mykey`, starting from byte position 2 and ending at byte position 4:
 
-<<<<<<< HEAD
-```Bash
+```bash
 127.0.0.1:7379> SET mykey "foobar"
 OK
 127.0.0.1:7379> BITPOS mykey 0 2 4
 (integer) 16
-=======
-```bash
-SET mykey "foobar"
-BITPOS mykey 0 2 4
-```
-
-`Output`:
-
-```bash
-16
->>>>>>> 55b305f9
 ```
 ### Bit Not Found
 
 If the specified bit is not found within the specified range, the command returns -1:
 
-<<<<<<< HEAD
-```Bash
+```bash
 127.0.0.1:7379> SET mykey "foobar"
 OK
 127.0.0.1:7379> BITPOS mykey 1 2 4
 (integer) -1
-=======
-```bash
-SET mykey "foobar"
-BITPOS mykey 1 2 4
-```
-
-`Output`:
-
-```bash
--1
->>>>>>> 55b305f9
 ```
 
 ### Error Cases
@@ -124,21 +88,10 @@
 
 Attempting to use `BITPOS` on a key that holds a non-string value:
 
-<<<<<<< HEAD
-```Bash
+```bash
 127.0.0.1:7379> LPUSH mylist "item"
 (integer) 1
 127.0.0.1:7379> BITPOS mylist 1
-=======
-```bash
-LPUSH mylist "item"
-BITPOS mylist 1
-```
-
-`Output`:
-
-```bash
->>>>>>> 55b305f9
 (error) WRONGTYPE Operation against a key holding the wrong kind of value
 ```
 
@@ -146,21 +99,10 @@
 
 Using a bit value other than 0 or 1:
 
-<<<<<<< HEAD
-```Bash
+```bash
 127.0.0.1:7379> SET mykey "foobar"
 OK
 127.0.0.1:7379> BITPOS mykey 2
-=======
-```bash
-SET mykey "foobar"
-BITPOS mykey 2
-```
-
-`Output`:
-
-```bash
->>>>>>> 55b305f9
 (error) ERR bit is not an integer or out of range
 ```
 
@@ -168,20 +110,9 @@
 
 Using non-integer values for the `start` or `end` parameters:
 
-<<<<<<< HEAD
-```Bash
+```bash
 127.0.0.1:7379> SET mykey "foobar"
 OK
 127.0.0.1:7379> BITPOS mykey 1 "a" "b"
-=======
-```bash
-SET mykey "foobar"
-BITPOS mykey 1 "a" "b"
-```
-
-`Output`:
-
-```bash
->>>>>>> 55b305f9
 (error) ERR value is not an integer or out of range
 ```