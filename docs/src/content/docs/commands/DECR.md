---
title: DECR
description: Documentation for the DiceDB command DECR
---

The `DECR` command in DiceDB is used to decrement the integer value of a key by one. If the key does not exist, it is set to 0 before performing the decrement operation. This command is useful for counters and other numerical operations where you need to decrease the value stored at a specific key.

## Syntax

```plaintext
DECR key
```

## Parameters

| Parameter       | Description                                      | Type    | Required |
|-----------------|--------------------------------------------------|---------|----------|
| `key`           | The key whose value you want to decrement. This key must hold a string that can be represented as an integer.  | String  | Yes      |

## Return Value

| Condition                                      | Return Value                                      |
|------------------------------------------------|---------------------------------------------------|
| Command is successful                          | `Integer`: The new value of the key after the decrement operation.                                        |
| Syntax or specified constraints are invalid    | error                                             |

## Behaviour

When the `DECR` command is executed, the following steps occur:

<<<<<<< HEAD
- If the specified key doesn't exist, it is created, with -1 as it's value, and same is returned.
- If the specified key exists with an integer value, value is decremented and new value is returned.
- If the specified key exists with a non-integer OR out-of-range value, error message is returned as:
  - `(error) ERROR value is not an integer or out of range`
=======
1. `Key Existence Check`: DiceDB checks if the specified key exists.
   - If the key does not exist, DiceDB sets the key to 0 before performing the decrement operation.
   - If the key exists, DiceDB retrieves the current value of the key.
2. `Type Check`: DiceDB ensures that the value associated with the key is a string that can be interpreted as an integer.
3. `Decrement Operation`: DiceDB decrements the integer value of the key by one.
4. `Return New Value`: DiceDB returns the new value of the key after the decrement operation.
>>>>>>> b5864c6f

## Errors

The `DECR` command can raise errors in the following scenarios:

1. `Wrong Type Error`: If the key exists but the value is not a string that can be represented as an integer, DiceDB will return an error.
<<<<<<< HEAD
   - `Error Message`:  `(error) ERROR value is not an integer or out of range`
1. `Out of Range Error`: If the value of the key is out of the range of a 64-bit signed integer after the decrement operation, DiceDB will return an error.
   - `Error Message`: `(error) ERROR value is not an integer or out of range`
=======
   - `Error Message`: `(error) ERR value is not an integer or out of range`
2. `Out of Range Error`: If the value of the key is out of the range of a 64-bit signed integer after the decrement operation, DiceDB will return an error.
   - `Error Message`: `(error) ERR increment or decrement would overflow`
>>>>>>> b5864c6f

## Example Usage

### Basic Usage

```bash
127.0.0.1:7379> SET mycounter 10
OK
127.0.0.1:7379> DECR mycounter
9
```

`Explanation`:

1. The `SET` command initializes the key `mycounter` with the value `10`.
2. The `DECR` command decrements the value of `mycounter` by 1, resulting in `9`.


### Key Does Not Exist

```bash
127.0.0.1:7379> DECR newcounter
(integer) -1
```

`Explanation`:

1. The key `newcounter` does not exist.
2. DiceDB sets `newcounter` to `0` and then decrements it by 1, resulting in `-1`.


### Error Scenario: Non-Integer Value

```bash
127.0.0.1:7379> SET mystring "hello"
OK
127.0.0.1:7379> DECR mystring
(error) ERROR value is not an integer or out of range
```

`Explanation`:

1. The `SET` command initializes the key `mystring` with the value `"hello"`.
2. The `DECR` command attempts to decrement the value of `mystring`, but since it is not an integer, an error is raised.


### Error Scenario: Out of Range

```bash
127.0.0.1:7379> SET mycounter 234293482390480948029348230948
OK
127.0.0.1:7379> DECR mycounter
(error) ERROR value is not an integer or out of range
```

`Explanation`:

<<<<<<< HEAD
1. The `SET` command initializes the key `mycounter` with the out-of-range value for a 64-bit signed integer.
1. The `DECR` command attempts to decrement the value of `mycounter`, but this would result in an overflow, so an error is raised.
=======
1. The `SET` command initializes the key `mycounter` with the maximum value for a 64-bit signed integer.
2. The `DECR` command attempts to decrement the value of `mycounter`, but this would result in an overflow, so an error is raised.

`Error Message`:

```plaintext
(error) ERR increment or decrement would overflow
```
>>>>>>> b5864c6f
<|MERGE_RESOLUTION|>--- conflicted
+++ resolved
@@ -28,34 +28,19 @@
 
 When the `DECR` command is executed, the following steps occur:
 
-<<<<<<< HEAD
 - If the specified key doesn't exist, it is created, with -1 as it's value, and same is returned.
 - If the specified key exists with an integer value, value is decremented and new value is returned.
 - If the specified key exists with a non-integer OR out-of-range value, error message is returned as:
   - `(error) ERROR value is not an integer or out of range`
-=======
-1. `Key Existence Check`: DiceDB checks if the specified key exists.
-   - If the key does not exist, DiceDB sets the key to 0 before performing the decrement operation.
-   - If the key exists, DiceDB retrieves the current value of the key.
-2. `Type Check`: DiceDB ensures that the value associated with the key is a string that can be interpreted as an integer.
-3. `Decrement Operation`: DiceDB decrements the integer value of the key by one.
-4. `Return New Value`: DiceDB returns the new value of the key after the decrement operation.
->>>>>>> b5864c6f
 
 ## Errors
 
 The `DECR` command can raise errors in the following scenarios:
 
 1. `Wrong Type Error`: If the key exists but the value is not a string that can be represented as an integer, DiceDB will return an error.
-<<<<<<< HEAD
    - `Error Message`:  `(error) ERROR value is not an integer or out of range`
 1. `Out of Range Error`: If the value of the key is out of the range of a 64-bit signed integer after the decrement operation, DiceDB will return an error.
    - `Error Message`: `(error) ERROR value is not an integer or out of range`
-=======
-   - `Error Message`: `(error) ERR value is not an integer or out of range`
-2. `Out of Range Error`: If the value of the key is out of the range of a 64-bit signed integer after the decrement operation, DiceDB will return an error.
-   - `Error Message`: `(error) ERR increment or decrement would overflow`
->>>>>>> b5864c6f
 
 ## Example Usage
 
@@ -113,16 +98,5 @@
 
 `Explanation`:
 
-<<<<<<< HEAD
 1. The `SET` command initializes the key `mycounter` with the out-of-range value for a 64-bit signed integer.
 1. The `DECR` command attempts to decrement the value of `mycounter`, but this would result in an overflow, so an error is raised.
-=======
-1. The `SET` command initializes the key `mycounter` with the maximum value for a 64-bit signed integer.
-2. The `DECR` command attempts to decrement the value of `mycounter`, but this would result in an overflow, so an error is raised.
-
-`Error Message`:
-
-```plaintext
-(error) ERR increment or decrement would overflow
-```
->>>>>>> b5864c6f
