--- conflicted
+++ resolved
@@ -77,11 +77,7 @@
 127.0.0.1:7379> EXISTS nonExistentKey
 (integer) 0
 ```
-<<<<<<< HEAD
-=======
 
-### All Non-Existent Keys
->>>>>>> 44779c2b
 
 ### All Non-Existent Keys
 Checking if all non-existent keys return 0:
