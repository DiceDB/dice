---
title: GETEX
description: The `GETEX` command in DiceDB is used to retrieve the value of a specified key and simultaneously set its expiration time. This command is particularly useful when you want to access the value of a key and ensure that it expires after a certain period, all in a single atomic operation.
---

The `GETEX` command in DiceDB is used to retrieve the value of a specified key and simultaneously set its expiration time. This command is particularly useful when you want to access the value of a key and ensure that it expires after a certain period, all in a single atomic operation.

## Syntax

```bash
GETEX key [EX seconds|PX milliseconds|EXAT timestamp|PXAT milliseconds-timestamp|PERSIST]
```

## Parameters

| Parameter | Description                                                         | Type    | Required |
| --------- | ------------------------------------------------------------------- | ------- | -------- |
| `key`     | The key whose value you want to retrieve and set an expiration for. | String  | Yes      |
| `EX`      | Set the expiration time in seconds.                                 | Integer | No       |
| `EXAT`    | Set the expiration time as a Unix timestamp in seconds.             | Integer | No       |
| `PX`      | Set the expiration time in milliseconds.                            | Integer | No       |
| `PXAT`    | Set the expiration time as a Unix timestamp in milliseconds.        | Integer | No       |
| `PERSIST` | Remove the existing expiration time, making the key persistent.     | None    | No       |

## Return Values

| Condition                                   | Return Value                |
| ------------------------------------------- | --------------------------- |
| The specified key exists and holds a value  | The value stored at the key |
| The specified key does not exist            | `nil`                       |
| Syntax or specified constraints are invalid | error                       |

## Behaviour

- If the specified key does not exist, `GETEX` will return nil, and no expiration time will be set.
- If the key exists, `GETEX` retrieves and returns its current value.
- When used with the `EX`, `PX`, `EXAT`, or `PXAT` options, `GETEX` will adjust the key's expiration time according to the specified option.
- Using the `PERSIST` option removes any existing expiration, making the key persist indefinitely.

## Errors

1. `Wrong number of arguments`:

   - Error Message: `(error) ERR wrong number of arguments for 'getex' command`
   - Occurs when the command is executed with an incorrect number of arguments.

2. `Invalid expiration option`:

   - Error Message: `(error) ERR syntax error`
   - Occurs when an unrecognized or incorrect expiration option is specified.

3. `Invalid expiration time`:

   - Error Message: `(error) ERR value is not an integer or out of range`
   - Occurs when the expiration time provided is not a valid integer or timestamp.

## Example Usage

### Retrieve value and set expiration in seconds

<<<<<<< HEAD
=======
This command will return `"Hello"` and set the expiration time of `mykey` to 10 seconds.

>>>>>>> d4357792
```bash
127.0.0.1:7379> SET mykey "Hello"
OK
127.0.0.1:7379> GETEX mykey EX 10
127.0.0.1:7379> "Hello"
```

### Retrieve value and set expiration in milliseconds

This command will return `"Hello"` and set the expiration time of `mykey` to 10,000 milliseconds (10 seconds).

```bash
127.0.0.1:7379> SET mykey "Hello"
OK
127.0.0.1:7379> GETEX mykey PX 10000
127.0.0.1:7379> "Hello"
```

### Retrieve value and set expiration as Unix timestamp in seconds

This command will return `"Hello"` and set the expiration time of `mykey` to the Unix timestamp `1672531199`.

```bash
127.0.0.1:7379> SET mykey "Hello"
OK
127.0.0.1:7379> GETEX mykey EXAT 1672531199
127.0.0.1:7379> "Hello"
```

### Retrieve value and set expiration as Unix timestamp in milliseconds

This command will return `"Hello"` and set the expiration time of `mykey` to the Unix timestamp `1672531199000` milliseconds.

```bash
127.0.0.1:7379> SET mykey "Hello"
OK
127.0.0.1:7379> GETEX mykey PXAT 1672531199000
127.0.0.1:7379> "Hello"
```

### Retrieve value and remove expiration

This command will return `"Hello"` and remove the expiration time of `mykey`, making it persistent.

```bash
127.0.0.1:7379> SET mykey "Hello"
OK
127.0.0.1:7379> EXPIRE mykey 10
OK
127.0.0.1:7379> GETEX mykey PERSIST
127.0.0.1:7379> "Hello"
```

## Notes

- The `GETEX` command is atomic, meaning it ensures that the retrieval of the value and the setting of the expiration time happen as a single, indivisible operation.
- If the key does not exist, the command will return `nil` and no expiration time will be set.
- The `PERSIST` option is useful when you want to make a key persistent again after it has been set to expire.

By understanding and utilizing the `GETEX` command, you can efficiently manage key-value pairs in DiceDB with precise control over their expiration times.<|MERGE_RESOLUTION|>--- conflicted
+++ resolved
@@ -58,11 +58,8 @@
 
 ### Retrieve value and set expiration in seconds
 
-<<<<<<< HEAD
-=======
 This command will return `"Hello"` and set the expiration time of `mykey` to 10 seconds.
 
->>>>>>> d4357792
 ```bash
 127.0.0.1:7379> SET mykey "Hello"
 OK
