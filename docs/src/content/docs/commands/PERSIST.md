--- conflicted
+++ resolved
@@ -13,18 +13,6 @@
 
 ## Parameters
 
-<<<<<<< HEAD
-| Parameter | Description                      | Type   | Required |
-|-----------|----------------------------------|--------|----------|
-| `key`     | The name of the key to persist.   | String | Yes      |
-
-## Return Value
-
-| Condition                                    | Return Value                                      |
-|----------------------------------------------|---------------------------------------------------|
-| Timeout is successfully removed              | `1`                                               |
-| Key does not exist or lacks an expiration     | `0`                                               |
-=======
 | Parameter | Description                     | Type   | Required |
 | --------- | ------------------------------- | ------ | -------- |
 | `key`     | The name of the key to persist. | String | Yes      |
@@ -35,7 +23,6 @@
 | ------------------------------------------------- | ------------ |
 | The timeout was successfully removed              | `1`          |
 | The key does not exist or does not have a timeout | `0`          |
->>>>>>> 44779c2b
 
 ## Behaviour
 
@@ -46,18 +33,10 @@
 ## Error Handling
 
 1. `Wrong type of value or key`:
-<<<<<<< HEAD
-    - Error Message: `(error) WRONGTYPE Operation against a key holding the wrong kind of value`
-    - Occurs when the command is used on a key that holds a non-string value or a type that does not support expiration.
-
-2. `No timeout to persist`:
-    - Although this is not classified as an error, the command returns `0` when trying to persist a key that either does not exist or does not have an expiration.
-=======
    - Error Message: `(error) WRONGTYPE Operation against a key holding the wrong kind of value`
    - Occurs when attempting to use the command on a key that contains a non-string value or one that does not support expiration.
 2. `No timeout to persist`:
    - This is not an error but occurs when the key either does not exist or does not have an expiration time. The command will return `0` in such cases.
->>>>>>> 44779c2b
 
 ## Example Usage
 
@@ -111,14 +90,8 @@
 
 **Explanation**:
 
-<<<<<<< HEAD
-- The command returns `0` because the key `mykey` does not have an expiration time set.
+- The command returns `0` because `mykey` does not have an expiration time set.
 
 ## Summary
 
-The `PERSIST` command is a simple but powerful tool for managing the lifetime of keys in DiceDB. By removing the expiration from a key, you ensure that it remains in the database until explicitly deleted, giving you more control over key persistence in your system.
-=======
-## Summary
-
-The `PERSIST` command is a useful tool for managing the lifecycle of keys in a DiceDB database. By removing the expiration from a key, you can ensure that the key remains in the database until explicitly deleted. This command is straightforward but powerful, allowing for greater control over key persistence.
->>>>>>> 44779c2b
+The `PERSIST` command is a useful tool for managing the lifecycle of keys in a DiceDB database. By removing the expiration from a key, you can ensure that the key remains in the database until explicitly deleted. This command is straightforward but powerful, allowing for greater control over key persistence.