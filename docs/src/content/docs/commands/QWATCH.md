---
title: Q.WATCH
description: The `Q.WATCH` command is a novel feature designed to provide real-time updates to clients based on changes in underlying data.
---

<<<<<<< HEAD
The `Q.WATCH` command is a novel feature designed to provide real-time updates to clients based on changes in underlying data. It operates similarly to the `SUBSCRIBE` command but focuses on SQL-like queries over data structures. Whenever data modifications affect the query's results, the updated result set is pushed to the subscribed client. This eliminates the need for clients to constantly poll for changes.
=======
The `QWATCH` command is a novel feature designed to provide real-time updates to clients based on changes in underlying
data. It operates similarly to the `SUBSCRIBE` command but focuses on SQL-like queries over data structures. Whenever
data modifications affect the query's results, the updated result set is pushed to the subscribed client. This
eliminates the need for clients to constantly poll for changes.
>>>>>>> 1ca74928

This command is what makes DiceDB different from Redis and uniquely positions it as the easiest and most intuitive way
to build real-time reactive applications like leaderboards.

## Protocol Support

<<<<<<< HEAD
| Protocol | Supported |
| -------- | --------- |
| TCP-RESP | ✅        |
| HTTP     | ✅        |
| WebSocket| ✅        |

## Syntax

```
Q.WATCH dsql-query
=======
| Protocol  | Supported |
|-----------|-----------|
| TCP-RESP  | ✅         |
| HTTP      | ✅         |
| WebSocket | ❌         |

## Syntax

```bash
QWATCH <dsql-query>
>>>>>>> 1ca74928
```

## Parameters

| Parameter    | Description                                                                         | Type   | Required |
|--------------|-------------------------------------------------------------------------------------|--------|----------|
| `dsql-query` | A SQL-like query specifying the data to be monitored and operation to be performed. | String | Yes      |

## DSQL Query

A SQL-like query specifying the data to be monitored and operation to be performed.

### Syntax

```sql
SELECT $key, $value
WHERE condition
ORDER BY field [ASC | DESC] LIMIT n
```

### SELECT Clause

Specifies the fields to be returned, `$key`, `$value`, and `$value.<attr>`.

#### Special Column Names

- `$key`: Refers to the key of the key-value pair
- `$value`: Refers to the value of the key-value pair

### WHERE Clause

**Optional clause** for filtering results based on conditions applied to the key or value.

Supported conditions:

- Comparison operators: `=`, `<`, `>`, `<=`, `>=`, `!=`
- Logical operators: `AND`, `OR`
- Parentheses for grouping conditions
- Comparison between key and value fields
- LIKE clause: `LIKE 'pattern'`

### LIKE Clause

**Optional clause** within WHERE to specify the key pattern and supports the `%` operator from SQL.

### ORDER BY Clause

**Optional clause** for sorting results.

### LIMIT Clause

**Optional clause** to limit the number of results.

## Return Value

| Condition             | Return Value                                               |
|-----------------------|------------------------------------------------------------|
| Command is successful | A subscription confirmation message similar to `SUBSCRIBE` |
| DSQL Query is invalid | error                                                      |

## Behavior

- The provided query is parsed to extract the `SELECT`, `WHERE`, `LIKE`, `ORDER BY`, and `LIMIT` clauses.
- The client establishes a subscription to the specified query.
- The initial result set based on the current data is sent to the client.
- DiceDB continuously monitors the data sources specified in the LIKE clause.
- Whenever data changes that might affect the query result, the query is reevaluated.
- If the reevaluated result differs from the previous result, the new result set is pushed to the subscribed client.

## Errors

1. `Missing query`

    - Error Message: `(error) ERROR wrong number of arguments for 'qwatch' command`
    - Occurs if no DSQL Query is provided.

<<<<<<< HEAD
Let's explore a practical example of using the `Q.WATCH` command to create a real-time leaderboard for a game match, including filtering with a `WHERE` clause.
=======
2. `Invalid query`:
>>>>>>> 1ca74928

    - Error Message: `(error) ERROR error parsing SQL statement: syntax error at position <n>`
    - Occurs if the provided query is malformed or has unsupported clauses.

3. `Max number of subscriptions reached`:

    - Error Message: `(error) ERROR could not perform this operation on a key that doesn't exist`
    - Occurs if the maximum number of allowed subscriptions is exceeded.

## Example Usage

### Basic Usage

Let's explore a practical example of using the `QWATCH` command to create a real-time leaderboard for a game match,
including filtering with a `WHERE` clause.

```bash
<<<<<<< HEAD
127.0.0.1:7379> Q.WATCH "SELECT $key, $value WHERE $key like 'match:100:*' AND $value > 10 ORDER BY $value DESC LIMIT 3"
=======
127.0.0.1:7379> QWATCH "SELECT $key, $value WHERE $key like 'match:100:*' AND $value > 10 ORDER BY $value DESC LIMIT 3"
qwatch    from SELECT $key, $value WHERE $key like 'match:100:*' AND $value > 10 ORDER BY $value asc: []
>>>>>>> 1ca74928
```

This query does the following:

- Monitors all keys matching the pattern `match:100:*`
- Filters results to include only scores greater than 10
- Orders the results by their values in descending order
- Limits the results to the top 3 entries

#### Scenario

Imagine we're tracking player scores in a game match with ID 100. Each player's score is stored in a key formatted as
`match:100:user:<userID>`.

Let's walk through a series of updates and see how the `Q.WATCH` command responds. Please note
that the response will be RESP encoded and parsing will be handled by the SDK that you are using.

<<<<<<< HEAD
1. Initial state (empty leaderboard):
   Q.WATCH response: `[] (empty array)`
=======
1. Initial state (empty leaderboard): `[]`
>>>>>>> 1ca74928

2. Player 0 scores 5 points:

   ```bash
   127.0.0.1:7379> SET match:100:user:0 5
   ```

<<<<<<< HEAD
   Q.WATCH response: `[] (no change, score <= 10)`
=======
   Subscription does not return response as `value < 10`. 
>>>>>>> 1ca74928

3. Player 1 scores 15 points:

   ```bash
   127.0.0.1:7379> SET match:100:user:1 15
   ```

<<<<<<< HEAD
   Q.WATCH response: `[["match:100:user:1", "15"]]`
=======
   QWATCH Response:
   ```bash 
   qwatch    from SELECT $key, $value WHERE $key like 'match:100:*' and $value > 100 ORDER BY $value asc: `[["match:100:user:1", "15"]]`
   ```
>>>>>>> 1ca74928

4. Player 2 scores 20 points:

   ```bash
   127.0.0.1:7379> SET match:100:user:2 20
   ```

<<<<<<< HEAD
   Q.WATCH response: `[["match:100:user:2", "20"], ["match:100:user:1", "15"]]`
=======
   QWATCH Response:
   ```bash 
   qwatch    from SELECT $key, $value WHERE $key like 'match:100:*' and $value > 100 ORDER BY $value asc: `[["match:100:user:2", "20"], ["match:100:user:1", "15"]]`
   ```
>>>>>>> 1ca74928

5. Player 3 scores 12 points:

   ```bash
   127.0.0.1:7379> SET match:100:user:3 12
   ```

<<<<<<< HEAD
   Q.WATCH response: `[["match:100:user:2", "20"], ["match:100:user:1", "15"], ["match:100:user:3", "12"]]`
=======
   QWATCH Response:
   ```bash 
   qwatch    from SELECT $key, $value WHERE $key like 'match:100:*' and $value > 100 ORDER BY $value asc: `[["match:100:user:2", "20"], ["match:100:user:1", "15"], ["match:100:user:3", "12"]]`
   ```
>>>>>>> 1ca74928

6. Player 4 scores 25 points:

   ```bash
   127.0.0.1:7379> SET match:100:user:4 25
   ```

<<<<<<< HEAD
   Q.WATCH response: `[["match:100:user:4", "25"], ["match:100:user:2", "20"], ["match:100:user:1", "15"]]`
=======
   QWATCH Response:
   ```bash 
   qwatch    from SELECT $key, $value WHERE $key like 'match:100:*' and $value > 100 ORDER BY $value asc: `[["match:100:user:4", "25"], ["match:100:user:2", "20"], ["match:100:user:1", "15"]]`
   ```
>>>>>>> 1ca74928

7. Player 0 improves their score to 30:

   ```bash
   127.0.0.1:7379> SET match:100:user:0 30
   ```
<<<<<<< HEAD
   Q.WATCH response: `[["match:100:user:0", "30"], ["match:100:user:4", "25"], ["match:100:user:2", "20"]]`

This example demonstrates how `Q.WATCH` provides real-time updates as the leaderboard changes, always keeping clients informed of the top 3 scores above 10, without the need for constant polling.
=======
>>>>>>> 1ca74928

   QWATCH Response:
   ```bash 
   qwatch    from SELECT $key, $value WHERE $key like 'match:100:*' and $value > 100 ORDER BY $value asc: `[["match:100:user:0", "30"], ["match:100:user:4", "25"], ["match:100:user:2", "20"]]`
   ```

<<<<<<< HEAD
- `ERR invalid query`: If the provided query is malformed or unsupported.
- `ERR syntax error`: If the query syntax is incorrect.
- `ERR unknown command`: If the `Q.WATCH` command is not implemented.
- `ERR max number of subscriptions reached`: If the maximum number of allowed subscriptions is exceeded.
=======
This example demonstrates how `QWATCH` provides real-time updates as the leaderboard changes, always keeping clients
informed of the top 3 scores above 10, without the need for constant polling.
>>>>>>> 1ca74928

## Best Practices

1. Use specific key patterns in the LIKE clause wherever possible to limit the scope of the query.
2. Keep `WHERE` conditions as simple as possible for better performance.
3. Ensure type consistency in comparisons to avoid runtime errors, this is best done in your application layer.<|MERGE_RESOLUTION|>--- conflicted
+++ resolved
@@ -3,43 +3,26 @@
 description: The `Q.WATCH` command is a novel feature designed to provide real-time updates to clients based on changes in underlying data.
 ---
 
-<<<<<<< HEAD
-The `Q.WATCH` command is a novel feature designed to provide real-time updates to clients based on changes in underlying data. It operates similarly to the `SUBSCRIBE` command but focuses on SQL-like queries over data structures. Whenever data modifications affect the query's results, the updated result set is pushed to the subscribed client. This eliminates the need for clients to constantly poll for changes.
-=======
-The `QWATCH` command is a novel feature designed to provide real-time updates to clients based on changes in underlying
+The `Q.WATCH` command is a novel feature designed to provide real-time updates to clients based on changes in underlying
 data. It operates similarly to the `SUBSCRIBE` command but focuses on SQL-like queries over data structures. Whenever
 data modifications affect the query's results, the updated result set is pushed to the subscribed client. This
 eliminates the need for clients to constantly poll for changes.
->>>>>>> 1ca74928
 
 This command is what makes DiceDB different from Redis and uniquely positions it as the easiest and most intuitive way
 to build real-time reactive applications like leaderboards.
 
 ## Protocol Support
 
-<<<<<<< HEAD
-| Protocol | Supported |
-| -------- | --------- |
-| TCP-RESP | ✅        |
-| HTTP     | ✅        |
-| WebSocket| ✅        |
-
-## Syntax
-
-```
-Q.WATCH dsql-query
-=======
 | Protocol  | Supported |
 |-----------|-----------|
 | TCP-RESP  | ✅         |
 | HTTP      | ✅         |
-| WebSocket | ❌         |
+| WebSocket | ✅         |
 
 ## Syntax
 
 ```bash
-QWATCH <dsql-query>
->>>>>>> 1ca74928
+Q.WATCH <dsql-query>
 ```
 
 ## Parameters
@@ -113,14 +96,10 @@
 
 1. `Missing query`
 
-    - Error Message: `(error) ERROR wrong number of arguments for 'qwatch' command`
+    - Error Message: `(error) ERROR wrong number of arguments for 'q.watch' command`
     - Occurs if no DSQL Query is provided.
 
-<<<<<<< HEAD
-Let's explore a practical example of using the `Q.WATCH` command to create a real-time leaderboard for a game match, including filtering with a `WHERE` clause.
-=======
 2. `Invalid query`:
->>>>>>> 1ca74928
 
     - Error Message: `(error) ERROR error parsing SQL statement: syntax error at position <n>`
     - Occurs if the provided query is malformed or has unsupported clauses.
@@ -134,16 +113,12 @@
 
 ### Basic Usage
 
-Let's explore a practical example of using the `QWATCH` command to create a real-time leaderboard for a game match,
+Let's explore a practical example of using the `Q.WATCH` command to create a real-time leaderboard for a game match,
 including filtering with a `WHERE` clause.
 
 ```bash
-<<<<<<< HEAD
 127.0.0.1:7379> Q.WATCH "SELECT $key, $value WHERE $key like 'match:100:*' AND $value > 10 ORDER BY $value DESC LIMIT 3"
-=======
-127.0.0.1:7379> QWATCH "SELECT $key, $value WHERE $key like 'match:100:*' AND $value > 10 ORDER BY $value DESC LIMIT 3"
-qwatch    from SELECT $key, $value WHERE $key like 'match:100:*' AND $value > 10 ORDER BY $value asc: []
->>>>>>> 1ca74928
+q.watch    from SELECT $key, $value WHERE $key like 'match:100:*' AND $value > 10 ORDER BY $value asc: []
 ```
 
 This query does the following:
@@ -161,12 +136,7 @@
 Let's walk through a series of updates and see how the `Q.WATCH` command responds. Please note
 that the response will be RESP encoded and parsing will be handled by the SDK that you are using.
 
-<<<<<<< HEAD
-1. Initial state (empty leaderboard):
-   Q.WATCH response: `[] (empty array)`
-=======
 1. Initial state (empty leaderboard): `[]`
->>>>>>> 1ca74928
 
 2. Player 0 scores 5 points:
 
@@ -174,11 +144,7 @@
    127.0.0.1:7379> SET match:100:user:0 5
    ```
 
-<<<<<<< HEAD
-   Q.WATCH response: `[] (no change, score <= 10)`
-=======
    Subscription does not return response as `value < 10`. 
->>>>>>> 1ca74928
 
 3. Player 1 scores 15 points:
 
@@ -186,14 +152,10 @@
    127.0.0.1:7379> SET match:100:user:1 15
    ```
 
-<<<<<<< HEAD
-   Q.WATCH response: `[["match:100:user:1", "15"]]`
-=======
-   QWATCH Response:
-   ```bash 
-   qwatch    from SELECT $key, $value WHERE $key like 'match:100:*' and $value > 100 ORDER BY $value asc: `[["match:100:user:1", "15"]]`
-   ```
->>>>>>> 1ca74928
+   Q.WATCH Response:
+   ```bash 
+   q.watch    from SELECT $key, $value WHERE $key like 'match:100:*' and $value > 100 ORDER BY $value asc: `[["match:100:user:1", "15"]]`
+   ```
 
 4. Player 2 scores 20 points:
 
@@ -201,14 +163,10 @@
    127.0.0.1:7379> SET match:100:user:2 20
    ```
 
-<<<<<<< HEAD
-   Q.WATCH response: `[["match:100:user:2", "20"], ["match:100:user:1", "15"]]`
-=======
-   QWATCH Response:
-   ```bash 
-   qwatch    from SELECT $key, $value WHERE $key like 'match:100:*' and $value > 100 ORDER BY $value asc: `[["match:100:user:2", "20"], ["match:100:user:1", "15"]]`
-   ```
->>>>>>> 1ca74928
+   Q.WATCH Response:
+   ```bash 
+   q.watch    from SELECT $key, $value WHERE $key like 'match:100:*' and $value > 100 ORDER BY $value asc: `[["match:100:user:2", "20"], ["match:100:user:1", "15"]]`
+   ```
 
 5. Player 3 scores 12 points:
 
@@ -216,14 +174,10 @@
    127.0.0.1:7379> SET match:100:user:3 12
    ```
 
-<<<<<<< HEAD
-   Q.WATCH response: `[["match:100:user:2", "20"], ["match:100:user:1", "15"], ["match:100:user:3", "12"]]`
-=======
-   QWATCH Response:
-   ```bash 
-   qwatch    from SELECT $key, $value WHERE $key like 'match:100:*' and $value > 100 ORDER BY $value asc: `[["match:100:user:2", "20"], ["match:100:user:1", "15"], ["match:100:user:3", "12"]]`
-   ```
->>>>>>> 1ca74928
+   Q.WATCH Response:
+   ```bash 
+   q.watch    from SELECT $key, $value WHERE $key like 'match:100:*' and $value > 100 ORDER BY $value asc: `[["match:100:user:2", "20"], ["match:100:user:1", "15"], ["match:100:user:3", "12"]]`
+   ```
 
 6. Player 4 scores 25 points:
 
@@ -231,41 +185,24 @@
    127.0.0.1:7379> SET match:100:user:4 25
    ```
 
-<<<<<<< HEAD
-   Q.WATCH response: `[["match:100:user:4", "25"], ["match:100:user:2", "20"], ["match:100:user:1", "15"]]`
-=======
-   QWATCH Response:
-   ```bash 
-   qwatch    from SELECT $key, $value WHERE $key like 'match:100:*' and $value > 100 ORDER BY $value asc: `[["match:100:user:4", "25"], ["match:100:user:2", "20"], ["match:100:user:1", "15"]]`
-   ```
->>>>>>> 1ca74928
+   Q.WATCH Response:
+   ```bash 
+   q.watch    from SELECT $key, $value WHERE $key like 'match:100:*' and $value > 100 ORDER BY $value asc: `[["match:100:user:4", "25"], ["match:100:user:2", "20"], ["match:100:user:1", "15"]]`
+   ```
 
 7. Player 0 improves their score to 30:
 
    ```bash
    127.0.0.1:7379> SET match:100:user:0 30
    ```
-<<<<<<< HEAD
-   Q.WATCH response: `[["match:100:user:0", "30"], ["match:100:user:4", "25"], ["match:100:user:2", "20"]]`
-
-This example demonstrates how `Q.WATCH` provides real-time updates as the leaderboard changes, always keeping clients informed of the top 3 scores above 10, without the need for constant polling.
-=======
->>>>>>> 1ca74928
-
-   QWATCH Response:
-   ```bash 
-   qwatch    from SELECT $key, $value WHERE $key like 'match:100:*' and $value > 100 ORDER BY $value asc: `[["match:100:user:0", "30"], ["match:100:user:4", "25"], ["match:100:user:2", "20"]]`
-   ```
-
-<<<<<<< HEAD
-- `ERR invalid query`: If the provided query is malformed or unsupported.
-- `ERR syntax error`: If the query syntax is incorrect.
-- `ERR unknown command`: If the `Q.WATCH` command is not implemented.
-- `ERR max number of subscriptions reached`: If the maximum number of allowed subscriptions is exceeded.
-=======
-This example demonstrates how `QWATCH` provides real-time updates as the leaderboard changes, always keeping clients
+
+   Q.WATCH Response:
+   ```bash 
+   q.watch    from SELECT $key, $value WHERE $key like 'match:100:*' and $value > 100 ORDER BY $value asc: `[["match:100:user:0", "30"], ["match:100:user:4", "25"], ["match:100:user:2", "20"]]`
+   ```
+
+This example demonstrates how `Q.WATCH` provides real-time updates as the leaderboard changes, always keeping clients
 informed of the top 3 scores above 10, without the need for constant polling.
->>>>>>> 1ca74928
 
 ## Best Practices
 
