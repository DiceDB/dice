---
title: SETBIT
description: Documentation for the DiceDB command SETBIT
---

The `SETBIT` command in DiceDB is used to set or clear the bit at a specified offset in the string value stored at a given key. This command is particularly useful for bitwise operations and can be used to implement various data structures and algorithms efficiently.

## Syntax

```bash
SETBIT key offset value
```

## Parameters
| Parameter | Description                                                                                                              | Type    | Required |
|-----------|--------------------------------------------------------------------------------------------------------------------------|---------|----------|
| `key`     | The key of the string where the bit is to be set or cleared. If the key does not exist, a new string value is created.   | String  | Yes      |
| `offset`  | The position of the bit to be set or cleared. The offset is a zero-based integer, meaning the first bit is at position 0.| Integer | Yes      |
| `value`   | The value to set the bit to. This must be either 0 or 1.                                                                 | Bit     | Yes      |

## Return Value

The command returns the original bit value stored at the specified offset before the `SETBIT` operation was performed. The return value is an integer, either 0 or 1.

## Behaviour

- If the key does not exist, a new string of sufficient length to accommodate the specified offset is created. The string is padded with zero bits.
- If the offset is beyond the current length of the string, the string is automatically extended, and the new bits are set to 0.
- The command only affects the bit at the specified offset and leaves all other bits unchanged.

## Error Handling
1. `Bit is not an integer or out of range`:
    - Error Message: `(error) ERR bit is not an integer or out of range`
    - This error is raised if the `offset` is not a valid integer or if it is negative.
    - This error is also raised if the `value` is not 0 or 1.

2. `WRONGTYPE Operation against a key holding the wrong kind of value`:
   - Error Message: `(error) WRONGTYPE Operation against a key holding the wrong kind of value`
    - This error is raised if the key exists but does not hold a bit string value.

## Example Usage

### Setting a Bit

<<<<<<< HEAD
```Bash
127.0.0.1:7379> SETBIT mykey 7 1
(integer) 0
=======
```bash
SETBIT mykey 7 1
>>>>>>> 55b305f9
```

This command sets the bit at offset 7 in the string value stored at `mykey` to 1. If `mykey` does not exist, it is created and padded with zero bits up to the 7th bit.

### Clearing a Bit

<<<<<<< HEAD
```Bash
127.0.0.1:7379> SETBIT mykey 7 0
(integer) 1
=======
```bash
SETBIT mykey 7 0
>>>>>>> 55b305f9
```

This command clears the bit at offset 7 in the string value stored at `mykey` to 0.

### Checking the Original Bit Value

<<<<<<< HEAD
```Bash
127.0.0.1:7379> SETBIT mykey 7 1
(integer) 0
=======
```bash
SETBIT mykey 7 1
>>>>>>> 55b305f9
```

If the bit at offset 7 was previously 0, this command will return 0 and then set the bit to 1.

### Extending the String

<<<<<<< HEAD
```Bash
127.0.0.1:7379> SETBIT mykey 100 1
(integer) 0
=======
```bash
SETBIT mykey 100 1
>>>>>>> 55b305f9
```

If the string stored at `mykey` is shorter than 101 bits, it will be extended, and all new bits will be set to 0 except for the bit at offset 100, which will be set to 1.

## Error Handling Examples

### Invalid Offset

<<<<<<< HEAD
```Bash
127.0.0.1:7379> SETBIT mykey -1 1
(error) ERR bit is not an integer or out of range
=======
```bash
SETBIT mykey -1 1
>>>>>>> 55b305f9
```

This command will raise an error: `ERR bit is not an integer or out of range` because the offset is negative.

### Invalid Value

<<<<<<< HEAD
```Bash
127.0.0.1:7379> SETBIT mykey 7 2
(error) ERR bit is not an integer or out of range
=======
```bash
SETBIT mykey 7 2
>>>>>>> 55b305f9
```

This command will raise an error: `ERR bit is not an integer or out of range` because the value is not 0 or 1.

### Wrong Type

<<<<<<< HEAD
```Bash
127.0.0.1:7379> SET mykey "Hello"
OK
127.0.0.1:7379> SETBIT mykey 7 1
(error) WRONGTYPE Operation against a key holding the wrong kind of value
=======
```bash
SET mykey "Hello"
SETBIT mykey 7 1
>>>>>>> 55b305f9
```

If `mykey` holds a string value that is not a bit string, the `SETBIT` command will raise an error: `WRONGTYPE Operation against a key holding the wrong kind of value`.<|MERGE_RESOLUTION|>--- conflicted
+++ resolved
@@ -42,56 +42,36 @@
 
 ### Setting a Bit
 
-<<<<<<< HEAD
-```Bash
+```bash
 127.0.0.1:7379> SETBIT mykey 7 1
 (integer) 0
-=======
-```bash
-SETBIT mykey 7 1
->>>>>>> 55b305f9
 ```
 
 This command sets the bit at offset 7 in the string value stored at `mykey` to 1. If `mykey` does not exist, it is created and padded with zero bits up to the 7th bit.
 
 ### Clearing a Bit
 
-<<<<<<< HEAD
-```Bash
+```bash
 127.0.0.1:7379> SETBIT mykey 7 0
 (integer) 1
-=======
-```bash
-SETBIT mykey 7 0
->>>>>>> 55b305f9
 ```
 
 This command clears the bit at offset 7 in the string value stored at `mykey` to 0.
 
 ### Checking the Original Bit Value
 
-<<<<<<< HEAD
-```Bash
+```bash
 127.0.0.1:7379> SETBIT mykey 7 1
 (integer) 0
-=======
-```bash
-SETBIT mykey 7 1
->>>>>>> 55b305f9
 ```
 
 If the bit at offset 7 was previously 0, this command will return 0 and then set the bit to 1.
 
 ### Extending the String
 
-<<<<<<< HEAD
-```Bash
+```bash
 127.0.0.1:7379> SETBIT mykey 100 1
 (integer) 0
-=======
-```bash
-SETBIT mykey 100 1
->>>>>>> 55b305f9
 ```
 
 If the string stored at `mykey` is shorter than 101 bits, it will be extended, and all new bits will be set to 0 except for the bit at offset 100, which will be set to 1.
@@ -100,45 +80,29 @@
 
 ### Invalid Offset
 
-<<<<<<< HEAD
-```Bash
+```bash
 127.0.0.1:7379> SETBIT mykey -1 1
 (error) ERR bit is not an integer or out of range
-=======
-```bash
-SETBIT mykey -1 1
->>>>>>> 55b305f9
 ```
 
 This command will raise an error: `ERR bit is not an integer or out of range` because the offset is negative.
 
 ### Invalid Value
 
-<<<<<<< HEAD
-```Bash
+```bash
 127.0.0.1:7379> SETBIT mykey 7 2
 (error) ERR bit is not an integer or out of range
-=======
-```bash
-SETBIT mykey 7 2
->>>>>>> 55b305f9
 ```
 
 This command will raise an error: `ERR bit is not an integer or out of range` because the value is not 0 or 1.
 
 ### Wrong Type
 
-<<<<<<< HEAD
-```Bash
+```bash
 127.0.0.1:7379> SET mykey "Hello"
 OK
 127.0.0.1:7379> SETBIT mykey 7 1
 (error) WRONGTYPE Operation against a key holding the wrong kind of value
-=======
-```bash
-SET mykey "Hello"
-SETBIT mykey 7 1
->>>>>>> 55b305f9
 ```
 
 If `mykey` holds a string value that is not a bit string, the `SETBIT` command will raise an error: `WRONGTYPE Operation against a key holding the wrong kind of value`.