package commands

import (
	"fmt"
	"net"
	"strings"
	"testing"

	"github.com/bytedance/sonic"

	"github.com/dicedb/dice/testutils"
	"gotest.tools/v3/assert"
)

func TestJSONOperations(t *testing.T) {
	conn := getLocalConnection()
	defer conn.Close()

	simpleJSON := `{"name":"John","age":30}`
	nestedJSON := `{"name":"Alice","address":{"city":"New York","zip":"10001"},"array":[1,2,3,4,5]}`
	specialCharsJSON := `{"key":"value with spaces","emoji":"😀"}`
	unicodeJSON := `{"unicode":"こんにちは世界"}`
	escapedCharsJSON := `{"escaped":"\"quoted\", \\backslash\\ and /forward/slash"}`
	complexJSON := `{"inventory":{"mountain_bikes":[{"id":"bike:1","model":"Phoebe","price":1920,"specs":{"material":"carbon","weight":13.1},"colors":["black","silver"]},{"id":"bike:2","model":"Quaoar","price":2072,"specs":{"material":"aluminium","weight":7.9},"colors":["black","white"]},{"id":"bike:3","model":"Weywot","price":3264,"specs":{"material":"alloy","weight":13.8}}],"commuter_bikes":[{"id":"bike:4","model":"Salacia","price":1475,"specs":{"material":"aluminium","weight":16.6},"colors":["black","silver"]},{"id":"bike:5","model":"Mimas","price":3941,"specs":{"material":"alloy","weight":11.6}}]}}`

	// Background:
	// Ordering in JSON objects is not guaranteed
	// Ordering in JSON arrays is guaranteed
	// Ordering of arrays which are constructed using a key of an object is not maintained across objects

	// Single ordered test cases will cover all JSON operations which have a single possible order of expected elements
	// different JSON Key orderings are not considered as different JSONs, hence will be considered in this category
	// What goes here:
	// - Cases where the possible order of the result is a single permutation
	// 		- JSON Arrays fetched without any JSONPath
	// 		- JSON Objects (key ordering is taken care of)
	// ref: https://github.com/DiceDB/dice/pull/365
	singleOrderedTestCases := []struct {
		name     string
		setCmd   string
		getCmd   string
		expected string
	}{
		{
			name:     "Set and Get Integer",
			setCmd:   `JSON.SET tools $ 2`,
			getCmd:   `JSON.GET tools`,
			expected: "2",
		},
		{
			name:     "Set and Get Boolean True",
			setCmd:   `JSON.SET booleanTrue $ true`,
			getCmd:   `JSON.GET booleanTrue`,
			expected: "true",
		},
		{
			name:     "Set and Get Boolean False",
			setCmd:   `JSON.SET booleanFalse $ false`,
			getCmd:   `JSON.GET booleanFalse`,
			expected: "false",
		},
		{
			name:     "Set and Get Simple JSON",
			setCmd:   `JSON.SET user $ ` + simpleJSON,
			getCmd:   `JSON.GET user`,
			expected: simpleJSON,
		},
		{
			name:     "Set and Get Nested JSON",
			setCmd:   `JSON.SET user:2 $ ` + nestedJSON,
			getCmd:   `JSON.GET user:2`,
			expected: nestedJSON,
		},
		{
			name:     "Set and Get JSON Array",
			setCmd:   `JSON.SET numbers $ [1,2,3,4,5]`,
			getCmd:   `JSON.GET numbers`,
			expected: `[1,2,3,4,5]`,
		},
		{
			name:     "Set and Get JSON with Special Characters",
			setCmd:   `JSON.SET special $ ` + specialCharsJSON,
			getCmd:   `JSON.GET special`,
			expected: specialCharsJSON,
		},
		{
			name:     "Get JSON with Wrong Number of Arguments",
			setCmd:   ``,
			getCmd:   `JSON.GET`,
			expected: "ERR wrong number of arguments for 'json.get' command",
		},
		{
			name:     "Set Non-JSON Value",
			setCmd:   `SET nonJson "not a json"`,
			getCmd:   `JSON.GET nonJson`,
			expected: "ERR Existing key has wrong Dice type",
		},
		{
			name:     "Set Empty JSON Object",
			setCmd:   `JSON.SET empty $ {}`,
			getCmd:   `JSON.GET empty`,
			expected: `{}`,
		},
		{
			name:     "Set Empty JSON Array",
			setCmd:   `JSON.SET emptyArray $ []`,
			getCmd:   `JSON.GET emptyArray`,
			expected: `[]`,
		},
		{
			name:     "Set JSON with Unicode",
			setCmd:   `JSON.SET unicode $ ` + unicodeJSON,
			getCmd:   `JSON.GET unicode`,
			expected: unicodeJSON,
		},
		{
			name:     "Set JSON with Escaped Characters",
			setCmd:   `JSON.SET escaped $ ` + escapedCharsJSON,
			getCmd:   `JSON.GET escaped`,
			expected: escapedCharsJSON,
		},
		{
			name:     "Set and Get Complex JSON",
			setCmd:   `JSON.SET inventory $ ` + complexJSON,
			getCmd:   `JSON.GET inventory`,
			expected: complexJSON,
		},
		{
			name:     "Get Nested Array",
			setCmd:   `JSON.SET inventory $ ` + complexJSON,
			getCmd:   `JSON.GET inventory $.inventory.mountain_bikes[*].model`,
			expected: `["Phoebe","Quaoar","Weywot"]`,
		},
		{
			name:     "Get Nested Object",
			setCmd:   `JSON.SET inventory $ ` + complexJSON,
			getCmd:   `JSON.GET inventory $.inventory.mountain_bikes[0].specs`,
			expected: `{"material":"carbon","weight":13.1}`,
		},
		{
			name:     "Set Nested Value",
			setCmd:   `JSON.SET inventory $.inventory.mountain_bikes[0].price 2000`,
			getCmd:   `JSON.GET inventory $.inventory.mountain_bikes[0].price`,
			expected: `2000`,
		},
	}

	// Multiple test cases will address JSON operations where the order of elements can vary, but all orders are "valid" and to be accepted
	// The variation in order is due to the inherent nature of JSON objects.
	// When dealing with a resultant array that contains elements from multiple objects, the order of these elements can have several valid permutations.
	// Which then means, the overall order of elements in the resultant array is not fixed, although each sub-array within it is guaranteed to be ordered.
	// What goes here:
	// - Cases where the possible order of the resultant array is multiple permutations
	// ref: https://github.com/DiceDB/dice/pull/365
	multipleOrderedTestCases := []struct {
		name     string
		setCmd   string
		getCmd   string
		expected []string
	}{
		{
			name:     "Get All Prices",
			setCmd:   `JSON.SET inventory $ ` + complexJSON,
			getCmd:   `JSON.GET inventory $..price`,
			expected: []string{`[1475,3941,1920,2072,3264]`, `[1920,2072,3264,1475,3941]`}, // Ordering agnostic
		},
		{
			name:     "Set Multiple Nested Values",
			setCmd:   `JSON.SET inventory $.inventory.*[?(@.price<2000)].price 1500`,
			getCmd:   `JSON.GET inventory $..price`,
			expected: []string{`[1500,3941,1500,2072,3264]`, `[1500,2072,3264,1500,3941]`}, // Ordering agnostic
		},
	}

	t.Run("Single Ordered Test Cases", func(t *testing.T) {
		for _, tc := range singleOrderedTestCases {
			t.Run(tc.name, func(t *testing.T) {
				if tc.setCmd != "" {
					result := FireCommand(conn, tc.setCmd)
					assert.Equal(t, "OK", result)
				}

				if tc.getCmd != "" {
					result := FireCommand(conn, tc.getCmd)
					if testutils.IsJSONResponse(result.(string)) {
						testutils.AssertJSONEqual(t, tc.expected, result.(string))
					} else {
						assert.Equal(t, tc.expected, result)
					}
				}
			})
		}
	})

	t.Run("Multiple Ordered Test Cases", func(t *testing.T) {
		for _, tc := range multipleOrderedTestCases {
			t.Run(tc.name, func(t *testing.T) {
				if tc.setCmd != "" {
					result := FireCommand(conn, tc.setCmd)
					assert.Equal(t, "OK", result)
				}

				if tc.getCmd != "" {
					result := FireCommand(conn, tc.getCmd)
					testutils.AssertJSONEqualList(t, tc.expected, result.(string))
				}
			})
		}
	})
}

func TestJSONSetWithInvalidJSON(t *testing.T) {
	conn := getLocalConnection()
	defer conn.Close()

	testCases := []struct {
		name     string
		command  string
		expected string
	}{
		{
			name:     "Set Invalid JSON",
			command:  `JSON.SET invalid $ {invalid:json}`,
			expected: "ERR invalid JSON",
		},
		{
			name:     "Set JSON with Wrong Number of Arguments",
			command:  `JSON.SET`,
			expected: "ERR wrong number of arguments for 'json.set' command",
		},
	}

	for _, tc := range testCases {
		t.Run(tc.name, func(t *testing.T) {
			result := FireCommand(conn, tc.command)
			assert.Check(t, strings.HasPrefix(result.(string), tc.expected), fmt.Sprintf("Expected: %s, Got: %s", tc.expected, result))
		})
	}
}

func TestUnsupportedJSONPathPatterns(t *testing.T) {
	conn := getLocalConnection()
	defer conn.Close()
	complexJSON := `{"inventory":{"mountain_bikes":[{"id":"bike:1","model":"Phoebe","price":1920,"specs":{"material":"carbon","weight":13.1},"colors":["black","silver"]},{"id":"bike:2","model":"Quaoar","price":2072,"specs":{"material":"aluminium","weight":7.9},"colors":["black","white"]},{"id":"bike:3","model":"Weywot","price":3264,"specs":{"material":"alloy","weight":13.8}}],"commuter_bikes":[{"id":"bike:4","model":"Salacia","price":1475,"specs":{"material":"aluminium","weight":16.6},"colors":["black","silver"]},{"id":"bike:5","model":"Mimas","price":3941,"specs":{"material":"alloy","weight":11.6}}]}}`

	setupCmd := `JSON.SET bikes:inventory $ ` + complexJSON
	result := FireCommand(conn, setupCmd)
	assert.Equal(t, "OK", result)

	testCases := []struct {
		name     string
		command  string
		expected string
	}{
		{
			name:     "Regex in JSONPath",
			command:  `JSON.GET bikes:inventory '$..[?(@.specs.material =~ "(?i)al")].model'`,
			expected: "ERR invalid JSONPath",
		},
		{
			name:     "Using @ for referencing other fields",
			command:  `JSON.GET bikes:inventory '$.inventory.mountain_bikes[?(@.specs.material =~ @.regex_pat)].model'`,
			expected: "ERR invalid JSONPath",
		},
		{
			name:     "Complex condition with multiple comparisons",
			command:  `JSON.GET bikes:inventory '$..mountain_bikes[?(@.price < 3000 && @.specs.weight < 10)]'`,
			expected: "ERR invalid JSONPath",
		},
		{
			name:     "Get all colors",
			command:  `JSON.GET bikes:inventory '$..[*].colors'`,
			expected: "ERR invalid JSONPath",
		},
	}

	for _, tc := range testCases {
		t.Run(tc.name, func(t *testing.T) {
			result := FireCommand(conn, tc.command)
			assert.Equal(t, tc.expected, result)
		})
	}
}

func TestJSONSetWithNXAndXX(t *testing.T) {
	conn := getLocalConnection()
	defer conn.Close()

	FireCommand(conn, "DEL user")

	user1 := `{"name":"John","age":30}`
	user2 := `{"name":"Rahul","age":28}`

	testCases := []struct {
		name     string
		commands []string
		expected []interface{}
	}{
		{
			name:     "Set with XX on non-existent key",
			commands: []string{"JSON.SET user $ " + user1 + " XX", "JSON.SET user $ " + user1 + " NX", "JSON.GET user"},
			expected: []interface{}{"(nil)", "OK", user1},
		},
		{
			name:     "Set with NX on existing key",
			commands: []string{"DEL user", "JSON.SET user $ " + user1, "JSON.SET user $ " + user1 + " NX"},
			expected: []interface{}{int64(1), "OK", "(nil)"},
		},
		{
			name:     "Set with XX on existing key",
			commands: []string{"JSON.SET user $ " + user2 + " XX", "JSON.GET user", "DEL user"},
			expected: []interface{}{"OK", user2, int64(1)},
		},
		{
			name:     "Set with NX on non-existent key",
			commands: []string{"JSON.SET user $ " + user2 + " NX", "JSON.SET user $ " + user1 + " NX", "JSON.GET user"},
			expected: []interface{}{"OK", "(nil)", user2},
		},
		{
			name:     "Invalid combinations of NX and XX",
			commands: []string{"JSON.SET user $ " + user2 + " NX NX", "JSON.SET user $ " + user2 + " NX XX", "JSON.SET user $ " + user2 + " NX Abcd", "JSON.SET user $ " + user2 + " NX "},
			expected: []interface{}{"ERR syntax error", "ERR syntax error", "ERR syntax error", "(nil)"},
		},
		{
			name:     "Invalid combinations of XX",
			commands: []string{"JSON.SET user $ " + user2 + " XX XX", "JSON.SET user $ " + user2 + " XX NX", "JSON.SET user $ " + user2 + " XX Abcd", "JSON.SET user $ " + user2 + " XX "},
			expected: []interface{}{"ERR syntax error", "ERR syntax error", "ERR syntax error", "OK"},
		},
	}

	for _, tc := range testCases {
		t.Run(tc.name, func(t *testing.T) {
			for i, cmd := range tc.commands {
				result := FireCommand(conn, cmd)
				jsonResult, isString := result.(string)
				if isString && testutils.IsJSONResponse(jsonResult) {
					testutils.AssertJSONEqual(t, tc.expected[i].(string), jsonResult)
				} else {
					assert.Equal(t, tc.expected[i], result)
				}
			}
		})
	}
}

func TestJSONClearOperations(t *testing.T) {
	conn := getLocalConnection()
	defer conn.Close()

	// deleteTestKeys([]string{"user"}, store)
	FireCommand(conn, "DEL user")

	testCases := []struct {
		name     string
		commands []string
		expected []interface{}
	}{
		{
			name: "Clear root path",
			commands: []string{
				`JSON.SET user $ {"age":13,"high":1.60,"flag":true,"name":"jerry","pet":null,"language":["python","golang"],"partner":{"name":"tom","language":["rust"]}}`,
				"JSON.CLEAR user $",
				"JSON.GET user $",
			},
			expected: []interface{}{"OK", int64(1), "{}"},
		},
		{
			name: "Clear string type",
			commands: []string{
				`JSON.SET user $ {"name":"Tom","age":30}`,
				"JSON.CLEAR user $.name",
				"JSON.GET user $.name",
			},
			expected: []interface{}{"OK", int64(0), `"Tom"`},
		},
		{
			name: "Clear array type",
			commands: []string{
				`JSON.SET user $ {"names":["Rahul","Tom"],"ages":[25,30]}`,
				"JSON.CLEAR user $.names",
				"JSON.GET user $.names",
			},
			expected: []interface{}{"OK", int64(1), "[]"},
		},
		{
			name: "clear bool type",
			commands: []string{
				`JSON.SET user $  {"flag":true,"name":"Tom"}`,
				"JSON.CLEAR user $.flag",
				"JSON.GET user $.flag"},
			expected: []interface{}{"OK", int64(0), "true"},
		},
		{
			name: "clear null type",
			commands: []string{
				`JSON.SET user $ {"name":null,"age":28}`,
				"JSON.CLEAR user $.pet",
				"JSON.GET user $.name"},
			expected: []interface{}{"OK", int64(0), "null"},
		},
		{
			name: "clear integer type",
			commands: []string{
				`JSON.SET user $ {"age":28,"name":"Tom"}`,
				"JSON.CLEAR user $.age",
				"JSON.GET user $.age"},
			expected: []interface{}{"OK", int64(1), "0"},
		},
		{
			name: "clear float type",
			commands: []string{
				`JSON.SET user $ {"price":3.14,"name":"sugar"}`,
				"JSON.CLEAR user $.price",
				"JSON.GET user $.price"},
			expected: []interface{}{"OK", int64(1), "0"},
		},
	}

	for _, tc := range testCases {
		t.Run(tc.name, func(t *testing.T) {
			for i, cmd := range tc.commands {
				result := FireCommand(conn, cmd)
				assert.Equal(t, tc.expected[i], result)
			}
		})
	}
}

func TestJSONDelOperations(t *testing.T) {
	conn := getLocalConnection()
	defer conn.Close()

	FireCommand(conn, "DEL user")

	testCases := []struct {
		name     string
		commands []string
		expected []interface{}
	}{
		{
			name: "Delete root path",
			commands: []string{
				`JSON.SET user $ {"age":13,"high":1.60,"flag":true,"name":"jerry","pet":null,"language":["python","golang"],"partner":{"name":"tom","language":["rust"]}}`,
				"JSON.DEL user $",
				"JSON.GET user $",
			},
			expected: []interface{}{"OK", int64(1), "(nil)"},
		},
		{
			name: "Delete nested field",
			commands: []string{
				`JSON.SET user $ {"name":"Tom","address":{"city":"New York","zip":"10001"}}`,
				"JSON.DEL user $.address.city",
				"JSON.GET user $",
			},
			expected: []interface{}{"OK", int64(1), `{"name":"Tom","address":{"zip":"10001"}}`},
		},
		{
			name: "del string type",
			commands: []string{
				`JSON.SET user $ {"flag":true,"name":"Tom"}`,
				"JSON.DEL user $.name",
				"JSON.GET user $"},
			expected: []interface{}{"OK", int64(1), `{"flag":true}`},
		},
		{
			name: "del bool type",
			commands: []string{
				`JSON.SET user $ {"flag":true,"name":"Tom"}`,
				"JSON.DEL user $.flag",
				"JSON.GET user $"},
			expected: []interface{}{"OK", int64(1), `{"name":"Tom"}`},
		},
		{
			name: "del null type",
			commands: []string{
				`JSON.SET user $ {"name":null,"age":28}`,
				"JSON.DEL user $.name",
				"JSON.GET user $"},
			expected: []interface{}{"OK", int64(1), `{"age":28}`},
		},
		{
			name: "del array type",
			commands: []string{
				`JSON.SET user $ {"names":["Rahul","Tom"],"bosses":{"names":["Jerry","Rocky"],"hobby":"swim"}}`,
				"JSON.DEL user $..names",
				"JSON.GET user $"},
			expected: []interface{}{"OK", int64(2), `{"bosses":{"hobby":"swim"}}`},
		},
		{
			name: "del integer type",
			commands: []string{
				`JSON.SET user $ {"age":28,"name":"Tom"}`,
				"JSON.DEL user $.age",
				"JSON.GET user $"},
			expected: []interface{}{"OK", int64(1), `{"name":"Tom"}`},
		},
		{
			name: "del float type",
			commands: []string{
				`JSON.SET user $ {"price":3.14,"name":"sugar"}`,
				"JSON.DEL user $.price",
				"JSON.GET user $"},
			expected: []interface{}{"OK", int64(1), `{"name":"sugar"}`},
		},
	}

	for _, tc := range testCases {
		t.Run(tc.name, func(t *testing.T) {
			for i, cmd := range tc.commands {
				result := FireCommand(conn, cmd)
				stringResult, ok := result.(string)
				if ok && testutils.IsJSONResponse(stringResult) {
					testutils.AssertJSONEqual(t, tc.expected[i].(string), stringResult)
				} else {
					assert.Equal(t, tc.expected[i], result)
				}
			}
		})
	}
}

func TestJSONForgetOperations(t *testing.T) {
	conn := getLocalConnection()
	defer conn.Close()

	FireCommand(conn, "FORGET user")

	testCases := []struct {
		name     string
		commands []string
		expected []interface{}
	}{
		{
			name: "Forget root path",
			commands: []string{
				`JSON.SET user $ {"age":13,"high":1.60,"flag":true,"name":"jerry","pet":null,"language":["python","golang"],"partner":{"name":"tom","language":["rust"]}}`,
				"JSON.FORGET user $",
				"JSON.GET user $",
			},
			expected: []interface{}{"OK", int64(1), "(nil)"},
		},
		{
			name: "Forget nested field",
			commands: []string{
				`JSON.SET user $ {"name":"Tom","address":{"city":"New York","zip":"10001"}}`,
				"JSON.FORGET user $.address.city",
				"JSON.GET user $",
			},
			expected: []interface{}{"OK", int64(1), `{"name":"Tom","address":{"zip":"10001"}}`},
		},
		{
			name: "forget string type",
			commands: []string{`JSON.SET user $ {"flag":true,"name":"Tom"}`,
				"JSON.FORGET user $.name",
				"JSON.GET user $"},
			expected: []interface{}{"OK", int64(1), `{"flag":true}`},
		},
		{
			name: "forget bool type",
			commands: []string{`JSON.SET user $ {"flag":true,"name":"Tom"}`,
				"JSON.FORGET user $.flag",
				"JSON.GET user $"},
			expected: []interface{}{"OK", int64(1), `{"name":"Tom"}`},
		},
		{
			name: "forget null type",
			commands: []string{`JSON.SET user $ {"name":null,"age":28}`,
				"JSON.FORGET user $.name",
				"JSON.GET user $"},
			expected: []interface{}{"OK", int64(1), `{"age":28}`},
		},
		{
			name: "forget array type",
			commands: []string{`JSON.SET user $ {"names":["Rahul","Tom"],"bosses":{"names":["Jerry","Rocky"],"hobby":"swim"}}`,
				"JSON.FORGET user $..names",
				"JSON.GET user $"},
			expected: []interface{}{"OK", int64(2), `{"bosses":{"hobby":"swim"}}`},
		},
		{
			name: "forget integer type",
			commands: []string{`JSON.SET user $ {"age":28,"name":"Tom"}`,
				"JSON.FORGET user $.age",
				"JSON.GET user $"},
			expected: []interface{}{"OK", int64(1), `{"name":"Tom"}`},
		},
		{
			name: "forget float type",
			commands: []string{`JSON.SET user $ {"price":3.14,"name":"sugar"}`,
				"JSON.FORGET user $.price",
				"JSON.GET user $"},
			expected: []interface{}{"OK", int64(1), `{"name":"sugar"}`},
		},
	}

	for _, tc := range testCases {
		t.Run(tc.name, func(t *testing.T) {
			for i, cmd := range tc.commands {
				result := FireCommand(conn, cmd)
				stringResult, ok := result.(string)
				if ok && testutils.IsJSONResponse(stringResult) {
					testutils.AssertJSONEqual(t, tc.expected[i].(string), stringResult)
				} else {
					assert.Equal(t, tc.expected[i], result)
				}
			}
		})
	}
}
func arraysArePermutations[T comparable](a, b []T) bool {
	if len(a) != len(b) {
		return false
	}

	// Count occurrences of each element in array 'a'
	countA := make(map[T]int)
	for _, elem := range a {
		countA[elem]++
	}

	// Subtract occurrences based on array 'b'
	for _, elem := range b {
		countA[elem]--
		if countA[elem] < 0 {
			return false
		}
	}

	// Check if all counts are zero
	for _, count := range countA {
		if count != 0 {
			return false
		}
	}

	return true
}

func TestJsonStrlen(t *testing.T) {
	conn := getLocalConnection()
	defer conn.Close()
	FireCommand(conn, "DEL doc")

	testCases := []struct {
		name     string
		commands []string
		expected []interface{}
	}{
		{
			name: "STRLEN with root path",
			commands: []string{
				`JSON.SET doc $ ["hello","world"]`,
				"JSON.STRLEN doc $",
			},
			expected: []interface{}{"OK", []interface{}{"(nil)"}},
		},
		{
			name: "STRLEN nested",
			commands: []string{
				`JSON.SET doc $ {"name":"jerry","partner":{"name":"tom"}}`,
				"JSON.STRLEN doc $..name",
			},
			expected: []interface{}{"OK", []interface{}{int64(5), int64(3)}},
		},
	}

	for _, tc := range testCases {
		t.Run(tc.name, func(t *testing.T) {
			for i, cmd := range tc.commands {
				result := FireCommand(conn, cmd)
				stringResult, ok := result.(string)
				if ok {
					assert.Equal(t, tc.expected[i], stringResult)
				} else {
					assert.Assert(t, arraysArePermutations(tc.expected[i].([]interface{}), result.([]interface{})))
				}
			}
		})
	}
}

func TestJSONMGET(t *testing.T) {
	conn := getLocalConnection()
	defer conn.Close()
	defer FireCommand(conn, "DEL xx yy zz p q r t u v doc1 doc2")

	setupData := map[string]string{
		"xx":   `["hehhhe","hello"]`,
		"yy":   `{"name":"jerry","partner":{"name":"jerry","language":["rust"]},"partner2":{"language":["rust"]}}`,
		"zz":   `{"name":"tom","partner":{"name":"tom","language":["rust"]},"partner2":{"age":12,"language":["rust"]}}`,
		"doc1": `{"a":1,"b":2,"nested":{"a":3},"c":null}`,
		"doc2": `{"a":4,"b":5,"nested":{"a":6},"c":null}`,
	}

	for key, value := range setupData {
		resp := FireCommand(conn, fmt.Sprintf("JSON.SET %s $ %s", key, value))
		assert.Equal(t, "OK", resp)
	}

	testCases := []struct {
		name     string
		command  string
		expected []interface{}
	}{
		{
			name:     "MGET with root path",
			command:  "JSON.MGET xx yy zz $",
			expected: []interface{}{setupData["xx"], setupData["yy"], setupData["zz"]},
		},
		{
			name:     "MGET with specific path",
			command:  "JSON.MGET xx yy zz $.name",
			expected: []interface{}{"(nil)", `"jerry"`, `"tom"`},
		},
		{
			name:     "MGET with nested path",
			command:  "JSON.MGET xx yy zz $.partner2.age",
			expected: []interface{}{"(nil)", "(nil)", "12"},
		},
		{
			name:     "MGET error",
			command:  "JSON.MGET t",
			expected: []interface{}{"ERR wrong number of arguments for 'json.mget' command"},
		},
	}

	for _, tc := range testCases {
		t.Run(tc.name, func(t *testing.T) {
			result := FireCommand(conn, tc.command)
			results, ok := result.([]interface{})
			if ok {
				assert.Equal(t, len(tc.expected), len(results))
				for i := range results {
					if testutils.IsJSONResponse(tc.expected[i].(string)) {
						testutils.AssertJSONEqual(t, tc.expected[i].(string), results[i].(string))
					} else {
						assert.Equal(t, tc.expected[i], results[i])
					}
				}
			} else {
				assert.Equal(t, tc.expected[0], result)
			}
		})
	}

	t.Run("MGET with recursive path", testJSONMGETRecursive(conn))
}

func testJSONMGETRecursive(conn net.Conn) func(*testing.T) {
	return func(t *testing.T) {
		result := FireCommand(conn, "JSON.MGET doc1 doc2 $..a")
		results, ok := result.([]interface{})
		assert.Assert(t, ok, "Expected result to be a slice of interface{}")
		assert.Equal(t, 2, len(results), "Expected 2 results")

		expectedSets := [][]int{
			{1, 3},
			{4, 6},
		}

		for i, res := range results {
			var actualSet []int
			err := sonic.UnmarshalString(res.(string), &actualSet)
			assert.NilError(t, err, "Failed to unmarshal JSON")

			assert.Assert(t, len(actualSet) == len(expectedSets[i]),
				"Mismatch in number of elements for set %d", i)

			for _, expected := range expectedSets[i] {
				assert.Assert(t, sliceContainsItem(actualSet, expected),
					"Set %d does not contain expected value %d", i, expected)
			}
		}
	}
}

// sliceContainsItem checks if a slice sliceContainsItem a given item
func sliceContainsItem(slice []int, item int) bool {
	for _, v := range slice {
		if v == item {
			return true
		}
	}
	return false
}

func TestJsonARRAPPEND(t *testing.T) {
	conn := getLocalConnection()
	defer conn.Close()
	a := `[1,2]`
	b := `{"name":"jerry","partner":{"name":"tom","score":[10]},"partner2":{"score":[10,20]}}`
	c := `{"name":["jerry"],"partner":{"name":"tom","score":[10]},"partner2":{"name":12,"score":"rust"}}`

	testCases := []struct {
		name       string
		commands   []string
		expected   []interface{}
		assertType []string
	}{

		{
			name:       "JSON.ARRAPPEND with root path",
			commands:   []string{"json.set a $ " + a, `json.arrappend a $ 3`},
			expected:   []interface{}{"OK", []interface{}{int64(3)}},
			assertType: []string{"equal", "deep_equal"},
		},
		{
			name:       "JSON.ARRAPPEND nested",
			commands:   []string{"JSON.SET doc $ " + b, `JSON.ARRAPPEND doc $..score 10`},
			expected:   []interface{}{"OK", []interface{}{int64(2), int64(3)}},
			assertType: []string{"equal", "deep_equal"},
		},
		{
			name:       "JSON.ARRAPPEND nested with nil",
			commands:   []string{"JSON.SET doc $ " + c, `JSON.ARRAPPEND doc $..score 10`},
			expected:   []interface{}{"OK", []interface{}{int64(2), "(nil)"}},
			assertType: []string{"equal", "deep_equal"},
		},
		{
			name:       "JSON.ARRAPPEND with different datatypes",
			commands:   []string{"JSON.SET doc $ " + c, "JSON.ARRAPPEND doc $.name 1"},
			expected:   []interface{}{"OK", []interface{}{int64(2)}},
			assertType: []string{"equal", "deep_equal"},
		},
	}
	for _, tcase := range testCases {
		FireCommand(conn, "DEL a")
		FireCommand(conn, "DEL doc")
		t.Run(tcase.name, func(t *testing.T) {
			for i := 0; i < len(tcase.commands); i++ {
				cmd := tcase.commands[i]
				out := tcase.expected[i]
				result := FireCommand(conn, cmd)
				if tcase.assertType[i] == "equal" {
					assert.Equal(t, out, result)
				} else if tcase.assertType[i] == "deep_equal" {
					assert.Assert(t, arraysArePermutations(out.([]interface{}), result.([]interface{})))
				}
			}
		})
	}
}
<<<<<<< HEAD

func TestJsonObjLen(t *testing.T) {
	conn := getLocalConnection()
	defer conn.Close()

	a := `{"name":"jerry","partner":{"name":"tom","language":["rust"]}}`
	b := `{"name":"jerry","partner":{"name":"tom","language":["rust"]},"partner2":{"name":"spike","language":["go","rust"]}}`
	c := `{"name":"jerry","partner":{"name":"tom","language":["rust"]},"partner2":{"name":12,"language":["rust"]}}`
	d := `["this","is","an","array"]`

	testCases := []struct {
		name     string
		commands []string
		expected []interface{}
	}{
		{
			name:     "JSON.OBJLEN with root path",
			commands: []string{"json.set obj $ " + a, "json.objlen obj $"},
			expected: []interface{}{"OK", []interface{}{int64(2)}},
		},
		{
			name:     "JSON.OBJLEN with nested path",
			commands: []string{"json.set obj $ " + b, "json.objlen obj $.partner"},
			expected: []interface{}{"OK", []interface{}{int64(2)}},
		},
		{
			name:     "JSON.OBJLEN with non-object path",
			commands: []string{"json.set obj $ " + d, "json.objlen obj $"},
			expected: []interface{}{"OK", []interface{}{"(nil)"}},
		},
		{
			name:     "JSON.OBJLEN with nested non-object path",
			commands: []string{"json.set obj $ " + c, "json.objlen obj $.partner2.name"},
			expected: []interface{}{"OK", []interface{}{"(nil)"}},
		},
		{
			name:     "JSON.OBJLEN nested objects",
			commands: []string{"json.set obj $ " + b, "json.objlen obj $..language"},
			expected: []interface{}{"OK", []interface{}{"(nil)", "(nil)"}},
		},
		{
			name:     "JSON.OBJLEN invalid json path",
			commands: []string{"json.set obj $ " + b, "json.objlen obj $..language*something"},
			expected: []interface{}{"OK", "ERR parse error at 13 in $..language*something"},
		},
		{
			name:     "JSON.OBJLEN with non-existant key",
			commands: []string{"json.set obj $ " + b, "json.objlen non_existing_key $"},
			expected: []interface{}{"OK", "(nil)"},
		},
		{
			name:     "JSON.OBJLEN with empty path",
			commands: []string{"json.set obj $ " + a, "json.objlen obj"},
			expected: []interface{}{"OK", int64(2)},
		},
		{
			name:     "JSON.OBJLEN invalid json path",
			commands: []string{"json.set obj $ " + c, "json.objlen obj $[1"},
			expected: []interface{}{"OK", "ERR expected a number at 4 in $[1"},
		},
		{
			name:     "JSON.OBJLEN invalid json path",
			commands: []string{"json.set obj $ " + c, "json.objlen"},
			expected: []interface{}{"OK", "ERR wrong number of arguments for 'json.objlen' command"},
		},
		
	}

	for _, tcase := range testCases {
		FireCommand(conn, "DEL obj")
		t.Run(tcase.name, func(t *testing.T) {
			for i := 0; i < len(tcase.commands); i++ {
				cmd := tcase.commands[i]
				out := tcase.expected[i]
				result := FireCommand(conn, cmd)
				assert.DeepEqual(t,out,result)
=======
func convertToArray(input string) []string {
	input = strings.Trim(input, `"[`)
	input = strings.Trim(input, `]"`)
	elements := strings.Split(input, ",")
	for i, element := range elements {
		elements[i] = strings.TrimSpace(element)
	}
	return elements
}
func TestJSONNumIncrBy(t *testing.T) {
	conn := getLocalConnection()
	defer conn.Close()
	invalidArgMessage := "ERR wrong number of arguments for 'json.numincrby' command"
	testCases := []struct {
		name        string
		setupData   string
		commands    []string
		expected    []interface{}
		assert_type []string
		cleanUp     []string
	}{
		{
			name:        "Invalid number of arguments",
			setupData:   "",
			commands:    []string{"JSON.NUMINCRBY ", "JSON.NUMINCRBY foo", "JSON.NUMINCRBY foo $"},
			expected:    []interface{}{invalidArgMessage, invalidArgMessage, invalidArgMessage},
			assert_type: []string{"equal", "equal", "equal"},
			cleanUp:     []string{},
		},
		{
			name:        "Non-existant key",
			setupData:   "",
			commands:    []string{"JSON.NUMINCRBY foo $ 1"},
			expected:    []interface{}{"ERR could not perform this operation on a key that doesn't exist"},
			assert_type: []string{"equal"},
			cleanUp:     []string{},
		},
		{
			name:        "Invalid value of increment",
			setupData:   "JSON.SET foo $ 1",
			commands:    []string{"JSON.GET foo $", "JSON.NUMINCRBY foo $ @", "JSON.NUMINCRBY foo $ 122@"},
			expected:    []interface{}{"1", "ERR expected value at line 1 column 1", "ERR trailing characters at line 1 column 4"},
			assert_type: []string{"equal", "equal", "equal"},
			cleanUp:     []string{"DEL foo"},
		},
		{
			name:        "incrby at non root path",
			setupData:   fmt.Sprintf("JSON.SET %s $ %s", "foo", `{"a":"b","b":[{"a":2.2},{"a":5},{"a":"c"}]}`),
			commands:    []string{"JSON.NUMINCRBY foo $..a 2", "JSON.NUMINCRBY foo $.a 2", "JSON.GET foo", "JSON.NUMINCRBY foo $..a -2", "JSON.GET foo"},
			expected:    []interface{}{"[null,4.2,7,null]", "[null]", "{\"a\":\"b\",\"b\":[{\"a\":4.2},{\"a\":7},{\"a\":\"c\"}]}", "[null,2.2,5,null]", "{\"a\":\"b\",\"b\":[{\"a\":2.2},{\"a\":5},{\"a\":\"c\"}]}"},
			assert_type: []string{"perm_equal", "perm_equal", "equal", "perm_equal", "equal"},
			cleanUp:     []string{"DEL foo"},
		},
		{
			name:        "incrby at root path",
			setupData:   "JSON.SET foo $ 1",
			commands:    []string{"JSON.NUMINCRBY foo $ 1", "JSON.GET foo $", "JSON.NUMINCRBY foo $ -1", "JSON.GET foo $"},
			expected:    []interface{}{"[2]", "2", "[1]", "1"},
			assert_type: []string{"equal", "equal", "equal", "equal"},
			cleanUp:     []string{"DEL foo"},
		},
		{
			name:        "incrby at root path",
			setupData:   "JSON.SET foo $ 1",
			commands:    []string{"expire foo 10", "JSON.NUMINCRBY foo $ 1", "ttl foo", "JSON.GET foo $", "JSON.NUMINCRBY foo $ -1", "JSON.GET foo $"},
			expected:    []interface{}{int64(1), "[2]", int64(10), "2", "[1]", "1"},
			assert_type: []string{"equal", "equal", "range", "equal", "equal", "equal"},
			cleanUp:     []string{"DEL foo"},
		},
	}

	for _, tc := range testCases {
		FireCommand(conn, "DEL foo")
		t.Run(tc.name, func(t *testing.T) {
			if tc.setupData != "" {
				assert.Equal(t, FireCommand(conn, tc.setupData), "OK")
			}
			for i := 0; i < len(tc.commands); i++ {
				cmd := tc.commands[i]
				out := tc.expected[i]
				result := FireCommand(conn, cmd)
				if tc.assert_type[i] == "equal" {
					assert.Equal(t, out, result)
				} else if tc.assert_type[i] == "perm_equal" {
					assert.Assert(t, arraysArePermutations(convertToArray(out.(string)), convertToArray(result.(string))))
				} else if tc.assert_type[i] == "range" {
					assert.Assert(t, result.(int64) <= tc.expected[i].(int64) && result.(int64) > 0, "Expected %v to be within 0 to %v", result, tc.expected[i])
				}
			}
			for i := 0; i < len(tc.cleanUp); i++ {
				FireCommand(conn, tc.cleanUp[i])
>>>>>>> c1ebb20d
			}
		})
	}
}<|MERGE_RESOLUTION|>--- conflicted
+++ resolved
@@ -840,7 +840,6 @@
 		})
 	}
 }
-<<<<<<< HEAD
 
 func TestJsonObjLen(t *testing.T) {
 	conn := getLocalConnection()
@@ -917,7 +916,11 @@
 				out := tcase.expected[i]
 				result := FireCommand(conn, cmd)
 				assert.DeepEqual(t,out,result)
-=======
+      }
+    })
+  }
+}
+
 func convertToArray(input string) []string {
 	input = strings.Trim(input, `"[`)
 	input = strings.Trim(input, `]"`)
@@ -1009,7 +1012,6 @@
 			}
 			for i := 0; i < len(tc.cleanUp); i++ {
 				FireCommand(conn, tc.cleanUp[i])
->>>>>>> c1ebb20d
 			}
 		})
 	}
