--- conflicted
+++ resolved
@@ -607,13 +607,9 @@
 		})
 	}
 }
-<<<<<<< HEAD
 
 func arraysArePermutations[T comparable](a, b []T) bool {
 	// If lengths are different, they cannot be permutations
-=======
-func arraysArePermutations[T comparable](a, b []T) bool {
->>>>>>> c1ebb20d
 	if len(a) != len(b) {
 		return false
 	}
@@ -846,7 +842,6 @@
 		})
 	}
 }
-<<<<<<< HEAD
 
 func deStringify(input string) []string {
 	input = strings.Replace(input, "[", "", -1)
@@ -916,7 +911,10 @@
 					assert.Assert(t, arraysArePermutations(deStringify(out.(string)), deStringify(result.(string))))
 				}
 			}
-=======
+		})
+	}
+}
+
 func convertToArray(input string) []string {
 	input = strings.Trim(input, `"[`)
 	input = strings.Trim(input, `]"`)
@@ -1009,7 +1007,6 @@
 			for i := 0; i < len(tc.cleanUp); i++ {
 				FireCommand(conn, tc.cleanUp[i])
 			}
->>>>>>> c1ebb20d
 		})
 	}
 }