package commands

import (
	"fmt"
<<<<<<< HEAD

	"strings"
	"testing"

	// "sort"

	"github.com/dicedb/dice/internal/server/utils"
=======
	"net"
	"strings"
	"testing"

	"github.com/bytedance/sonic"
>>>>>>> 9670a5a1
	"github.com/dicedb/dice/testutils"
	testifyAssert "github.com/stretchr/testify/assert"
	"gotest.tools/v3/assert"
)

func TestJSONOperations(t *testing.T) {
	conn := getLocalConnection()
	defer conn.Close()

	simpleJSON := `{"name":"John","age":30}`
	nestedJSON := `{"name":"Alice","address":{"city":"New York","zip":"10001"},"array":[1,2,3,4,5]}`
	specialCharsJSON := `{"key":"value with spaces","emoji":"😀"}`
	unicodeJSON := `{"unicode":"こんにちは世界"}`
	escapedCharsJSON := `{"escaped":"\"quoted\", \\backslash\\ and /forward/slash"}`
	complexJSON := `{"inventory":{"mountain_bikes":[{"id":"bike:1","model":"Phoebe","price":1920,"specs":{"material":"carbon","weight":13.1},"colors":["black","silver"]},{"id":"bike:2","model":"Quaoar","price":2072,"specs":{"material":"aluminium","weight":7.9},"colors":["black","white"]},{"id":"bike:3","model":"Weywot","price":3264,"specs":{"material":"alloy","weight":13.8}}],"commuter_bikes":[{"id":"bike:4","model":"Salacia","price":1475,"specs":{"material":"aluminium","weight":16.6},"colors":["black","silver"]},{"id":"bike:5","model":"Mimas","price":3941,"specs":{"material":"alloy","weight":11.6}}]}}`

	// Background:
	// Ordering in JSON objects is not guaranteed
	// Ordering in JSON arrays is guaranteed
	// Ordering of arrays which are constructed using a key of an object is not maintained across objects

	// Single ordered test cases will cover all JSON operations which have a single possible order of expected elements
	// different JSON Key orderings are not considered as different JSONs, hence will be considered in this category
	// What goes here:
	// - Cases where the possible order of the result is a single permutation
	// 		- JSON Arrays fetched without any JSONPath
	// 		- JSON Objects (key ordering is taken care of)
	// ref: https://github.com/DiceDB/dice/pull/365
	singleOrderedTestCases := []struct {
		name     string
		setCmd   string
		getCmd   string
		expected string
	}{
		{
			name:     "Set and Get Integer",
			setCmd:   `JSON.SET tools $ 2`,
			getCmd:   `JSON.GET tools`,
			expected: "2",
		},
		{
			name:     "Set and Get Boolean True",
			setCmd:   `JSON.SET booleanTrue $ true`,
			getCmd:   `JSON.GET booleanTrue`,
			expected: "true",
		},
		{
			name:     "Set and Get Boolean False",
			setCmd:   `JSON.SET booleanFalse $ false`,
			getCmd:   `JSON.GET booleanFalse`,
			expected: "false",
		},
		{
			name:     "Set and Get Simple JSON",
			setCmd:   `JSON.SET user $ ` + simpleJSON,
			getCmd:   `JSON.GET user`,
			expected: simpleJSON,
		},
		{
			name:     "Set and Get Nested JSON",
			setCmd:   `JSON.SET user:2 $ ` + nestedJSON,
			getCmd:   `JSON.GET user:2`,
			expected: nestedJSON,
		},
		{
			name:     "Set and Get JSON Array",
			setCmd:   `JSON.SET numbers $ [1,2,3,4,5]`,
			getCmd:   `JSON.GET numbers`,
			expected: `[1,2,3,4,5]`,
		},
		{
			name:     "Set and Get JSON with Special Characters",
			setCmd:   `JSON.SET special $ ` + specialCharsJSON,
			getCmd:   `JSON.GET special`,
			expected: specialCharsJSON,
		},
		{
			name:     "Get JSON with Wrong Number of Arguments",
			setCmd:   ``,
			getCmd:   `JSON.GET`,
			expected: "ERR wrong number of arguments for 'json.get' command",
		},
		{
			name:     "Set Non-JSON Value",
			setCmd:   `SET nonJson "not a json"`,
			getCmd:   `JSON.GET nonJson`,
			expected: "ERR Existing key has wrong Dice type",
		},
		{
			name:     "Set Empty JSON Object",
			setCmd:   `JSON.SET empty $ {}`,
			getCmd:   `JSON.GET empty`,
			expected: `{}`,
		},
		{
			name:     "Set Empty JSON Array",
			setCmd:   `JSON.SET emptyArray $ []`,
			getCmd:   `JSON.GET emptyArray`,
			expected: `[]`,
		},
		{
			name:     "Set JSON with Unicode",
			setCmd:   `JSON.SET unicode $ ` + unicodeJSON,
			getCmd:   `JSON.GET unicode`,
			expected: unicodeJSON,
		},
		{
			name:     "Set JSON with Escaped Characters",
			setCmd:   `JSON.SET escaped $ ` + escapedCharsJSON,
			getCmd:   `JSON.GET escaped`,
			expected: escapedCharsJSON,
		},
		{
			name:     "Set and Get Complex JSON",
			setCmd:   `JSON.SET inventory $ ` + complexJSON,
			getCmd:   `JSON.GET inventory`,
			expected: complexJSON,
		},
		{
			name:     "Get Nested Array",
			setCmd:   `JSON.SET inventory $ ` + complexJSON,
			getCmd:   `JSON.GET inventory $.inventory.mountain_bikes[*].model`,
			expected: `["Phoebe","Quaoar","Weywot"]`,
		},
		{
			name:     "Get Nested Object",
			setCmd:   `JSON.SET inventory $ ` + complexJSON,
			getCmd:   `JSON.GET inventory $.inventory.mountain_bikes[0].specs`,
			expected: `{"material":"carbon","weight":13.1}`,
		},
		{
			name:     "Set Nested Value",
			setCmd:   `JSON.SET inventory $.inventory.mountain_bikes[0].price 2000`,
			getCmd:   `JSON.GET inventory $.inventory.mountain_bikes[0].price`,
			expected: `2000`,
		},
	}

	// Multiple test cases will address JSON operations where the order of elements can vary, but all orders are "valid" and to be accepted
	// The variation in order is due to the inherent nature of JSON objects.
	// When dealing with a resultant array that contains elements from multiple objects, the order of these elements can have several valid permutations.
	// Which then means, the overall order of elements in the resultant array is not fixed, although each sub-array within it is guaranteed to be ordered.
	// What goes here:
	// - Cases where the possible order of the resultant array is multiple permutations
	// ref: https://github.com/DiceDB/dice/pull/365
	multipleOrderedTestCases := []struct {
		name     string
		setCmd   string
		getCmd   string
		expected []string
	}{
		{
			name:     "Get All Prices",
			setCmd:   `JSON.SET inventory $ ` + complexJSON,
			getCmd:   `JSON.GET inventory $..price`,
			expected: []string{`[1475,3941,1920,2072,3264]`, `[1920,2072,3264,1475,3941]`}, // Ordering agnostic
		},
		{
			name:     "Set Multiple Nested Values",
			setCmd:   `JSON.SET inventory $.inventory.*[?(@.price<2000)].price 1500`,
			getCmd:   `JSON.GET inventory $..price`,
			expected: []string{`[1500,3941,1500,2072,3264]`, `[1500,2072,3264,1500,3941]`}, // Ordering agnostic
		},
	}

	t.Run("Single Ordered Test Cases", func(t *testing.T) {
		for _, tc := range singleOrderedTestCases {
			t.Run(tc.name, func(t *testing.T) {
				if tc.setCmd != "" {
					result := FireCommand(conn, tc.setCmd)
					assert.Equal(t, "OK", result)
				}

<<<<<<< HEAD
			if tc.getCmd != utils.EmptyStr {
				result := FireCommand(conn, tc.getCmd)
				fmt.Printf("Result datatype is %T and result is %s\n", result, result)
				fmt.Printf("Expected datatype is %T and result is %s\n", tc.expected, tc.expected)
				if testutils.IsJSONResponse(result.(string)) {
					testutils.AssertJSONEqual(t, tc.expected, result.(string))
				} else {
					assert.Equal(t, tc.expected, result)
=======
				if tc.getCmd != "" {
					result := FireCommand(conn, tc.getCmd)
					if testutils.IsJSONResponse(result.(string)) {
						testifyAssert.JSONEq(t, tc.expected, result.(string))
					} else {
						assert.Equal(t, tc.expected, result)
					}
>>>>>>> 9670a5a1
				}
			})
		}
	})

	t.Run("Multiple Ordered Test Cases", func(t *testing.T) {
		for _, tc := range multipleOrderedTestCases {
			t.Run(tc.name, func(t *testing.T) {
				if tc.setCmd != "" {
					result := FireCommand(conn, tc.setCmd)
					assert.Equal(t, "OK", result)
				}

				if tc.getCmd != "" {
					result := FireCommand(conn, tc.getCmd)
					testutils.AssertJSONEqualList(t, tc.expected, result.(string))
				}
			})
		}
	})
}

func TestJSONSetWithInvalidJSON(t *testing.T) {
	conn := getLocalConnection()
	defer conn.Close()

	testCases := []struct {
		name     string
		command  string
		expected string
	}{
		{
			name:     "Set Invalid JSON",
			command:  `JSON.SET invalid $ {invalid:json}`,
			expected: "ERR invalid JSON",
		},
		{
			name:     "Set JSON with Wrong Number of Arguments",
			command:  `JSON.SET`,
			expected: "ERR wrong number of arguments for 'json.set' command",
		},
	}

	for _, tc := range testCases {
		t.Run(tc.name, func(t *testing.T) {
			result := FireCommand(conn, tc.command)
			assert.Check(t, strings.HasPrefix(result.(string), tc.expected), fmt.Sprintf("Expected: %s, Got: %s", tc.expected, result))
		})
	}
}

func TestUnsupportedJSONPathPatterns(t *testing.T) {
	conn := getLocalConnection()
	defer conn.Close()
	complexJSON := `{"inventory":{"mountain_bikes":[{"id":"bike:1","model":"Phoebe","price":1920,"specs":{"material":"carbon","weight":13.1},"colors":["black","silver"]},{"id":"bike:2","model":"Quaoar","price":2072,"specs":{"material":"aluminium","weight":7.9},"colors":["black","white"]},{"id":"bike:3","model":"Weywot","price":3264,"specs":{"material":"alloy","weight":13.8}}],"commuter_bikes":[{"id":"bike:4","model":"Salacia","price":1475,"specs":{"material":"aluminium","weight":16.6},"colors":["black","silver"]},{"id":"bike:5","model":"Mimas","price":3941,"specs":{"material":"alloy","weight":11.6}}]}}`

	setupCmd := `JSON.SET bikes:inventory $ ` + complexJSON
	result := FireCommand(conn, setupCmd)
	assert.Equal(t, "OK", result)

	testCases := []struct {
		name     string
		command  string
		expected string
	}{
		{
			name:     "Regex in JSONPath",
			command:  `JSON.GET bikes:inventory '$..[?(@.specs.material =~ "(?i)al")].model'`,
			expected: "ERR invalid JSONPath",
		},
		{
			name:     "Using @ for referencing other fields",
			command:  `JSON.GET bikes:inventory '$.inventory.mountain_bikes[?(@.specs.material =~ @.regex_pat)].model'`,
			expected: "ERR invalid JSONPath",
		},
		{
			name:     "Complex condition with multiple comparisons",
			command:  `JSON.GET bikes:inventory '$..mountain_bikes[?(@.price < 3000 && @.specs.weight < 10)]'`,
			expected: "ERR invalid JSONPath",
		},
		{
			name:     "Get all colors",
			command:  `JSON.GET bikes:inventory '$..[*].colors'`,
			expected: "ERR invalid JSONPath",
		},
	}

	for _, tc := range testCases {
		t.Run(tc.name, func(t *testing.T) {
			result := FireCommand(conn, tc.command)
			assert.Equal(t, tc.expected, result)
		})
	}
}

func TestJSONSetWithNXAndXX(t *testing.T) {
	conn := getLocalConnection()
	defer conn.Close()

	FireCommand(conn, "DEL user")

	user1 := `{"name":"John","age":30}`
	user2 := `{"name":"Rahul","age":28}`

	testCases := []struct {
		name     string
		commands []string
		expected []interface{}
	}{
		{
			name:     "Set with XX on non-existent key",
			commands: []string{"JSON.SET user $ " + user1 + " XX", "JSON.SET user $ " + user1 + " NX", "JSON.GET user"},
			expected: []interface{}{"(nil)", "OK", user1},
		},
		{
			name:     "Set with NX on existing key",
			commands: []string{"DEL user", "JSON.SET user $ " + user1, "JSON.SET user $ " + user1 + " NX"},
			expected: []interface{}{int64(1), "OK", "(nil)"},
		},
		{
			name:     "Set with XX on existing key",
			commands: []string{"JSON.SET user $ " + user2 + " XX", "JSON.GET user", "DEL user"},
			expected: []interface{}{"OK", user2, int64(1)},
		},
		{
			name:     "Set with NX on non-existent key",
			commands: []string{"JSON.SET user $ " + user2 + " NX", "JSON.SET user $ " + user1 + " NX", "JSON.GET user"},
			expected: []interface{}{"OK", "(nil)", user2},
		},
		{
			name:     "Invalid combinations of NX and XX",
			commands: []string{"JSON.SET user $ " + user2 + " NX NX", "JSON.SET user $ " + user2 + " NX XX", "JSON.SET user $ " + user2 + " NX Abcd", "JSON.SET user $ " + user2 + " NX "},
			expected: []interface{}{"ERR syntax error", "ERR syntax error", "ERR syntax error", "(nil)"},
		},
		{
			name:     "Invalid combinations of XX",
			commands: []string{"JSON.SET user $ " + user2 + " XX XX", "JSON.SET user $ " + user2 + " XX NX", "JSON.SET user $ " + user2 + " XX Abcd", "JSON.SET user $ " + user2 + " XX "},
			expected: []interface{}{"ERR syntax error", "ERR syntax error", "ERR syntax error", "OK"},
		},
	}

	for _, tc := range testCases {
		t.Run(tc.name, func(t *testing.T) {
			for i, cmd := range tc.commands {
				result := FireCommand(conn, cmd)
				jsonResult, isString := result.(string)
				if isString && testutils.IsJSONResponse(jsonResult) {
					testifyAssert.JSONEq(t, tc.expected[i].(string), jsonResult)
				} else {
					assert.Equal(t, tc.expected[i], result)
				}
			}
		})
	}
}

func TestJSONClearOperations(t *testing.T) {
	conn := getLocalConnection()
	defer conn.Close()

	// deleteTestKeys([]string{"user"}, store)
	FireCommand(conn, "DEL user")

	testCases := []struct {
		name     string
		commands []string
		expected []interface{}
	}{
		{
			name: "Clear root path",
			commands: []string{
				`JSON.SET user $ {"age":13,"high":1.60,"flag":true,"name":"jerry","pet":null,"language":["python","golang"],"partner":{"name":"tom","language":["rust"]}}`,
				"JSON.CLEAR user $",
				"JSON.GET user $",
			},
			expected: []interface{}{"OK", int64(1), "{}"},
		},
		{
			name: "Clear string type",
			commands: []string{
				`JSON.SET user $ {"name":"Tom","age":30}`,
				"JSON.CLEAR user $.name",
				"JSON.GET user $.name",
			},
			expected: []interface{}{"OK", int64(0), `"Tom"`},
		},
		{
			name: "Clear array type",
			commands: []string{
				`JSON.SET user $ {"names":["Rahul","Tom"],"ages":[25,30]}`,
				"JSON.CLEAR user $.names",
				"JSON.GET user $.names",
			},
			expected: []interface{}{"OK", int64(1), "[]"},
		},
		{
			name: "clear bool type",
			commands: []string{
				`JSON.SET user $  {"flag":true,"name":"Tom"}`,
				"JSON.CLEAR user $.flag",
				"JSON.GET user $.flag"},
			expected: []interface{}{"OK", int64(0), "true"},
		},
		{
			name: "clear null type",
			commands: []string{
				`JSON.SET user $ {"name":null,"age":28}`,
				"JSON.CLEAR user $.pet",
				"JSON.GET user $.name"},
			expected: []interface{}{"OK", int64(0), "null"},
		},
		{
			name: "clear integer type",
			commands: []string{
				`JSON.SET user $ {"age":28,"name":"Tom"}`,
				"JSON.CLEAR user $.age",
				"JSON.GET user $.age"},
			expected: []interface{}{"OK", int64(1), "0"},
		},
		{
			name: "clear float type",
			commands: []string{
				`JSON.SET user $ {"price":3.14,"name":"sugar"}`,
				"JSON.CLEAR user $.price",
				"JSON.GET user $.price"},
			expected: []interface{}{"OK", int64(1), "0"},
		},
	}

	for _, tc := range testCases {
		t.Run(tc.name, func(t *testing.T) {
			for i, cmd := range tc.commands {
				result := FireCommand(conn, cmd)
				assert.Equal(t, tc.expected[i], result)
			}
		})
	}
}

func TestJSONDelOperations(t *testing.T) {
	conn := getLocalConnection()
	defer conn.Close()

	FireCommand(conn, "DEL user")

	testCases := []struct {
		name     string
		commands []string
		expected []interface{}
	}{
		{
			name: "Delete root path",
			commands: []string{
				`JSON.SET user $ {"age":13,"high":1.60,"flag":true,"name":"jerry","pet":null,"language":["python","golang"],"partner":{"name":"tom","language":["rust"]}}`,
				"JSON.DEL user $",
				"JSON.GET user $",
			},
			expected: []interface{}{"OK", int64(1), "(nil)"},
		},
		{
			name: "Delete nested field",
			commands: []string{
				`JSON.SET user $ {"name":"Tom","address":{"city":"New York","zip":"10001"}}`,
				"JSON.DEL user $.address.city",
				"JSON.GET user $",
			},
			expected: []interface{}{"OK", int64(1), `{"name":"Tom","address":{"zip":"10001"}}`},
		},
		{
			name: "del string type",
			commands: []string{
				`JSON.SET user $ {"flag":true,"name":"Tom"}`,
				"JSON.DEL user $.name",
				"JSON.GET user $"},
			expected: []interface{}{"OK", int64(1), `{"flag":true}`},
		},
		{
			name: "del bool type",
			commands: []string{
				`JSON.SET user $ {"flag":true,"name":"Tom"}`,
				"JSON.DEL user $.flag",
				"JSON.GET user $"},
			expected: []interface{}{"OK", int64(1), `{"name":"Tom"}`},
		},
		{
			name: "del null type",
			commands: []string{
				`JSON.SET user $ {"name":null,"age":28}`,
				"JSON.DEL user $.name",
				"JSON.GET user $"},
			expected: []interface{}{"OK", int64(1), `{"age":28}`},
		},
		{
			name: "del array type",
			commands: []string{
				`JSON.SET user $ {"names":["Rahul","Tom"],"bosses":{"names":["Jerry","Rocky"],"hobby":"swim"}}`,
				"JSON.DEL user $..names",
				"JSON.GET user $"},
			expected: []interface{}{"OK", int64(2), `{"bosses":{"hobby":"swim"}}`},
		},
		{
			name: "del integer type",
			commands: []string{
				`JSON.SET user $ {"age":28,"name":"Tom"}`,
				"JSON.DEL user $.age",
				"JSON.GET user $"},
			expected: []interface{}{"OK", int64(1), `{"name":"Tom"}`},
		},
		{
			name: "del float type",
			commands: []string{
				`JSON.SET user $ {"price":3.14,"name":"sugar"}`,
				"JSON.DEL user $.price",
				"JSON.GET user $"},
			expected: []interface{}{"OK", int64(1), `{"name":"sugar"}`},
		},
	}

	for _, tc := range testCases {
		t.Run(tc.name, func(t *testing.T) {
			for i, cmd := range tc.commands {
				result := FireCommand(conn, cmd)
				stringResult, ok := result.(string)
				if ok && testutils.IsJSONResponse(stringResult) {
					testifyAssert.JSONEq(t, tc.expected[i].(string), stringResult)
				} else {
					assert.Equal(t, tc.expected[i], result)
				}
			}
		})
	}
}

func TestJSONForgetOperations(t *testing.T) {
	conn := getLocalConnection()
	defer conn.Close()

	FireCommand(conn, "FORGET user")

	testCases := []struct {
		name     string
		commands []string
		expected []interface{}
	}{
		{
			name: "Forget root path",
			commands: []string{
				`JSON.SET user $ {"age":13,"high":1.60,"flag":true,"name":"jerry","pet":null,"language":["python","golang"],"partner":{"name":"tom","language":["rust"]}}`,
				"JSON.FORGET user $",
				"JSON.GET user $",
			},
			expected: []interface{}{"OK", int64(1), "(nil)"},
		},
		{
			name: "Forget nested field",
			commands: []string{
				`JSON.SET user $ {"name":"Tom","address":{"city":"New York","zip":"10001"}}`,
				"JSON.FORGET user $.address.city",
				"JSON.GET user $",
			},
			expected: []interface{}{"OK", int64(1), `{"name":"Tom","address":{"zip":"10001"}}`},
		},
		{
			name: "forget string type",
			commands: []string{`JSON.SET user $ {"flag":true,"name":"Tom"}`,
				"JSON.FORGET user $.name",
				"JSON.GET user $"},
			expected: []interface{}{"OK", int64(1), `{"flag":true}`},
		},
		{
			name: "forget bool type",
			commands: []string{`JSON.SET user $ {"flag":true,"name":"Tom"}`,
				"JSON.FORGET user $.flag",
				"JSON.GET user $"},
			expected: []interface{}{"OK", int64(1), `{"name":"Tom"}`},
		},
		{
			name: "forget null type",
			commands: []string{`JSON.SET user $ {"name":null,"age":28}`,
				"JSON.FORGET user $.name",
				"JSON.GET user $"},
			expected: []interface{}{"OK", int64(1), `{"age":28}`},
		},
		{
			name: "forget array type",
			commands: []string{`JSON.SET user $ {"names":["Rahul","Tom"],"bosses":{"names":["Jerry","Rocky"],"hobby":"swim"}}`,
				"JSON.FORGET user $..names",
				"JSON.GET user $"},
			expected: []interface{}{"OK", int64(2), `{"bosses":{"hobby":"swim"}}`},
		},
		{
			name: "forget integer type",
			commands: []string{`JSON.SET user $ {"age":28,"name":"Tom"}`,
				"JSON.FORGET user $.age",
				"JSON.GET user $"},
			expected: []interface{}{"OK", int64(1), `{"name":"Tom"}`},
		},
		{
			name: "forget float type",
			commands: []string{`JSON.SET user $ {"price":3.14,"name":"sugar"}`,
				"JSON.FORGET user $.price",
				"JSON.GET user $"},
			expected: []interface{}{"OK", int64(1), `{"name":"sugar"}`},
		},
	}

	for _, tc := range testCases {
		t.Run(tc.name, func(t *testing.T) {
			for i, cmd := range tc.commands {
				result := FireCommand(conn, cmd)
				stringResult, ok := result.(string)
				if ok && testutils.IsJSONResponse(stringResult) {
					testifyAssert.JSONEq(t, tc.expected[i].(string), stringResult)
				} else {
					assert.Equal(t, tc.expected[i], result)
				}
			}
		})
	}
}

func arraysArePermutations[T comparable](a, b []T) bool {
	if len(a) != len(b) {
		return false
	}

	// Count occurrences of each element in array 'a'
	countA := make(map[T]int)
	for _, elem := range a {
		countA[elem]++
	}

	// Subtract occurrences based on array 'b'
	for _, elem := range b {
		countA[elem]--
		if countA[elem] < 0 {
			return false
		}
	}

	// Check if all counts are zero
	for _, count := range countA {
		if count != 0 {
			return false
		}
	}

	return true
}

func TestJsonStrlen(t *testing.T) {
	conn := getLocalConnection()
	defer conn.Close()
	FireCommand(conn, "DEL doc")

	testCases := []struct {
		name     string
		commands []string
		expected []interface{}
	}{
		{
			name: "STRLEN with root path",
			commands: []string{
				`JSON.SET doc $ ["hello","world"]`,
				"JSON.STRLEN doc $",
			},
			expected: []interface{}{"OK", []interface{}{"(nil)"}},
		},
		{
			name: "STRLEN nested",
			commands: []string{
				`JSON.SET doc $ {"name":"jerry","partner":{"name":"tom"}}`,
				"JSON.STRLEN doc $..name",
			},
			expected: []interface{}{"OK", []interface{}{int64(5), int64(3)}},
		},
	}

	for _, tc := range testCases {
		t.Run(tc.name, func(t *testing.T) {
			for i, cmd := range tc.commands {
				result := FireCommand(conn, cmd)
				stringResult, ok := result.(string)
				if ok {
					assert.Equal(t, tc.expected[i], stringResult)
				} else {
					assert.Assert(t, arraysArePermutations(tc.expected[i].([]interface{}), result.([]interface{})))
				}
			}
		})
	}
}

func TestJSONMGET(t *testing.T) {
	conn := getLocalConnection()
	defer conn.Close()
	defer FireCommand(conn, "DEL xx yy zz p q r t u v doc1 doc2")

	setupData := map[string]string{
		"xx":   `["hehhhe","hello"]`,
		"yy":   `{"name":"jerry","partner":{"name":"jerry","language":["rust"]},"partner2":{"language":["rust"]}}`,
		"zz":   `{"name":"tom","partner":{"name":"tom","language":["rust"]},"partner2":{"age":12,"language":["rust"]}}`,
		"doc1": `{"a":1,"b":2,"nested":{"a":3},"c":null}`,
		"doc2": `{"a":4,"b":5,"nested":{"a":6},"c":null}`,
	}

	for key, value := range setupData {
		resp := FireCommand(conn, fmt.Sprintf("JSON.SET %s $ %s", key, value))
		assert.Equal(t, "OK", resp)
	}

	testCases := []struct {
		name     string
		command  string
		expected []interface{}
	}{
		{
			name:     "MGET with root path",
			command:  "JSON.MGET xx yy zz $",
			expected: []interface{}{setupData["xx"], setupData["yy"], setupData["zz"]},
		},
		{
			name:     "MGET with specific path",
			command:  "JSON.MGET xx yy zz $.name",
			expected: []interface{}{"(nil)", `"jerry"`, `"tom"`},
		},
		{
			name:     "MGET with nested path",
			command:  "JSON.MGET xx yy zz $.partner2.age",
			expected: []interface{}{"(nil)", "(nil)", "12"},
		},
		{
			name:     "MGET error",
			command:  "JSON.MGET t",
			expected: []interface{}{"ERR wrong number of arguments for 'json.mget' command"},
		},
	}

	for _, tc := range testCases {
		t.Run(tc.name, func(t *testing.T) {
			result := FireCommand(conn, tc.command)
			results, ok := result.([]interface{})
			if ok {
				assert.Equal(t, len(tc.expected), len(results))
				for i := range results {
					if testutils.IsJSONResponse(tc.expected[i].(string)) {
						testifyAssert.JSONEq(t, tc.expected[i].(string), results[i].(string))
					} else {
						assert.Equal(t, tc.expected[i], results[i])
					}
				}
			} else {
				assert.Equal(t, tc.expected[0], result)
			}
		})
	}

	t.Run("MGET with recursive path", testJSONMGETRecursive(conn))
}

func testJSONMGETRecursive(conn net.Conn) func(*testing.T) {
	return func(t *testing.T) {
		result := FireCommand(conn, "JSON.MGET doc1 doc2 $..a")
		results, ok := result.([]interface{})
		assert.Assert(t, ok, "Expected result to be a slice of interface{}")
		assert.Equal(t, 2, len(results), "Expected 2 results")

		expectedSets := [][]int{
			{1, 3},
			{4, 6},
		}

		for i, res := range results {
			var actualSet []int
			err := sonic.UnmarshalString(res.(string), &actualSet)
			assert.NilError(t, err, "Failed to unmarshal JSON")

			assert.Assert(t, len(actualSet) == len(expectedSets[i]),
				"Mismatch in number of elements for set %d", i)

			for _, expected := range expectedSets[i] {
				assert.Assert(t, sliceContainsItem(actualSet, expected),
					"Set %d does not contain expected value %d", i, expected)
			}
		}
	}
}

// sliceContainsItem checks if a slice sliceContainsItem a given item
func sliceContainsItem(slice []int, item int) bool {
	for _, v := range slice {
		if v == item {
			return true
		}
	}
	return false
}

func TestJsonARRAPPEND(t *testing.T) {
	conn := getLocalConnection()
	defer conn.Close()
	a := `[1,2]`
	b := `{"name":"jerry","partner":{"name":"tom","score":[10]},"partner2":{"score":[10,20]}}`
	c := `{"name":["jerry"],"partner":{"name":"tom","score":[10]},"partner2":{"name":12,"score":"rust"}}`

	testCases := []struct {
		name       string
		commands   []string
		expected   []interface{}
		assertType []string
	}{

		{
			name:       "JSON.ARRAPPEND with root path",
			commands:   []string{"json.set a $ " + a, `json.arrappend a $ 3`},
			expected:   []interface{}{"OK", []interface{}{int64(3)}},
			assertType: []string{"equal", "deep_equal"},
		},
		{
			name:       "JSON.ARRAPPEND nested",
			commands:   []string{"JSON.SET doc $ " + b, `JSON.ARRAPPEND doc $..score 10`},
			expected:   []interface{}{"OK", []interface{}{int64(2), int64(3)}},
			assertType: []string{"equal", "deep_equal"},
		},
		{
			name:       "JSON.ARRAPPEND nested with nil",
			commands:   []string{"JSON.SET doc $ " + c, `JSON.ARRAPPEND doc $..score 10`},
			expected:   []interface{}{"OK", []interface{}{int64(2), "(nil)"}},
			assertType: []string{"equal", "deep_equal"},
		},
		{
			name:       "JSON.ARRAPPEND with different datatypes",
			commands:   []string{"JSON.SET doc $ " + c, "JSON.ARRAPPEND doc $.name 1"},
			expected:   []interface{}{"OK", []interface{}{int64(2)}},
			assertType: []string{"equal", "deep_equal"},
		},
	}
	for _, tcase := range testCases {
		FireCommand(conn, "DEL a")
		FireCommand(conn, "DEL doc")
		t.Run(tcase.name, func(t *testing.T) {
			for i := 0; i < len(tcase.commands); i++ {
				cmd := tcase.commands[i]
				out := tcase.expected[i]
				result := FireCommand(conn, cmd)
				if tcase.assertType[i] == "equal" {
					assert.Equal(t, out, result)
				} else if tcase.assertType[i] == "deep_equal" {
					assert.Assert(t, arraysArePermutations(out.([]interface{}), result.([]interface{})))
				}
			}
		})
	}
}

<<<<<<< HEAD

func comparePermutations(result, expected []interface{}) bool {

	// Get the length of a , and expected - they must be equal
	if len(result) != len(expected) {
		return false
	}
	interfaceLength := len(result)
	permutationFound := make([]bool, interfaceLength)



	for i, v := range result {
		test_slice, ok1 := v.([]interface{})

		for j, exp := range expected {
			if permutationFound[j] {
				continue
			}
			exp_slice, ok2 := exp.([]interface{})

			if ok1 != ok2 {
				continue
			}

			// Both are either valid interfaces or string
			if ok1 {
				if testutils.UnorderedEqual(test_slice, exp_slice) {
					permutationFound[j] = true
				}
			} else {
				if expected[i] == result[i]  {
					permutationFound[j] = true
				}
			}
			
		}

		
	}

	for _, ex := range permutationFound {
		if !ex {
			return false
		}
	}
	return true
}

func TestJsonObjKeys(t *testing.T) {
	conn := getLocalConnection()
	defer conn.Close()
	//  No space between words please 
	a := `{"name":"jerry","partner":{"name":"tom","language":["rust"]},"partner2":{"language":["rust"]}}`
	b := `{"name":"jerry","partner":{"name":"tom","language":["rust"]},"partner2":{"name":12,"language":["rust"]}}`
	c := `{"name":"jerry","partner":{"name":"tom","language":["rust"]},"partner2":{"name":12,"language":["rust"],"extra_key":"value"}}`
	d := `{"a":[3],"nested":{"a":{"b":2,"c":1}}}`


	testCases := []struct {
		name        	string
		set_command 	string
		test_command 	string
		expected        []interface{}
	}{
		{
			name:        	"JSON.OBJKEYS root object",
			set_command: 	"json.set doc $ " + a,
			test_command: 	"json.objkeys doc $",
			expected: 		[]interface{}{
								[]interface{}{"name", "partner", "partner2"},
							},
		},
		{
			name:     		"JSON.OBJKEYS with nested path",
			set_command: 	"json.set doc $ " + b,
			test_command: 	"json.objkeys doc $.partner",
			expected: 		[]interface{}{
								[]interface{}{"name", "language"},
							},
		},
		{
			name:     		"JSON.OBJKEYS with non-object path",
			set_command: 	"json.set doc $ " + c,
			test_command: 	"json.objkeys doc $.name",
			expected: 		[]interface{}{
								"(nil)",
							},
		},
		{
			name:     		"JSON.OBJKEYS with nested non-object path",
			set_command: 	"json.set doc $ " + b,
			test_command: 	"json.objkeys doc $.partner.language",
			expected: 		[]interface{}{
								"(nil)",
							},
		},
		{
			name:     		"JSON.OBJKEYS with invalid json path - 1",
			set_command: 	"json.set doc $ " + b,
			test_command: 	"json.objkeys doc $..invalidpath*somethingrandomadded",
			expected: 		[]interface{}{ "ERR parse error at 16 in $..invalidpath*somethingrandomadded" },
		},
		{
			name:     		"JSON.OBJKEYS with invalid json path - 2",
			set_command: 	"json.set doc $ " + c,
			test_command: 	"json.objkeys doc $[1",
			expected: 		[]interface{}{ "ERR expected a number at 4 in $[1" },
		},
		{
			name:     		"JSON.OBJKEYS with invalid json path - 3",
			set_command: 	"json.set doc $ " + c,
			test_command: 	"json.objkeys doc $[random",
			expected: 		[]interface{}{ "ERR parse error at 3 in $[random" },
		},
		{
			name:     		"JSON.OBJKEYS with only command",
			set_command: 	"json.set doc $ " + c,
			test_command: 	"json.objkeys",
			expected: 		[]interface{}{ "ERR wrong number of arguments for 'json.objkeys' command" },
		},
		{
			name:     		"JSON.OBJKEYS with non-existing key",
			set_command: 	"json.set doc $ " + c,
			test_command: 	"json.objkeys thisdoesnotexist $",
			expected: 		[]interface{}{ "(nil)" },
		},
		{
			name:     		"JSON.OBJKEYS with empty path",
			set_command: 	"json.set doc $ " + c,
			test_command: 	"json.objkeys doc",
			expected: 		[]interface{}{ 
								[]interface{}{"name", "partner", "partner2"},
							},
		},
		{
			name:        	"JSON.OBJKEYS with multiple json path",
			set_command: 	"json.set doc $ " + d,
			test_command: 	"json.objkeys doc $..a",
			expected: 		[]interface{}{
								[]interface{}{"b", "c"}, 
								"(nil)",
							},
=======
func TestJsonObjLen(t *testing.T) {
	conn := getLocalConnection()
	defer conn.Close()

	a := `{"name":"jerry","partner":{"name":"tom","language":["rust"]}}`
	b := `{"name":"jerry","partner":{"name":"tom","language":["rust"]},"partner2":{"name":"spike","language":["go","rust"]}}`
	c := `{"name":"jerry","partner":{"name":"tom","language":["rust"]},"partner2":{"name":12,"language":["rust"]}}`
	d := `["this","is","an","array"]`

	defer func() {
		resp := FireCommand(conn, "DEL obj")
		assert.Equal(t, int64(1), resp)
	}()

	testCases := []struct {
		name     string
		commands []string
		expected []interface{}
	}{
		{
			name:     "JSON.OBJLEN with root path",
			commands: []string{"json.set obj $ " + a, "json.objlen obj $"},
			expected: []interface{}{"OK", []interface{}{int64(2)}},
		},
		{
			name:     "JSON.OBJLEN with nested path",
			commands: []string{"json.set obj $ " + b, "json.objlen obj $.partner"},
			expected: []interface{}{"OK", []interface{}{int64(2)}},
		},
		{
			name:     "JSON.OBJLEN with non-object path",
			commands: []string{"json.set obj $ " + d, "json.objlen obj $"},
			expected: []interface{}{"OK", []interface{}{"(nil)"}},
		},
		{
			name:     "JSON.OBJLEN with nested non-object path",
			commands: []string{"json.set obj $ " + c, "json.objlen obj $.partner2.name"},
			expected: []interface{}{"OK", []interface{}{"(nil)"}},
		},
		{
			name:     "JSON.OBJLEN nested objects",
			commands: []string{"json.set obj $ " + b, "json.objlen obj $..language"},
			expected: []interface{}{"OK", []interface{}{"(nil)", "(nil)"}},
		},
		{
			name:     "JSON.OBJLEN invalid json path",
			commands: []string{"json.set obj $ " + b, "json.objlen obj $..language*something"},
			expected: []interface{}{"OK", "ERR parse error at 13 in $..language*something"},
		},
		{
			name:     "JSON.OBJLEN with non-existant key",
			commands: []string{"json.set obj $ " + b, "json.objlen non_existing_key $"},
			expected: []interface{}{"OK", "(nil)"},
		},
		{
			name:     "JSON.OBJLEN with empty path",
			commands: []string{"json.set obj $ " + a, "json.objlen obj"},
			expected: []interface{}{"OK", int64(2)},
		},
		{
			name:     "JSON.OBJLEN invalid json path",
			commands: []string{"json.set obj $ " + c, "json.objlen obj $[1"},
			expected: []interface{}{"OK", "ERR expected a number at 4 in $[1"},
		},
		{
			name:     "JSON.OBJLEN invalid json path",
			commands: []string{"json.set obj $ " + c, "json.objlen"},
			expected: []interface{}{"OK", "ERR wrong number of arguments for 'json.objlen' command"},
>>>>>>> 9670a5a1
		},
	}

	for _, tcase := range testCases {
<<<<<<< HEAD
		FireCommand(conn, "DEL doc")
		FireCommand(conn, "DEL doc1")
		FireCommand(conn, "DEL doc2")
		t.Run(tcase.name, func(t *testing.T) {
			FireCommand(conn, tcase.set_command)
			expected := tcase.expected
			out := FireCommand(conn, tcase.test_command)

			_, isString := out.(string)
			if isString {
				out_interface := []interface{}{out}
				assert.DeepEqual(t, out_interface, expected)
			} else {
				assert.Assert(t, comparePermutations(out.([]interface{}), expected))
			}
		})
	}

}

=======
		FireCommand(conn, "DEL obj")
		t.Run(tcase.name, func(t *testing.T) {
			for i := 0; i < len(tcase.commands); i++ {
				cmd := tcase.commands[i]
				out := tcase.expected[i]
				result := FireCommand(conn, cmd)
				assert.DeepEqual(t, out, result)
			}
		})
	}
}

func convertToArray(input string) []string {
	input = strings.Trim(input, `"[`)
	input = strings.Trim(input, `]"`)
	elements := strings.Split(input, ",")
	for i, element := range elements {
		elements[i] = strings.TrimSpace(element)
	}
	return elements
}

func TestJSONNumIncrBy(t *testing.T) {
	conn := getLocalConnection()
	defer conn.Close()
	invalidArgMessage := "ERR wrong number of arguments for 'json.numincrby' command"
	testCases := []struct {
		name        string
		setupData   string
		commands    []string
		expected    []interface{}
		assert_type []string
		cleanUp     []string
	}{
		{
			name:        "Invalid number of arguments",
			setupData:   "",
			commands:    []string{"JSON.NUMINCRBY ", "JSON.NUMINCRBY foo", "JSON.NUMINCRBY foo $"},
			expected:    []interface{}{invalidArgMessage, invalidArgMessage, invalidArgMessage},
			assert_type: []string{"equal", "equal", "equal"},
			cleanUp:     []string{},
		},
		{
			name:        "Non-existant key",
			setupData:   "",
			commands:    []string{"JSON.NUMINCRBY foo $ 1"},
			expected:    []interface{}{"ERR could not perform this operation on a key that doesn't exist"},
			assert_type: []string{"equal"},
			cleanUp:     []string{},
		},
		{
			name:        "Invalid value of increment",
			setupData:   "JSON.SET foo $ 1",
			commands:    []string{"JSON.GET foo $", "JSON.NUMINCRBY foo $ @", "JSON.NUMINCRBY foo $ 122@"},
			expected:    []interface{}{"1", "ERR expected value at line 1 column 1", "ERR trailing characters at line 1 column 4"},
			assert_type: []string{"equal", "equal", "equal"},
			cleanUp:     []string{"DEL foo"},
		},
		{
			name:        "incrby at non root path",
			setupData:   fmt.Sprintf("JSON.SET %s $ %s", "foo", `{"a":"b","b":[{"a":2.2},{"a":5},{"a":"c"}]}`),
			commands:    []string{"JSON.NUMINCRBY foo $..a 2", "JSON.NUMINCRBY foo $.a 2", "JSON.GET foo", "JSON.NUMINCRBY foo $..a -2", "JSON.GET foo"},
			expected:    []interface{}{"[null,4.2,7,null]", "[null]", "{\"a\":\"b\",\"b\":[{\"a\":4.2},{\"a\":7},{\"a\":\"c\"}]}", "[null,2.2,5,null]", "{\"a\":\"b\",\"b\":[{\"a\":2.2},{\"a\":5},{\"a\":\"c\"}]}"},
			assert_type: []string{"perm_equal", "perm_equal", "json_equal", "perm_equal", "json_equal"},
			cleanUp:     []string{"DEL foo"},
		},
		{
			name:        "incrby at root path",
			setupData:   "JSON.SET foo $ 1",
			commands:    []string{"JSON.NUMINCRBY foo $ 1", "JSON.GET foo $", "JSON.NUMINCRBY foo $ -1", "JSON.GET foo $"},
			expected:    []interface{}{"[2]", "2", "[1]", "1"},
			assert_type: []string{"equal", "equal", "equal", "equal"},
			cleanUp:     []string{"DEL foo"},
		},
		{
			name:        "incrby at root path",
			setupData:   "JSON.SET foo $ 1",
			commands:    []string{"expire foo 10", "JSON.NUMINCRBY foo $ 1", "ttl foo", "JSON.GET foo $", "JSON.NUMINCRBY foo $ -1", "JSON.GET foo $"},
			expected:    []interface{}{int64(1), "[2]", int64(10), "2", "[1]", "1"},
			assert_type: []string{"equal", "equal", "range", "equal", "equal", "equal"},
			cleanUp:     []string{"DEL foo"},
		},
	}

	for _, tc := range testCases {
		FireCommand(conn, "DEL foo")
		t.Run(tc.name, func(t *testing.T) {
			if tc.setupData != "" {
				assert.Equal(t, FireCommand(conn, tc.setupData), "OK")
			}
			for i := 0; i < len(tc.commands); i++ {
				cmd := tc.commands[i]
				out := tc.expected[i]
				result := FireCommand(conn, cmd)
				switch tc.assert_type[i] {
				case "equal":
					assert.Equal(t, out, result)
				case "perm_equal":
					assert.Assert(t, arraysArePermutations(convertToArray(out.(string)), convertToArray(result.(string))))
				case "range":
					assert.Assert(t, result.(int64) <= tc.expected[i].(int64) && result.(int64) > 0, "Expected %v to be within 0 to %v", result, tc.expected[i])
				case "json_equal":
					testifyAssert.JSONEq(t, out.(string), result.(string))
				}
			}
			for i := 0; i < len(tc.cleanUp); i++ {
				FireCommand(conn, tc.cleanUp[i])
			}
		})
	}
}
>>>>>>> 9670a5a1
<|MERGE_RESOLUTION|>--- conflicted
+++ resolved
@@ -2,21 +2,11 @@
 
 import (
 	"fmt"
-<<<<<<< HEAD
-
-	"strings"
-	"testing"
-
-	// "sort"
-
-	"github.com/dicedb/dice/internal/server/utils"
-=======
 	"net"
 	"strings"
 	"testing"
 
 	"github.com/bytedance/sonic"
->>>>>>> 9670a5a1
 	"github.com/dicedb/dice/testutils"
 	testifyAssert "github.com/stretchr/testify/assert"
 	"gotest.tools/v3/assert"
@@ -190,16 +180,6 @@
 					assert.Equal(t, "OK", result)
 				}
 
-<<<<<<< HEAD
-			if tc.getCmd != utils.EmptyStr {
-				result := FireCommand(conn, tc.getCmd)
-				fmt.Printf("Result datatype is %T and result is %s\n", result, result)
-				fmt.Printf("Expected datatype is %T and result is %s\n", tc.expected, tc.expected)
-				if testutils.IsJSONResponse(result.(string)) {
-					testutils.AssertJSONEqual(t, tc.expected, result.(string))
-				} else {
-					assert.Equal(t, tc.expected, result)
-=======
 				if tc.getCmd != "" {
 					result := FireCommand(conn, tc.getCmd)
 					if testutils.IsJSONResponse(result.(string)) {
@@ -207,7 +187,6 @@
 					} else {
 						assert.Equal(t, tc.expected, result)
 					}
->>>>>>> 9670a5a1
 				}
 			})
 		}
@@ -863,151 +842,6 @@
 	}
 }
 
-<<<<<<< HEAD
-
-func comparePermutations(result, expected []interface{}) bool {
-
-	// Get the length of a , and expected - they must be equal
-	if len(result) != len(expected) {
-		return false
-	}
-	interfaceLength := len(result)
-	permutationFound := make([]bool, interfaceLength)
-
-
-
-	for i, v := range result {
-		test_slice, ok1 := v.([]interface{})
-
-		for j, exp := range expected {
-			if permutationFound[j] {
-				continue
-			}
-			exp_slice, ok2 := exp.([]interface{})
-
-			if ok1 != ok2 {
-				continue
-			}
-
-			// Both are either valid interfaces or string
-			if ok1 {
-				if testutils.UnorderedEqual(test_slice, exp_slice) {
-					permutationFound[j] = true
-				}
-			} else {
-				if expected[i] == result[i]  {
-					permutationFound[j] = true
-				}
-			}
-			
-		}
-
-		
-	}
-
-	for _, ex := range permutationFound {
-		if !ex {
-			return false
-		}
-	}
-	return true
-}
-
-func TestJsonObjKeys(t *testing.T) {
-	conn := getLocalConnection()
-	defer conn.Close()
-	//  No space between words please 
-	a := `{"name":"jerry","partner":{"name":"tom","language":["rust"]},"partner2":{"language":["rust"]}}`
-	b := `{"name":"jerry","partner":{"name":"tom","language":["rust"]},"partner2":{"name":12,"language":["rust"]}}`
-	c := `{"name":"jerry","partner":{"name":"tom","language":["rust"]},"partner2":{"name":12,"language":["rust"],"extra_key":"value"}}`
-	d := `{"a":[3],"nested":{"a":{"b":2,"c":1}}}`
-
-
-	testCases := []struct {
-		name        	string
-		set_command 	string
-		test_command 	string
-		expected        []interface{}
-	}{
-		{
-			name:        	"JSON.OBJKEYS root object",
-			set_command: 	"json.set doc $ " + a,
-			test_command: 	"json.objkeys doc $",
-			expected: 		[]interface{}{
-								[]interface{}{"name", "partner", "partner2"},
-							},
-		},
-		{
-			name:     		"JSON.OBJKEYS with nested path",
-			set_command: 	"json.set doc $ " + b,
-			test_command: 	"json.objkeys doc $.partner",
-			expected: 		[]interface{}{
-								[]interface{}{"name", "language"},
-							},
-		},
-		{
-			name:     		"JSON.OBJKEYS with non-object path",
-			set_command: 	"json.set doc $ " + c,
-			test_command: 	"json.objkeys doc $.name",
-			expected: 		[]interface{}{
-								"(nil)",
-							},
-		},
-		{
-			name:     		"JSON.OBJKEYS with nested non-object path",
-			set_command: 	"json.set doc $ " + b,
-			test_command: 	"json.objkeys doc $.partner.language",
-			expected: 		[]interface{}{
-								"(nil)",
-							},
-		},
-		{
-			name:     		"JSON.OBJKEYS with invalid json path - 1",
-			set_command: 	"json.set doc $ " + b,
-			test_command: 	"json.objkeys doc $..invalidpath*somethingrandomadded",
-			expected: 		[]interface{}{ "ERR parse error at 16 in $..invalidpath*somethingrandomadded" },
-		},
-		{
-			name:     		"JSON.OBJKEYS with invalid json path - 2",
-			set_command: 	"json.set doc $ " + c,
-			test_command: 	"json.objkeys doc $[1",
-			expected: 		[]interface{}{ "ERR expected a number at 4 in $[1" },
-		},
-		{
-			name:     		"JSON.OBJKEYS with invalid json path - 3",
-			set_command: 	"json.set doc $ " + c,
-			test_command: 	"json.objkeys doc $[random",
-			expected: 		[]interface{}{ "ERR parse error at 3 in $[random" },
-		},
-		{
-			name:     		"JSON.OBJKEYS with only command",
-			set_command: 	"json.set doc $ " + c,
-			test_command: 	"json.objkeys",
-			expected: 		[]interface{}{ "ERR wrong number of arguments for 'json.objkeys' command" },
-		},
-		{
-			name:     		"JSON.OBJKEYS with non-existing key",
-			set_command: 	"json.set doc $ " + c,
-			test_command: 	"json.objkeys thisdoesnotexist $",
-			expected: 		[]interface{}{ "(nil)" },
-		},
-		{
-			name:     		"JSON.OBJKEYS with empty path",
-			set_command: 	"json.set doc $ " + c,
-			test_command: 	"json.objkeys doc",
-			expected: 		[]interface{}{ 
-								[]interface{}{"name", "partner", "partner2"},
-							},
-		},
-		{
-			name:        	"JSON.OBJKEYS with multiple json path",
-			set_command: 	"json.set doc $ " + d,
-			test_command: 	"json.objkeys doc $..a",
-			expected: 		[]interface{}{
-								[]interface{}{"b", "c"}, 
-								"(nil)",
-							},
-=======
 func TestJsonObjLen(t *testing.T) {
 	conn := getLocalConnection()
 	defer conn.Close()
@@ -1076,33 +910,10 @@
 			name:     "JSON.OBJLEN invalid json path",
 			commands: []string{"json.set obj $ " + c, "json.objlen"},
 			expected: []interface{}{"OK", "ERR wrong number of arguments for 'json.objlen' command"},
->>>>>>> 9670a5a1
 		},
 	}
 
 	for _, tcase := range testCases {
-<<<<<<< HEAD
-		FireCommand(conn, "DEL doc")
-		FireCommand(conn, "DEL doc1")
-		FireCommand(conn, "DEL doc2")
-		t.Run(tcase.name, func(t *testing.T) {
-			FireCommand(conn, tcase.set_command)
-			expected := tcase.expected
-			out := FireCommand(conn, tcase.test_command)
-
-			_, isString := out.(string)
-			if isString {
-				out_interface := []interface{}{out}
-				assert.DeepEqual(t, out_interface, expected)
-			} else {
-				assert.Assert(t, comparePermutations(out.([]interface{}), expected))
-			}
-		})
-	}
-
-}
-
-=======
 		FireCommand(conn, "DEL obj")
 		t.Run(tcase.name, func(t *testing.T) {
 			for i := 0; i < len(tcase.commands); i++ {
@@ -1214,4 +1025,169 @@
 		})
 	}
 }
->>>>>>> 9670a5a1
+
+func comparePermutations(result, expected []interface{}) bool {
+
+	// Get the length of a , and expected - they must be equal
+	if len(result) != len(expected) {
+		return false
+	}
+	interfaceLength := len(result)
+	permutationFound := make([]bool, interfaceLength)
+
+
+
+	for i, v := range result {
+		test_slice, ok1 := v.([]interface{})
+
+		for j, exp := range expected {
+			if permutationFound[j] {
+				continue
+			}
+			exp_slice, ok2 := exp.([]interface{})
+
+			if ok1 != ok2 {
+				continue
+			}
+
+			// Both are either valid interfaces or string
+			if ok1 {
+				if testutils.UnorderedEqual(test_slice, exp_slice) {
+					permutationFound[j] = true
+				}
+			} else {
+				if expected[i] == result[i]  {
+					permutationFound[j] = true
+				}
+			}
+			
+		}
+
+		
+	}
+
+	for _, ex := range permutationFound {
+		if !ex {
+			return false
+		}
+	}
+	return true
+}
+
+func TestJsonObjKeys(t *testing.T) {
+	conn := getLocalConnection()
+	defer conn.Close()
+	//  No space between words please 
+	a := `{"name":"jerry","partner":{"name":"tom","language":["rust"]},"partner2":{"language":["rust"]}}`
+	b := `{"name":"jerry","partner":{"name":"tom","language":["rust"]},"partner2":{"name":12,"language":["rust"]}}`
+	c := `{"name":"jerry","partner":{"name":"tom","language":["rust"]},"partner2":{"name":12,"language":["rust"],"extra_key":"value"}}`
+	d := `{"a":[3],"nested":{"a":{"b":2,"c":1}}}`
+
+
+	testCases := []struct {
+		name        	string
+		set_command 	string
+		test_command 	string
+		expected        []interface{}
+	}{
+		{
+			name:        	"JSON.OBJKEYS root object",
+			set_command: 	"json.set doc $ " + a,
+			test_command: 	"json.objkeys doc $",
+			expected: 		[]interface{}{
+								[]interface{}{"name", "partner", "partner2"},
+							},
+		},
+		{
+			name:     		"JSON.OBJKEYS with nested path",
+			set_command: 	"json.set doc $ " + b,
+			test_command: 	"json.objkeys doc $.partner",
+			expected: 		[]interface{}{
+								[]interface{}{"name", "language"},
+							},
+		},
+		{
+			name:     		"JSON.OBJKEYS with non-object path",
+			set_command: 	"json.set doc $ " + c,
+			test_command: 	"json.objkeys doc $.name",
+			expected: 		[]interface{}{
+								"(nil)",
+							},
+		},
+		{
+			name:     		"JSON.OBJKEYS with nested non-object path",
+			set_command: 	"json.set doc $ " + b,
+			test_command: 	"json.objkeys doc $.partner.language",
+			expected: 		[]interface{}{
+								"(nil)",
+							},
+		},
+		{
+			name:     		"JSON.OBJKEYS with invalid json path - 1",
+			set_command: 	"json.set doc $ " + b,
+			test_command: 	"json.objkeys doc $..invalidpath*somethingrandomadded",
+			expected: 		[]interface{}{ "ERR parse error at 16 in $..invalidpath*somethingrandomadded" },
+		},
+		{
+			name:     		"JSON.OBJKEYS with invalid json path - 2",
+			set_command: 	"json.set doc $ " + c,
+			test_command: 	"json.objkeys doc $[1",
+			expected: 		[]interface{}{ "ERR expected a number at 4 in $[1" },
+		},
+		{
+			name:     		"JSON.OBJKEYS with invalid json path - 3",
+			set_command: 	"json.set doc $ " + c,
+			test_command: 	"json.objkeys doc $[random",
+			expected: 		[]interface{}{ "ERR parse error at 3 in $[random" },
+		},
+		{
+			name:     		"JSON.OBJKEYS with only command",
+			set_command: 	"json.set doc $ " + c,
+			test_command: 	"json.objkeys",
+			expected: 		[]interface{}{ "ERR wrong number of arguments for 'json.objkeys' command" },
+		},
+		{
+			name:     		"JSON.OBJKEYS with non-existing key",
+			set_command: 	"json.set doc $ " + c,
+			test_command: 	"json.objkeys thisdoesnotexist $",
+			expected: 		[]interface{}{ "(nil)" },
+		},
+		{
+			name:     		"JSON.OBJKEYS with empty path",
+			set_command: 	"json.set doc $ " + c,
+			test_command: 	"json.objkeys doc",
+			expected: 		[]interface{}{ 
+								[]interface{}{"name", "partner", "partner2"},
+							},
+		},
+		{
+			name:        	"JSON.OBJKEYS with multiple json path",
+			set_command: 	"json.set doc $ " + d,
+			test_command: 	"json.objkeys doc $..a",
+			expected: 		[]interface{}{
+								[]interface{}{"b", "c"}, 
+								"(nil)",
+							},
+		},
+	}
+
+	for _, tcase := range testCases {
+		FireCommand(conn, "DEL doc")
+		FireCommand(conn, "DEL doc1")
+		FireCommand(conn, "DEL doc2")
+		t.Run(tcase.name, func(t *testing.T) {
+			FireCommand(conn, tcase.set_command)
+			expected := tcase.expected
+			out := FireCommand(conn, tcase.test_command)
+
+			_, isString := out.(string)
+			if isString {
+				out_interface := []interface{}{out}
+				assert.DeepEqual(t, out_interface, expected)
+			} else {
+				assert.Assert(t, comparePermutations(out.([]interface{}), expected))
+			}
+		})
+	}
+
+}