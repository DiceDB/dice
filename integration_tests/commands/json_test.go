--- conflicted
+++ resolved
@@ -843,7 +843,6 @@
 	}
 }
 
-<<<<<<< HEAD
 func deStringify(input string) []string {
 	input = strings.Replace(input, "[", "", -1)
 	input = strings.Replace(input, "]", "", -1)
@@ -896,99 +895,105 @@
 			commands:    []string{"JSON.SET docu $ "+ a, "JSON.NUMMULTBY docu $.a 2"},
 			expected:    []interface{}{"OK", "[null]"},
 			assert_type: []string{"equal", "deep_equal"},
-=======
-func TestJsonObjLen(t *testing.T) {
-	conn := getLocalConnection()
-	defer conn.Close()
-
-	a := `{"name":"jerry","partner":{"name":"tom","language":["rust"]}}`
-	b := `{"name":"jerry","partner":{"name":"tom","language":["rust"]},"partner2":{"name":"spike","language":["go","rust"]}}`
-	c := `{"name":"jerry","partner":{"name":"tom","language":["rust"]},"partner2":{"name":12,"language":["rust"]}}`
-	d := `["this","is","an","array"]`
-
-	defer func() {
-		resp := FireCommand(conn, "DEL obj")
-		assert.Equal(t, int64(1), resp)
-	}()
-
-	testCases := []struct {
-		name     string
-		commands []string
-		expected []interface{}
-	}{
-		{
-			name:     "JSON.OBJLEN with root path",
-			commands: []string{"json.set obj $ " + a, "json.objlen obj $"},
-			expected: []interface{}{"OK", []interface{}{int64(2)}},
-		},
-		{
-			name:     "JSON.OBJLEN with nested path",
-			commands: []string{"json.set obj $ " + b, "json.objlen obj $.partner"},
-			expected: []interface{}{"OK", []interface{}{int64(2)}},
-		},
-		{
-			name:     "JSON.OBJLEN with non-object path",
-			commands: []string{"json.set obj $ " + d, "json.objlen obj $"},
-			expected: []interface{}{"OK", []interface{}{"(nil)"}},
-		},
-		{
-			name:     "JSON.OBJLEN with nested non-object path",
-			commands: []string{"json.set obj $ " + c, "json.objlen obj $.partner2.name"},
-			expected: []interface{}{"OK", []interface{}{"(nil)"}},
-		},
-		{
-			name:     "JSON.OBJLEN nested objects",
-			commands: []string{"json.set obj $ " + b, "json.objlen obj $..language"},
-			expected: []interface{}{"OK", []interface{}{"(nil)", "(nil)"}},
-		},
-		{
-			name:     "JSON.OBJLEN invalid json path",
-			commands: []string{"json.set obj $ " + b, "json.objlen obj $..language*something"},
-			expected: []interface{}{"OK", "ERR parse error at 13 in $..language*something"},
-		},
-		{
-			name:     "JSON.OBJLEN with non-existant key",
-			commands: []string{"json.set obj $ " + b, "json.objlen non_existing_key $"},
-			expected: []interface{}{"OK", "(nil)"},
-		},
-		{
-			name:     "JSON.OBJLEN with empty path",
-			commands: []string{"json.set obj $ " + a, "json.objlen obj"},
-			expected: []interface{}{"OK", int64(2)},
-		},
-		{
-			name:     "JSON.OBJLEN invalid json path",
-			commands: []string{"json.set obj $ " + c, "json.objlen obj $[1"},
-			expected: []interface{}{"OK", "ERR expected a number at 4 in $[1"},
-		},
-		{
-			name:     "JSON.OBJLEN invalid json path",
-			commands: []string{"json.set obj $ " + c, "json.objlen"},
-			expected: []interface{}{"OK", "ERR wrong number of arguments for 'json.objlen' command"},
->>>>>>> f017ff9c
 		},
 	}
 
 	for _, tcase := range testCases {
-<<<<<<< HEAD
 		FireCommand(conn, "DEL docu")
-=======
-		FireCommand(conn, "DEL obj")
->>>>>>> f017ff9c
 		t.Run(tcase.name, func(t *testing.T) {
 			for i := 0; i < len(tcase.commands); i++ {
 				cmd := tcase.commands[i]
 				out := tcase.expected[i]
 				result := FireCommand(conn, cmd)
-<<<<<<< HEAD
 				if tcase.assert_type[i] == "equal" {
 					assert.Equal(t, out, result)
 				} else if tcase.assert_type[i] == "deep_equal" {
 					assert.Assert(t, arraysArePermutations(deStringify(out.(string)), deStringify(result.(string))))
 				}
-=======
+			}
+		})
+	}
+}
+
+func TestJsonObjLen(t *testing.T) {
+	conn := getLocalConnection()
+	defer conn.Close()
+
+	a := `{"name":"jerry","partner":{"name":"tom","language":["rust"]}}`
+	b := `{"name":"jerry","partner":{"name":"tom","language":["rust"]},"partner2":{"name":"spike","language":["go","rust"]}}`
+	c := `{"name":"jerry","partner":{"name":"tom","language":["rust"]},"partner2":{"name":12,"language":["rust"]}}`
+	d := `["this","is","an","array"]`
+
+	defer func() {
+		resp := FireCommand(conn, "DEL obj")
+		assert.Equal(t, int64(1), resp)
+	}()
+
+	testCases := []struct {
+		name     string
+		commands []string
+		expected []interface{}
+	}{
+		{
+			name:     "JSON.OBJLEN with root path",
+			commands: []string{"json.set obj $ " + a, "json.objlen obj $"},
+			expected: []interface{}{"OK", []interface{}{int64(2)}},
+		},
+		{
+			name:     "JSON.OBJLEN with nested path",
+			commands: []string{"json.set obj $ " + b, "json.objlen obj $.partner"},
+			expected: []interface{}{"OK", []interface{}{int64(2)}},
+		},
+		{
+			name:     "JSON.OBJLEN with non-object path",
+			commands: []string{"json.set obj $ " + d, "json.objlen obj $"},
+			expected: []interface{}{"OK", []interface{}{"(nil)"}},
+		},
+		{
+			name:     "JSON.OBJLEN with nested non-object path",
+			commands: []string{"json.set obj $ " + c, "json.objlen obj $.partner2.name"},
+			expected: []interface{}{"OK", []interface{}{"(nil)"}},
+		},
+		{
+			name:     "JSON.OBJLEN nested objects",
+			commands: []string{"json.set obj $ " + b, "json.objlen obj $..language"},
+			expected: []interface{}{"OK", []interface{}{"(nil)", "(nil)"}},
+		},
+		{
+			name:     "JSON.OBJLEN invalid json path",
+			commands: []string{"json.set obj $ " + b, "json.objlen obj $..language*something"},
+			expected: []interface{}{"OK", "ERR parse error at 13 in $..language*something"},
+		},
+		{
+			name:     "JSON.OBJLEN with non-existant key",
+			commands: []string{"json.set obj $ " + b, "json.objlen non_existing_key $"},
+			expected: []interface{}{"OK", "(nil)"},
+		},
+		{
+			name:     "JSON.OBJLEN with empty path",
+			commands: []string{"json.set obj $ " + a, "json.objlen obj"},
+			expected: []interface{}{"OK", int64(2)},
+		},
+		{
+			name:     "JSON.OBJLEN invalid json path",
+			commands: []string{"json.set obj $ " + c, "json.objlen obj $[1"},
+			expected: []interface{}{"OK", "ERR expected a number at 4 in $[1"},
+		},
+		{
+			name:     "JSON.OBJLEN invalid json path",
+			commands: []string{"json.set obj $ " + c, "json.objlen"},
+			expected: []interface{}{"OK", "ERR wrong number of arguments for 'json.objlen' command"},
+		},
+	}
+
+	for _, tcase := range testCases {
+		FireCommand(conn, "DEL obj")
+		t.Run(tcase.name, func(t *testing.T) {
+			for i := 0; i < len(tcase.commands); i++ {
+				cmd := tcase.commands[i]
+				out := tcase.expected[i]
+				result := FireCommand(conn, cmd)
 				assert.DeepEqual(t, out, result)
->>>>>>> f017ff9c
 			}
 		})
 	}
