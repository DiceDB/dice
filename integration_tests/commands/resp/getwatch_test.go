--- conflicted
+++ resolved
@@ -121,11 +121,7 @@
 
 		for _, channel := range channels {
 			v := <-channel
-<<<<<<< HEAD
-			assert.Equal(t, "GET", v.Command)
-=======
 			assert.Equal(t, "GET", v.Command)            // command
->>>>>>> 5d20e1ea
 			assert.Equal(t, "2714318480", v.Fingerprint) // Fingerprint
 			assert.Equal(t, tc.val, v.Data.(string))     // data
 		}
@@ -157,8 +153,7 @@
 
 		for _, channel := range channels {
 			v := <-channel
-<<<<<<< HEAD
-			assert.Equal(t, "GET", v.Command)
+			assert.Equal(t, "GET", v.Command)            // command
 			assert.Equal(t, "2714318480", v.Fingerprint) // Fingerprint
 			assert.Equal(t, tc.val, v.Data.(string))     // data
 		}
@@ -279,11 +274,6 @@
 	for _, sub := range subscribers {
 		if sub.watch != nil {
 			sub.watch.Close()
-=======
-			assert.Equal(t, "GET", v.Command)            // command
-			assert.Equal(t, "2714318480", v.Fingerprint) // Fingerprint
-			assert.Equal(t, tc.val, v.Data.(string))     // data
->>>>>>> 5d20e1ea
 		}
 	}
 	publisher.Close()
