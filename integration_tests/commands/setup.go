package commands

import (
	"context"
	"errors"
	"fmt"
	"io"
	"net"
	"sync"
	"time"

	"github.com/dicedb/dice/internal/shard"

	"github.com/dicedb/dice/internal/clientio"

	"github.com/dicedb/dice/internal/server"

	"github.com/charmbracelet/log"
	"github.com/dicedb/dice/config"
	dstore "github.com/dicedb/dice/internal/store"
	"github.com/dicedb/dice/testutils"
	redis "github.com/dicedb/go-dice"
)

type TestServerOptions struct {
	Port int
}

//nolint:unused
func getLocalConnection() net.Conn {
	conn, err := net.Dial("tcp", fmt.Sprintf("localhost:%d", config.DiceConfig.Server.Port))
	if err != nil {
		panic(err)
	}
	return conn
}

// deleteTestKeys is a utility to delete a list of keys before running a test
//
//nolint:unused
func deleteTestKeys(keysToDelete []string, store *dstore.Store) {
	for _, key := range keysToDelete {
		store.Del(key)
	}
}

//nolint:unused
func getLocalSdk() *redis.Client {
	return redis.NewClient(&redis.Options{
		Addr: fmt.Sprintf(":%d", config.DiceConfig.Server.Port),

		DialTimeout:           10 * time.Second,
		ReadTimeout:           30 * time.Second,
		WriteTimeout:          30 * time.Second,
		ContextTimeoutEnabled: true,

		MaxRetries: -1,

		PoolSize:        10,
		PoolTimeout:     30 * time.Second,
		ConnMaxIdleTime: time.Minute,
	})
}

func FireCommand(conn net.Conn, cmd string) interface{} {
	var err error
	args := testutils.ParseCommand(cmd)
	_, err = conn.Write(clientio.Encode(args, false))
	if err != nil {
		log.Fatalf("error %s while firing command: %s", err, cmd)
	}

	rp := clientio.NewRESPParser(conn)
	v, err := rp.DecodeOne()
	if err != nil {
		if err == io.EOF {
			return nil
		}
		log.Fatalf("error %s while firing command: %s", err, cmd)
	}
	return v
}

//nolint:unused
func fireCommandAndGetRESPParser(conn net.Conn, cmd string) *clientio.RESPParser {
	args := testutils.ParseCommand(cmd)
	_, err := conn.Write(clientio.Encode(args, false))
	if err != nil {
		log.Fatalf("error %s while firing command: %s", err, cmd)
	}

	return clientio.NewRESPParser(conn)
}

func RunTestServer(ctx context.Context, wg *sync.WaitGroup, opt TestServerOptions) {
	config.DiceConfig.Network.IOBufferLength = 16
	config.DiceConfig.Server.WriteAOFOnCleanup = true
	if opt.Port != 0 {
		config.DiceConfig.Server.Port = opt.Port
	} else {
		config.DiceConfig.Server.Port = 8739
	}

	const totalRetries = 100
	var err error
<<<<<<< HEAD

	// Initialize the AsyncTestServer
	testServer := server.NewAsyncTestServer()
=======
	watchChan := make(chan dstore.WatchEvent, config.DiceConfig.Server.KeysLimit)
	shardManager := shard.NewShardManager(1, watchChan)
	// Initialize the AsyncServer
	testServer := server.NewAsyncServer(shardManager, watchChan)
>>>>>>> 376ff24b

	// Try to bind to a port with a maximum of `totalRetries` retries.
	for i := 0; i < totalRetries; i++ {
		if err = testServer.FindPortAndBind(); err == nil {
			break
		}

		if err.Error() == "address already in use" {
			log.Infof("Port %d already in use, trying port %d", config.DiceConfig.Server.Port, config.DiceConfig.Server.Port+1)
			config.DiceConfig.Server.Port++
		} else {
			log.Fatalf("Failed to bind port: %v", err)
			return
		}
	}

	if err != nil {
		log.Fatalf("Failed to bind to a port after %d retries: %v", totalRetries, err)
		return
	}

	// Inform the user that the server is starting
	fmt.Println("Starting the test server on port", config.DiceConfig.Server.Port)

	shardManagerCtx, cancelShardManager := context.WithCancel(ctx)
	wg.Add(1)
	go func() {
		defer wg.Done()
		shardManager.Run(shardManagerCtx)
	}()

	// Start the server in a goroutine
	wg.Add(1)
	go func() {
		defer wg.Done()
		if err := testServer.Run(ctx); err != nil {
			if errors.Is(err, server.ErrAborted) {
				cancelShardManager()
				return
			}
			log.Fatalf("Test server encountered an error: %v", err)
		}
	}()
}<|MERGE_RESOLUTION|>--- conflicted
+++ resolved
@@ -103,16 +103,10 @@
 
 	const totalRetries = 100
 	var err error
-<<<<<<< HEAD
-
-	// Initialize the AsyncTestServer
-	testServer := server.NewAsyncTestServer()
-=======
 	watchChan := make(chan dstore.WatchEvent, config.DiceConfig.Server.KeysLimit)
 	shardManager := shard.NewShardManager(1, watchChan)
-	// Initialize the AsyncServer
-	testServer := server.NewAsyncServer(shardManager, watchChan)
->>>>>>> 376ff24b
+	// Initialize the AsyncTestServer
+	testServer := server.NewAsyncTestServer(shardManager, watchChan)
 
 	// Try to bind to a port with a maximum of `totalRetries` retries.
 	for i := 0; i < totalRetries; i++ {
