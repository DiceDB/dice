package websocket

import (
	"context"
	"log/slog"
	"os"
	"sync"
	"testing"
	"time"

	"github.com/dicedb/dice/internal/logger"
)

func TestMain(m *testing.M) {
	l := logger.New(logger.Opts{WithTimestamp: false})
	slog.SetDefault(l)
	var wg sync.WaitGroup

	// Run the test server
	// This is a synchronous method, because internally it
	// checks for available port and then forks a goroutine
	// to start the server
	opts := TestServerOptions{
		Port:   testPort1,
		Logger: l,
	}
	ctx, cancel := context.WithCancel(context.Background())
<<<<<<< HEAD
=======
	defer cancel()
>>>>>>> 8ea139a9
	RunWebsocketServer(ctx, &wg, opts)

	// Wait for the server to start
	time.Sleep(2 * time.Second)

	executor := NewWebsocketCommandExecutor()

	// Run the test suite
	exitCode := m.Run()

	conn := executor.ConnectToServer()
	executor.FireCommand(conn, "abort")

	cancel()
	wg.Wait()
	os.Exit(exitCode)
}<|MERGE_RESOLUTION|>--- conflicted
+++ resolved
@@ -25,10 +25,7 @@
 		Logger: l,
 	}
 	ctx, cancel := context.WithCancel(context.Background())
-<<<<<<< HEAD
-=======
 	defer cancel()
->>>>>>> 8ea139a9
 	RunWebsocketServer(ctx, &wg, opts)
 
 	// Wait for the server to start
@@ -42,7 +39,6 @@
 	conn := executor.ConnectToServer()
 	executor.FireCommand(conn, "abort")
 
-	cancel()
 	wg.Wait()
 	os.Exit(exitCode)
 }