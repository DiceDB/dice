package websocket

import (
	"context"
	"encoding/json"
	"errors"
	"fmt"
	"log/slog"
	"net/http"
	"sync"
	"time"

	"github.com/dicedb/dice/config"
	derrors "github.com/dicedb/dice/internal/errors"
	"github.com/dicedb/dice/internal/querymanager"
	"github.com/dicedb/dice/internal/server"
	"github.com/dicedb/dice/internal/shard"
	dstore "github.com/dicedb/dice/internal/store"
	"github.com/gorilla/websocket"
)

const (
	URL       = "ws://localhost:8380"
	testPort1 = 8380
	testPort2 = 8381
)

type TestServerOptions struct {
	Port int
}

type WebsocketCommandExecutor struct {
	baseURL         string
	websocketClient *http.Client
	upgrader        websocket.Upgrader
}

func NewWebsocketCommandExecutor() *WebsocketCommandExecutor {
	return &WebsocketCommandExecutor{
		baseURL: URL,
		websocketClient: &http.Client{
			Timeout: time.Second * 100,
		},
		upgrader: websocket.Upgrader{
			CheckOrigin: func(r *http.Request) bool { return true },
		},
	}
}

func (e *WebsocketCommandExecutor) ConnectToServer() *websocket.Conn {
	// connect with Websocket Server
	conn, resp, err := websocket.DefaultDialer.Dial(URL, nil)
	if err != nil {
		return nil
	}
	if resp != nil {
		resp.Body.Close()
	}
	return conn
}

func (e *WebsocketCommandExecutor) FireCommandAndReadResponse(conn *websocket.Conn, cmd string) (interface{}, error) {
	err := e.FireCommand(conn, cmd)
	if err != nil {
		return nil, err
	}

	// read the response
	_, resp, err := conn.ReadMessage()
	if err != nil {
		return nil, err
	}

	// marshal to json
	var respJSON interface{}
	if err = json.Unmarshal(resp, &respJSON); err != nil {
		return nil, fmt.Errorf("error unmarshaling response")
	}

	return respJSON, nil
}

func (e *WebsocketCommandExecutor) FireCommand(conn *websocket.Conn, cmd string) error {
	// send request
	err := conn.WriteMessage(websocket.TextMessage, []byte(cmd))
	if err != nil {
		return err
	}

	return nil
}

func (e *WebsocketCommandExecutor) ReadResponse(conn *websocket.Conn, cmd string) (interface{}, error) {
	// read the response
	_, resp, err := conn.ReadMessage()
	if err != nil {
		return nil, err
	}

	// marshal to json
	var respJSON interface{}
	if err = json.Unmarshal(resp, &respJSON); err != nil {
		return nil, fmt.Errorf("error unmarshaling response")
	}

	return respJSON, nil
}

func RunWebsocketServer(ctx context.Context, wg *sync.WaitGroup, opt TestServerOptions) {
	config.DiceConfig.Network.IOBufferLength = 16
	config.DiceConfig.Persistence.WriteAOFOnCleanup = false

	// Initialize WebsocketServer
	globalErrChannel := make(chan error)
	watchChan := make(chan dstore.QueryWatchEvent, config.DiceConfig.Performance.WatchChanBufSize)
	shardManager := shard.NewShardManager(1, watchChan, nil, globalErrChannel)
	queryWatcherLocal := querymanager.NewQueryManager()
	config.WebsocketPort = opt.Port
<<<<<<< HEAD
	testServer := server.NewWebSocketServer(shardManager, testPort1, opt.Logger)
	setupCtx, cancelSetupCtx := context.WithCancel(ctx)
=======
	testServer := server.NewWebSocketServer(shardManager, testPort1)
	shardManagerCtx, cancelShardManager := context.WithCancel(ctx)
>>>>>>> 86de9987

	// run shard manager
	wg.Add(1)
	go func() {
		defer wg.Done()
		shardManager.Run(setupCtx)
	}()

	// run query manager
	wg.Add(1)
	go func() {
		defer wg.Done()
		queryWatcherLocal.Run(setupCtx, watchChan)
	}()

	// start websocket server
	wg.Add(1)
	go func() {
		defer wg.Done()
		srverr := testServer.Run(ctx)
		cancelSetupCtx()
		if srverr != nil {
			if errors.Is(srverr, derrors.ErrAborted) || errors.Is(srverr, http.ErrServerClosed) {
				return
			}
<<<<<<< HEAD
			logger.Debug("Websocket test server encountered an error", slog.Any("error", srverr))
=======
			slog.Debug("Websocket test server encountered an error: %v", slog.Any("error", srverr))
>>>>>>> 86de9987
		}
	}()
}<|MERGE_RESOLUTION|>--- conflicted
+++ resolved
@@ -116,13 +116,8 @@
 	shardManager := shard.NewShardManager(1, watchChan, nil, globalErrChannel)
 	queryWatcherLocal := querymanager.NewQueryManager()
 	config.WebsocketPort = opt.Port
-<<<<<<< HEAD
-	testServer := server.NewWebSocketServer(shardManager, testPort1, opt.Logger)
+	testServer := server.NewWebSocketServer(shardManager, testPort1)
 	setupCtx, cancelSetupCtx := context.WithCancel(ctx)
-=======
-	testServer := server.NewWebSocketServer(shardManager, testPort1)
-	shardManagerCtx, cancelShardManager := context.WithCancel(ctx)
->>>>>>> 86de9987
 
 	// run shard manager
 	wg.Add(1)
@@ -148,11 +143,7 @@
 			if errors.Is(srverr, derrors.ErrAborted) || errors.Is(srverr, http.ErrServerClosed) {
 				return
 			}
-<<<<<<< HEAD
-			logger.Debug("Websocket test server encountered an error", slog.Any("error", srverr))
-=======
-			slog.Debug("Websocket test server encountered an error: %v", slog.Any("error", srverr))
->>>>>>> 86de9987
+			slog.Debug("Websocket test server encountered an error", slog.Any("error", srverr))
 		}
 	}()
 }