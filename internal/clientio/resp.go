package clientio

import (
	"bytes"
	"fmt"
	"io"
	"strconv"

	"github.com/dicedb/dice/internal/object"

	"github.com/dicedb/dice/internal/sql"

	"github.com/dicedb/dice/internal/server/utils"
	dstore "github.com/dicedb/dice/internal/store"
)

var RespNIL = []byte("$-1\r\n")
var RespOK = []byte("+OK\r\n")
var RespQueued = []byte("+QUEUED\r\n")
var RespZero = []byte(":0\r\n")
var RespOne = []byte(":1\r\n")
var RespMinusOne = []byte(":-1\r\n")
var RespMinusTwo = []byte(":-2\r\n")
var RespEmptyArray = []byte("*0\r\n")

func readLength(buf *bytes.Buffer) (int64, error) {
	s, err := readStringUntilSr(buf)
	if err != nil {
		return 0, err
	}

	v, err := strconv.ParseInt(s, 10, 64)
	if err != nil {
		return 0, err
	}

	return v, nil
}

func readStringUntilSr(buf *bytes.Buffer) (string, error) {
	s, err := buf.ReadString('\r')
	if err != nil {
		return utils.EmptyStr, err
	}
	// increamenting to skip `\n`
	if _, err := buf.ReadByte(); err != nil {
		return utils.EmptyStr, err
	}
	return s[:len(s)-1], nil
}

// reads a RESP encoded simple string from data and returns
// the string and the error
// the function internally manipulates the buffer pointer
// and keepts it at a point where the subsequent value can be read from.
func readSimpleString(buf *bytes.Buffer) (string, error) {
	return readStringUntilSr(buf)
}

// reads a RESP encoded error from data and returns
// the error string and the error
// the function internally manipulates the buffer pointer
// and keepts it at a point where the subsequent value can be read from.
func readError(buf *bytes.Buffer) (string, error) {
	return readStringUntilSr(buf)
}

// reads a RESP encoded integer from data and returns
// the intger value and the error
// the function internally manipulates the buffer pointer
// and keepts it at a point where the subsequent value can be read from.
func readInt64(buf *bytes.Buffer) (int64, error) {
	s, err := readStringUntilSr(buf)
	if err != nil {
		return 0, err
	}

	v, err := strconv.ParseInt(s, 10, 64)
	if err != nil {
		return 0, err
	}

	return v, nil
}

// reads a RESP encoded string from data and returns
// the string, and the error
// the function internally manipulates the buffer pointer
// and keepts it at a point where the subsequent value can be read from.
func readBulkString(c io.ReadWriter, buf *bytes.Buffer) (string, error) {
	l, err := readLength(buf)
	if err != nil {
		return utils.EmptyStr, err
	}

	// handling RespNIL case
	if l == -1 {
		return "(nil)", nil
	}

	bytesRem := l + 2 // 2 for \r\n
	bytesRem -= int64(buf.Len())
	for bytesRem > 0 {
		tbuf := make([]byte, bytesRem)
		n, err := c.Read(tbuf)
		if err != nil {
			return utils.EmptyStr, nil
		}
		buf.Write(tbuf[:n])
		bytesRem -= int64(n)
	}

	bulkStr := make([]byte, l)
	if _, err := buf.Read(bulkStr); err != nil {
		return utils.EmptyStr, err
	}

	// moving buffer pointer by 2 for \r and \n
	if _, err := buf.ReadByte(); err != nil {
		return utils.EmptyStr, err
	}
	if _, err := buf.ReadByte(); err != nil {
		return utils.EmptyStr, err
	}

	// reading `len` bytes as string
	return string(bulkStr), nil
}

// reads a RESP encoded array from data and returns
// the array, the delta, and the error
// the function internally manipulates the buffer pointer
// and keepts it at a point where the subsequent value can be read from.
func readArray(buf *bytes.Buffer, rp *RESPParser) (interface{}, error) {
	count, err := readLength(buf)
	if err != nil {
		return nil, err
	}

	elems := make([]interface{}, count)
	for i := range elems {
		elem, err := rp.DecodeOne()
		if err != nil {
			return nil, err
		}
		elems[i] = elem
	}
	return elems, nil
}

func encodeString(v string) []byte {
	return []byte(fmt.Sprintf("$%d\r\n%s\r\n", len(v), v))
}

// encodeBool encodes bool as simple strings
func encodeBool(v bool) []byte {
	return []byte(fmt.Sprintf("+%t\r\n", v))
}

func Encode(value interface{}, isSimple bool) []byte {
	// Use a type switch to determine the type of the provided value and encode accordingly.
	switch v := value.(type) {
	// Temporary case to maintain backwards compatibility.
	// This case handles byte slices ([]byte) directly, allowing existing functionality
	// that relies on byte slice inputs to continue working without modifications.
	// It serves as a transitional measure and should be revisited for removal
	// once all commands are migrated.
	case []byte:
		return v // Return the byte slice as-is.

	case string:
<<<<<<< HEAD
		// If isSimple is true, format the string in a simple RESP format.
		if isSimple {
			return []byte(fmt.Sprintf("+%s\r\n", v)) // Prefix with '+' for simple response.
		}
		return encodeString(v) // Use detailed encoding for the string.

	// Handle numeric types (int, uint, etc.) by formatting them as RESP integers.
=======
		// encode as simple strings
		if isSimple || v == "[" || v == "{" {
			return []byte(fmt.Sprintf("+%s\r\n", v))
		}
		// encode as bulk strings
		return encodeString(v)
>>>>>>> 8ebf0d87
	case int, int8, int16, int32, int64, uint, uint8, uint16, uint32, uint64:
		return []byte(fmt.Sprintf(":%d\r\n", v)) // Prefix with ':' for RESP integers.

	// Handle floating-point types similarly to integers.
	case float32, float64:
<<<<<<< HEAD
		return []byte(fmt.Sprintf(":%v\r\n", v)) // Format as RESP float.

	// Handle slices of strings.
=======
		// In case the element being encoded was obtained after parsing a JSON value,
		// it is possible for integers to have been encoded as floats
		// (since encoding/json unmarshals numeric values as floats).
		// Therefore, we need to check if value is an integer
		intValue, isInteger := utils.IsFloatToIntPossible(v.(float64))
		if isInteger {
			return []byte(fmt.Sprintf(":%d\r\n", intValue))
		}

		// if it is a float, encode like a string
		str := strconv.FormatFloat(v.(float64), 'f', -1, 64)
		return encodeString(str)
	case bool:
		return encodeBool(v)
>>>>>>> 8ebf0d87
	case []string:
		var b []byte
		buf := bytes.NewBuffer(b) // Create a buffer to accumulate encoded strings.
		for _, b := range value.([]string) {
			buf.Write(encodeString(b)) // Encode each string and write to the buffer.
		}
		return []byte(fmt.Sprintf("*%d\r\n%s", len(v), buf.Bytes())) // Return the encoded response.

	// Handle slices of custom objects (Obj).
	case []*object.Obj:
		var b []byte
		buf := bytes.NewBuffer(b) // Create a buffer to accumulate encoded objects.
		for _, b := range value.([]*object.Obj) {
			buf.Write(Encode(b.Value, false)) // Encode each object’s value and write to the buffer.
		}
		return []byte(fmt.Sprintf("*%d\r\n%s", len(v), buf.Bytes())) // Return the encoded response.

	// Handle slices of interfaces.
	case []interface{}:
		var b []byte
		buf := bytes.NewBuffer(b) // Create a buffer for accumulating encoded values.
		for _, elem := range v {
			buf.Write(Encode(elem, false)) // Encode each element and write to the buffer.
		}
		return []byte(fmt.Sprintf("*%d\r\n%s", len(v), buf.Bytes())) // Return the encoded response.

	// Handle slices of int64.
	case []int64:
		var b []byte
		buf := bytes.NewBuffer(b) // Create a buffer for accumulating encoded values.
		for _, b := range value.([]int64) {
			buf.Write(Encode(b, false)) // Encode each int64 and write to the buffer.
		}
		return []byte(fmt.Sprintf("*%d\r\n%s", len(v), buf.Bytes())) // Return the encoded response.

	// Handle error type by formatting it as a RESP error.
	case error:
<<<<<<< HEAD
		return []byte(fmt.Sprintf("-%s\r\n", v)) // Prefix with '-' for RESP error format.

	// Handle custom watch event struct.
	case dstore.WatchEvent:
		var b []byte
		buf := bytes.NewBuffer(b) // Create a buffer for accumulating encoded values.
		we := value.(dstore.WatchEvent)
		buf.Write(Encode(fmt.Sprintf("key:%s", we.Key), false))      // Encode the key field.
		buf.Write(Encode(fmt.Sprintf("op:%s", we.Operation), false)) // Encode the operation field.
		return []byte(fmt.Sprintf("*2\r\n%s", buf.Bytes()))          // Return the encoded response.

	// Handle slices of SQL query result rows.
=======
		return []byte(fmt.Sprintf("-%s\r\n", v))
	case dstore.QueryWatchEvent:
		var b []byte
		buf := bytes.NewBuffer(b)
		we := value.(dstore.QueryWatchEvent)
		buf.Write(Encode(fmt.Sprintf("key:%s", we.Key), false))
		buf.Write(Encode(fmt.Sprintf("op:%s", we.Operation), false))
		return []byte(fmt.Sprintf("*2\r\n%s", buf.Bytes()))
>>>>>>> 8ebf0d87
	case []sql.QueryResultRow:
		var b []byte
		buf := bytes.NewBuffer(b) // Create a buffer for accumulating encoded rows.
		for _, row := range value.([]sql.QueryResultRow) {
			buf.WriteString("*2\r\n")                 // Start a new array for each row.
			buf.Write(Encode(row.Key, false))         // Encode the row key.
			buf.Write(Encode(row.Value.Value, false)) // Encode the row value.
		}
		return []byte(fmt.Sprintf("*%d\r\n%s", len(v), buf.Bytes())) // Return the encoded response.

	// Handle map[string]bool and return a nil response indicating unsupported types.
	case map[string]bool:
		return RespNIL // Return nil response for unsupported type.

	// For all other unsupported types, return a nil response.
	default:
		return RespNIL // Return nil response for unsupported types.
	}
}<|MERGE_RESOLUTION|>--- conflicted
+++ resolved
@@ -169,32 +169,17 @@
 		return v // Return the byte slice as-is.
 
 	case string:
-<<<<<<< HEAD
-		// If isSimple is true, format the string in a simple RESP format.
-		if isSimple {
-			return []byte(fmt.Sprintf("+%s\r\n", v)) // Prefix with '+' for simple response.
-		}
-		return encodeString(v) // Use detailed encoding for the string.
-
-	// Handle numeric types (int, uint, etc.) by formatting them as RESP integers.
-=======
 		// encode as simple strings
 		if isSimple || v == "[" || v == "{" {
 			return []byte(fmt.Sprintf("+%s\r\n", v))
 		}
 		// encode as bulk strings
 		return encodeString(v)
->>>>>>> 8ebf0d87
 	case int, int8, int16, int32, int64, uint, uint8, uint16, uint32, uint64:
 		return []byte(fmt.Sprintf(":%d\r\n", v)) // Prefix with ':' for RESP integers.
 
 	// Handle floating-point types similarly to integers.
 	case float32, float64:
-<<<<<<< HEAD
-		return []byte(fmt.Sprintf(":%v\r\n", v)) // Format as RESP float.
-
-	// Handle slices of strings.
-=======
 		// In case the element being encoded was obtained after parsing a JSON value,
 		// it is possible for integers to have been encoded as floats
 		// (since encoding/json unmarshals numeric values as floats).
@@ -209,7 +194,6 @@
 		return encodeString(str)
 	case bool:
 		return encodeBool(v)
->>>>>>> 8ebf0d87
 	case []string:
 		var b []byte
 		buf := bytes.NewBuffer(b) // Create a buffer to accumulate encoded strings.
@@ -247,20 +231,6 @@
 
 	// Handle error type by formatting it as a RESP error.
 	case error:
-<<<<<<< HEAD
-		return []byte(fmt.Sprintf("-%s\r\n", v)) // Prefix with '-' for RESP error format.
-
-	// Handle custom watch event struct.
-	case dstore.WatchEvent:
-		var b []byte
-		buf := bytes.NewBuffer(b) // Create a buffer for accumulating encoded values.
-		we := value.(dstore.WatchEvent)
-		buf.Write(Encode(fmt.Sprintf("key:%s", we.Key), false))      // Encode the key field.
-		buf.Write(Encode(fmt.Sprintf("op:%s", we.Operation), false)) // Encode the operation field.
-		return []byte(fmt.Sprintf("*2\r\n%s", buf.Bytes()))          // Return the encoded response.
-
-	// Handle slices of SQL query result rows.
-=======
 		return []byte(fmt.Sprintf("-%s\r\n", v))
 	case dstore.QueryWatchEvent:
 		var b []byte
@@ -269,7 +239,6 @@
 		buf.Write(Encode(fmt.Sprintf("key:%s", we.Key), false))
 		buf.Write(Encode(fmt.Sprintf("op:%s", we.Operation), false))
 		return []byte(fmt.Sprintf("*2\r\n%s", buf.Bytes()))
->>>>>>> 8ebf0d87
 	case []sql.QueryResultRow:
 		var b []byte
 		buf := bytes.NewBuffer(b) // Create a buffer for accumulating encoded rows.
