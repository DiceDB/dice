// Copyright (c) 2022-present, DiceDB contributors
// All rights reserved. Licensed under the BSD 3-Clause License. See LICENSE file in the project root for full license information.

package cmd

import (
	dstore "github.com/dicedb/dice/internal/store"
<<<<<<< HEAD
=======
	"github.com/dicedb/dicedb-go/wire"
>>>>>>> 16ecd4c7
)

var cDECR = &DiceDBCommand{
	Name:      "DECR",
	HelpShort: "DECR decrements the value of the specified key in args by 1",
	Eval:      evalDECR,
}

func init() {
	commandRegistry.AddCommand(cDECR)
}

// evalDECR decrements an integer value stored at the specified key by 1.
//
// The function expects exactly one argument: the key to decrement.
// If the key does not exist, it is initialized with value -1.
// If the key exists but does not contain an integer, an error is returned.
//
// Parameters:
//   - c *Cmd: The command context containing the arguments
//   - s *dstore.Store: The data store instance
//
// Returns:
//   - *CmdRes: Response containing the new integer value after decrement
//   - error: Error if wrong number of arguments or wrong value type
func evalDECR(c *Cmd, s *dstore.Store) (*CmdRes, error) {
	if len(c.C.Args) != 1 {
		return cmdResNil, errWrongArgumentCount("DECR")
	}

	delta := int64(-1)

	return incrDecr(c,s,delta)
}<|MERGE_RESOLUTION|>--- conflicted
+++ resolved
@@ -5,10 +5,6 @@
 
 import (
 	dstore "github.com/dicedb/dice/internal/store"
-<<<<<<< HEAD
-=======
-	"github.com/dicedb/dicedb-go/wire"
->>>>>>> 16ecd4c7
 )
 
 var cDECR = &DiceDBCommand{
