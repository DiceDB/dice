// Copyright (c) 2022-present, DiceDB contributors
// All rights reserved. Licensed under the BSD 3-Clause License. See LICENSE file in the project root for full license information.

package cmd

import (
	"strconv"

	"github.com/dicedb/dice/internal/errors"
	"github.com/dicedb/dice/internal/server/utils"
	"github.com/dicedb/dice/internal/shardmanager"
	dstore "github.com/dicedb/dice/internal/store"
	"github.com/dicedb/dicedb-go/wire"
)

var cEXPIRE = &CommandMeta{
	Name:      "EXPIRE",
	HelpShort: "EXPIRE sets an expiry(in seconds) on a specified key",
	Eval:      evalEXPIRE,
	Execute:   executeEXPIRE,
}

func init() {
	CommandRegistry.AddCommand(cEXPIRE)
}

func evalEXPIRE(c *Cmd, s *dstore.Store) (*CmdRes, error) {
	if len(c.C.Args) <= 1 {
		return cmdResNil, errors.ErrWrongArgumentCount("EXPIRE")
	}

	var key = c.C.Args[0]
	exDurationSec, err := strconv.ParseInt(c.C.Args[1], 10, 64)

	if err != nil || exDurationSec < 0 {
		return cmdResNil, errors.ErrInvalidExpireTime("EXPIRE")
	}

	obj := s.Get(key)

	if obj == nil {
		return &CmdRes{R: &wire.Response{
			Value: &wire.Response_VInt{VInt: 0},
		}}, nil
	}

	isExpirySet, err2 := dstore.EvaluateAndSetExpiry(c.C.Args[2:], utils.AddSecondsToUnixEpoch(exDurationSec), key, s)

	if err2 != nil {
		return cmdResNil, err2
	}

	if isExpirySet {
		return &CmdRes{R: &wire.Response{
			Value: &wire.Response_VInt{VInt: 1},
		}}, nil
	}

	return &CmdRes{R: &wire.Response{
		Value: &wire.Response_VInt{VInt: 0},
	}}, nil
}

func executeEXPIRE(c *Cmd, sm *shardmanager.ShardManager) (*CmdRes, error) {
	if len(c.C.Args) <= 1 {
<<<<<<< HEAD
		return cmdResNil, errWrongArgumentCount("EXPIRE")
=======
		return cmdResNil, errors.ErrWrongArgumentCount("EXPIRE")
>>>>>>> 12968af1
	}
	shard := sm.GetShardForKey(c.C.Args[0])
	return evalEXPIRE(c, shard.Thread.Store())
}<|MERGE_RESOLUTION|>--- conflicted
+++ resolved
@@ -63,11 +63,7 @@
 
 func executeEXPIRE(c *Cmd, sm *shardmanager.ShardManager) (*CmdRes, error) {
 	if len(c.C.Args) <= 1 {
-<<<<<<< HEAD
-		return cmdResNil, errWrongArgumentCount("EXPIRE")
-=======
 		return cmdResNil, errors.ErrWrongArgumentCount("EXPIRE")
->>>>>>> 12968af1
 	}
 	shard := sm.GetShardForKey(c.C.Args[0])
 	return evalEXPIRE(c, shard.Thread.Store())
