// Copyright (c) 2022-present, DiceDB contributors
// All rights reserved. Licensed under the BSD 3-Clause License. See LICENSE file in the project root for full license information.

package cmd

import (
	"log/slog"

	"github.com/dicedb/dice/internal/errors"
	"github.com/dicedb/dice/internal/object"
	"github.com/dicedb/dice/internal/shardmanager"
	dstore "github.com/dicedb/dice/internal/store"
	"github.com/dicedb/dicedb-go/wire"
)

var cGET = &CommandMeta{
	Name:      "GET",
	HelpShort: "GET returns the value for the key in args",
	Eval:      evalGET,
	Execute:   executeGET,
}

func init() {
	CommandRegistry.AddCommand(cGET)
}

func evalGET(c *Cmd, s *dstore.Store) (*CmdRes, error) {
	if len(c.C.Args) != 1 {
		return cmdResNil, errors.ErrWrongArgumentCount("GET")
	}
	key := c.C.Args[0]
	obj := s.Get(key)

	return cmdResFromObject(obj)
}

func executeGET(c *Cmd, sm *shardmanager.ShardManager) (*CmdRes, error) {
	if len(c.C.Args) != 1 {
<<<<<<< HEAD
		return cmdResNil, errWrongArgumentCount("GET")
=======
		return cmdResNil, errors.ErrWrongArgumentCount("GET")
>>>>>>> 12968af1
	}
	shard := sm.GetShardForKey(c.C.Args[0])
	return evalGET(c, shard.Thread.Store())
}

func cmdResFromObject(obj *object.Obj) (*CmdRes, error) {
	if obj == nil {
		return cmdResNil, nil
	}

	switch obj.Type {
	case object.ObjTypeInt:
		return &CmdRes{R: &wire.Response{
			Value: &wire.Response_VInt{VInt: obj.Value.(int64)},
		}}, nil
	case object.ObjTypeString:
		return &CmdRes{R: &wire.Response{
			Value: &wire.Response_VStr{VStr: obj.Value.(string)},
		}}, nil
	case object.ObjTypeByteArray, object.ObjTypeHLL:
		return &CmdRes{R: &wire.Response{
			Value: &wire.Response_VBytes{VBytes: obj.Value.([]byte)},
		}}, nil
	default:
		slog.Error("unknown object type", "type", obj.Type)
		return cmdResNil, errors.ErrUnknownObjectType
	}
}<|MERGE_RESOLUTION|>--- conflicted
+++ resolved
@@ -36,11 +36,7 @@
 
 func executeGET(c *Cmd, sm *shardmanager.ShardManager) (*CmdRes, error) {
 	if len(c.C.Args) != 1 {
-<<<<<<< HEAD
-		return cmdResNil, errWrongArgumentCount("GET")
-=======
 		return cmdResNil, errors.ErrWrongArgumentCount("GET")
->>>>>>> 12968af1
 	}
 	shard := sm.GetShardForKey(c.C.Args[0])
 	return evalGET(c, shard.Thread.Store())
