--- conflicted
+++ resolved
@@ -17,11 +17,7 @@
 
 func evalPING(c *Cmd, s *dstore.Store) (*CmdRes, error) {
 	if len(c.C.Args) >= 2 {
-<<<<<<< HEAD
-		return NewCmdResNil(), errors.New("invalid number of arguments in PING command")
-=======
-		return cmdResNil, errWrongArgumentCount("PING")
->>>>>>> b7801b9c
+		return NewCmdResNil(), errWrongArgumentCount("PING")
 	}
 	if len(c.C.Args) == 0 {
 		return &CmdRes{R: &wire.Response{
