--- conflicted
+++ resolved
@@ -186,11 +186,7 @@
 
 func executeSET(c *Cmd, sm *shardmanager.ShardManager) (*CmdRes, error) {
 	if len(c.C.Args) <= 1 {
-<<<<<<< HEAD
-		return cmdResNil, errWrongArgumentCount("SET")
-=======
 		return cmdResNil, errors.ErrWrongArgumentCount("SET")
->>>>>>> 12968af1
 	}
 	shard := sm.GetShardForKey(c.C.Args[0])
 	return evalSET(c, shard.Thread.Store())
