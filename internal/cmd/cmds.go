package cmd

<<<<<<< HEAD
import (
	"fmt"
	"github.com/dgryski/go-farm"
	"strings"
)

type RedisCmd struct {
=======
type DiceDBCmd struct {
>>>>>>> 402db3cd
	RequestID uint32
	Cmd       string
	Args      []string
}

type RedisCmds struct {
	Cmds      []*DiceDBCmd
	RequestID uint32
}

// GetFingerprint returns a 32-bit fingerprint of the command and its arguments.
func (cmd *RedisCmd) GetFingerprint() uint32 {
	return farm.Fingerprint32([]byte(fmt.Sprintf("%s-%s", cmd.Cmd, strings.Join(cmd.Args, " "))))
}

// GetKey Returns the key which the command operates on.
//
// TODO: This is a naive implementation which assumes that the first argument is the key.
// This is not true for all commands, however, for now this is only used by the watch manager,
// which as of now only supports a small subset of commands (all of which fit this implementation).
func (cmd *RedisCmd) GetKey() string {
	return cmd.Args[0]
}<|MERGE_RESOLUTION|>--- conflicted
+++ resolved
@@ -1,16 +1,12 @@
 package cmd
 
-<<<<<<< HEAD
 import (
 	"fmt"
 	"github.com/dgryski/go-farm"
 	"strings"
 )
 
-type RedisCmd struct {
-=======
 type DiceDBCmd struct {
->>>>>>> 402db3cd
 	RequestID uint32
 	Cmd       string
 	Args      []string
@@ -22,7 +18,7 @@
 }
 
 // GetFingerprint returns a 32-bit fingerprint of the command and its arguments.
-func (cmd *RedisCmd) GetFingerprint() uint32 {
+func (cmd *DiceDBCmd) GetFingerprint() uint32 {
 	return farm.Fingerprint32([]byte(fmt.Sprintf("%s-%s", cmd.Cmd, strings.Join(cmd.Args, " "))))
 }
 
@@ -31,6 +27,6 @@
 // TODO: This is a naive implementation which assumes that the first argument is the key.
 // This is not true for all commands, however, for now this is only used by the watch manager,
 // which as of now only supports a small subset of commands (all of which fit this implementation).
-func (cmd *RedisCmd) GetKey() string {
+func (cmd *DiceDBCmd) GetKey() string {
 	return cmd.Args[0]
 }