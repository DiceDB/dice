--- conflicted
+++ resolved
@@ -153,47 +153,4 @@
 		c = cmd.Args[0]
 	}
 	return c
-<<<<<<< HEAD
-}
-
-func GetNilRes() *CmdRes {
-	return &CmdRes{R: &wire.Response{
-		Value: &wire.Response_VNil{VNil: true},
-	}}
-}
-
-var cmdResNil = &CmdRes{R: &wire.Response{
-	Value: &wire.Response_VNil{VNil: true},
-}}
-
-var cmdResOK = &CmdRes{R: &wire.Response{
-	Value: &wire.Response_VStr{VStr: "OK"},
-}}
-
-var cmdResInt1 = &CmdRes{R: &wire.Response{
-	Value: &wire.Response_VInt{VInt: 1},
-}}
-
-var cmdResInt0 = &CmdRes{R: &wire.Response{
-	Value: &wire.Response_VInt{VInt: 0},
-}}
-
-var cmdResIntNegOne = &CmdRes{R: &wire.Response{
-	Value: &wire.Response_VInt{VInt: -1},
-}}
-
-var cmdResIntNegTwo = &CmdRes{R: &wire.Response{
-	Value: &wire.Response_VInt{VInt: -2},
-}}
-
-func cmdResIntSlice(res []int64) *CmdRes {
-	var values []*structpb.Value
-	for _, num := range res {
-		values = append(values, structpb.NewNumberValue(float64(num)))
-	}
-	return &CmdRes{R: &wire.Response{
-		VList: values,
-	}}
-=======
->>>>>>> a471a512
 }