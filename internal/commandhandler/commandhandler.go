// Copyright (c) 2022-present, DiceDB contributors
// All rights reserved. Licensed under the BSD 3-Clause License. See LICENSE file in the project root for full license information.

package commandhandler

import (
	"context"
	"errors"
	"fmt"
	"log/slog"
	"net"
	"strconv"
	"strings"
	"sync/atomic"
	"syscall"
	"time"

	"github.com/dicedb/dice/config"
	"github.com/dicedb/dice/internal/auth"
	"github.com/dicedb/dice/internal/clientio"
	"github.com/dicedb/dice/internal/clientio/requestparser"
	"github.com/dicedb/dice/internal/cmd"
	diceerrors "github.com/dicedb/dice/internal/errors"
	"github.com/dicedb/dice/internal/ops"
	"github.com/dicedb/dice/internal/querymanager"
	"github.com/dicedb/dice/internal/shard"
	"github.com/dicedb/dice/internal/wal"
	"github.com/dicedb/dice/internal/watchmanager"
	"github.com/google/uuid"
)

const defaultRequestTimeout = 6 * time.Second

var requestCounter uint32

type CommandHandler interface {
	ID() string
	Start(ctx context.Context) error
	Stop() error
}

type BaseCommandHandler struct {
	CommandHandler
	id     string
	parser requestparser.Parser
	wl     wal.AbstractWAL

	shardManager             *shard.ShardManager
	Session                  *auth.Session
	adhocReqChan             chan *cmd.DiceDBCmd
	globalErrorChan          chan error
	ioThreadReadChan         chan []byte             // Channel to receive data from io-thread
	ioThreadWriteChan        chan interface{}        // Channel to send data to io-thread
	ioThreadErrChan          chan error              // Channel to receive errors from io-thread
	responseChan             chan *ops.StoreResponse // Channel to communicate with shard
	preprocessingChan        chan *ops.StoreResponse // Channel to communicate with shard
	cmdWatchSubscriptionChan chan watchmanager.WatchSubscription
}

func NewCommandHandler(id string, responseChan, preprocessingChan chan *ops.StoreResponse,
	cmdWatchSubscriptionChan chan watchmanager.WatchSubscription,
	parser requestparser.Parser, shardManager *shard.ShardManager, gec chan error,
	ioThreadReadChan chan []byte, ioThreadWriteChan chan interface{}, ioThreadErrChan chan error,
	wl wal.AbstractWAL) *BaseCommandHandler {
	return &BaseCommandHandler{
		id:                       id,
		parser:                   parser,
		shardManager:             shardManager,
		adhocReqChan:             make(chan *cmd.DiceDBCmd, config.AdhocReqChanBufSize),
		Session:                  auth.NewSession(),
		globalErrorChan:          gec,
		ioThreadReadChan:         ioThreadReadChan,
		ioThreadWriteChan:        ioThreadWriteChan,
		ioThreadErrChan:          ioThreadErrChan,
		responseChan:             responseChan,
		preprocessingChan:        preprocessingChan,
		cmdWatchSubscriptionChan: cmdWatchSubscriptionChan,
		wl:                       wl,
	}
}

func (h *BaseCommandHandler) ID() string {
	return h.id
}

func (h *BaseCommandHandler) Start(ctx context.Context) error {
	errChan := make(chan error, 1) // for adhoc request processing errors

	for {
		select {
		case <-ctx.Done():
			return ctx.Err()
		case err := <-h.ioThreadErrChan:
			return err
		case cmdReq := <-h.adhocReqChan:
			resp, err := h.handleCmdRequestWithTimeout(ctx, errChan, []*cmd.DiceDBCmd{cmdReq}, true, defaultRequestTimeout)
			h.sendResponseToIOThread(resp, err)
		case err := <-errChan:
			return h.handleError(err)
		case data := <-h.ioThreadReadChan:
			resp, err := h.processCommand(ctx, &data, h.globalErrorChan)
			h.sendResponseToIOThread(resp, err)
		}
	}
}

// processCommand processes commands recevied from io thread
func (h *BaseCommandHandler) processCommand(ctx context.Context, data *[]byte, gec chan error) (interface{}, error) {
	commands, err := h.parser.Parse(*data)

	if err != nil {
		slog.Debug("error parsing commands from io thread", slog.String("id", h.id), slog.Any("error", err))
		return nil, err
	}

	if len(commands) == 0 {
		slog.Debug("invalid request from io thread with zero length", slog.String("id", h.id))
		return nil, fmt.Errorf("ERR: Invalid request")
	}

	// DiceDB supports clients to send only one request at a time
	// We also need to ensure that the client is blocked until the response is received
	// TODO: Remove this once we have a way to handle multiple commands
	if len(commands) > 1 {
		slog.Debug("received multiple commands, proceeding with the first command", slog.Int("count", len(commands)))
		for _, cmd := range commands {
			slog.Debug("command in multiple commands",
				slog.String("cmd", cmd.Cmd),
				slog.String("args", strings.Join(cmd.Args, " ")),
			)
		}
		commands = commands[:1]
	}

	err = h.isAuthenticated(commands[0])
	if err != nil {
		slog.Debug("command handler authentication failed", slog.String("id", h.id), slog.Any("error", err))
		return nil, err
	}

	return h.handleCmdRequestWithTimeout(ctx, gec, commands, false, defaultRequestTimeout)
}

func (h *BaseCommandHandler) handleCmdRequestWithTimeout(ctx context.Context, gec chan error, commands []*cmd.DiceDBCmd, isWatchNotification bool, timeout time.Duration) (interface{}, error) {
	execCtx, cancel := context.WithTimeout(ctx, timeout)
	defer cancel()
	return h.executeCommandHandler(execCtx, gec, commands, isWatchNotification)
}

func (h *BaseCommandHandler) executeCommandHandler(execCtx context.Context, gec chan error, commands []*cmd.DiceDBCmd, isWatchNotification bool) (interface{}, error) {
	// Retrieve metadata for the command to determine if multisharding is supported.
	meta, ok := CommandsMeta[commands[0].Cmd]
	if ok && meta.preProcessing {
		if err := meta.preProcessResponse(h, commands[0]); err != nil {
			slog.Debug("error pre processing response", slog.String("id", h.id), slog.Any("error", err))
			return nil, err
		}
	}

<<<<<<< HEAD
	resp, err := h.executeCommand(execCtx, commands[0], isWatchNotification)
=======
	resp, err := h.ExecuteCommand(execCtx, commands[0], isWatchNotification, true)

>>>>>>> 18528efc
	// log error and send to global error channel if it's a connection error
	if err != nil {
		slog.Error("Error executing command", slog.String("id", h.id), slog.Any("error", err))
		if errors.Is(err, net.ErrClosed) || errors.Is(err, syscall.EPIPE) || errors.Is(err, syscall.ECONNRESET) || errors.Is(err, syscall.ETIMEDOUT) {
			slog.Debug("Connection closed for io-thread", slog.String("id", h.id), slog.Any("error", err))
			gec <- err
		}
	}

	return resp, err
}

func (h *BaseCommandHandler) ExecuteCommand(ctx context.Context, diceDBCmd *cmd.DiceDBCmd, isWatchNotification, shouldLog bool) (interface{}, error) {
	// Break down the single command into multiple commands if multisharding is supported.
	// The length of cmdList helps determine how many shards to wait for responses.
	cmdList := make([]*cmd.DiceDBCmd, 0)
	var watchLabel string

	// Retrieve metadata for the command to determine if multisharding is supported.
	meta, ok := CommandsMeta[diceDBCmd.Cmd]
	if !ok {
		// If no metadata exists, treat it as a single command and not migrated
		cmdList = append(cmdList, diceDBCmd)
	} else {
		// Depending on the command type, decide how to handle it.
		switch meta.CmdType {
		case Global:
			// process global command immediately without involving any shards.
			return meta.CmdHandlerFunction(diceDBCmd.Args), nil

		case SingleShard:
			// For single-shard or custom commands, process them without breaking up.
			cmdList = append(cmdList, diceDBCmd)

		case MultiShard, AllShard:
			var err error
			// If the command supports multisharding, break it down into multiple commands.
			cmdList, err = meta.decomposeCommand(h, ctx, diceDBCmd)
			if err != nil {
				slog.Debug("error decomposing command", slog.String("id", h.id), slog.Any("error", err))
				// Check if it's a CustomError
				var customErr *diceerrors.PreProcessError
				if errors.As(err, &customErr) {
					return nil, err
				}
				return nil, err
			}

		case Custom:
			return h.handleCustomCommands(diceDBCmd)

		case Watch:
			// Generate the Cmd being watched. All we need to do is remove the .WATCH suffix from the command and pass
			// it along as is.
			// Modify the command name to remove the .WATCH suffix, this will allow us to generate a consistent
			// fingerprint (which uses the command name without the suffix)
			diceDBCmd.Cmd = diceDBCmd.Cmd[:len(diceDBCmd.Cmd)-6]

			// check if the last argument is a watch label
			label := diceDBCmd.Args[len(diceDBCmd.Args)-1]
			if _, err := uuid.Parse(label); err == nil {
				watchLabel = label

				// remove the watch label from the args
				diceDBCmd.Args = diceDBCmd.Args[:len(diceDBCmd.Args)-1]
			}

			watchCmd := &cmd.DiceDBCmd{
				Cmd:  diceDBCmd.Cmd,
				Args: diceDBCmd.Args,
			}
			cmdList = append(cmdList, watchCmd)
			isWatchNotification = true

		case Unwatch:
			// Generate the Cmd being unwatched. All we need to do is remove the .UNWATCH suffix from the command and pass
			// it along as is.
			// Modify the command name to remove the .UNWATCH suffix, this will allow us to generate a consistent
			// fingerprint (which uses the command name without the suffix)
			diceDBCmd.Cmd = diceDBCmd.Cmd[:len(diceDBCmd.Cmd)-8]
			watchCmd := &cmd.DiceDBCmd{
				Cmd:  diceDBCmd.Cmd,
				Args: diceDBCmd.Args,
			}
			cmdList = append(cmdList, watchCmd)
			isWatchNotification = false
		}
	}

	// Unsubscribe Unwatch command type
	if meta.CmdType == Unwatch {
		return h.handleCommandUnwatch(cmdList)
	}

	// Log command to WAL before execution if it's not a read-only command
	if !meta.ReadOnly && h.wl != nil && shouldLog {
		// Convert command to bytes for WAL logging
		cmdBytes := []byte(fmt.Sprintf("%s %s", diceDBCmd.Cmd, strings.Join(diceDBCmd.Args, " ")))
		if err := h.wl.LogCommand(cmdBytes); err != nil {
			return nil, fmt.Errorf("failed to log command to WAL: %w", err)
		}
	}

	// Scatter the broken-down commands to the appropriate shards.
	if err := h.scatter(ctx, cmdList, meta.CmdType); err != nil {
		return nil, err
	}

	// Gather the responses from the shards and write them to the buffer.
	resp, err := h.gather(ctx, diceDBCmd, len(cmdList), isWatchNotification, watchLabel)
	if err != nil {
		return nil, err
	}

	// Proceed to subscribe after successful execution
	if meta.CmdType == Watch {
		h.registerWatchSubscription(cmdList)
	}

	return resp, nil
}

func (h *BaseCommandHandler) handleCustomCommands(diceDBCmd *cmd.DiceDBCmd) (interface{}, error) {
	// if command is of type Custom, write a custom logic around it
	switch diceDBCmd.Cmd {
	case CmdAuth:
		return h.RespAuth(diceDBCmd.Args), nil
	case CmdEcho:
		return RespEcho(diceDBCmd.Args), nil
	case CmdAbort:
		slog.Info("Received ABORT command, initiating server shutdown", slog.String("id", h.id))
		h.globalErrorChan <- diceerrors.ErrAborted
		return clientio.OK, nil
	case CmdPing:
		return RespPING(diceDBCmd.Args), nil
	case CmdHello:
		return RespHello(diceDBCmd.Args), nil
	case CmdSleep:
		return RespSleep(diceDBCmd.Args), nil
	default:
		return nil, diceerrors.ErrUnknownCmd(diceDBCmd.Cmd)
	}
}

// registerWatchSubscription sends a watch subscription request to the watch manager.
func (h *BaseCommandHandler) registerWatchSubscription(cmdList []*cmd.DiceDBCmd) {
	h.cmdWatchSubscriptionChan <- watchmanager.WatchSubscription{
		Subscribe:    true,
		WatchCmd:     cmdList[len(cmdList)-1],
		AdhocReqChan: h.adhocReqChan,
	}
}

// handleCommandUnwatch sends an unwatch subscription request to the watch manager. It also sends a response to the client.
// The response is sent before the unwatch request is processed by the watch manager.
func (h *BaseCommandHandler) handleCommandUnwatch(cmdList []*cmd.DiceDBCmd) (interface{}, error) {
	// extract the fingerprint
	command := cmdList[len(cmdList)-1]
	fp, parseErr := strconv.ParseUint(command.Args[0], 10, 32)
	if parseErr != nil {
		return nil, diceerrors.ErrInvalidFingerprint
	}

	// send the unsubscribe request
	h.cmdWatchSubscriptionChan <- watchmanager.WatchSubscription{
		Subscribe:    false,
		AdhocReqChan: h.adhocReqChan,
		Fingerprint:  uint32(fp),
	}

	return clientio.OK, nil
}

// scatter distributes the DiceDB commands to the respective shards based on the key.
// For each command, it calculates the shard ID and sends the command to the shard's request channel for processing.
func (h *BaseCommandHandler) scatter(ctx context.Context, cmds []*cmd.DiceDBCmd, cmdType CmdType) error {
	// Otherwise check for the shard based on the key using hash
	// and send it to the particular shard
	// Check if the context has been canceled or expired.
	select {
	case <-ctx.Done():
		// If the context is canceled, return the error associated with it.
		return ctx.Err()
	default:
		// Proceed with the default case when the context is not canceled.

		if cmdType == AllShard {
			// If the command type is for all shards, iterate over all available shards.
			for i := uint8(0); i < uint8(h.shardManager.GetShardCount()); i++ {
				// Get the shard ID (i) and its associated request channel.
				shardID, responseChan := i, h.shardManager.GetShard(i).ReqChan

				// Send a StoreOp operation to the shard's request channel.
				responseChan <- &ops.StoreOp{
					SeqID:        i,                         // Sequence ID for this operation.
					RequestID:    GenerateUniqueRequestID(), // Unique identifier for the request.
					Cmd:          cmds[0],                   // Command to be executed, using the first command in cmds.
					CmdHandlerID: h.id,                      // ID of the current command handler.
					ShardID:      shardID,                   // ID of the shard handling this operation.
					Client:       nil,                       // Client information (if applicable).
				}
			}
		} else {
			// If the command type is specific to certain commands, process them individually.
			for i := uint8(0); i < uint8(len(cmds)); i++ {
				// Determine the appropriate shard for the current command using a routing key.
				shardID, responseChan := h.shardManager.GetShardInfo(getRoutingKeyFromCommand(cmds[i]))

				// Send a StoreOp operation to the shard's request channel.
				responseChan <- &ops.StoreOp{
					SeqID:        i,                         // Sequence ID for this operation.
					RequestID:    GenerateUniqueRequestID(), // Unique identifier for the request.
					Cmd:          cmds[i],                   // Command to be executed, using the current command in cmds.
					CmdHandlerID: h.id,                      // ID of the current command handler.
					ShardID:      shardID,                   // ID of the shard handling this operation.
					Client:       nil,                       // Client information (if applicable).
				}
			}
		}
	}

	return nil
}

// getRoutingKeyFromCommand determines the key used for shard routing
func getRoutingKeyFromCommand(diceDBCmd *cmd.DiceDBCmd) string {
	if len(diceDBCmd.Args) > 0 {
		return diceDBCmd.Args[0]
	}
	return diceDBCmd.Cmd
}

// gather collects the responses from multiple shards and writes the results into the provided buffer.
// It first waits for responses from all the shards and then processes the result based on the command type (SingleShard, Custom, or Multishard).
func (h *BaseCommandHandler) gather(ctx context.Context, diceDBCmd *cmd.DiceDBCmd, numCmds int, isWatchNotification bool, watchLabel string) (interface{}, error) {
	// Collect responses from all shards
	storeOp, err := h.gatherResponses(ctx, numCmds)
	if err != nil {
		return nil, err
	}

	if len(storeOp) == 0 {
		slog.Error("No response from shards",
			slog.String("id", h.id),
			slog.String("command", diceDBCmd.Cmd))
		return nil, fmt.Errorf("no response from shards for command: %s", diceDBCmd.Cmd)
	}

	if isWatchNotification {
		return h.handleWatchNotification(diceDBCmd, storeOp[0], watchLabel)
	}

	// Process command based on its type
	cmdMeta, ok := CommandsMeta[diceDBCmd.Cmd]
	if !ok {
		return h.handleUnsupportedCommand(storeOp[0])
	}

	return h.handleCommand(cmdMeta, diceDBCmd, storeOp)
}

// gatherResponses collects responses from all shards
func (h *BaseCommandHandler) gatherResponses(ctx context.Context, numCmds int) ([]ops.StoreResponse, error) {
	storeOp := make([]ops.StoreResponse, 0, numCmds)

	for numCmds > 0 {
		select {
		case <-ctx.Done():
			slog.Error("Timed out waiting for response from shards",
				slog.String("id", h.id),
				slog.Any("error", ctx.Err()))
			return nil, ctx.Err()

		case resp, ok := <-h.responseChan:
			if ok {
				storeOp = append(storeOp, *resp)
			}
			numCmds--

		case sError, ok := <-h.shardManager.ShardErrorChan:
			if ok {
				slog.Error("Error from shard",
					slog.String("id", h.id),
					slog.Any("error", sError))
				return nil, sError.Error
			}
		}
	}

	return storeOp, nil
}

// handleWatchNotification processes watch notification responses
func (h *BaseCommandHandler) handleWatchNotification(diceDBCmd *cmd.DiceDBCmd, resp ops.StoreResponse, watchLabel string) (interface{}, error) {
	fingerprint := fmt.Sprintf("%d", diceDBCmd.GetFingerprint())

	// if watch label is not empty, then this is the first response for the watch command
	// hence, we will send the watch label as part of the response
	firstRespElem := diceDBCmd.Cmd
	if watchLabel != "" {
		firstRespElem = watchLabel
	}

	if resp.EvalResponse.Error != nil {
		// This is a special case where error is returned as part of the watch response
		return querymanager.GenericWatchResponse(firstRespElem, fingerprint, resp.EvalResponse.Error), nil
	}

	return querymanager.GenericWatchResponse(firstRespElem, fingerprint, resp.EvalResponse.Result), nil
}

// handleUnsupportedCommand processes commands not in CommandsMeta
func (h *BaseCommandHandler) handleUnsupportedCommand(resp ops.StoreResponse) (interface{}, error) {
	if resp.EvalResponse.Error != nil {
		return nil, resp.EvalResponse.Error
	}
	return resp.EvalResponse.Result, nil
}

// handleCommand processes commands based on their type
func (h *BaseCommandHandler) handleCommand(cmdMeta CmdMeta, diceDBCmd *cmd.DiceDBCmd, storeOp []ops.StoreResponse) (interface{}, error) {
	switch cmdMeta.CmdType {
	case SingleShard, Custom:
		if storeOp[0].EvalResponse.Error != nil {
			return nil, storeOp[0].EvalResponse.Error
		} else {
			return storeOp[0].EvalResponse.Result, nil
		}

	case MultiShard, AllShard:
		return cmdMeta.composeResponse(storeOp...), nil

	default:
		slog.Error("Unknown command type",
			slog.String("id", h.id),
			slog.String("command", diceDBCmd.Cmd),
			slog.Any("evalResp", storeOp))
		return nil, diceerrors.ErrInternalServer
	}
}

func (h *BaseCommandHandler) handleError(err error) error {
	if err != nil {
		if errors.Is(err, net.ErrClosed) || errors.Is(err, syscall.EPIPE) || errors.Is(err, syscall.ECONNRESET) {
			slog.Debug("Connection closed for io-thread", slog.String("id", h.id), slog.Any("error", err))
			return err
		}
	}
	return fmt.Errorf("error writing response: %v", err)
}

func (h *BaseCommandHandler) sendResponseToIOThread(resp interface{}, err error) {
	if err != nil {
		var customErr *diceerrors.PreProcessError
		if errors.As(err, &customErr) {
			h.ioThreadWriteChan <- customErr.Result
		}
		h.ioThreadWriteChan <- err
		return
	}

	h.ioThreadWriteChan <- resp
}

func (h *BaseCommandHandler) isAuthenticated(c *cmd.DiceDBCmd) error {
	// TODO: Revisit the flow and check the need of explicitly whitelisting PING and CLIENT commands here.
	// We might not need this special case handling for other commands.
	if c.Cmd == "PING" || c.Cmd == "CLIENT" {
		return nil
	}

	if c.Cmd != auth.Cmd && !h.Session.IsActive() {
		return errors.New("NOAUTH Authentication required")
	}

	return nil
}

func (h *BaseCommandHandler) Stop() error {
	slog.Debug("stopping command handler", slog.String("id", h.id))
	h.Session.Expire()
	return nil
}

func GenerateUniqueRequestID() uint32 {
	return atomic.AddUint32(&requestCounter, 1)
}

// RespAuth returns with an encoded "OK" if the user is authenticated
// If the user is not authenticated, it returns with an encoded error message
func (h *BaseCommandHandler) RespAuth(args []string) interface{} {
	// Check for incorrect number of arguments (arity error).
	if len(args) < 1 || len(args) > 2 {
		return diceerrors.ErrWrongArgumentCount("AUTH")
	}

	if config.Config.Password == "" {
		return diceerrors.ErrAuth
	}

	username := config.Config.Username
	var password string

	if len(args) == 1 {
		password = args[0]
	} else {
		username, password = args[0], args[1]
	}

	if err := h.Session.Validate(username, password); err != nil {
		return err
	}

	return clientio.OK
}

func NewWALReplayHandler(ctx context.Context, shardManager *shard.ShardManager) (*BaseCommandHandler, error) {
	// Create channels for the replay handler
	responseChan := make(chan *ops.StoreResponse)
	preprocessingChan := make(chan *ops.StoreResponse)
	watchSubscriptionChan := make(chan watchmanager.WatchSubscription)
	globalErrorChan := make(chan error)
	ioThreadReadChan := make(chan []byte)
	ioThreadWriteChan := make(chan interface{})
	ioThreadErrChan := make(chan error)

	// Create a new command handler for WAL replay
	replayHandler := NewCommandHandler(
		"wal-replay",
		responseChan,
		preprocessingChan,
		watchSubscriptionChan,
		nil, // No parser needed for replay
		shardManager,
		globalErrorChan,
		ioThreadReadChan,
		ioThreadWriteChan,
		ioThreadErrChan,
		nil, // No WAL needed for replay handler
	)

	shardManager.RegisterCommandHandler(replayHandler.ID(), responseChan, preprocessingChan)
	return replayHandler, nil
}<|MERGE_RESOLUTION|>--- conflicted
+++ resolved
@@ -157,12 +157,8 @@
 		}
 	}
 
-<<<<<<< HEAD
 	resp, err := h.executeCommand(execCtx, commands[0], isWatchNotification)
-=======
-	resp, err := h.ExecuteCommand(execCtx, commands[0], isWatchNotification, true)
-
->>>>>>> 18528efc
+
 	// log error and send to global error channel if it's a connection error
 	if err != nil {
 		slog.Error("Error executing command", slog.String("id", h.id), slog.Any("error", err))
