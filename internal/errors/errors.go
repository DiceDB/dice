--- conflicted
+++ resolved
@@ -25,15 +25,12 @@
 	JSONPathNotExistErr  = "-ERR Path '%s' does not exist"
 	JSONPathValueTypeErr = "-WRONGTYPE wrong type of path value - expected string but found integer"
 	InvalidExpireTime    = "-ERR invalid expire time"
-<<<<<<< HEAD
 	HashValueNotIntegerErr = "hash value is not an integer"
-=======
 	InternalServerError  = "-ERR: Internal server error, unable to process command"
 )
 
 var (
 	ErrAborted = errors.New("server received ABORT command")
->>>>>>> 1c6b48d1
 )
 
 type DiceError struct {
