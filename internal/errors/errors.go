package errors

import (
	"errors"
	"fmt"
	"strings"
)

const (
	ArityErr               = "wrong number of arguments for '%s' command"
	SyntaxErr              = "syntax error"
	ExpiryErr              = "invalid expire time in '%s' command"
	AuthErr                = "AUTH failed"
	IntOrOutOfRangeErr     = "value is not an integer or out of range"
	IntOrFloatErr          = "value is not an integer or a float"
	ValOutOfRangeErr       = "value is out of range"
	IncrDecrOverflowErr    = "increment or decrement would overflow"
	ElementPeekErr         = "number of elements to peek should be a positive number less than %d"
	NoKeyErr               = "no such key"
	ErrDefault             = "-ERR %s"
	WrongTypeErr           = "-WRONGTYPE Operation against a key holding the wrong kind of value"
	WrongTypeHllErr        = "-WRONGTYPE Key is not a valid HyperLogLog string value."
	InvalidHllErr          = "-INVALIDOBJ Corrupted HLL object detected"
	WorkerNotFoundErr      = "worker with ID %s not found"
	JSONPathNotExistErr    = "-ERR Path '%s' does not exist"
	JSONPathValueTypeErr   = "-WRONGTYPE wrong type of path value - expected string but found integer"
	InvalidExpireTime      = "-ERR invalid expire time"
	HashValueNotIntegerErr = "hash value is not an integer"
	InternalServerError    = "-ERR: Internal server error, unable to process command"
<<<<<<< HEAD
=======
	InvalidFloatErr        = "-ERR value is not a valid float"
	InvalidIntErr          = "-ERR value is not a valid integer"
>>>>>>> 46f02ff2
)

var (
	ErrAborted      = errors.New("server received ABORT command")
	ErrEmptyCommand = errors.New("empty command")
)

type DiceError struct {
	message error
}

func newDiceErr(message string) *DiceError {
	return &DiceError{
		message: errors.New(message),
	}
}

func (d *DiceError) toEncodedMessage() []byte {
	return []byte(fmt.Sprintf("%s\r\n", d.message.Error()))
}

func NewErr(message string) error {
	return newDiceErr(message).message
}

// NewErrWithMessage If the error code is already passed in the string,
// the error code provided is used, otherwise the string "-ERR " for the generic
// error code is automatically added. Note that 's' must NOT end with \r\n.
func NewErrWithMessage(errMsg string) []byte {
	// If the string already starts with "-..." then the error code
	// is provided by the caller. Otherwise, we use "-ERR".
	if errMsg == "" || errMsg[0] != '-' {
		errMsg = fmt.Sprintf(ErrDefault, errMsg)
	}

	return newDiceErr(errMsg).toEncodedMessage()
}

func NewErrWithFormattedMessage(errMsgFmt string, args ...interface{}) []byte {
	if len(args) > 0 {
		errMsgFmt = fmt.Sprintf(errMsgFmt, args...)
	}

	return NewErrWithMessage(errMsgFmt)
}

func NewErrArity(cmdName string) []byte {
	return NewErrWithFormattedMessage(ArityErr, strings.ToLower(cmdName))
}

func NewErrExpireTime(cmdName string) []byte {
	return NewErrWithFormattedMessage(ExpiryErr, strings.ToLower(cmdName))
}<|MERGE_RESOLUTION|>--- conflicted
+++ resolved
@@ -27,11 +27,8 @@
 	InvalidExpireTime      = "-ERR invalid expire time"
 	HashValueNotIntegerErr = "hash value is not an integer"
 	InternalServerError    = "-ERR: Internal server error, unable to process command"
-<<<<<<< HEAD
-=======
 	InvalidFloatErr        = "-ERR value is not a valid float"
 	InvalidIntErr          = "-ERR value is not a valid integer"
->>>>>>> 46f02ff2
 )
 
 var (
