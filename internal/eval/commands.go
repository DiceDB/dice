package eval

import dstore "github.com/dicedb/dice/internal/store"

type DiceCmdMeta struct {
	Name  string
	Info  string
	Eval  func([]string, *dstore.Store) []byte
	Arity int // number of arguments, it is possible to use -N to say >= N
	KeySpecs
}

type KeySpecs struct {
	BeginIndex int
	Step       int
	LastKey    int
}

var (
	DiceCmds = map[string]DiceCmdMeta{}

	pingCmdMeta = DiceCmdMeta{
		Name:  "PING",
		Info:  `PING returns with an encoded "PONG" If any message is added with the ping command,the message will be returned.`,
		Eval:  evalPING,
		Arity: -1,
	}
	authCmdMeta = DiceCmdMeta{
		Name: "AUTH",
		Info: `AUTH returns with an encoded "OK" if the user is authenticated.
		If the user is not authenticated, it returns with an encoded error message`,
		Eval: nil,
	}
	setCmdMeta = DiceCmdMeta{
		Name: "SET",
		Info: `SET puts a new <key, value> pair in db as in the args
		args must contain key and value.
		args can also contain multiple options -
		EX or ex which will set the expiry time(in secs) for the key
		Returns encoded error response if at least a <key, value> pair is not part of args
		Returns encoded error response if expiry tme value in not integer
		Returns encoded OK RESP once new entry is added
		If the key already exists then the value will be overwritten and expiry will be discarded`,
		Eval:     evalSET,
		Arity:    -3,
		KeySpecs: KeySpecs{BeginIndex: 1},
	}
	getCmdMeta = DiceCmdMeta{
		Name: "GET",
		Info: `GET returns the value for the queried key in args
		The key should be the only param in args
		The RESP value of the key is encoded and then returned
		GET returns RespNIL if key is expired or it does not exist`,
		Eval:     evalGET,
		Arity:    2,
		KeySpecs: KeySpecs{BeginIndex: 1},
	}
	getDelCmdMeta = DiceCmdMeta{
		Name: "GETDEL",
		Info: `GETDEL returns the value for the queried key in args
		The key should be the only param in args And If the key exists, it will be deleted before its value is returned.
		The RESP value of the key is encoded and then returned
		GETDEL returns RespNIL if key is expired or it does not exist`,
		Eval:     evalGETDEL,
		Arity:    2,
		KeySpecs: KeySpecs{BeginIndex: 1},
	}
	msetCmdMeta = DiceCmdMeta{
		Name: "MSET",
		Info: `MSET sets multiple keys to multiple values in the db
		args should contain an even number of elements
		each pair of elements will be treated as <key, value> pair
		Returns encoded error response if the number of arguments is not even
		Returns encoded OK RESP once all entries are added`,
		Eval:     evalMSET,
		Arity:    -3,
		KeySpecs: KeySpecs{BeginIndex: 1, Step: 2, LastKey: -1},
	}
	jsonsetCmdMeta = DiceCmdMeta{
		Name: "JSON.SET",
		Info: `JSON.SET key path json-string
		Sets a JSON value at the specified key.
		Returns OK if successful.
		Returns encoded error message if the number of arguments is incorrect or the JSON string is invalid.`,
		Eval:     evalJSONSET,
		Arity:    -3,
		KeySpecs: KeySpecs{BeginIndex: 1},
	}
	jsongetCmdMeta = DiceCmdMeta{
		Name: "JSON.GET",
		Info: `JSON.GET key [path]
		Returns the encoded RESP value of the key, if present
		Null reply: If the key doesn't exist or has expired.
		Error reply: If the number of arguments is incorrect or the stored value is not a JSON type.`,
		Eval:     evalJSONGET,
		Arity:    2,
		KeySpecs: KeySpecs{BeginIndex: 1},
	}
	jsontypeCmdMeta = DiceCmdMeta{
		Name: "JSON.TYPE",
		Info: `JSON.TYPE key [path]
		Returns string reply for each path, specified as the value's type.
		Returns RespNIL If the key doesn't exist.
		Error reply: If the number of arguments is incorrect.`,
		Eval:     evalJSONTYPE,
		Arity:    -2,
		KeySpecs: KeySpecs{BeginIndex: 1},
	}
	jsonclearCmdMeta = DiceCmdMeta{
		Name: "JSON.CLEAR",
		Info: `JSON.CLEAR key [path]
		Returns an integer reply specifying the number ofmatching JSON arrays and
		objects cleared +number of matching JSON numerical values zeroed.
		Error reply: If the number of arguments is incorrect the key doesn't exist.`,
		Eval:     evalJSONCLEAR,
		Arity:    -2,
		KeySpecs: KeySpecs{BeginIndex: 1},
	}
	jsondelCmdMeta = DiceCmdMeta{
		Name: "JSON.DEL",
		Info: `JSON.DEL key [path]
		Returns an integer reply specified as the number of paths deleted (0 or more).
		Returns RespZero if the key doesn't exist or key is expired.
		Error reply: If the number of arguments is incorrect.`,
		Eval:     evalJSONDEL,
		Arity:    -2,
		KeySpecs: KeySpecs{BeginIndex: 1},
	}
<<<<<<< HEAD
	jsonarrappendCmdMeta = DiceCmdMeta{
		Name: "JSON.ARRAPPEND",
		Info: `JSON.ARRAPPEND key [path] value [value ...]
        Returns an array of integer replies for each path, the array's new size,
        or nil, if the matching JSON value is not an array.`,
		Eval:  evalJSONARRAPPEND,
		Arity: -3,
=======

	jsonforgetCmdMeta = DiceCmdMeta{
		Name: "JSON.FORGET",
		Info: `JSON.FORGET key [path]
		Returns an integer reply specified as the number of paths deleted (0 or more).
		Returns RespZero if the key doesn't exist or key is expired.
		Error reply: If the number of arguments is incorrect.`,
		Eval:     evalJSONFORGET,
		Arity:    -2,
		KeySpecs: KeySpecs{BeginIndex: 1},
	}
	jsonarrlenCmdMeta = DiceCmdMeta{
		Name: "JSON.ARRLEN",
		Info: `JSON.ARRLEN key [path]
		Returns an array of integer replies.
		Returns error response if the key doesn't exist or key is expired or the matching value is not an array.
		Error reply: If the number of arguments is incorrect.`,
		Eval:     evalJSONARRLEN,
		Arity:    -2,
		KeySpecs: KeySpecs{BeginIndex: 1},
>>>>>>> 376ff24b
	}
	ttlCmdMeta = DiceCmdMeta{
		Name: "TTL",
		Info: `TTL returns Time-to-Live in secs for the queried key in args
		 The key should be the only param in args else returns with an error
		 Returns
		 RESP encoded time (in secs) remaining for the key to expire
		 RESP encoded -2 stating key doesn't exist or key is expired
		 RESP encoded -1 in case no expiration is set on the key`,
		Eval:     evalTTL,
		Arity:    2,
		KeySpecs: KeySpecs{BeginIndex: 1},
	}
	delCmdMeta = DiceCmdMeta{
		Name: "DEL",
		Info: `DEL deletes all the specified keys in args list
		returns the count of total deleted keys after encoding`,
		Eval:     evalDEL,
		Arity:    -2,
		KeySpecs: KeySpecs{BeginIndex: 1, Step: 1, LastKey: -1},
	}
	expireCmdMeta = DiceCmdMeta{
		Name: "EXPIRE",
		Info: `EXPIRE sets a expiry time(in secs) on the specified key in args
		args should contain 2 values, key and the expiry time to be set for the key
		The expiry time should be in integer format; if not, it returns encoded error response
		Returns RespOne if expiry was set on the key successfully.
		Once the time is lapsed, the key will be deleted automatically`,
		Eval:     evalEXPIRE,
		Arity:    -3,
		KeySpecs: KeySpecs{BeginIndex: 1, Step: 1},
	}
	helloCmdMeta = DiceCmdMeta{
		Name:  "HELLO",
		Info:  `HELLO always replies with a list of current server and connection properties, such as: versions, modules loaded, client ID, replication role and so forth`,
		Eval:  evalHELLO,
		Arity: -1,
	}
	bgrewriteaofCmdMeta = DiceCmdMeta{
		Name:  "BGREWRITEAOF",
		Info:  `Instruct Dice to start an Append Only File rewrite process. The rewrite will create a small optimized version of the current Append Only File.`,
		Eval:  EvalBGREWRITEAOF,
		Arity: 1,
	}
	incrCmdMeta = DiceCmdMeta{
		Name: "INCR",
		Info: `INCR increments the value of the specified key in args by 1,
		if the key exists and the value is integer format.
		The key should be the only param in args.
		If the key does not exist, new key is created with value 0,
		the value of the new key is then incremented.
		The value for the queried key should be of integer format,
		if not INCR returns encoded error response.
		evalINCR returns the incremented value for the key if there are no errors.`,
		Eval:     evalINCR,
		Arity:    2,
		KeySpecs: KeySpecs{BeginIndex: 1, Step: 1},
	}
	infoCmdMeta = DiceCmdMeta{
		Name: "INFO",
		Info: `INFO creates a buffer with the info of total keys per db
		Returns the encoded buffer as response`,
		Eval:  evalINFO,
		Arity: -1,
	}
	clientCmdMeta = DiceCmdMeta{
		Name:  "CLIENT",
		Info:  `This is a container command for client connection commands.`,
		Eval:  evalCLIENT,
		Arity: -2,
	}
	latencyCmdMeta = DiceCmdMeta{
		Name:  "LATENCY",
		Info:  `This is a container command for latency diagnostics commands.`,
		Eval:  evalLATENCY,
		Arity: -2,
	}
	lruCmdMeta = DiceCmdMeta{
		Name: "LRU",
		Info: `LRU deletes all the keys from the LRU
		returns encoded RESP OK`,
		Eval:  evalLRU,
		Arity: 1,
	}
	sleepCmdMeta = DiceCmdMeta{
		Name: "SLEEP",
		Info: `SLEEP sets db to sleep for the specified number of seconds.
		The sleep time should be the only param in args.
		Returns error response if the time param in args is not of integer format.
		SLEEP returns RespOK after sleeping for mentioned seconds`,
		Eval:  evalSLEEP,
		Arity: 1,
	}
	bfinitCmdMeta = DiceCmdMeta{
		Name: "BFINIT",
		Info: `BFINIT command initializes a new bloom filter and allocation it's relevant parameters based on given inputs.
		If no params are provided, it uses defaults.`,
		Eval:     evalBFINIT,
		Arity:    -2,
		KeySpecs: KeySpecs{BeginIndex: 1, Step: 1},
	}
	bfaddCmdMeta = DiceCmdMeta{
		Name: "BFADD",
		Info: `BFADD adds an element to
		a bloom filter. If the filter does not exists, it will create a new one
		with default parameters.`,
		Eval:     evalBFADD,
		Arity:    3,
		KeySpecs: KeySpecs{BeginIndex: 1, Step: 1},
	}
	bfexistsCmdMeta = DiceCmdMeta{
		Name:     "BFEXISTS",
		Info:     `BFEXISTS checks existence of an element in a bloom filter.`,
		Eval:     evalBFEXISTS,
		Arity:    3,
		KeySpecs: KeySpecs{BeginIndex: 1, Step: 1},
	}
	bfinfoCmdMeta = DiceCmdMeta{
		Name:  "BFINFO",
		Info:  `BFINFO returns the parameters and metadata of an existing bloom filter.`,
		Eval:  evalBFINFO,
		Arity: 2,
	}
	// TODO: Remove this override once we support QWATCH in dice-cli.
	subscribeCmdMeta = DiceCmdMeta{
		Name: "SUBSCRIBE",
		Info: `SUBSCRIBE(or QWATCH) adds the specified key to the watch list for the caller client.
		Every time a key in the watch list is modified, the client will be sent a response
		containing the new value of the key along with the operation that was performed on it.
		Contains only one argument, the key to be watched.`,
		Eval:  nil,
		Arity: 1,
	}
	qwatchCmdMeta = DiceCmdMeta{
		Name: "QWATCH",
		Info: `QWATCH adds the specified key to the watch list for the caller client.
		Every time a key in the watch list is modified, the client will be sent a response
		containing the new value of the key along with the operation that was performed on it.
		Contains only one argument, the key to be watched.`,
		Eval:  nil,
		Arity: 1,
	}
	qUnwatchCmdMeta = DiceCmdMeta{
		Name: "QUNWATCH",
		Info: `Unsubscribes or QUnwatches the client from the given key's watch session.
		It removes the key from the watch list for the caller client.`,
		Eval:  nil,
		Arity: 1,
	}
	MultiCmdMeta = DiceCmdMeta{
		Name: "MULTI",
		Info: `MULTI marks the start of the transaction for the client.
		All subsequent commands fired will be queued for atomic execution.
		The commands will not be executed until EXEC is triggered.
		Once EXEC is triggered it executes all the commands in queue,
		and closes the MULTI transaction.`,
		Eval:  evalMULTI,
		Arity: 1,
	}
	ExecCmdMeta = DiceCmdMeta{
		Name:  "EXEC",
		Info:  `EXEC executes commands in a transaction, which is initiated by MULTI`,
		Eval:  nil,
		Arity: 1,
	}
	DiscardCmdMeta = DiceCmdMeta{
		Name:  "DISCARD",
		Info:  `DISCARD discards all the commands in a transaction, which is initiated by MULTI`,
		Eval:  nil,
		Arity: 1,
	}
	abortCmdMeta = DiceCmdMeta{
		Name:  "ABORT",
		Info:  "Quit the server",
		Eval:  nil,
		Arity: 1,
	}
	setBitCmdMeta = DiceCmdMeta{
		Name: "SETBIT",
		Info: "SETBIT sets or clears the bit at offset in the string value stored at key",
		Eval: evalSETBIT,
	}
	getBitCmdMeta = DiceCmdMeta{
		Name: "GETBIT",
		Info: "GETBIT returns the bit value at offset in the string value stored at key",
		Eval: evalGETBIT,
	}
	bitCountCmdMeta = DiceCmdMeta{
		Name: "BITCOUNT",
		Info: "BITCOUNT counts the number of set bits in the string value stored at key",
		Eval: evalBITCOUNT,
	}
	bitOpCmdMeta = DiceCmdMeta{
		Name: "BITOP",
		Info: "BITOP performs bitwise operations between multiple keys",
		Eval: evalBITOP,
	}
	commandCmdMeta = DiceCmdMeta{
		Name:  "COMMAND <subcommand>",
		Info:  "Evaluates COMMAND <subcommand> command based on subcommand",
		Eval:  evalCommand,
		Arity: -1,
	}
	keysCmdMeta = DiceCmdMeta{
		Name: "KEYS",
		Info: "KEYS command is used to get all the keys in the database. Complexity is O(n) where n is the number of keys in the database.",
		Eval: evalKeys,
	}
	MGetCmdMeta = DiceCmdMeta{
		Name: "MGET",
		Info: `The MGET command returns an array of RESP values corresponding to the provided keys.
		For each key, if the key is expired or does not exist, the response will be RespNIL;
		otherwise, the response will be the RESP value of the key.
		`,
		Eval:     evalMGET,
		Arity:    -2,
		KeySpecs: KeySpecs{BeginIndex: 1, Step: 1, LastKey: -1},
	}
	persistCmdMeta = DiceCmdMeta{
		Name: "PERSIST",
		Info: "PERSIST removes the expiration from a key",
		Eval: evalPersist,
	}
	copyCmdMeta = DiceCmdMeta{
		Name:  "COPY",
		Info:  `COPY command copies the value stored at the source key to the destination key.`,
		Eval:  evalCOPY,
		Arity: -2,
	}
	decrCmdMeta = DiceCmdMeta{
		Name: "DECR",
		Info: `DECR decrements the value of the specified key in args by 1,
		if the key exists and the value is integer format.
		The key should be the only param in args.
		If the key does not exist, new key is created with value 0,
		the value of the new key is then decremented.
		The value for the queried key should be of integer format,
		if not DECR returns encoded error response.
		evalDECR returns the decremented value for the key if there are no errors.`,
		Eval:     evalDECR,
		Arity:    2,
		KeySpecs: KeySpecs{BeginIndex: 1, Step: 1},
	}
	decrByCmdMeta = DiceCmdMeta{
		Name: "DECRBY",
		Info: `DECRBY decrements the value of the specified key in args by the specified decrement,
		if the key exists and the value is in integer format.
		The key should be the first parameter in args, and the decrement should be the second parameter.
		If the key does not exist, new key is created with value 0,
		the value of the new key is then decremented by specified decrement.
		The value for the queried key should be of integer format,
		if not, DECRBY returns an encoded error response.
		evalDECRBY returns the decremented value for the key after applying the specified decrement if there are no errors.`,
		Eval:     evalDECRBY,
		Arity:    3,
		KeySpecs: KeySpecs{BeginIndex: 1, Step: 1},
	}
	existsCmdMeta = DiceCmdMeta{
		Name: "EXISTS",
		Info: `EXISTS key1 key2 ... key_N
		Return value is the number of keys existing.`,
		Eval: evalEXISTS,
	}
	renameCmdMeta = DiceCmdMeta{
		Name:  "RENAME",
		Info:  "Renames a key and overwrites the destination",
		Eval:  evalRename,
		Arity: 3,
	}
	getexCmdMeta = DiceCmdMeta{
		Name: "GETEX",
		Info: `Get the value of key and optionally set its expiration.
		GETEX is similar to GET, but is a write command with additional options.`,
		Eval:     evalGETEX,
		Arity:    -2,
		KeySpecs: KeySpecs{BeginIndex: 1},
	}
	pttlCmdMeta = DiceCmdMeta{
		Name: "PTTL",
		Info: `PTTL returns Time-to-Live in millisecs for the queried key in args
		 The key should be the only param in args else returns with an error
		 Returns
		 RESP encoded time (in secs) remaining for the key to expire
		 RESP encoded -2 stating key doesn't exist or key is expired
		 RESP encoded -1 in case no expiration is set on the key`,
		Eval:     evalPTTL,
		Arity:    2,
		KeySpecs: KeySpecs{BeginIndex: 1},
	}
	hsetCmdMeta = DiceCmdMeta{
		Name: "HSET",
		Info: `HSET sets the specific fields to their respective values in the
		hash stored at key. If any given field is already present, the previous
		value will be overwritten with the new value
		Returns
		This command returns the number of keys that are stored at given key.
		`,
		Eval:     evalHSET,
		Arity:    -4,
		KeySpecs: KeySpecs{BeginIndex: 1},
	}
	hgetCmdMeta = DiceCmdMeta{
		Name:     "HGET",
		Info:     `Returns the value associated with field in the hash stored at key.`,
		Eval:     evalHGET,
		Arity:    -3,
		KeySpecs: KeySpecs{BeginIndex: 1},
	}
	hgetAllCmdMeta = DiceCmdMeta{
		Name: "HGETALL",
		Info: `Returns all fields and values of the hash stored at key. In the returned value,
        every field name is followed by its value, so the length of the reply is twice the size of the hash.`,
		Eval:     evalHGETALL,
		Arity:    -2,
		KeySpecs: KeySpecs{BeginIndex: 1},
	}
	objectCmdMeta = DiceCmdMeta{
		Name: "OBJECT",
		Info: `OBJECT subcommand [arguments [arguments ...]]
		OBJECT command is used to inspect the internals of the Redis objects.`,
		Eval:     evalOBJECT,
		Arity:    -2,
		KeySpecs: KeySpecs{BeginIndex: 2},
	}
	touchCmdMeta = DiceCmdMeta{
		Name: "TOUCH",
		Info: `TOUCH key1 key2 ... key_N
		Alters the last access time of a key(s).
		A key is ignored if it does not exist.`,
		Eval:     evalTOUCH,
		Arity:    -2,
		KeySpecs: KeySpecs{BeginIndex: 1},
	}
	expiretimeCmdMeta = DiceCmdMeta{
		Name: "EXPIRETIME",
		Info: `EXPIRETIME returns the absolute Unix timestamp (since January 1, 1970) in seconds
		at which the given key will expire`,
		Eval:     evalEXPIRETIME,
		Arity:    -2,
		KeySpecs: KeySpecs{BeginIndex: 1, Step: 1},
	}
	expireatCmdMeta = DiceCmdMeta{
		Name: "EXPIREAT",
		Info: `EXPIREAT sets a expiry time(in unix-time-seconds) on the specified key in args
		args should contain 2 values, key and the expiry time to be set for the key
		The expiry time should be in integer format; if not, it returns encoded error response
		Returns RespOne if expiry was set on the key successfully.
		Once the time is lapsed, the key will be deleted automatically`,
		Eval:     evalEXPIREAT,
		Arity:    -3,
		KeySpecs: KeySpecs{BeginIndex: 1, Step: 1},
	}
	lpushCmdMeta = DiceCmdMeta{
		Name:  "LPUSH",
		Info:  "LPUSH pushes values into the left side of the deque",
		Eval:  evalLPUSH,
		Arity: -3,
	}
	rpushCmdMeta = DiceCmdMeta{
		Name:  "RPUSH",
		Info:  "RPUSH pushes values into the right side of the deque",
		Eval:  evalRPUSH,
		Arity: -3,
	}
	lpopCmdMeta = DiceCmdMeta{
		Name:  "LPOP",
		Info:  "LPOP pops a value from the left side of the deque",
		Eval:  evalLPOP,
		Arity: 2,
	}
	rpopCmdMeta = DiceCmdMeta{
		Name:  "RPOP",
		Info:  "RPOP pops a value from the right side of the deque",
		Eval:  evalRPOP,
		Arity: 2,
	}
	llenCmdMeta = DiceCmdMeta{
		Name: "LLEN",
		Info: `LLEN key
		Returns the length of the list stored at key. If key does not exist,
		it is interpreted as an empty list and 0 is returned.
		An error is returned when the value stored at key is not a list.`,
		Eval:  evalLLEN,
		Arity: 1,
	}
	dbSizeCmdMeta = DiceCmdMeta{
		Name:  "DBSIZE",
		Info:  `DBSIZE Return the number of keys in the database`,
		Eval:  evalDBSIZE,
		Arity: 1,
	}
	getSetCmdMeta = DiceCmdMeta{
		Name:  "GETSET",
		Info:  `GETSET returns the previous string value of a key after setting it to a new value.`,
		Eval:  evalGETSET,
		Arity: 2,
	}
	flushdbCmdMeta = DiceCmdMeta{
		Name:  "FLUSHDB",
		Info:  `FLUSHDB deletes all the keys of the currently selected DB`,
		Eval:  evalFLUSHDB,
		Arity: -1,
	}
	bitposCmdMeta = DiceCmdMeta{
		Name: "BITPOS",
		Info: `BITPOS returns the position of the first bit set to 1 or 0 in a string
		 The position is returned, thinking of the string as an array of bits from left to right,
		 where the first byte's most significant bit is at position 0, the second byte's most significant
		 bit is at position 8, and so forth.
		 By default, all the bytes contained in the string are examined. It is possible to look for bits only in a
		 specified interval passing the additional arguments start and end (it is possible to just pass start,
		 the operation will assume that the end is the last byte of the string).
		 By default, the range is interpreted as a range of bytes and not a range of bits, so start=0 and end=2 means
		 to look at the first three bytes.
		 You can use the optional BIT modifier to specify that the range should be interpreted as a range of bits. So
		 start=0 and end=2 means to look at the first three bits.
		 Note that bit positions are returned always as absolute values starting from bit zero even when start and end
		 are used to specify a range.
		 The start and end can contain negative values in order to index bytes starting from the end of the string,
		 where -1 is the last byte, -2 is the penultimate, and so forth. When BIT is specified, -1 is the last bit, -2
		 is the penultimate, and so forth.
		 Returns
		 RESP encoded integer indicating the position of the first bit set to 1 or 0 according to the request.
		 RESP encoded integer if we look for clear bits and the string only contains bits set to 1, the function returns
	     the first bit not part of the string on the right.
		 RESP encoded -1 in case the bit argument is 1 and the string is empty or composed of just zero bytes.
		 RESP encoded -1 if we look for set bits and the string is empty or composed of just zero bytes, -1 is returned.
		 RESP encoded -1 if a clear bit isn't found in the specified range.`,
		Eval:  evalBITPOS,
		Arity: -2,
	}
	saddCmdMeta = DiceCmdMeta{
		Name: "SADD",
		Info: `SADD key member [member ...]
		Adds the specified members to the set stored at key.
		Specified members that are already a member of this set are ignored
		Non existing keys are treated as empty sets.
		An error is returned when the value stored at key is not a set.`,
		Eval:     evalSADD,
		Arity:    -3,
		KeySpecs: KeySpecs{BeginIndex: 1},
	}
	smembersCmdMeta = DiceCmdMeta{
		Name: "SMEMBERS",
		Info: `SMEMBERS key
		Returns all the members of the set value stored at key.`,
		Eval:     evalSMEMBERS,
		Arity:    2,
		KeySpecs: KeySpecs{BeginIndex: 1},
	}
	sremCmdMeta = DiceCmdMeta{
		Name: "SREM",
		Info: `SREM key member [member ...]
		Removes the specified members from the set stored at key.
		Non existing keys are treated as empty sets.
		An error is returned when the value stored at key is not a set.`,
		Eval:     evalSREM,
		Arity:    -3,
		KeySpecs: KeySpecs{BeginIndex: 1},
	}
	scardCmdMeta = DiceCmdMeta{
		Name: "SCARD",
		Info: `SCARD key
		Returns the number of elements of the set stored at key.
		An error is returned when the value stored at key is not a set.`,
		Eval:     evalSCARD,
		Arity:    2,
		KeySpecs: KeySpecs{BeginIndex: 1},
	}
	sdiffCmdMeta = DiceCmdMeta{
		Name: "SDIFF",
		Info: `SDIFF key1 [key2 ... key_N]
		Returns the members of the set resulting from the difference between the first set and all the successive sets.
		Non existing keys are treated as empty sets.`,
		Eval:     evalSDIFF,
		Arity:    -2,
		KeySpecs: KeySpecs{BeginIndex: 1},
	}
	sinterCmdMeta = DiceCmdMeta{
		Name: "SINTER",
		Info: `SINTER key1 [key2 ... key_N]
		Returns the members of the set resulting from the intersection of all the given sets.
		Non existing keys are treated as empty sets.`,
		Eval:     evalSINTER,
		Arity:    -2,
		KeySpecs: KeySpecs{BeginIndex: 1},
	}
	pfAddCmdMeta = DiceCmdMeta{
		Name: "PFADD",
		Info: `PFADD key [element [element ...]]
		Adds elements to a HyperLogLog key. Creates the key if it doesn't exist.`,
		Eval:     evalPFADD,
		Arity:    -2,
		KeySpecs: KeySpecs{BeginIndex: 1},
	}
	pfCountCmdMeta = DiceCmdMeta{
		Name: "PFCOUNT",
		Info: `PFCOUNT key [key ...]
		Returns the approximated cardinality of the set(s) observed by the HyperLogLog key(s).`,
		Eval:     evalPFCOUNT,
		Arity:    -2,
		KeySpecs: KeySpecs{BeginIndex: 1},
	}
	pfMergeCmdMeta = DiceCmdMeta{
		Name: "PFMERGE",
		Info: `PFMERGE destkey [sourcekey [sourcekey ...]]
		Merges one or more HyperLogLog values into a single key.`,
		Eval:     evalPFMERGE,
		Arity:    -2,
		KeySpecs: KeySpecs{BeginIndex: 1},
	}
	jsonStrlenCmdMeta = DiceCmdMeta{
		Name: "JSON.STRLEN",
		Info: `JSON.STRLEN key [path]
		Report the length of the JSON String at path in key`,
		Eval:     evalJSONSTRLEN,
		Arity:    -2,
		KeySpecs: KeySpecs{BeginIndex: 1},
	}
	hlenCmdMeta = DiceCmdMeta{
		Name: "HLEN",
		Info: `HLEN key
		Returns the number of fields contained in the hash stored at key.`,
		Eval:  evalHLEN,
		Arity: 2,
	}
	selectCmdMeta = DiceCmdMeta{
		Name:  "SELECT",
		Info:  `Select the logical database having the specified zero-based numeric index. New connections always use the database 0`,
		Eval:  evalSELECT,
		Arity: 1,
	}
)

func init() {
	DiceCmds["PING"] = pingCmdMeta
	DiceCmds["AUTH"] = authCmdMeta
	DiceCmds["SET"] = setCmdMeta
	DiceCmds["GET"] = getCmdMeta
	DiceCmds["MSET"] = msetCmdMeta
	DiceCmds["JSON.SET"] = jsonsetCmdMeta
	DiceCmds["JSON.GET"] = jsongetCmdMeta
	DiceCmds["JSON.TYPE"] = jsontypeCmdMeta
	DiceCmds["JSON.CLEAR"] = jsonclearCmdMeta
	DiceCmds["JSON.DEL"] = jsondelCmdMeta
<<<<<<< HEAD
	DiceCmds["JSON.ARRAPPEND"] = jsonarrappendCmdMeta
=======
	DiceCmds["JSON.FORGET"] = jsonforgetCmdMeta
	DiceCmds["JSON.ARRLEN"] = jsonarrlenCmdMeta
>>>>>>> 376ff24b
	DiceCmds["TTL"] = ttlCmdMeta
	DiceCmds["DEL"] = delCmdMeta
	DiceCmds["EXPIRE"] = expireCmdMeta
	DiceCmds["EXPIRETIME"] = expiretimeCmdMeta
	DiceCmds["EXPIREAT"] = expireatCmdMeta
	DiceCmds["HELLO"] = helloCmdMeta
	DiceCmds["BGREWRITEAOF"] = bgrewriteaofCmdMeta
	DiceCmds["INCR"] = incrCmdMeta
	DiceCmds["INFO"] = infoCmdMeta
	DiceCmds["CLIENT"] = clientCmdMeta
	DiceCmds["LATENCY"] = latencyCmdMeta
	DiceCmds["LRU"] = lruCmdMeta
	DiceCmds["SLEEP"] = sleepCmdMeta
	DiceCmds["BFINIT"] = bfinitCmdMeta
	DiceCmds["BFADD"] = bfaddCmdMeta
	DiceCmds["BFEXISTS"] = bfexistsCmdMeta
	DiceCmds["BFINFO"] = bfinfoCmdMeta
	DiceCmds["SUBSCRIBE"] = subscribeCmdMeta
	DiceCmds["QWATCH"] = qwatchCmdMeta
	DiceCmds["QUNWATCH"] = qUnwatchCmdMeta
	DiceCmds["MULTI"] = MultiCmdMeta
	DiceCmds["EXEC"] = ExecCmdMeta
	DiceCmds["DISCARD"] = DiscardCmdMeta
	DiceCmds["ABORT"] = abortCmdMeta
	DiceCmds["COMMAND"] = commandCmdMeta
	DiceCmds["SETBIT"] = setBitCmdMeta
	DiceCmds["GETBIT"] = getBitCmdMeta
	DiceCmds["BITCOUNT"] = bitCountCmdMeta
	DiceCmds["BITOP"] = bitOpCmdMeta
	DiceCmds["KEYS"] = keysCmdMeta
	DiceCmds["MGET"] = MGetCmdMeta
	DiceCmds["PERSIST"] = persistCmdMeta
	DiceCmds["COPY"] = copyCmdMeta
	DiceCmds["DECR"] = decrCmdMeta
	DiceCmds["EXISTS"] = existsCmdMeta
	DiceCmds["GETDEL"] = getDelCmdMeta
	DiceCmds["DECRBY"] = decrByCmdMeta
	DiceCmds["RENAME"] = renameCmdMeta
	DiceCmds["GETEX"] = getexCmdMeta
	DiceCmds["PTTL"] = pttlCmdMeta
	DiceCmds["HSET"] = hsetCmdMeta
	DiceCmds["OBJECT"] = objectCmdMeta
	DiceCmds["TOUCH"] = touchCmdMeta
	DiceCmds["LPUSH"] = lpushCmdMeta
	DiceCmds["RPOP"] = rpopCmdMeta
	DiceCmds["RPUSH"] = rpushCmdMeta
	DiceCmds["LPOP"] = lpopCmdMeta
	DiceCmds["LLEN"] = llenCmdMeta
	DiceCmds["DBSIZE"] = dbSizeCmdMeta
	DiceCmds["GETSET"] = getSetCmdMeta
	DiceCmds["FLUSHDB"] = flushdbCmdMeta
	DiceCmds["BITPOS"] = bitposCmdMeta
	DiceCmds["SADD"] = saddCmdMeta
	DiceCmds["SMEMBERS"] = smembersCmdMeta
	DiceCmds["SREM"] = sremCmdMeta
	DiceCmds["SCARD"] = scardCmdMeta
	DiceCmds["SDIFF"] = sdiffCmdMeta
	DiceCmds["SINTER"] = sinterCmdMeta
	DiceCmds["HGETALL"] = hgetAllCmdMeta
	DiceCmds["PFADD"] = pfAddCmdMeta
	DiceCmds["PFCOUNT"] = pfCountCmdMeta
	DiceCmds["HGET"] = hgetCmdMeta
	DiceCmds["PFMERGE"] = pfMergeCmdMeta
	DiceCmds["JSON.STRLEN"] = jsonStrlenCmdMeta
	DiceCmds["HLEN"] = hlenCmdMeta
	DiceCmds["SELECT"] = selectCmdMeta
}

// Function to convert DiceCmdMeta to []interface{}
func convertCmdMetaToSlice(cmdMeta DiceCmdMeta) []interface{} {
	return []interface{}{cmdMeta.Name, cmdMeta.Arity, cmdMeta.KeySpecs.BeginIndex, cmdMeta.KeySpecs.LastKey, cmdMeta.KeySpecs.Step}
}

// Function to convert map[string]DiceCmdMeta{} to []interface{}
func convertDiceCmdsMapToSlice() []interface{} {
	var result []interface{}
	for _, cmdMeta := range DiceCmds {
		result = append(result, convertCmdMetaToSlice(cmdMeta))
	}
	return result
}<|MERGE_RESOLUTION|>--- conflicted
+++ resolved
@@ -126,7 +126,6 @@
 		Arity:    -2,
 		KeySpecs: KeySpecs{BeginIndex: 1},
 	}
-<<<<<<< HEAD
 	jsonarrappendCmdMeta = DiceCmdMeta{
 		Name: "JSON.ARRAPPEND",
 		Info: `JSON.ARRAPPEND key [path] value [value ...]
@@ -134,8 +133,6 @@
         or nil, if the matching JSON value is not an array.`,
 		Eval:  evalJSONARRAPPEND,
 		Arity: -3,
-=======
-
 	jsonforgetCmdMeta = DiceCmdMeta{
 		Name: "JSON.FORGET",
 		Info: `JSON.FORGET key [path]
@@ -155,7 +152,6 @@
 		Eval:     evalJSONARRLEN,
 		Arity:    -2,
 		KeySpecs: KeySpecs{BeginIndex: 1},
->>>>>>> 376ff24b
 	}
 	ttlCmdMeta = DiceCmdMeta{
 		Name: "TTL",
@@ -701,12 +697,9 @@
 	DiceCmds["JSON.TYPE"] = jsontypeCmdMeta
 	DiceCmds["JSON.CLEAR"] = jsonclearCmdMeta
 	DiceCmds["JSON.DEL"] = jsondelCmdMeta
-<<<<<<< HEAD
 	DiceCmds["JSON.ARRAPPEND"] = jsonarrappendCmdMeta
-=======
 	DiceCmds["JSON.FORGET"] = jsonforgetCmdMeta
 	DiceCmds["JSON.ARRLEN"] = jsonarrlenCmdMeta
->>>>>>> 376ff24b
 	DiceCmds["TTL"] = ttlCmdMeta
 	DiceCmds["DEL"] = delCmdMeta
 	DiceCmds["EXPIRE"] = expireCmdMeta
