package eval

import dstore "github.com/dicedb/dice/internal/store"

type DiceCmdMeta struct {
	Name  string
	Info  string
	Eval  func([]string, *dstore.Store) []byte
	Arity int // number of arguments, it is possible to use -N to say >= N
	KeySpecs
}

type KeySpecs struct {
	BeginIndex int
	Step       int
	LastKey    int
}

var (
	DiceCmds = map[string]DiceCmdMeta{}

	pingCmdMeta = DiceCmdMeta{
		Name:  "PING",
		Info:  `PING returns with an encoded "PONG" If any message is added with the ping command,the message will be returned.`,
		Eval:  evalPING,
		Arity: -1,
	}
	authCmdMeta = DiceCmdMeta{
		Name: "AUTH",
		Info: `AUTH returns with an encoded "OK" if the user is authenticated.
		If the user is not authenticated, it returns with an encoded error message`,
		Eval: nil,
	}
	setCmdMeta = DiceCmdMeta{
		Name: "SET",
		Info: `SET puts a new <key, value> pair in db as in the args
		args must contain key and value.
		args can also contain multiple options -
		EX or ex which will set the expiry time(in secs) for the key
		Returns encoded error response if at least a <key, value> pair is not part of args
		Returns encoded error response if expiry tme value in not integer
		Returns encoded OK RESP once new entry is added
		If the key already exists then the value will be overwritten and expiry will be discarded`,
		Eval:     evalSET,
		Arity:    -3,
		KeySpecs: KeySpecs{BeginIndex: 1},
	}
	getCmdMeta = DiceCmdMeta{
		Name: "GET",
		Info: `GET returns the value for the queried key in args
		The key should be the only param in args
		The RESP value of the key is encoded and then returned
		GET returns RespNIL if key is expired or it does not exist`,
		Eval:     evalGET,
		Arity:    2,
		KeySpecs: KeySpecs{BeginIndex: 1},
	}
	getDelCmdMeta = DiceCmdMeta{
		Name: "GETDEL",
		Info: `GETDEL returns the value for the queried key in args
		The key should be the only param in args And If the key exists, it will be deleted before its value is returned.
		The RESP value of the key is encoded and then returned
		GETDEL returns RespNIL if key is expired or it does not exist`,
		Eval:     evalGETDEL,
		Arity:    2,
		KeySpecs: KeySpecs{BeginIndex: 1},
	}
	msetCmdMeta = DiceCmdMeta{
		Name: "MSET",
		Info: `MSET sets multiple keys to multiple values in the db
		args should contain an even number of elements
		each pair of elements will be treated as <key, value> pair
		Returns encoded error response if the number of arguments is not even
		Returns encoded OK RESP once all entries are added`,
		Eval:     evalMSET,
		Arity:    -3,
		KeySpecs: KeySpecs{BeginIndex: 1, Step: 2, LastKey: -1},
	}
	jsonsetCmdMeta = DiceCmdMeta{
		Name: "JSON.SET",
		Info: `JSON.SET key path json-string
		Sets a JSON value at the specified key.
		Returns OK if successful.
		Returns encoded error message if the number of arguments is incorrect or the JSON string is invalid.`,
		Eval:     evalJSONSET,
		Arity:    -3,
		KeySpecs: KeySpecs{BeginIndex: 1},
	}
	jsongetCmdMeta = DiceCmdMeta{
		Name: "JSON.GET",
		Info: `JSON.GET key [path]
		Returns the encoded RESP value of the key, if present
		Null reply: If the key doesn't exist or has expired.
		Error reply: If the number of arguments is incorrect or the stored value is not a JSON type.`,
		Eval:     evalJSONGET,
		Arity:    2,
		KeySpecs: KeySpecs{BeginIndex: 1},
	}
	jsonMGetCmdMeta = DiceCmdMeta{
		Name: "JSON.MGET",
		Info: `JSON.MGET key..key [path]
		Returns the encoded RESP value of the key, if present
		Null reply: If the key doesn't exist or has expired.
		Error reply: If the number of arguments is incorrect or the stored value is not a JSON type.`,
		Eval:     evalJSONMGET,
		Arity:    2,
		KeySpecs: KeySpecs{BeginIndex: 1},
	}
	jsontoggleCmdMeta = DiceCmdMeta{
		Name: "JSON.TOGGLE",
		Info: `JSON.TOGGLE key [path]
		Toggles Boolean values between true and false at the path.Return
		If the path is enhanced syntax:
    	1.Array of integers (0 - false, 1 - true) that represent the resulting Boolean value at each path.
	    2.If a value is a not a Boolean value, its corresponding return value is null.
		3.NONEXISTENT if the document key does not exist.
		If the path is restricted syntax:
    	1.String ("true"/"false") that represents the resulting Boolean value.
    	2.NONEXISTENT if the document key does not exist.
    	3.WRONGTYPE error if the value at the path is not a Boolean value.`,
		Eval:     evalJSONTOGGLE,
		Arity:    2,
		KeySpecs: KeySpecs{BeginIndex: 1},
	}
	jsontypeCmdMeta = DiceCmdMeta{
		Name: "JSON.TYPE",
		Info: `JSON.TYPE key [path]
		Returns string reply for each path, specified as the value's type.
		Returns RespNIL If the key doesn't exist.
		Error reply: If the number of arguments is incorrect.`,
		Eval:     evalJSONTYPE,
		Arity:    -2,
		KeySpecs: KeySpecs{BeginIndex: 1},
	}
	jsonclearCmdMeta = DiceCmdMeta{
		Name: "JSON.CLEAR",
		Info: `JSON.CLEAR key [path]
		Returns an integer reply specifying the number ofmatching JSON arrays and
		objects cleared +number of matching JSON numerical values zeroed.
		Error reply: If the number of arguments is incorrect the key doesn't exist.`,
		Eval:     evalJSONCLEAR,
		Arity:    -2,
		KeySpecs: KeySpecs{BeginIndex: 1},
	}
	jsondelCmdMeta = DiceCmdMeta{
		Name: "JSON.DEL",
		Info: `JSON.DEL key [path]
		Returns an integer reply specified as the number of paths deleted (0 or more).
		Returns RespZero if the key doesn't exist or key is expired.
		Error reply: If the number of arguments is incorrect.`,
		Eval:     evalJSONDEL,
		Arity:    -2,
		KeySpecs: KeySpecs{BeginIndex: 1},
	}
	jsonarrappendCmdMeta = DiceCmdMeta{
		Name: "JSON.ARRAPPEND",
		Info: `JSON.ARRAPPEND key [path] value [value ...]
        Returns an array of integer replies for each path, the array's new size,
        or nil, if the matching JSON value is not an array.`,
		Eval:  evalJSONARRAPPEND,
		Arity: -3,
	}
	jsonforgetCmdMeta = DiceCmdMeta{
		Name: "JSON.FORGET",
		Info: `JSON.FORGET key [path]
		Returns an integer reply specified as the number of paths deleted (0 or more).
		Returns RespZero if the key doesn't exist or key is expired.
		Error reply: If the number of arguments is incorrect.`,
		Eval:     evalJSONFORGET,
		Arity:    -2,
		KeySpecs: KeySpecs{BeginIndex: 1},
	}
	jsonarrlenCmdMeta = DiceCmdMeta{
		Name: "JSON.ARRLEN",
		Info: `JSON.ARRLEN key [path]
		Returns an array of integer replies.
		Returns error response if the key doesn't exist or key is expired or the matching value is not an array.
		Error reply: If the number of arguments is incorrect.`,
		Eval:     evalJSONARRLEN,
		Arity:    -2,
		KeySpecs: KeySpecs{BeginIndex: 1},
	}

	jsonobjlenCmdMeta = DiceCmdMeta{
		Name: "JSON.OBJLEN",
		Info: `JSON.OBJLEN key [path]
		Report the number of keys in the JSON object at path in key
		Returns error response if the key doesn't exist or key is expired or the matching value is not an array. 
		Error reply: If the number of arguments is incorrect.`,
		Eval:     evalJSONOBJLEN,
		Arity:    -2,
		KeySpecs: KeySpecs{BeginIndex: 1},
	}
	jsondebugCmdMeta = DiceCmdMeta{
		Name: "JSON.DEBUG",
		Info: `evaluates JSON.DEBUG subcommand based on subcommand
		JSON.DEBUG MEMORY returns memory usage by key in bytes
		JSON.DEBUG HELP displays help message
		`,
		Eval:     evalJSONDebug,
		Arity:    2,
		KeySpecs: KeySpecs{BeginIndex: 1},
	}
<<<<<<< HEAD
	jsonobjkeysCmdMeta = DiceCmdMeta{
		Name: "JSON.OBJKEYS",
		Info: `JSON.OBJKEYS key [path]
		Returns the encoded RESP value of the key, if present
		Null reply: If the key doesn't exist or has expired.
		Error reply: If the number of arguments is incorrect or the stored value is not a JSON type.`,
		Eval:     evalJSONOBJKEYS,
		Arity:    2,
=======
	jsonarrpopCmdMeta = DiceCmdMeta{
		Name: "JSON.ARRPOP",
		Info: `JSON.ARRPOP key [path [index]]
		Removes and returns an element from the index in the array and updates the array in memory.
		Returns error if key doesn't exist.
		Return nil if array is empty or there is no array at the path.
		It supports negative index and is out of bound safe.
		`,
		Eval:  evalJSONARRPOP,
		Arity: -2,
	}
	jsoningestCmdMeta = DiceCmdMeta{
		Name: "JSON.INGEST",
		Info: `JSON.INGEST key_prefix json-string
		The whole key is generated by appending a unique identifier to the provided key prefix.
		the generated key is then used to store the provided JSON value at specified path.
		Returns unique identifier if successful.
		Returns encoded error message if the number of arguments is incorrect or the JSON string is invalid.`,
		Eval:     evalJSONINGEST,
		Arity:    -3,
>>>>>>> 9670a5a1
		KeySpecs: KeySpecs{BeginIndex: 1},
	}
	ttlCmdMeta = DiceCmdMeta{
		Name: "TTL",
		Info: `TTL returns Time-to-Live in secs for the queried key in args
		 The key should be the only param in args else returns with an error
		 Returns
		 RESP encoded time (in secs) remaining for the key to expire
		 RESP encoded -2 stating key doesn't exist or key is expired
		 RESP encoded -1 in case no expiration is set on the key`,
		Eval:     evalTTL,
		Arity:    2,
		KeySpecs: KeySpecs{BeginIndex: 1},
	}
	delCmdMeta = DiceCmdMeta{
		Name: "DEL",
		Info: `DEL deletes all the specified keys in args list
		returns the count of total deleted keys after encoding`,
		Eval:     evalDEL,
		Arity:    -2,
		KeySpecs: KeySpecs{BeginIndex: 1, Step: 1, LastKey: -1},
	}
	expireCmdMeta = DiceCmdMeta{
		Name: "EXPIRE",
		Info: `EXPIRE sets a expiry time(in secs) on the specified key in args
		args should contain 2 values, key and the expiry time to be set for the key
		The expiry time should be in integer format; if not, it returns encoded error response
		Returns RespOne if expiry was set on the key successfully.
		Once the time is lapsed, the key will be deleted automatically`,
		Eval:     evalEXPIRE,
		Arity:    -3,
		KeySpecs: KeySpecs{BeginIndex: 1, Step: 1},
	}
	helloCmdMeta = DiceCmdMeta{
		Name:  "HELLO",
		Info:  `HELLO always replies with a list of current server and connection properties, such as: versions, modules loaded, client ID, replication role and so forth`,
		Eval:  evalHELLO,
		Arity: -1,
	}
	bgrewriteaofCmdMeta = DiceCmdMeta{
		Name:  "BGREWRITEAOF",
		Info:  `Instruct Dice to start an Append Only File rewrite process. The rewrite will create a small optimized version of the current Append Only File.`,
		Eval:  EvalBGREWRITEAOF,
		Arity: 1,
	}
	incrCmdMeta = DiceCmdMeta{
		Name: "INCR",
		Info: `INCR increments the value of the specified key in args by 1,
		if the key exists and the value is integer format.
		The key should be the only param in args.
		If the key does not exist, new key is created with value 0,
		the value of the new key is then incremented.
		The value for the queried key should be of integer format,
		if not INCR returns encoded error response.
		evalINCR returns the incremented value for the key if there are no errors.`,
		Eval:     evalINCR,
		Arity:    2,
		KeySpecs: KeySpecs{BeginIndex: 1, Step: 1},
	}
	infoCmdMeta = DiceCmdMeta{
		Name: "INFO",
		Info: `INFO creates a buffer with the info of total keys per db
		Returns the encoded buffer as response`,
		Eval:  evalINFO,
		Arity: -1,
	}
	clientCmdMeta = DiceCmdMeta{
		Name:  "CLIENT",
		Info:  `This is a container command for client connection commands.`,
		Eval:  evalCLIENT,
		Arity: -2,
	}
	latencyCmdMeta = DiceCmdMeta{
		Name:  "LATENCY",
		Info:  `This is a container command for latency diagnostics commands.`,
		Eval:  evalLATENCY,
		Arity: -2,
	}
	lruCmdMeta = DiceCmdMeta{
		Name: "LRU",
		Info: `LRU deletes all the keys from the LRU
		returns encoded RESP OK`,
		Eval:  evalLRU,
		Arity: 1,
	}
	sleepCmdMeta = DiceCmdMeta{
		Name: "SLEEP",
		Info: `SLEEP sets db to sleep for the specified number of seconds.
		The sleep time should be the only param in args.
		Returns error response if the time param in args is not of integer format.
		SLEEP returns RespOK after sleeping for mentioned seconds`,
		Eval:  evalSLEEP,
		Arity: 1,
	}
	bfinitCmdMeta = DiceCmdMeta{
		Name: "BFINIT",
		Info: `BFINIT command initializes a new bloom filter and allocation it's relevant parameters based on given inputs.
		If no params are provided, it uses defaults.`,
		Eval:     evalBFINIT,
		Arity:    -2,
		KeySpecs: KeySpecs{BeginIndex: 1, Step: 1},
	}
	bfaddCmdMeta = DiceCmdMeta{
		Name: "BFADD",
		Info: `BFADD adds an element to
		a bloom filter. If the filter does not exists, it will create a new one
		with default parameters.`,
		Eval:     evalBFADD,
		Arity:    3,
		KeySpecs: KeySpecs{BeginIndex: 1, Step: 1},
	}
	bfexistsCmdMeta = DiceCmdMeta{
		Name:     "BFEXISTS",
		Info:     `BFEXISTS checks existence of an element in a bloom filter.`,
		Eval:     evalBFEXISTS,
		Arity:    3,
		KeySpecs: KeySpecs{BeginIndex: 1, Step: 1},
	}
	bfinfoCmdMeta = DiceCmdMeta{
		Name:  "BFINFO",
		Info:  `BFINFO returns the parameters and metadata of an existing bloom filter.`,
		Eval:  evalBFINFO,
		Arity: 2,
	}
	// TODO: Remove this override once we support QWATCH in dice-cli.
	subscribeCmdMeta = DiceCmdMeta{
		Name: "SUBSCRIBE",
		Info: `SUBSCRIBE(or QWATCH) adds the specified key to the watch list for the caller client.
		Every time a key in the watch list is modified, the client will be sent a response
		containing the new value of the key along with the operation that was performed on it.
		Contains only one argument, the key to be watched.`,
		Eval:  nil,
		Arity: 1,
	}
	qwatchCmdMeta = DiceCmdMeta{
		Name: "QWATCH",
		Info: `QWATCH adds the specified key to the watch list for the caller client.
		Every time a key in the watch list is modified, the client will be sent a response
		containing the new value of the key along with the operation that was performed on it.
		Contains only one argument, the key to be watched.`,
		Eval:  nil,
		Arity: 1,
	}
	qUnwatchCmdMeta = DiceCmdMeta{
		Name: "QUNWATCH",
		Info: `Unsubscribes or QUnwatches the client from the given key's watch session.
		It removes the key from the watch list for the caller client.`,
		Eval:  nil,
		Arity: 1,
	}
	MultiCmdMeta = DiceCmdMeta{
		Name: "MULTI",
		Info: `MULTI marks the start of the transaction for the client.
		All subsequent commands fired will be queued for atomic execution.
		The commands will not be executed until EXEC is triggered.
		Once EXEC is triggered it executes all the commands in queue,
		and closes the MULTI transaction.`,
		Eval:  evalMULTI,
		Arity: 1,
	}
	ExecCmdMeta = DiceCmdMeta{
		Name:  "EXEC",
		Info:  `EXEC executes commands in a transaction, which is initiated by MULTI`,
		Eval:  nil,
		Arity: 1,
	}
	DiscardCmdMeta = DiceCmdMeta{
		Name:  "DISCARD",
		Info:  `DISCARD discards all the commands in a transaction, which is initiated by MULTI`,
		Eval:  nil,
		Arity: 1,
	}
	abortCmdMeta = DiceCmdMeta{
		Name:  "ABORT",
		Info:  "Quit the server",
		Eval:  nil,
		Arity: 1,
	}
	setBitCmdMeta = DiceCmdMeta{
		Name: "SETBIT",
		Info: "SETBIT sets or clears the bit at offset in the string value stored at key",
		Eval: evalSETBIT,
	}
	getBitCmdMeta = DiceCmdMeta{
		Name: "GETBIT",
		Info: "GETBIT returns the bit value at offset in the string value stored at key",
		Eval: evalGETBIT,
	}
	bitCountCmdMeta = DiceCmdMeta{
		Name: "BITCOUNT",
		Info: "BITCOUNT counts the number of set bits in the string value stored at key",
		Eval: evalBITCOUNT,
	}
	bitOpCmdMeta = DiceCmdMeta{
		Name: "BITOP",
		Info: "BITOP performs bitwise operations between multiple keys",
		Eval: evalBITOP,
	}
	commandCmdMeta = DiceCmdMeta{
		Name:  "COMMAND <subcommand>",
		Info:  "Evaluates COMMAND <subcommand> command based on subcommand",
		Eval:  evalCommand,
		Arity: -1,
	}
	keysCmdMeta = DiceCmdMeta{
		Name: "KEYS",
		Info: "KEYS command is used to get all the keys in the database. Complexity is O(n) where n is the number of keys in the database.",
		Eval: evalKeys,
	}
	MGetCmdMeta = DiceCmdMeta{
		Name: "MGET",
		Info: `The MGET command returns an array of RESP values corresponding to the provided keys.
		For each key, if the key is expired or does not exist, the response will be RespNIL;
		otherwise, the response will be the RESP value of the key.
		`,
		Eval:     evalMGET,
		Arity:    -2,
		KeySpecs: KeySpecs{BeginIndex: 1, Step: 1, LastKey: -1},
	}
	persistCmdMeta = DiceCmdMeta{
		Name: "PERSIST",
		Info: "PERSIST removes the expiration from a key",
		Eval: evalPersist,
	}
	copyCmdMeta = DiceCmdMeta{
		Name:  "COPY",
		Info:  `COPY command copies the value stored at the source key to the destination key.`,
		Eval:  evalCOPY,
		Arity: -2,
	}
	decrCmdMeta = DiceCmdMeta{
		Name: "DECR",
		Info: `DECR decrements the value of the specified key in args by 1,
		if the key exists and the value is integer format.
		The key should be the only param in args.
		If the key does not exist, new key is created with value 0,
		the value of the new key is then decremented.
		The value for the queried key should be of integer format,
		if not DECR returns encoded error response.
		evalDECR returns the decremented value for the key if there are no errors.`,
		Eval:     evalDECR,
		Arity:    2,
		KeySpecs: KeySpecs{BeginIndex: 1, Step: 1},
	}
	decrByCmdMeta = DiceCmdMeta{
		Name: "DECRBY",
		Info: `DECRBY decrements the value of the specified key in args by the specified decrement,
		if the key exists and the value is in integer format.
		The key should be the first parameter in args, and the decrement should be the second parameter.
		If the key does not exist, new key is created with value 0,
		the value of the new key is then decremented by specified decrement.
		The value for the queried key should be of integer format,
		if not, DECRBY returns an encoded error response.
		evalDECRBY returns the decremented value for the key after applying the specified decrement if there are no errors.`,
		Eval:     evalDECRBY,
		Arity:    3,
		KeySpecs: KeySpecs{BeginIndex: 1, Step: 1},
	}
	existsCmdMeta = DiceCmdMeta{
		Name: "EXISTS",
		Info: `EXISTS key1 key2 ... key_N
		Return value is the number of keys existing.`,
		Eval: evalEXISTS,
	}
	renameCmdMeta = DiceCmdMeta{
		Name:  "RENAME",
		Info:  "Renames a key and overwrites the destination",
		Eval:  evalRename,
		Arity: 3,
	}
	getexCmdMeta = DiceCmdMeta{
		Name: "GETEX",
		Info: `Get the value of key and optionally set its expiration.
		GETEX is similar to GET, but is a write command with additional options.`,
		Eval:     evalGETEX,
		Arity:    -2,
		KeySpecs: KeySpecs{BeginIndex: 1},
	}
	pttlCmdMeta = DiceCmdMeta{
		Name: "PTTL",
		Info: `PTTL returns Time-to-Live in millisecs for the queried key in args
		 The key should be the only param in args else returns with an error
		 Returns
		 RESP encoded time (in secs) remaining for the key to expire
		 RESP encoded -2 stating key doesn't exist or key is expired
		 RESP encoded -1 in case no expiration is set on the key`,
		Eval:     evalPTTL,
		Arity:    2,
		KeySpecs: KeySpecs{BeginIndex: 1},
	}
	hsetCmdMeta = DiceCmdMeta{
		Name: "HSET",
		Info: `HSET sets the specific fields to their respective values in the
		hash stored at key. If any given field is already present, the previous
		value will be overwritten with the new value
		Returns
		This command returns the number of keys that are stored at given key.
		`,
		Eval:     evalHSET,
		Arity:    -4,
		KeySpecs: KeySpecs{BeginIndex: 1},
	}
	hgetCmdMeta = DiceCmdMeta{
		Name:     "HGET",
		Info:     `Returns the value associated with field in the hash stored at key.`,
		Eval:     evalHGET,
		Arity:    -3,
		KeySpecs: KeySpecs{BeginIndex: 1},
	}
	hgetAllCmdMeta = DiceCmdMeta{
		Name: "HGETALL",
		Info: `Returns all fields and values of the hash stored at key. In the returned value,
        every field name is followed by its value, so the length of the reply is twice the size of the hash.`,
		Eval:     evalHGETALL,
		Arity:    -2,
		KeySpecs: KeySpecs{BeginIndex: 1},
	}
	objectCmdMeta = DiceCmdMeta{
		Name: "OBJECT",
		Info: `OBJECT subcommand [arguments [arguments ...]]
		OBJECT command is used to inspect the internals of the Redis objects.`,
		Eval:     evalOBJECT,
		Arity:    -2,
		KeySpecs: KeySpecs{BeginIndex: 2},
	}
	touchCmdMeta = DiceCmdMeta{
		Name: "TOUCH",
		Info: `TOUCH key1 key2 ... key_N
		Alters the last access time of a key(s).
		A key is ignored if it does not exist.`,
		Eval:     evalTOUCH,
		Arity:    -2,
		KeySpecs: KeySpecs{BeginIndex: 1},
	}
	expiretimeCmdMeta = DiceCmdMeta{
		Name: "EXPIRETIME",
		Info: `EXPIRETIME returns the absolute Unix timestamp (since January 1, 1970) in seconds
		at which the given key will expire`,
		Eval:     evalEXPIRETIME,
		Arity:    -2,
		KeySpecs: KeySpecs{BeginIndex: 1, Step: 1},
	}
	expireatCmdMeta = DiceCmdMeta{
		Name: "EXPIREAT",
		Info: `EXPIREAT sets a expiry time(in unix-time-seconds) on the specified key in args
		args should contain 2 values, key and the expiry time to be set for the key
		The expiry time should be in integer format; if not, it returns encoded error response
		Returns RespOne if expiry was set on the key successfully.
		Once the time is lapsed, the key will be deleted automatically`,
		Eval:     evalEXPIREAT,
		Arity:    -3,
		KeySpecs: KeySpecs{BeginIndex: 1, Step: 1},
	}
	lpushCmdMeta = DiceCmdMeta{
		Name:  "LPUSH",
		Info:  "LPUSH pushes values into the left side of the deque",
		Eval:  evalLPUSH,
		Arity: -3,
	}
	rpushCmdMeta = DiceCmdMeta{
		Name:  "RPUSH",
		Info:  "RPUSH pushes values into the right side of the deque",
		Eval:  evalRPUSH,
		Arity: -3,
	}
	lpopCmdMeta = DiceCmdMeta{
		Name:  "LPOP",
		Info:  "LPOP pops a value from the left side of the deque",
		Eval:  evalLPOP,
		Arity: 2,
	}
	rpopCmdMeta = DiceCmdMeta{
		Name:  "RPOP",
		Info:  "RPOP pops a value from the right side of the deque",
		Eval:  evalRPOP,
		Arity: 2,
	}
	llenCmdMeta = DiceCmdMeta{
		Name: "LLEN",
		Info: `LLEN key
		Returns the length of the list stored at key. If key does not exist,
		it is interpreted as an empty list and 0 is returned.
		An error is returned when the value stored at key is not a list.`,
		Eval:  evalLLEN,
		Arity: 1,
	}
	dbSizeCmdMeta = DiceCmdMeta{
		Name:  "DBSIZE",
		Info:  `DBSIZE Return the number of keys in the database`,
		Eval:  evalDBSIZE,
		Arity: 1,
	}
	getSetCmdMeta = DiceCmdMeta{
		Name:  "GETSET",
		Info:  `GETSET returns the previous string value of a key after setting it to a new value.`,
		Eval:  evalGETSET,
		Arity: 2,
	}
	flushdbCmdMeta = DiceCmdMeta{
		Name:  "FLUSHDB",
		Info:  `FLUSHDB deletes all the keys of the currently selected DB`,
		Eval:  evalFLUSHDB,
		Arity: -1,
	}
	bitposCmdMeta = DiceCmdMeta{
		Name: "BITPOS",
		Info: `BITPOS returns the position of the first bit set to 1 or 0 in a string
		 The position is returned, thinking of the string as an array of bits from left to right,
		 where the first byte's most significant bit is at position 0, the second byte's most significant
		 bit is at position 8, and so forth.
		 By default, all the bytes contained in the string are examined. It is possible to look for bits only in a
		 specified interval passing the additional arguments start and end (it is possible to just pass start,
		 the operation will assume that the end is the last byte of the string).
		 By default, the range is interpreted as a range of bytes and not a range of bits, so start=0 and end=2 means
		 to look at the first three bytes.
		 You can use the optional BIT modifier to specify that the range should be interpreted as a range of bits. So
		 start=0 and end=2 means to look at the first three bits.
		 Note that bit positions are returned always as absolute values starting from bit zero even when start and end
		 are used to specify a range.
		 The start and end can contain negative values in order to index bytes starting from the end of the string,
		 where -1 is the last byte, -2 is the penultimate, and so forth. When BIT is specified, -1 is the last bit, -2
		 is the penultimate, and so forth.
		 Returns
		 RESP encoded integer indicating the position of the first bit set to 1 or 0 according to the request.
		 RESP encoded integer if we look for clear bits and the string only contains bits set to 1, the function returns
	     the first bit not part of the string on the right.
		 RESP encoded -1 in case the bit argument is 1 and the string is empty or composed of just zero bytes.
		 RESP encoded -1 if we look for set bits and the string is empty or composed of just zero bytes, -1 is returned.
		 RESP encoded -1 if a clear bit isn't found in the specified range.`,
		Eval:  evalBITPOS,
		Arity: -2,
	}
	saddCmdMeta = DiceCmdMeta{
		Name: "SADD",
		Info: `SADD key member [member ...]
		Adds the specified members to the set stored at key.
		Specified members that are already a member of this set are ignored
		Non existing keys are treated as empty sets.
		An error is returned when the value stored at key is not a set.`,
		Eval:     evalSADD,
		Arity:    -3,
		KeySpecs: KeySpecs{BeginIndex: 1},
	}
	smembersCmdMeta = DiceCmdMeta{
		Name: "SMEMBERS",
		Info: `SMEMBERS key
		Returns all the members of the set value stored at key.`,
		Eval:     evalSMEMBERS,
		Arity:    2,
		KeySpecs: KeySpecs{BeginIndex: 1},
	}
	sremCmdMeta = DiceCmdMeta{
		Name: "SREM",
		Info: `SREM key member [member ...]
		Removes the specified members from the set stored at key.
		Non existing keys are treated as empty sets.
		An error is returned when the value stored at key is not a set.`,
		Eval:     evalSREM,
		Arity:    -3,
		KeySpecs: KeySpecs{BeginIndex: 1},
	}
	scardCmdMeta = DiceCmdMeta{
		Name: "SCARD",
		Info: `SCARD key
		Returns the number of elements of the set stored at key.
		An error is returned when the value stored at key is not a set.`,
		Eval:     evalSCARD,
		Arity:    2,
		KeySpecs: KeySpecs{BeginIndex: 1},
	}
	sdiffCmdMeta = DiceCmdMeta{
		Name: "SDIFF",
		Info: `SDIFF key1 [key2 ... key_N]
		Returns the members of the set resulting from the difference between the first set and all the successive sets.
		Non existing keys are treated as empty sets.`,
		Eval:     evalSDIFF,
		Arity:    -2,
		KeySpecs: KeySpecs{BeginIndex: 1},
	}
	sinterCmdMeta = DiceCmdMeta{
		Name: "SINTER",
		Info: `SINTER key1 [key2 ... key_N]
		Returns the members of the set resulting from the intersection of all the given sets.
		Non existing keys are treated as empty sets.`,
		Eval:     evalSINTER,
		Arity:    -2,
		KeySpecs: KeySpecs{BeginIndex: 1},
	}
	pfAddCmdMeta = DiceCmdMeta{
		Name: "PFADD",
		Info: `PFADD key [element [element ...]]
		Adds elements to a HyperLogLog key. Creates the key if it doesn't exist.`,
		Eval:     evalPFADD,
		Arity:    -2,
		KeySpecs: KeySpecs{BeginIndex: 1},
	}
	pfCountCmdMeta = DiceCmdMeta{
		Name: "PFCOUNT",
		Info: `PFCOUNT key [key ...]
		Returns the approximated cardinality of the set(s) observed by the HyperLogLog key(s).`,
		Eval:     evalPFCOUNT,
		Arity:    -2,
		KeySpecs: KeySpecs{BeginIndex: 1},
	}
	pfMergeCmdMeta = DiceCmdMeta{
		Name: "PFMERGE",
		Info: `PFMERGE destkey [sourcekey [sourcekey ...]]
		Merges one or more HyperLogLog values into a single key.`,
		Eval:     evalPFMERGE,
		Arity:    -2,
		KeySpecs: KeySpecs{BeginIndex: 1},
	}
	jsonStrlenCmdMeta = DiceCmdMeta{
		Name: "JSON.STRLEN",
		Info: `JSON.STRLEN key [path]
		Report the length of the JSON String at path in key`,
		Eval:     evalJSONSTRLEN,
		Arity:    -2,
		KeySpecs: KeySpecs{BeginIndex: 1},
	}
	hlenCmdMeta = DiceCmdMeta{
		Name: "HLEN",
		Info: `HLEN key
		Returns the number of fields contained in the hash stored at key.`,
		Eval:  evalHLEN,
		Arity: 2,
	}
	selectCmdMeta = DiceCmdMeta{
		Name:  "SELECT",
		Info:  `Select the logical database having the specified zero-based numeric index. New connections always use the database 0`,
		Eval:  evalSELECT,
		Arity: 1,
	}
	jsonnumincrbyCmdMeta = DiceCmdMeta{
		Name:     "JSON.NUMINCRBY",
		Info:     `Increment the number value stored at path by number.`,
		Eval:     evalJSONNUMINCRBY,
		Arity:    3,
		KeySpecs: KeySpecs{BeginIndex: 1},
	}
)

func init() {
	DiceCmds["PING"] = pingCmdMeta
	DiceCmds["AUTH"] = authCmdMeta
	DiceCmds["SET"] = setCmdMeta
	DiceCmds["GET"] = getCmdMeta
	DiceCmds["MSET"] = msetCmdMeta
	DiceCmds["JSON.SET"] = jsonsetCmdMeta
	DiceCmds["JSON.TOGGLE"] = jsontoggleCmdMeta
	DiceCmds["JSON.GET"] = jsongetCmdMeta
	DiceCmds["JSON.TYPE"] = jsontypeCmdMeta
	DiceCmds["JSON.CLEAR"] = jsonclearCmdMeta
	DiceCmds["JSON.DEL"] = jsondelCmdMeta
	DiceCmds["JSON.ARRAPPEND"] = jsonarrappendCmdMeta
	DiceCmds["JSON.FORGET"] = jsonforgetCmdMeta
	DiceCmds["JSON.ARRLEN"] = jsonarrlenCmdMeta
	DiceCmds["JSON.OBJLEN"] = jsonobjlenCmdMeta
	DiceCmds["JSON.DEBUG"] = jsondebugCmdMeta
<<<<<<< HEAD
	DiceCmds["JSON.OBJKEYS"] = jsonobjkeysCmdMeta
=======
	DiceCmds["JSON.ARRPOP"] = jsonarrpopCmdMeta
	DiceCmds["JSON.INGEST"] = jsoningestCmdMeta
>>>>>>> 9670a5a1
	DiceCmds["TTL"] = ttlCmdMeta
	DiceCmds["DEL"] = delCmdMeta
	DiceCmds["EXPIRE"] = expireCmdMeta
	DiceCmds["EXPIRETIME"] = expiretimeCmdMeta
	DiceCmds["EXPIREAT"] = expireatCmdMeta
	DiceCmds["HELLO"] = helloCmdMeta
	DiceCmds["BGREWRITEAOF"] = bgrewriteaofCmdMeta
	DiceCmds["INCR"] = incrCmdMeta
	DiceCmds["INFO"] = infoCmdMeta
	DiceCmds["CLIENT"] = clientCmdMeta
	DiceCmds["LATENCY"] = latencyCmdMeta
	DiceCmds["LRU"] = lruCmdMeta
	DiceCmds["SLEEP"] = sleepCmdMeta
	DiceCmds["BFINIT"] = bfinitCmdMeta
	DiceCmds["BFADD"] = bfaddCmdMeta
	DiceCmds["BFEXISTS"] = bfexistsCmdMeta
	DiceCmds["BFINFO"] = bfinfoCmdMeta
	DiceCmds["SUBSCRIBE"] = subscribeCmdMeta
	DiceCmds["QWATCH"] = qwatchCmdMeta
	DiceCmds["QUNWATCH"] = qUnwatchCmdMeta
	DiceCmds["MULTI"] = MultiCmdMeta
	DiceCmds["EXEC"] = ExecCmdMeta
	DiceCmds["DISCARD"] = DiscardCmdMeta
	DiceCmds["ABORT"] = abortCmdMeta
	DiceCmds["COMMAND"] = commandCmdMeta
	DiceCmds["SETBIT"] = setBitCmdMeta
	DiceCmds["GETBIT"] = getBitCmdMeta
	DiceCmds["BITCOUNT"] = bitCountCmdMeta
	DiceCmds["BITOP"] = bitOpCmdMeta
	DiceCmds["KEYS"] = keysCmdMeta
	DiceCmds["MGET"] = MGetCmdMeta
	DiceCmds["PERSIST"] = persistCmdMeta
	DiceCmds["COPY"] = copyCmdMeta
	DiceCmds["DECR"] = decrCmdMeta
	DiceCmds["EXISTS"] = existsCmdMeta
	DiceCmds["GETDEL"] = getDelCmdMeta
	DiceCmds["DECRBY"] = decrByCmdMeta
	DiceCmds["RENAME"] = renameCmdMeta
	DiceCmds["GETEX"] = getexCmdMeta
	DiceCmds["PTTL"] = pttlCmdMeta
	DiceCmds["HSET"] = hsetCmdMeta
	DiceCmds["OBJECT"] = objectCmdMeta
	DiceCmds["TOUCH"] = touchCmdMeta
	DiceCmds["LPUSH"] = lpushCmdMeta
	DiceCmds["RPOP"] = rpopCmdMeta
	DiceCmds["RPUSH"] = rpushCmdMeta
	DiceCmds["LPOP"] = lpopCmdMeta
	DiceCmds["LLEN"] = llenCmdMeta
	DiceCmds["DBSIZE"] = dbSizeCmdMeta
	DiceCmds["GETSET"] = getSetCmdMeta
	DiceCmds["FLUSHDB"] = flushdbCmdMeta
	DiceCmds["BITPOS"] = bitposCmdMeta
	DiceCmds["SADD"] = saddCmdMeta
	DiceCmds["SMEMBERS"] = smembersCmdMeta
	DiceCmds["SREM"] = sremCmdMeta
	DiceCmds["SCARD"] = scardCmdMeta
	DiceCmds["SDIFF"] = sdiffCmdMeta
	DiceCmds["SINTER"] = sinterCmdMeta
	DiceCmds["HGETALL"] = hgetAllCmdMeta
	DiceCmds["PFADD"] = pfAddCmdMeta
	DiceCmds["PFCOUNT"] = pfCountCmdMeta
	DiceCmds["HGET"] = hgetCmdMeta
	DiceCmds["PFMERGE"] = pfMergeCmdMeta
	DiceCmds["JSON.STRLEN"] = jsonStrlenCmdMeta
	DiceCmds["JSON.MGET"] = jsonMGetCmdMeta
	DiceCmds["HLEN"] = hlenCmdMeta
	DiceCmds["SELECT"] = selectCmdMeta
	DiceCmds["JSON.NUMINCRBY"] = jsonnumincrbyCmdMeta
}

// Function to convert DiceCmdMeta to []interface{}
func convertCmdMetaToSlice(cmdMeta DiceCmdMeta) []interface{} {
	return []interface{}{cmdMeta.Name, cmdMeta.Arity, cmdMeta.KeySpecs.BeginIndex, cmdMeta.KeySpecs.LastKey, cmdMeta.KeySpecs.Step}
}

// Function to convert map[string]DiceCmdMeta{} to []interface{}
func convertDiceCmdsMapToSlice() []interface{} {
	var result []interface{}
	for _, cmdMeta := range DiceCmds {
		result = append(result, convertCmdMetaToSlice(cmdMeta))
	}
	return result
}<|MERGE_RESOLUTION|>--- conflicted
+++ resolved
@@ -201,7 +201,6 @@
 		Arity:    2,
 		KeySpecs: KeySpecs{BeginIndex: 1},
 	}
-<<<<<<< HEAD
 	jsonobjkeysCmdMeta = DiceCmdMeta{
 		Name: "JSON.OBJKEYS",
 		Info: `JSON.OBJKEYS key [path]
@@ -210,7 +209,7 @@
 		Error reply: If the number of arguments is incorrect or the stored value is not a JSON type.`,
 		Eval:     evalJSONOBJKEYS,
 		Arity:    2,
-=======
+	}
 	jsonarrpopCmdMeta = DiceCmdMeta{
 		Name: "JSON.ARRPOP",
 		Info: `JSON.ARRPOP key [path [index]]
@@ -231,7 +230,6 @@
 		Returns encoded error message if the number of arguments is incorrect or the JSON string is invalid.`,
 		Eval:     evalJSONINGEST,
 		Arity:    -3,
->>>>>>> 9670a5a1
 		KeySpecs: KeySpecs{BeginIndex: 1},
 	}
 	ttlCmdMeta = DiceCmdMeta{
@@ -791,12 +789,9 @@
 	DiceCmds["JSON.ARRLEN"] = jsonarrlenCmdMeta
 	DiceCmds["JSON.OBJLEN"] = jsonobjlenCmdMeta
 	DiceCmds["JSON.DEBUG"] = jsondebugCmdMeta
-<<<<<<< HEAD
 	DiceCmds["JSON.OBJKEYS"] = jsonobjkeysCmdMeta
-=======
 	DiceCmds["JSON.ARRPOP"] = jsonarrpopCmdMeta
 	DiceCmds["JSON.INGEST"] = jsoningestCmdMeta
->>>>>>> 9670a5a1
 	DiceCmds["TTL"] = ttlCmdMeta
 	DiceCmds["DEL"] = delCmdMeta
 	DiceCmds["EXPIRE"] = expireCmdMeta
