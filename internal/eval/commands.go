// This file is part of DiceDB.
// Copyright (C) 2024 DiceDB (dicedb.io).
//
// This program is free software: you can redistribute it and/or modify
// it under the terms of the GNU Affero General Public License as published by
// the Free Software Foundation, either version 3 of the License, or
// (at your option) any later version.
//
// This program is distributed in the hope that it will be useful,
// but WITHOUT ANY WARRANTY; without even the implied warranty of
// MERCHANTABILITY or FITNESS FOR A PARTICULAR PURPOSE. See the
// GNU Affero General Public License for more details.
//
// You should have received a copy of the GNU Affero General Public License
// along with this program. If not, see <https://www.gnu.org/licenses/>.

package eval

import (
	"strings"

	"github.com/dicedb/dice/internal/cmd"
	dstore "github.com/dicedb/dice/internal/store"
)

type DiceCmdMeta struct {
	Name  string
	Info  string
	Eval  func([]string, *dstore.Store) []byte
	Arity int // number of arguments, it is possible to use -N to say >= N
	KeySpecs
	SubCommands []string // list of sub-commands supported by the command

	// IsMigrated indicates whether a command has been migrated to a new evaluation
	// mechanism. If true, the command uses the newer evaluation logic represented by
	// the NewEval function. This allows backward compatibility for commands that have
	// not yet been migrated, ensuring they continue to use the older Eval function.
	// As part of the transition process, commands can be flagged with IsMigrated to
	// signal that they are using the updated execution path.
	IsMigrated bool

	// NewEval is the newer evaluation function for commands. It follows an updated
	// execution model that returns an EvalResponse struct, offering more structured
	// and detailed results, including metadata such as errors and additional info,
	// instead of just raw bytes. Commands that have been migrated to this new model
	// will utilize this function for evaluation, allowing for better handling of
	// complex command execution scenarios and improved response consistency.
	NewEval func([]string, *dstore.Store) *EvalResponse

	// StoreObjectEval is a specialized evaluation function for commands that operate on an object.
	// It is designed for scenarios where the command and subsequent dependent command requires
	// an object as part of its execution. This function processes the command,
	// evaluates it based on the provided object, and returns an EvalResponse struct
	// Commands that involve object manipulation, is not recommended for general use.
	// Only commands that really requires full object definition to pass across multiple shards
	// should implement this function. e.g. COPY, RENAME etc
	StoreObjectEval func(*cmd.DiceDBCmd, *dstore.Store) *EvalResponse
}

type KeySpecs struct {
	BeginIndex int
	Step       int
	LastKey    int
}

var (
	PreProcessing = map[string]func([]string, *dstore.Store) *EvalResponse{}
	DiceCmds      = map[string]DiceCmdMeta{}
)

// Custom Commands:
// This command type allows for flexibility in defining and executing specific,
// non-standard operations. Each command has metadata that specifies its behavior
// and execution logic (Eval function). While the RESP (Redis Serialization Protocol)
// server supports custom logic for these commands and treats them as CUSTOM commands,
// their implementation for HTTP and WebSocket protocols is still pending.
// As a result, their Eval functions remain defined but not yet migrated.
var (
	echoCmdMeta = DiceCmdMeta{
		Name:  "ECHO",
		Info:  `ECHO returns the string given as argument.`,
		Eval:  evalECHO,
		Arity: 1,
	}

	pingCmdMeta = DiceCmdMeta{
		Name:  "PING",
		Info:  `PING returns with an encoded "PONG" If any message is added with the ping command,the message will be returned.`,
		Arity: -1,
		// TODO: Move this to true once compatible with HTTP server
		IsMigrated: false,
		Eval:       evalPING,
	}
	helloCmdMeta = DiceCmdMeta{
		Name:  "HELLO",
		Info:  `HELLO always replies with a list of current server and connection properties, such as: versions, modules loaded, client ID, replication role and so forth`,
		Eval:  evalHELLO,
		Arity: -1,
	}
	authCmdMeta = DiceCmdMeta{
		Name: "AUTH",
		Info: `AUTH returns with an encoded "OK" if the user is authenticated.
		If the user is not authenticated, it returns with an encoded error message`,
		Eval: nil,
	}
	abortCmdMeta = DiceCmdMeta{
		Name:  "ABORT",
		Info:  "Quit the server",
		Eval:  nil,
		Arity: 1,
	}
	sleepCmdMeta = DiceCmdMeta{
		Name: "SLEEP",
		Info: `SLEEP sets db to sleep for the specified number of seconds.
		The sleep time should be the only param in args.
		Returns error response if the time param in args is not of integer format.
		SLEEP returns RespOK after sleeping for mentioned seconds`,
		Eval:  evalSLEEP,
		Arity: 1,
	}
)

// Multi Shard or All Shard Commands:
// This command type allows to do operations across multiple shards and gather the results
// While the RESP server supports scatter-gather logic for these commands and
// treats them as MultiShard or commands,
// their implementation for HTTP and WebSocket protocols is still pending.
// As a result, their Eval functions remained intact.
var (
	objectCopyCmdMeta = DiceCmdMeta{
		Name:            "OBJECTCOPY",
		Info:            `COPY command copies the value stored at the source key to the destination key.`,
		StoreObjectEval: evalCOPYObject,
		IsMigrated:      true,
		Arity:           -2,
	}
	pfMergeCmdMeta = DiceCmdMeta{
		Name: "PFMERGE",
		Info: `PFMERGE destkey [sourcekey [sourcekey ...]]
		Merges one or more HyperLogLog values into a single key.`,
		IsMigrated:      true,
		Arity:           -2,
		KeySpecs:        KeySpecs{BeginIndex: 1},
		StoreObjectEval: evalPFMERGE,
	}
)

// Single Shard command
// This command type executes within a single shard and no custom logic is required to
// compose the results. Although http and websocket always uses shard - 0 still logic
// remains same in case of RESP as well. As a result following commands are successfully migrated
var (
	setCmdMeta = DiceCmdMeta{
		Name: "SET",
		Info: `SET puts a new <key, value> pair in db as in the args
		args must contain key and value.
		args can also contain multiple options -
		EX or ex which will set the expiry time(in secs) for the key
		Returns encoded error response if at least a <key, value> pair is not part of args
		Returns encoded error response if expiry tme value in not integer
		Returns encoded OK RESP once new entry is added
		If the key already exists then the value will be overwritten and expiry will be discarded`,
		Arity:      -3,
		KeySpecs:   KeySpecs{BeginIndex: 1},
		IsMigrated: true,
		NewEval:    evalSET,
	}
	getCmdMeta = DiceCmdMeta{
		Name: "GET",
		Info: `GET returns the value for the queried key in args
		The key should be the only param in args
		The RESP value of the key is encoded and then returned
		GET returns RespNIL if key is expired or it does not exist`,
		Arity:      2,
		KeySpecs:   KeySpecs{BeginIndex: 1},
		IsMigrated: true,
		NewEval:    evalGET,
	}

	randomKeyCmdMeta = DiceCmdMeta{
		Name:       "RANDOMKEY",
		Info:       `RANDOMKEY returns a random key from the currently selected database.`,
		Arity:      1,
		IsMigrated: false,
		Eval:       evalRANDOMKEY,
	}

	getSetCmdMeta = DiceCmdMeta{
		Name:       "GETSET",
		Info:       `GETSET returns the previous string value of a key after setting it to a new value.`,
		Arity:      2,
		IsMigrated: true,
		NewEval:    evalGETSET,
	}

	getDelCmdMeta = DiceCmdMeta{
		Name: "GETDEL",
		Info: `GETDEL returns the value for the queried key in args
		The key should be the only param in args And If the key exists, it will be deleted before its value is returned.
		The RESP value of the key is encoded and then returned
		GETDEL returns RespNIL if key is expired or it does not exist`,
		Arity:      2,
		KeySpecs:   KeySpecs{BeginIndex: 1},
		IsMigrated: true,
		NewEval:    evalGETDEL,
	}
	jsonsetCmdMeta = DiceCmdMeta{
		Name: "JSON.SET",
		Info: `JSON.SET key path json-string
		Sets a JSON value at the specified key.
		Returns OK if successful.
		Returns encoded error message if the number of arguments is incorrect or the JSON string is invalid.`,
		NewEval:    evalJSONSET,
		Arity:      -3,
		KeySpecs:   KeySpecs{BeginIndex: 1},
		IsMigrated: true,
	}
	jsongetCmdMeta = DiceCmdMeta{
		Name: "JSON.GET",
		Info: `JSON.GET key [path]
		Returns the encoded RESP value of the key, if present
		Null reply: If the key doesn't exist or has expired.
		Error reply: If the number of arguments is incorrect or the stored value is not a JSON type.`,
		NewEval:    evalJSONGET,
		Arity:      2,
		KeySpecs:   KeySpecs{BeginIndex: 1},
		IsMigrated: true,
	}
	jsontoggleCmdMeta = DiceCmdMeta{
		Name: "JSON.TOGGLE",
		Info: `JSON.TOGGLE key [path]
		Toggles Boolean values between true and false at the path.Return
		If the path is enhanced syntax:
    	1.Array of integers (0 - false, 1 - true) that represent the resulting Boolean value at each path.
	    2.If a value is a not a Boolean value, its corresponding return value is null.
		3.NONEXISTENT if the document key does not exist.
		If the path is restricted syntax:
    	1.String ("true"/"false") that represents the resulting Boolean value.
    	2.NONEXISTENT if the document key does not exist.
    	3.WRONGTYPE error if the value at the path is not a Boolean value.`,
		NewEval:    evalJSONTOGGLE,
		Arity:      2,
		KeySpecs:   KeySpecs{BeginIndex: 1},
		IsMigrated: true,
	}
	jsontypeCmdMeta = DiceCmdMeta{
		Name: "JSON.TYPE",
		Info: `JSON.TYPE key [path]
		Returns string reply for each path, specified as the value's type.
		Returns RespNIL If the key doesn't exist.
		Error reply: If the number of arguments is incorrect.`,
		NewEval:    evalJSONTYPE,
		Arity:      -2,
		KeySpecs:   KeySpecs{BeginIndex: 1},
		IsMigrated: true,
	}
	jsonclearCmdMeta = DiceCmdMeta{
		Name: "JSON.CLEAR",
		Info: `JSON.CLEAR key [path]
		Returns an integer reply specifying the number ofmatching JSON arrays and
		objects cleared +number of matching JSON numerical values zeroed.
		Error reply: If the number of arguments is incorrect the key doesn't exist.`,
		Arity:      -2,
		KeySpecs:   KeySpecs{BeginIndex: 1},
		IsMigrated: true,
		NewEval:    evalJSONCLEAR,
	}
	jsondelCmdMeta = DiceCmdMeta{
		Name: "JSON.DEL",
		Info: `JSON.DEL key [path]
		Returns an integer reply specified as the number of paths deleted (0 or more).
		Returns RespZero if the key doesn't exist or key is expired.
		Error reply: If the number of arguments is incorrect.`,
		NewEval:    evalJSONDEL,
		Arity:      -2,
		KeySpecs:   KeySpecs{BeginIndex: 1},
		IsMigrated: true,
	}
	jsonarrappendCmdMeta = DiceCmdMeta{
		Name: "JSON.ARRAPPEND",
		Info: `JSON.ARRAPPEND key [path] value [value ...]
        Returns an array of integer replies for each path, the array's new size,
        or nil, if the matching JSON value is not an array.`,
		Arity:      -3,
		IsMigrated: true,
		NewEval:    evalJSONARRAPPEND,
	}
	jsonforgetCmdMeta = DiceCmdMeta{
		Name: "JSON.FORGET",
		Info: `JSON.FORGET key [path]
		Returns an integer reply specified as the number of paths deleted (0 or more).
		Returns RespZero if the key doesn't exist or key is expired.
		Error reply: If the number of arguments is incorrect.`,
		NewEval:    evalJSONFORGET,
		Arity:      -2,
		KeySpecs:   KeySpecs{BeginIndex: 1},
		IsMigrated: true,
	}
	jsonarrlenCmdMeta = DiceCmdMeta{
		Name: "JSON.ARRLEN",
		Info: `JSON.ARRLEN key [path]
		Returns an array of integer replies.
		Returns error response if the key doesn't exist or key is expired or the matching value is not an array.
		Error reply: If the number of arguments is incorrect.`,
		Arity:      -2,
		KeySpecs:   KeySpecs{BeginIndex: 1},
		IsMigrated: true,
		NewEval:    evalJSONARRLEN,
	}
	jsonnummultbyCmdMeta = DiceCmdMeta{
		Name: "JSON.NUMMULTBY",
		Info: `JSON.NUMMULTBY key path value
		Multiply the number value stored at the specified path by a value.`,
		NewEval:    evalJSONNUMMULTBY,
		Arity:      3,
		KeySpecs:   KeySpecs{BeginIndex: 1},
		IsMigrated: true,
	}
	jsonobjlenCmdMeta = DiceCmdMeta{
		Name: "JSON.OBJLEN",
		Info: `JSON.OBJLEN key [path]
		Report the number of keys in the JSON object at path in key
		Returns error response if the key doesn't exist or key is expired or the matching value is not an array.
		Error reply: If the number of arguments is incorrect.`,
		Arity:      -2,
		KeySpecs:   KeySpecs{BeginIndex: 1},
		IsMigrated: true,
		NewEval:    evalJSONOBJLEN,
	}
	jsondebugCmdMeta = DiceCmdMeta{
		Name: "JSON.DEBUG",
		Info: `evaluates JSON.DEBUG subcommand based on subcommand
		JSON.DEBUG MEMORY returns memory usage by key in bytes
		JSON.DEBUG HELP displays help message
		`,
		Arity:      2,
		KeySpecs:   KeySpecs{BeginIndex: 1},
		IsMigrated: true,
		NewEval:    evalJSONDebug,
	}
	jsonobjkeysCmdMeta = DiceCmdMeta{
		Name: "JSON.OBJKEYS",
		Info: `JSON.OBJKEYS key [path]
		Retrieves the keys of a JSON object stored at path specified.
		Null reply: If the key doesn't exist or has expired.
		Error reply: If the number of arguments is incorrect or the stored value is not a JSON type.`,
		NewEval:    evalJSONOBJKEYS,
		IsMigrated: true,
		Arity:      2,
	}
	jsonarrpopCmdMeta = DiceCmdMeta{
		Name: "JSON.ARRPOP",
		Info: `JSON.ARRPOP key [path [index]]
		Removes and returns an element from the index in the array and updates the array in memory.
		Returns error if key doesn't exist.
		Return nil if array is empty or there is no array at the path.
		It supports negative index and is out of bound safe.
		`,
		Arity:      -2,
		IsMigrated: true,
		NewEval:    evalJSONARRPOP,
	}
	jsoningestCmdMeta = DiceCmdMeta{
		Name: "JSON.INGEST",
		Info: `JSON.INGEST key_prefix json-string
		The whole key is generated by appending a unique identifier to the provided key prefix.
		the generated key is then used to store the provided JSON value at specified path.
		Returns unique identifier if successful.
		Returns encoded error message if the number of arguments is incorrect or the JSON string is invalid.`,
		NewEval:    evalJSONINGEST,
		Arity:      -3,
		KeySpecs:   KeySpecs{BeginIndex: 1},
		IsMigrated: true,
	}
	jsonarrinsertCmdMeta = DiceCmdMeta{
		Name: "JSON.ARRINSERT",
		Info: `JSON.ARRINSERT key path index value [value ...]
		Returns an array of integer replies for each path.
		Returns nil if the matching JSON value is not an array.
		Returns error response if the key doesn't exist or key is expired or the matching value is not an array.
		Error reply: If the number of arguments is incorrect.`,
		NewEval:    evalJSONARRINSERT,
		IsMigrated: true,
		Arity:      -5,
		KeySpecs:   KeySpecs{BeginIndex: 1},
	}
	jsonrespCmdMeta = DiceCmdMeta{
		Name: "JSON.RESP",
		Info: `JSON.RESP key [path]
		Return the JSON in key in Redis serialization protocol specification form`,
		Arity:      -2,
		KeySpecs:   KeySpecs{BeginIndex: 1},
		IsMigrated: true,
		NewEval:    evalJSONRESP,
	}
	jsonarrtrimCmdMeta = DiceCmdMeta{
		Name: "JSON.ARRTRIM",
		Info: `JSON.ARRTRIM key path start stop
		Trim an array so that it contains only the specified inclusive range of elements
		Returns an array of integer replies for each path.
		Returns error response if the key doesn't exist or key is expired.
		Error reply: If the number of arguments is incorrect.`,
		NewEval:    evalJSONARRTRIM,
		IsMigrated: true,
		Arity:      -5,
	}
	ttlCmdMeta = DiceCmdMeta{
		Name: "TTL",
		Info: `TTL returns Time-to-Live in secs for the queried key in args
		The key should be the only param in args else returns with an error
		Returns
		RESP encoded time (in secs) remaining for the key to expire
		RESP encoded -2 stating key doesn't exist or key is expired
		RESP encoded -1 in case no expiration is set on the key`,
		NewEval:    evalTTL,
		IsMigrated: true,
		Arity:      2,
		KeySpecs:   KeySpecs{BeginIndex: 1},
	}
	delCmdMeta = DiceCmdMeta{
		Name: "DEL",
		Info: `DEL deletes all the specified keys in args list
		returns the count of total deleted keys after encoding`,
		IsMigrated: true,
		NewEval:    evalDEL,
		Arity:      -2,
		KeySpecs:   KeySpecs{BeginIndex: 1, Step: 1, LastKey: -1},
	}
	expireCmdMeta = DiceCmdMeta{
		Name: "EXPIRE",
		Info: `EXPIRE sets a expiry time(in secs) on the specified key in args
		args should contain 2 values, key and the expiry time to be set for the key
		The expiry time should be in integer format; if not, it returns encoded error response
		Returns RespOne if expiry was set on the key successfully.
		Once the time is lapsed, the key will be deleted automatically`,
		NewEval:    evalEXPIRE,
		IsMigrated: true,
		Arity:      -3,
		KeySpecs:   KeySpecs{BeginIndex: 1, Step: 1},
	}
	expiretimeCmdMeta = DiceCmdMeta{
		Name: "EXPIRETIME",
		Info: `EXPIRETIME returns the absolute Unix timestamp (since January 1, 1970) in seconds
		at which the given key will expire`,
		NewEval:    evalEXPIRETIME,
		IsMigrated: true,
		Arity:      -2,
		KeySpecs:   KeySpecs{BeginIndex: 1, Step: 1},
	}
	expireatCmdMeta = DiceCmdMeta{
		Name: "EXPIREAT",
		Info: `EXPIREAT sets a expiry time(in unix-time-seconds) on the specified key in args
		args should contain 2 values, key and the expiry time to be set for the key
		The expiry time should be in integer format; if not, it returns encoded error response
		Returns RespOne if expiry was set on the key successfully.
		Once the time is lapsed, the key will be deleted automatically`,
		NewEval:    evalEXPIREAT,
		IsMigrated: true,
		Arity:      -3,
		KeySpecs:   KeySpecs{BeginIndex: 1, Step: 1},
	}
	incrCmdMeta = DiceCmdMeta{
		Name: "INCR",
		Info: `INCR increments the value of the specified key in args by 1,
		if the key exists and the value is integer format.
		The key should be the only param in args.
		If the key does not exist, new key is created with value 0,
		the value of the new key is then incremented.
		The value for the queried key should be of integer format,
		if not INCR returns encoded error response.
		evalINCR returns the incremented value for the key if there are no errors.`,
		NewEval:    evalINCR,
		IsMigrated: true,
		Arity:      2,
		KeySpecs:   KeySpecs{BeginIndex: 1, Step: 1},
	}
	incrByFloatCmdMeta = DiceCmdMeta{
		Name: "INCRBYFLOAT",
		Info: `INCRBYFLOAT increments the value of the key in args by the specified increment,
		if the key exists and the value is a number.
		The key should be the first parameter in args, and the increment should be the second parameter.
		If the key does not exist, a new key is created with increment's value.
		If the value at the key is a string, it should be parsable to float64,
		if not INCRBYFLOAT returns an  error response.
		INCRBYFLOAT returns the incremented value for the key after applying the specified increment if there are no errors.`,
		Arity:      2,
		NewEval:    evalINCRBYFLOAT,
		IsMigrated: true,
	}
	clientCmdMeta = DiceCmdMeta{
		Name:       "CLIENT",
		Info:       `This is a container command for client connection commands.`,
		NewEval:    evalCLIENT,
		IsMigrated: true,
		Arity:      -2,
	}
	latencyCmdMeta = DiceCmdMeta{
		Name:       "LATENCY",
		Info:       `This is a container command for latency diagnostics commands.`,
		NewEval:    evalLATENCY,
		IsMigrated: true,
		Arity:      -2,
	}
	bfreserveCmdMeta = DiceCmdMeta{
		Name: "BF.RESERVE",
		Info: `BF.RESERVE command initializes a new bloom filter and allocation it's relevant parameters based on given inputs.
		If no params are provided, it uses defaults.`,
		IsMigrated: true,
		NewEval:    evalBFRESERVE,
		Arity:      -2,
		KeySpecs:   KeySpecs{BeginIndex: 1, Step: 1},
	}
	bfaddCmdMeta = DiceCmdMeta{
		Name: "BF.ADD",
		Info: `BF.ADD adds an element to
		a bloom filter. If the filter does not exists, it will create a new one
		with default parameters.`,
		IsMigrated: true,
		NewEval:    evalBFADD,
		Arity:      3,
		KeySpecs:   KeySpecs{BeginIndex: 1, Step: 1},
	}
	bfexistsCmdMeta = DiceCmdMeta{
		Name:       "BF.EXISTS",
		Info:       `BF.EXISTS checks existence of an element in a bloom filter.`,
		NewEval:    evalBFEXISTS,
		IsMigrated: true,
		Arity:      3,
		KeySpecs:   KeySpecs{BeginIndex: 1, Step: 1},
	}
	bfinfoCmdMeta = DiceCmdMeta{
		Name:       "BF.INFO",
		Info:       `BF.INFO returns the parameters and metadata of an existing bloom filter.`,
		NewEval:    evalBFINFO,
		IsMigrated: true,
		Arity:      2,
	}
	setBitCmdMeta = DiceCmdMeta{
		Name:       "SETBIT",
		Info:       "SETBIT sets or clears the bit at offset in the string value stored at key",
		IsMigrated: true,
		NewEval:    evalSETBIT,
	}
	getBitCmdMeta = DiceCmdMeta{
		Name:       "GETBIT",
		Info:       "GETBIT returns the bit value at offset in the string value stored at key",
		IsMigrated: true,
		NewEval:    evalGETBIT,
	}
	bitCountCmdMeta = DiceCmdMeta{
		Name:       "BITCOUNT",
		Info:       "BITCOUNT counts the number of set bits in the string value stored at key",
		Arity:      -1,
		IsMigrated: true,
		NewEval:    evalBITCOUNT,
	}

	persistCmdMeta = DiceCmdMeta{
		Name:       "PERSIST",
		Info:       "PERSIST removes the expiration from a key",
		IsMigrated: true,
		NewEval:    evalPERSIST,
	}

	commandCmdMeta = DiceCmdMeta{
		Name:        "COMMAND",
		Info:        "Evaluates COMMAND <subcommand> command based on subcommand",
		NewEval:     evalCommand,
		IsMigrated:  true,
		Arity:       -1,
		SubCommands: []string{Count, GetKeys, GetKeysandFlags, List, Help, Info, Docs},
	}
	commandCountCmdMeta = DiceCmdMeta{
		Name:       "COMMAND|COUNT",
		Info:       "Returns a count of commands.",
		NewEval:    evalCommand,
		IsMigrated: true,
		Arity:      2,
	}
	commandHelpCmdMeta = DiceCmdMeta{
		Name:       "COMMAND|HELP",
		Info:       "Returns helpful text about the different subcommands",
		NewEval:    evalCommand,
		IsMigrated: true,
		Arity:      2,
	}
	commandInfoCmdMeta = DiceCmdMeta{
		Name:       "COMMAND|INFO",
		Info:       "Returns information about one, multiple or all commands.",
		NewEval:    evalCommand,
		IsMigrated: true,
		Arity:      -2,
	}
	commandListCmdMeta = DiceCmdMeta{
		Name:       "COMMAND|LIST",
		Info:       "Returns a list of command names.",
		NewEval:    evalCommand,
		IsMigrated: true,
		Arity:      -2,
	}
	commandDocsCmdMeta = DiceCmdMeta{
		Name:       "COMMAND|DOCS",
		Info:       "Returns documentary information about one, multiple or all commands.",
		NewEval:    evalCommand,
		IsMigrated: true,
		Arity:      -2,
	}
	commandGetKeysCmdMeta = DiceCmdMeta{
		Name:       "COMMAND|GETKEYS",
		Info:       "Extracts the key names from an arbitrary command.",
		NewEval:    evalCommand,
		IsMigrated: true,
		Arity:      -4,
	}
	commandGetKeysAndFlagsCmdMeta = DiceCmdMeta{
		Name:       "COMMAND|GETKEYSANDFLAGS",
		Info:       "Returns a list of command names.",
		NewEval:    evalCommand,
		IsMigrated: true,
		Arity:      -4,
	}
	jsonArrIndexCmdMeta = DiceCmdMeta{
		Name: "JSON.ARRINDEX",
		Info: `JSON.ARRINDEX key path value [start [stop]]
		Search for the first occurrence of a JSON value in an array`,
		NewEval:    evalJSONARRINDEX,
		Arity:      -3,
		KeySpecs:   KeySpecs{BeginIndex: 1},
		IsMigrated: true,
	}

	// Internal command used to spawn request across all shards (works internally with the KEYS command)
	singleKeysCmdMeta = DiceCmdMeta{
		Name:       "SINGLEKEYS",
		Info:       "KEYS command is used to get all the keys in the database. Complexity is O(n) where n is the number of keys in the database.",
		NewEval:    evalKEYS,
		Arity:      1,
		IsMigrated: true,
	}

	decrCmdMeta = DiceCmdMeta{
		Name: "DECR",
		Info: `DECR decrements the value of the specified key in args by 1,
		if the key exists and the value is integer format.
		The key should be the only param in args.
		If the key does not exist, new key is created with value 0,
		the value of the new key is then decremented.
		The value for the queried key should be of integer format,
		if not DECR returns encoded error response.
		evalDECR returns the decremented value for the key if there are no errors.`,
		NewEval:    evalDECR,
		IsMigrated: true,
		Arity:      2,
		KeySpecs:   KeySpecs{BeginIndex: 1, Step: 1},
	}
	decrByCmdMeta = DiceCmdMeta{
		Name: "DECRBY",
		Info: `DECRBY decrements the value of the specified key in args by the specified decrement,
		if the key exists and the value is in integer format.
		The key should be the first parameter in args, and the decrement should be the second parameter.
		If the key does not exist, new key is created with value 0,
		the value of the new key is then decremented by specified decrement.
		The value for the queried key should be of integer format,
		if not, DECRBY returns an encoded error response.
		evalDECRBY returns the decremented value for the key after applying the specified decrement if there are no errors.`,
		NewEval:    evalDECRBY,
		IsMigrated: true,
		Arity:      3,
		KeySpecs:   KeySpecs{BeginIndex: 1, Step: 1},
	}
	existsCmdMeta = DiceCmdMeta{
		Name: "EXISTS",
		Info: `EXISTS key1 key2 ... key_N
		Return value is the number of keys existing.`,
		IsMigrated: true,
		NewEval:    evalEXISTS,
	}
	getexCmdMeta = DiceCmdMeta{
		Name: "GETEX",
		Info: `Get the value of key and optionally set its expiration.
		GETEX is similar to GET, but is a write command with additional options.`,
		Arity:      -2,
		KeySpecs:   KeySpecs{BeginIndex: 1},
		IsMigrated: true,
		NewEval:    evalGETEX,
	}
	pttlCmdMeta = DiceCmdMeta{
		Name: "PTTL",
		Info: `PTTL returns Time-to-Live in millisecs for the queried key in args
		The key should be the only param in args else returns with an error
		Returns
		RESP encoded time (in secs) remaining for the key to expire
		RESP encoded -2 stating key doesn't exist or key is expired
		RESP encoded -1 in case no expiration is set on the key`,
		NewEval:    evalPTTL,
		IsMigrated: true,
		Arity:      2,
		KeySpecs:   KeySpecs{BeginIndex: 1},
	}
	hsetCmdMeta = DiceCmdMeta{
		Name: "HSET",
		Info: `HSET sets the specific fields to their respective values in the
		hash stored at key. If any given field is already present, the previous
		value will be overwritten with the new value
		Returns
		This command returns the number of keys that are stored at given key.
		`,
		NewEval:    evalHSET,
		Arity:      -4,
		KeySpecs:   KeySpecs{BeginIndex: 1},
		IsMigrated: true,
	}
	hmsetCmdMeta = DiceCmdMeta{
		Name: "HMSET",
		Info: `HSET sets the specific fields to their respective values in the
		hash stored at key. If any given field is already present, the previous
		value will be overwritten with the new value
		Returns
		This command returns the number of keys that are stored at given key.
		`,
		NewEval:    evalHMSET,
		Arity:      -4,
		KeySpecs:   KeySpecs{BeginIndex: 1},
		IsMigrated: true,
	}
	hkeysCmdMeta = DiceCmdMeta{
		Name:       "HKEYS",
		Info:       `HKEYS command is used to retrieve all the keys(or field names) within a hash. Complexity is O(n) where n is the size of the hash.`,
		NewEval:    evalHKEYS,
		Arity:      1,
		KeySpecs:   KeySpecs{BeginIndex: 1},
		IsMigrated: true,
	}
	hsetnxCmdMeta = DiceCmdMeta{
		Name: "HSETNX",
		Info: `Sets field in the hash stored at key to value, only if field does not yet exist.
		If key does not exist, a new key holding a hash is created. If field already exists,
		this operation has no effect.`,
		NewEval:    evalHSETNX,
		Arity:      4,
		KeySpecs:   KeySpecs{BeginIndex: 1},
		IsMigrated: true,
	}
	hgetCmdMeta = DiceCmdMeta{
		Name:       "HGET",
		Info:       `Returns the value associated with field in the hash stored at key.`,
		NewEval:    evalHGET,
		Arity:      -3,
		KeySpecs:   KeySpecs{BeginIndex: 1},
		IsMigrated: true,
	}
	hmgetCmdMeta = DiceCmdMeta{
		Name:       "HMGET",
		Info:       `Returns the values associated with the specified fields in the hash stored at key.`,
		NewEval:    evalHMGET,
		Arity:      -2,
		KeySpecs:   KeySpecs{BeginIndex: 1},
		IsMigrated: true,
	}
	hgetAllCmdMeta = DiceCmdMeta{
		Name: "HGETALL",
		Info: `Returns all fields and values of the hash stored at key. In the returned value,
        every field name is followed by its value, so the length of the reply is twice the size of the hash.`,
		NewEval:    evalHGETALL,
		Arity:      -2,
		KeySpecs:   KeySpecs{BeginIndex: 1},
		IsMigrated: true,
	}
	hValsCmdMeta = DiceCmdMeta{
		Name:       "HVALS",
		Info:       `Returns all values of the hash stored at key. The length of the reply is same as the size of the hash.`,
		NewEval:    evalHVALS,
		Arity:      -2,
		KeySpecs:   KeySpecs{BeginIndex: 1},
		IsMigrated: true,
	}
	hincrbyCmdMeta = DiceCmdMeta{
		Name: "HINCRBY",
		Info: `Increments the number stored at field in the hash stored at key by increment.
		If key does not exist, a new key holding a hash is created.
		If field does not exist the value is set to 0 before the operation is performed.`,
		Arity:      -4,
		KeySpecs:   KeySpecs{BeginIndex: 1},
		IsMigrated: true,
		NewEval:    evalHINCRBY,
	}
	hstrLenCmdMeta = DiceCmdMeta{
		Name:       "HSTRLEN",
		Info:       `Returns the length of value associated with field in the hash stored at key.`,
		NewEval:    evalHSTRLEN,
		IsMigrated: true,
		Arity:      -3,
		KeySpecs:   KeySpecs{BeginIndex: 1},
	}

	hdelCmdMeta = DiceCmdMeta{
		Name: "HDEL",
		Info: `HDEL removes the specified fields from the hash stored at key.
		Specified fields that do not exist within this hash are ignored.
		Deletes the hash if no fields remain.
		If key does not exist, it is treated as an empty hash and this command returns 0.
		Returns
		The number of fields that were removed from the hash, not including specified but non-existing fields.`,
		NewEval:    evalHDEL,
		Arity:      -3,
		KeySpecs:   KeySpecs{BeginIndex: 1},
		IsMigrated: true,
	}
	hscanCmdMeta = DiceCmdMeta{
		Name: "HSCAN",
		Info: `HSCAN is used to iterate over fields and values of a hash.
		It returns a cursor and a list of key-value pairs.
		The cursor is used to paginate through the hash.
		The command returns a cursor value of 0 when all the elements are iterated.`,
		NewEval:    evalHSCAN,
		IsMigrated: true,
		Arity:      -3,
		KeySpecs:   KeySpecs{BeginIndex: 1},
	}
	hexistsCmdMeta = DiceCmdMeta{
		Name:       "HEXISTS",
		Info:       `Returns if field is an existing field in the hash stored at key.`,
		NewEval:    evalHEXISTS,
		Arity:      -3,
		KeySpecs:   KeySpecs{BeginIndex: 1},
		IsMigrated: true,
	}

	objectCmdMeta = DiceCmdMeta{
		Name: "OBJECT",
		Info: `OBJECT subcommand [arguments [arguments ...]]
		OBJECT command is used to inspect the internals of the Redis objects.`,
		NewEval:    evalOBJECT,
		Arity:      -2,
		KeySpecs:   KeySpecs{BeginIndex: 2},
		IsMigrated: true,
	}

	// Internal command used to spawn request across all shards (works internally with Touch command)
	singleTouchCmdMeta = DiceCmdMeta{
		Name: "SINGLETOUCH",
		Info: `TOUCH key1
		Alters the last access time of a key(s).
		A key is ignored if it does not exist.
		This is for one by one counting and for multisharding`,
		NewEval:    evalTouch,
		IsMigrated: true,
		Arity:      -2,
		KeySpecs:   KeySpecs{BeginIndex: 1},
	}

	lpushCmdMeta = DiceCmdMeta{
		Name:       "LPUSH",
		Info:       "LPUSH pushes values into the left side of the deque",
		NewEval:    evalLPUSH,
		IsMigrated: true,
		Arity:      -3,
	}
	rpushCmdMeta = DiceCmdMeta{
		Name:       "RPUSH",
		Info:       "RPUSH pushes values into the right side of the deque",
		NewEval:    evalRPUSH,
		IsMigrated: true,
		Arity:      -3,
	}
	lpopCmdMeta = DiceCmdMeta{
		Name:       "LPOP",
		Info:       "LPOP pops a value from the left side of the deque",
		NewEval:    evalLPOP,
		IsMigrated: true,
		Arity:      2,
	}
	rpopCmdMeta = DiceCmdMeta{
		Name:       "RPOP",
		Info:       "RPOP pops a value from the right side of the deque",
		NewEval:    evalRPOP,
		IsMigrated: true,
		Arity:      2,
	}
	llenCmdMeta = DiceCmdMeta{
		Name: "LLEN",
		Info: `LLEN key
		Returns the length of the list stored at key. If key does not exist,
		it is interpreted as an empty list and 0 is returned.
		An error is returned when the value stored at key is not a list.`,
		NewEval:    evalLLEN,
		IsMigrated: true,
		Arity:      1,
	}
	// Internal command used to spawn request across all shards (works internally with DBSIZE command)
	singleDBSizeCmdMeta = DiceCmdMeta{
		Name:       "SINGLEDBSIZE",
		Info:       `DBSIZE Return the number of keys in the database`,
		NewEval:    evalDBSize,
		IsMigrated: true,
		Arity:      -2,
		KeySpecs:   KeySpecs{BeginIndex: 1},
	}
	flushdbCmdMeta = DiceCmdMeta{
		Name:       "FLUSHDB",
		Info:       `FLUSHDB deletes all the keys of the currently selected DB`,
		NewEval:    evalFLUSHDB,
		IsMigrated: true,
		Arity:      -1,
	}
	bitposCmdMeta = DiceCmdMeta{
		Name: "BITPOS",
		Info: `BITPOS returns the position of the first bit set to 1 or 0 in a string
		 The position is returned, thinking of the string as an array of bits from left to right,
		 where the first byte's most significant bit is at position 0, the second byte's most significant
		 bit is at position 8, and so forth.
		 By default, all the bytes contained in the string are examined. It is possible to look for bits only in a
		 specified interval passing the additional arguments start and end (it is possible to just pass start,
		 the operation will assume that the end is the last byte of the string).
		 By default, the range is interpreted as a range of bytes and not a range of bits, so start=0 and end=2 means
		 to look at the first three bytes.
		 You can use the optional BIT modifier to specify that the range should be interpreted as a range of bits. So
		 start=0 and end=2 means to look at the first three bits.
		 Note that bit positions are returned always as absolute values starting from bit zero even when start and end
		 are used to specify a range.
		 The start and end can contain negative values in order to index bytes starting from the end of the string,
		 where -1 is the last byte, -2 is the penultimate, and so forth. When BIT is specified, -1 is the last bit, -2
		 is the penultimate, and so forth.
		 Returns
		 RESP encoded integer indicating the position of the first bit set to 1 or 0 according to the request.
		 RESP encoded integer if we look for clear bits and the string only contains bits set to 1, the function returns
	     the first bit not part of the string on the right.
		 RESP encoded -1 in case the bit argument is 1 and the string is empty or composed of just zero bytes.
		 RESP encoded -1 if we look for set bits and the string is empty or composed of just zero bytes, -1 is returned.
		 RESP encoded -1 if a clear bit isn't found in the specified range.`,
		IsMigrated: true,
		NewEval:    evalBITPOS,
		Arity:      -2,
	}
	saddCmdMeta = DiceCmdMeta{
		Name: "SADD",
		Info: `SADD key member [member ...]
		Adds the specified members to the set stored at key.
		Specified members that are already a member of this set are ignored
		Non existing keys are treated as empty sets.
		An error is returned when the value stored at key is not a set.`,
		NewEval:    evalSADD,
		Arity:      -3,
		KeySpecs:   KeySpecs{BeginIndex: 1},
		IsMigrated: true,
	}
	smembersCmdMeta = DiceCmdMeta{
		Name: "SMEMBERS",
		Info: `SMEMBERS key
		Returns all the members of the set value stored at key.`,
		Arity:      2,
		KeySpecs:   KeySpecs{BeginIndex: 1},
		IsMigrated: true,
		NewEval:    evalSMEMBERS,
	}
	sremCmdMeta = DiceCmdMeta{
		Name: "SREM",
		Info: `SREM key member [member ...]
		Removes the specified members from the set stored at key.
		Non existing keys are treated as empty sets.
		An error is returned when the value stored at key is not a set.`,
		Arity:      -3,
		KeySpecs:   KeySpecs{BeginIndex: 1},
		IsMigrated: true,
		NewEval:    evalSREM,
	}
	scardCmdMeta = DiceCmdMeta{
		Name: "SCARD",
		Info: `SCARD key
		Returns the number of elements of the set stored at key.
		An error is returned when the value stored at key is not a set.`,
		Arity:      2,
		KeySpecs:   KeySpecs{BeginIndex: 1},
		IsMigrated: true,
		NewEval:    evalSCARD,
	}
	pfAddCmdMeta = DiceCmdMeta{
		Name: "PFADD",
		Info: `PFADD key [element [element ...]]
		Adds elements to a HyperLogLog key. Creates the key if it doesn't exist.`,
		NewEval:    evalPFADD,
		IsMigrated: true,
		Arity:      -2,
		KeySpecs:   KeySpecs{BeginIndex: 1},
	}
	pfCountCmdMeta = DiceCmdMeta{
		Name: "PFCOUNT",
		Info: `PFCOUNT key [key ...]
		Returns the approximated cardinality of the set(s) observed by the HyperLogLog key(s).`,
		NewEval:    evalPFCOUNT,
		IsMigrated: true,
		Arity:      -2,
		KeySpecs:   KeySpecs{BeginIndex: 1},
	}
	jsonStrlenCmdMeta = DiceCmdMeta{
		Name: "JSON.STRLEN",
		Info: `JSON.STRLEN key [path]
		Report the length of the JSON String at path in key`,
		Arity:      -2,
		KeySpecs:   KeySpecs{BeginIndex: 1},
		IsMigrated: true,
		NewEval:    evalJSONSTRLEN,
	}
	hlenCmdMeta = DiceCmdMeta{
		Name: "HLEN",
		Info: `HLEN key
		Returns the number of fields contained in the hash stored at key.`,
		NewEval:    evalHLEN,
		IsMigrated: true,
		Arity:      2,
	}
	jsonnumincrbyCmdMeta = DiceCmdMeta{
		Name:       "JSON.NUMINCRBY",
		Info:       `Increment the number value stored at path by number.`,
		NewEval:    evalJSONNUMINCRBY,
		Arity:      3,
		KeySpecs:   KeySpecs{BeginIndex: 1},
		IsMigrated: true,
	}
	dumpkeyCMmdMeta = DiceCmdMeta{
		Name: "DUMP",
		Info: `Serialize the value stored at key in a Redis-specific format and return it to the user.
				The returned value can be synthesized back into a Redis key using the RESTORE command.`,
		NewEval:    evalDUMP,
		IsMigrated: true,
		Arity:      1,
		KeySpecs:   KeySpecs{BeginIndex: 1},
	}
	restorekeyCmdMeta = DiceCmdMeta{
		Name: "RESTORE",
		Info: `Serialize the value stored at key in a Redis-specific format and return it to the user.
				The returned value can be synthesized back into a Redis key using the RESTORE command.`,
		NewEval:    evalRestore,
		IsMigrated: true,
		Arity:      2,
		KeySpecs:   KeySpecs{BeginIndex: 1},
	}
	typeCmdMeta = DiceCmdMeta{
		Name:       "TYPE",
		Info:       `Returns the string representation of the type of the value stored at key. The different types that can be returned are: string, list, set, zset, hash and stream.`,
		IsMigrated: true,
		NewEval:    evalTYPE,
		Arity:      1,

		KeySpecs: KeySpecs{BeginIndex: 1},
	}
	incrbyCmdMeta = DiceCmdMeta{
		Name: "INCRBY",
		Info: `INCRBY increments the value of the specified key in args by increment integer specified,
		if the key exists and the value is integer format.
		The key and the increment integer should be the only param in args.
		If the key does not exist, new key is created with value 0,
		the value of the new key is then incremented.
		The value for the queried key should be of integer format,
		if not INCRBY returns encoded error response.
		evalINCRBY returns the incremented value for the key if there are no errors.`,
		NewEval:    evalINCRBY,
		IsMigrated: true,
		Arity:      2,
		KeySpecs:   KeySpecs{BeginIndex: 1, Step: 1},
	}
	getRangeCmdMeta = DiceCmdMeta{
		Name:       "GETRANGE",
		Info:       `Returns a substring of the string stored at a key.`,
		IsMigrated: true,
		NewEval:    evalGETRANGE,
		Arity:      3,
		KeySpecs:   KeySpecs{BeginIndex: 1},
	}
	setexCmdMeta = DiceCmdMeta{
		Name: "SETEX",
		Info: `SETEX puts a new <key, value> pair in along with expity
		args must contain key and value and expiry.
		Returns encoded error response if <key,exp,value> is not part of args
		Returns encoded error response if expiry time value in not integer
		Returns encoded OK RESP once new entry is added
		If the key already exists then the value and expiry will be overwritten`,
		Arity:      3,
		KeySpecs:   KeySpecs{BeginIndex: 1},
		IsMigrated: true,
		NewEval:    evalSETEX,
	}
	hrandfieldCmdMeta = DiceCmdMeta{
		Name:       "HRANDFIELD",
		Info:       `Returns one or more random fields from a hash.`,
		Arity:      -2,
		KeySpecs:   KeySpecs{BeginIndex: 1},
		IsMigrated: true,
		NewEval:    evalHRANDFIELD,
	}
	appendCmdMeta = DiceCmdMeta{
		Name:       "APPEND",
		Info:       `Appends a string to the value of a key. Creates the key if it doesn't exist.`,
		IsMigrated: true,
		NewEval:    evalAPPEND,
		Arity:      2,
	}
	zaddCmdMeta = DiceCmdMeta{
		Name: "ZADD",
		Info: `ZADD key [NX|XX] [CH] [INCR] score member [score member ...]
		Adds all the specified members with the specified scores to the sorted set stored at key.
		Options: NX, XX, CH, INCR
		Returns the number of elements added to the sorted set, not including elements already existing for which the score was updated.`,
		Arity:      -4,
		KeySpecs:   KeySpecs{BeginIndex: 1},
		IsMigrated: true,
		NewEval:    evalZADD,
	}
	zcountCmdMeta = DiceCmdMeta{
		Name: "ZCOUNT",
		Info: `ZCOUNT key min max
		Counts the number of members in a sorted set with scores between min and max (inclusive).
		Use -inf and +inf for unbounded ranges. Returns 0 if the key does not exist.`,
		Arity:      4,
		IsMigrated: true,
		NewEval:    evalZCOUNT,
	}
	zrangeCmdMeta = DiceCmdMeta{
		Name: "ZRANGE",
		Info: `ZRANGE key start stop [WithScores]
		Returns the specified range of elements in the sorted set stored at key.
		The elements are considered to be ordered from the lowest to the highest score.
		Both start and stop are 0-based indexes, where 0 is the first element, 1 is the next element and so on.
		These indexes can also be negative numbers indicating offsets from the end of the sorted set, with -1 being the last element of the sorted set, -2 the penultimate element and so on.
		Returns the specified range of elements in the sorted set.`,
		Arity:      -4,
		KeySpecs:   KeySpecs{BeginIndex: 1},
		IsMigrated: true,
		NewEval:    evalZRANGE,
	}
	zpopmaxCmdMeta = DiceCmdMeta{
		Name: "ZPOPMAX",
		Info: `ZPOPMAX  key [count]
		Pops count number of elements from the sorted set from highest to lowest and returns those score and member.
		If count is not provided '1' is considered by default.
		The element with the highest score is removed first
		if two elements have same score then the element which is lexicographically higher is popped first`,
		Arity:      -1,
		KeySpecs:   KeySpecs{BeginIndex: 1},
		IsMigrated: true,
		NewEval:    evalZPOPMAX,
	}
	zpopminCmdMeta = DiceCmdMeta{
		Name: "ZPOPMIN",
		Info: `ZPOPMIN key [count]
		Removes and returns the member with the lowest score from the sorted set at the specified key.
		If multiple members have the same score, the one that comes first alphabetically is returned.
		You can also specify a count to remove and return multiple members at once.
		If the set is empty, it returns an empty result.`,
		Arity:      -1,
		KeySpecs:   KeySpecs{BeginIndex: 1},
		IsMigrated: true,
		NewEval:    evalZPOPMIN,
	}
	zrankCmdMeta = DiceCmdMeta{
		Name: "ZRANK",
		Info: `ZRANK key member [WITHSCORE]
		Returns the rank of member in the sorted set stored at key, with the scores ordered from low to high.
		The rank (or index) is 0-based, which means that the member with the lowest score has rank 0.
		The optional WITHSCORE argument supplements the command's reply with the score of the element returned.`,
		Arity:      -2,
		KeySpecs:   KeySpecs{BeginIndex: 1},
		IsMigrated: true,
		NewEval:    evalZRANK,
	}
	zcardCmdMeta = DiceCmdMeta{
		Name: "ZCARD",
		Info: `ZCARD key
		Returns the sorted set cardinality (number of elements) of the sorted set stored at key.`,
		Arity:      2,
		KeySpecs:   KeySpecs{BeginIndex: 1},
		IsMigrated: true,
		NewEval:    evalZCARD,
	}
	zremCmdMeta = DiceCmdMeta{
		Name: "ZREM",
		Info: `ZREM key member [member ...]
		Removes the specified members from the sorted set stored at key. Non existing members are ignored.
		An error is returned when key exists and does not hold a sorted set.`,
		Arity:      -3,
		KeySpecs:   KeySpecs{BeginIndex: 1},
		IsMigrated: true,
		NewEval:    evalZREM,
	}
	bitfieldCmdMeta = DiceCmdMeta{
		Name: "BITFIELD",
		Info: `The command treats a string as an array of bits as well as bytearray data structure,
		and is capable of addressing specific integer fields of varying bit widths
		and arbitrary non (necessary) aligned offset.
		In practical terms using this command you can set, for example,
		a signed 5 bits integer at bit offset 1234 to a specific value,
		retrieve a 31 bit unsigned integer from offset 4567.
		Similarly the command handles increments and decrements of the
		specified integers, providing guaranteed and well specified overflow
		and underflow behavior that the user can configure.
		The following is the list of supported commands.
		GET <encoding> <offset> -- Returns the specified bit field.
		SET <encoding> <offset> <value> -- Set the specified bit field
		and returns its old value.
		INCRBY <encoding> <offset> <increment> -- Increments or decrements
		(if a negative increment is given) the specified bit field and returns the new value.
		There is another subcommand that only changes the behavior of successive
		INCRBY and SET subcommands calls by setting the overflow behavior:
		OVERFLOW [WRAP|SAT|FAIL]`,
		Arity:      -1,
		KeySpecs:   KeySpecs{BeginIndex: 1},
		IsMigrated: true,
		NewEval:    evalBITFIELD,
	}
	bitfieldroCmdMeta = DiceCmdMeta{
		Name: "BITFIELD_RO",
		Info: `It is read-only variant of the BITFIELD command.
		It is like the original BITFIELD but only accepts GET subcommand.`,
		Arity:      -1,
		KeySpecs:   KeySpecs{BeginIndex: 1},
		IsMigrated: true,
		NewEval:    evalBITFIELDRO,
	}
	hincrbyFloatCmdMeta = DiceCmdMeta{
		Name: "HINCRBYFLOAT",
		Info: `HINCRBYFLOAT increments the specified field of a hash stored at the key,
		and representing a floating point number, by the specified increment.
		If the field does not exist, it is set to 0 before performing the operation.
		If the field contains a value of wrong type or specified increment
		is not parsable as floating point number, then an error occurs.
		`,
		Arity:      -4,
		KeySpecs:   KeySpecs{BeginIndex: 1},
		IsMigrated: true,
		NewEval:    evalHINCRBYFLOAT,
	}
	geoAddCmdMeta = DiceCmdMeta{
		Name:       "GEOADD",
		Info:       `Adds one or more members to a geospatial index. The key is created if it doesn't exist.`,
		Arity:      -5,
		IsMigrated: true,
		NewEval:    evalGEOADD,
		KeySpecs:   KeySpecs{BeginIndex: 1},
	}
	geoDistCmdMeta = DiceCmdMeta{
		Name:       "GEODIST",
		Info:       `Returns the distance between two members in the geospatial index.`,
		Arity:      -4,
		IsMigrated: true,
		NewEval:    evalGEODIST,
		KeySpecs:   KeySpecs{BeginIndex: 1},
	}
	geoPosCmdMeta = DiceCmdMeta{
		Name:       "GEOPOS",
		Info:       `Returns the latitude and longitude of the members identified by the particular index.`,
		Arity:      -3,
		NewEval:    evalGEOPOS,
		IsMigrated: true,
		KeySpecs:   KeySpecs{BeginIndex: 1},
	}
	geoHashCmdMeta = DiceCmdMeta{
		Name:       "GEOHASH",
		Info:       `Return Geohash strings representing the position of one or more elements representing a geospatial index`,
		Arity:      -2,
		IsMigrated: true,
		NewEval:    evalGEOHASH,
		KeySpecs:   KeySpecs{BeginIndex: 1},
	}
	jsonstrappendCmdMeta = DiceCmdMeta{
		Name: "JSON.STRAPPEND",
		Info: `JSON.STRAPPEND key [path] value
		Append the JSON string values to the string at path
		Returns an array of integer replies for each path, the string's new length, or nil, if the matching JSON value is not a string.
		Error reply: If the value at path is not a string or if the key doesn't exist.`,
		NewEval:    evalJSONSTRAPPEND,
		IsMigrated: true,
		Arity:      3,
		KeySpecs:   KeySpecs{BeginIndex: 1},
	}
	cmsInitByDimCmdMeta = DiceCmdMeta{
		Name:       "CMS.INITBYDIM",
		Info:       `Sets up count min sketch`,
		Arity:      3,
		IsMigrated: true,
		NewEval:    evalCMSINITBYDIM,
		KeySpecs:   KeySpecs{BeginIndex: 1},
	}
	cmsInitByProbCmdMeta = DiceCmdMeta{
		Name:       "CMS.INITBYPROB",
		Info:       `Sets up count min sketch with given error rate and probability`,
		Arity:      3,
		IsMigrated: true,
		NewEval:    evalCMSINITBYPROB,
		KeySpecs:   KeySpecs{BeginIndex: 1},
	}
	cmsInfoCmdMeta = DiceCmdMeta{
		Name:       "CMS.INFO",
		Info:       `Get info about count min sketch`,
		Arity:      1,
		IsMigrated: true,
		NewEval:    evalCMSINFO,
		KeySpecs:   KeySpecs{BeginIndex: 1},
	}
	cmsQueryCmdMeta = DiceCmdMeta{
		Name:       "CMS.QUERY",
		Info:       `Query count min sketch with for given list of keys`,
		Arity:      -2,
		IsMigrated: true,
		NewEval:    evalCMSQuery,
		KeySpecs:   KeySpecs{BeginIndex: 1},
	}
	cmsIncrByCmdMeta = DiceCmdMeta{
		Name:       "CMS.INCRBY",
		Info:       `Increase count of the list of keys to count min sketch`,
		Arity:      -3,
		IsMigrated: true,
		NewEval:    evalCMSIncrBy,
		KeySpecs:   KeySpecs{BeginIndex: 1},
	}
	cmsMergeCmdMeta = DiceCmdMeta{
		Name: "CMS.MERGE",
		Info: `Merges several sketches into one sketch.
				 All sketches must have identical width and depth.
				 Weights can be used to multiply certain sketches. Default weight is 1.`,
		Arity:      -3,
		IsMigrated: true,
		NewEval:    evalCMSMerge,
		KeySpecs:   KeySpecs{BeginIndex: 1},
	}
	linsertCmdMeta = DiceCmdMeta{
		Name: "LINSERT",
		Info: `
		Usage:
			LINSERT key <BEFORE | AFTER> pivot element
		Info:
			Inserts element in the list stored at key either before or after the reference value pivot.
			When key does not exist, it is considered an empty list and no operation is performed.
			An error is returned when key exists but does not hold a list value.
		Returns:
			Integer - the list length after a successful insert operation.
			0 when the key doesn't exist.
			-1 when the pivot wasn't found.
		`,
		NewEval:    evalLINSERT,
		IsMigrated: true,
		Arity:      5,
		KeySpecs:   KeySpecs{BeginIndex: 1},
	}
	lrangeCmdMeta = DiceCmdMeta{
		Name: "LRANGE",
		Info: `
		Usage:
			LRANGE key start stop
		Info:
			Returns the specified elements of the list stored at key.
			The offsets start and stop are zero-based indexes, with 0 being the first element of the list (the head of the list), 1 being the next element and so on.

			These offsets can also be negative numbers indicating offsets starting at the end of the list.
			For example, -1 is the last element of the list, -2 the penultimate, and so on.
			
			Out of range indexes will not produce an error. If start is larger than the end of the list, an empty list is returned.
			If stop is larger than the actual end of the list it will be treated like the last element of the list.
		Returns:
			Array reply: a list of elements in the specified range, or an empty array if the key doesn't exist.
		`,
		NewEval:    evalLRANGE,
		IsMigrated: true,
		Arity:      4,
		KeySpecs:   KeySpecs{BeginIndex: 1},
	}
)

func init() {
	PreProcessing["COPY"] = evalGetObject
	PreProcessing["RENAME"] = evalGET
	PreProcessing["GETOBJECT"] = evalGetObject

	DiceCmds["ABORT"] = abortCmdMeta
	DiceCmds["APPEND"] = appendCmdMeta
	DiceCmds["AUTH"] = authCmdMeta
	DiceCmds["BF.ADD"] = bfaddCmdMeta
	DiceCmds["BF.EXISTS"] = bfexistsCmdMeta
	DiceCmds["BF.INFO"] = bfinfoCmdMeta
	DiceCmds["BF.RESERVE"] = bfreserveCmdMeta
	DiceCmds["BITCOUNT"] = bitCountCmdMeta
	DiceCmds["BITFIELD"] = bitfieldCmdMeta
	DiceCmds["BITFIELD_RO"] = bitfieldroCmdMeta
	DiceCmds["BITPOS"] = bitposCmdMeta
	DiceCmds["CLIENT"] = clientCmdMeta
	DiceCmds["COMMAND"] = commandCmdMeta
	DiceCmds["COMMAND|COUNT"] = commandCountCmdMeta
	DiceCmds["COMMAND|GETKEYS"] = commandGetKeysCmdMeta
	DiceCmds["COMMAND|LIST"] = commandListCmdMeta
	DiceCmds["COMMAND|HELP"] = commandHelpCmdMeta
	DiceCmds["COMMAND|INFO"] = commandInfoCmdMeta
	DiceCmds["COMMAND|DOCS"] = commandDocsCmdMeta
	DiceCmds["COMMAND|GETKEYSANDFLAGS"] = commandGetKeysAndFlagsCmdMeta
	DiceCmds["OBJECTCOPY"] = objectCopyCmdMeta
	DiceCmds["DECR"] = decrCmdMeta
	DiceCmds["DECRBY"] = decrByCmdMeta
	DiceCmds["DEL"] = delCmdMeta
	DiceCmds["DUMP"] = dumpkeyCMmdMeta
	DiceCmds["ECHO"] = echoCmdMeta
	DiceCmds["EXISTS"] = existsCmdMeta
	DiceCmds["EXPIRE"] = expireCmdMeta
	DiceCmds["EXPIREAT"] = expireatCmdMeta
	DiceCmds["EXPIRETIME"] = expiretimeCmdMeta
	DiceCmds["FLUSHDB"] = flushdbCmdMeta
	DiceCmds["GEOADD"] = geoAddCmdMeta
	DiceCmds["GEODIST"] = geoDistCmdMeta
	DiceCmds["GEOPOS"] = geoPosCmdMeta
	DiceCmds["GEOHASH"] = geoHashCmdMeta
	DiceCmds["GET"] = getCmdMeta
	DiceCmds["GETBIT"] = getBitCmdMeta
	DiceCmds["GETDEL"] = getDelCmdMeta
	DiceCmds["GETEX"] = getexCmdMeta
	DiceCmds["GETRANGE"] = getRangeCmdMeta
	DiceCmds["GETSET"] = getSetCmdMeta
	DiceCmds["HDEL"] = hdelCmdMeta
	DiceCmds["HELLO"] = helloCmdMeta
	DiceCmds["HEXISTS"] = hexistsCmdMeta
	DiceCmds["HGET"] = hgetCmdMeta
	DiceCmds["HGETALL"] = hgetAllCmdMeta
	DiceCmds["HINCRBY"] = hincrbyCmdMeta
	DiceCmds["HINCRBYFLOAT"] = hincrbyFloatCmdMeta
	DiceCmds["HKEYS"] = hkeysCmdMeta
	DiceCmds["HLEN"] = hlenCmdMeta
	DiceCmds["HMGET"] = hmgetCmdMeta
	DiceCmds["HMSET"] = hmsetCmdMeta
	DiceCmds["HRANDFIELD"] = hrandfieldCmdMeta
	DiceCmds["HSCAN"] = hscanCmdMeta
	DiceCmds["HSET"] = hsetCmdMeta
	DiceCmds["HSETNX"] = hsetnxCmdMeta
	DiceCmds["HSTRLEN"] = hstrLenCmdMeta
	DiceCmds["HVALS"] = hValsCmdMeta
	DiceCmds["INCR"] = incrCmdMeta
	DiceCmds["INCRBYFLOAT"] = incrByFloatCmdMeta
	DiceCmds["INCRBY"] = incrbyCmdMeta
	DiceCmds["JSON.ARRAPPEND"] = jsonarrappendCmdMeta
	DiceCmds["JSON.ARRINSERT"] = jsonarrinsertCmdMeta
	DiceCmds["JSON.ARRLEN"] = jsonarrlenCmdMeta
	DiceCmds["JSON.ARRPOP"] = jsonarrpopCmdMeta
	DiceCmds["JSON.ARRTRIM"] = jsonarrtrimCmdMeta
	DiceCmds["JSON.CLEAR"] = jsonclearCmdMeta
	DiceCmds["JSON.DEBUG"] = jsondebugCmdMeta
	DiceCmds["JSON.DEL"] = jsondelCmdMeta
	DiceCmds["JSON.FORGET"] = jsonforgetCmdMeta
	DiceCmds["JSON.GET"] = jsongetCmdMeta
	DiceCmds["JSON.INGEST"] = jsoningestCmdMeta
	DiceCmds["JSON.NUMINCRBY"] = jsonnumincrbyCmdMeta
	DiceCmds["JSON.NUMMULTBY"] = jsonnummultbyCmdMeta
	DiceCmds["JSON.OBJKEYS"] = jsonobjkeysCmdMeta
	DiceCmds["JSON.OBJLEN"] = jsonobjlenCmdMeta
	DiceCmds["JSON.RESP"] = jsonrespCmdMeta
	DiceCmds["JSON.SET"] = jsonsetCmdMeta
	DiceCmds["JSON.STRLEN"] = jsonStrlenCmdMeta
	DiceCmds["JSON.TOGGLE"] = jsontoggleCmdMeta
	DiceCmds["JSON.TYPE"] = jsontypeCmdMeta
	DiceCmds["LATENCY"] = latencyCmdMeta
	DiceCmds["LLEN"] = llenCmdMeta
	DiceCmds["LPOP"] = lpopCmdMeta
	DiceCmds["LPUSH"] = lpushCmdMeta
	DiceCmds["OBJECT"] = objectCmdMeta
	DiceCmds["PERSIST"] = persistCmdMeta
	DiceCmds["PFADD"] = pfAddCmdMeta
	DiceCmds["PFCOUNT"] = pfCountCmdMeta
	DiceCmds["PFMERGE"] = pfMergeCmdMeta
	DiceCmds["PING"] = pingCmdMeta
	DiceCmds["PTTL"] = pttlCmdMeta
<<<<<<< HEAD
	DiceCmds["Q.UNWATCH"] = qUnwatchCmdMeta
	DiceCmds["Q.WATCH"] = qwatchCmdMeta
	DiceCmds["RANDOMKEY"] = randomKeyCmdMeta
	DiceCmds["RENAME"] = renameCmdMeta
=======
>>>>>>> b39869c6
	DiceCmds["RESTORE"] = restorekeyCmdMeta
	DiceCmds["RPOP"] = rpopCmdMeta
	DiceCmds["RPUSH"] = rpushCmdMeta
	DiceCmds["SADD"] = saddCmdMeta
	DiceCmds["SCARD"] = scardCmdMeta
	DiceCmds["SET"] = setCmdMeta
	DiceCmds["SETBIT"] = setBitCmdMeta
	DiceCmds["SETEX"] = setexCmdMeta
	DiceCmds["SLEEP"] = sleepCmdMeta
	DiceCmds["SMEMBERS"] = smembersCmdMeta
	DiceCmds["SREM"] = sremCmdMeta
	DiceCmds["TTL"] = ttlCmdMeta
	DiceCmds["TYPE"] = typeCmdMeta
	DiceCmds["ZADD"] = zaddCmdMeta
	DiceCmds["ZCOUNT"] = zcountCmdMeta
	DiceCmds["ZRANGE"] = zrangeCmdMeta
	DiceCmds["ZPOPMAX"] = zpopmaxCmdMeta
	DiceCmds["ZPOPMIN"] = zpopminCmdMeta
	DiceCmds["ZRANK"] = zrankCmdMeta
	DiceCmds["ZCARD"] = zcardCmdMeta
	DiceCmds["ZREM"] = zremCmdMeta
	DiceCmds["JSON.STRAPPEND"] = jsonstrappendCmdMeta
	DiceCmds["CMS.INITBYDIM"] = cmsInitByDimCmdMeta
	DiceCmds["CMS.INITBYPROB"] = cmsInitByProbCmdMeta
	DiceCmds["CMS.INFO"] = cmsInfoCmdMeta
	DiceCmds["CMS.QUERY"] = cmsQueryCmdMeta
	DiceCmds["CMS.INCRBY"] = cmsIncrByCmdMeta
	DiceCmds["CMS.MERGE"] = cmsMergeCmdMeta
	DiceCmds["LINSERT"] = linsertCmdMeta
	DiceCmds["LRANGE"] = lrangeCmdMeta
	DiceCmds["JSON.ARRINDEX"] = jsonArrIndexCmdMeta

	DiceCmds["SINGLETOUCH"] = singleTouchCmdMeta
	DiceCmds["SINGLEDBSIZE"] = singleDBSizeCmdMeta
	DiceCmds["SINGLEKEYS"] = singleKeysCmdMeta
}

// Function to convert DiceCmdMeta to []interface{}
func convertCmdMetaToSlice(cmdMeta *DiceCmdMeta) []interface{} {
	var result []interface{} = []interface{}{strings.ToLower(cmdMeta.Name), cmdMeta.Arity, cmdMeta.KeySpecs.BeginIndex, cmdMeta.KeySpecs.LastKey, cmdMeta.KeySpecs.Step}
	var subCommandsList []interface{}
	for _, subCommand := range cmdMeta.SubCommands {
		key := cmdMeta.Name + "|" + subCommand
		if val, exists := DiceCmds[key]; exists {
			valCopy := val // Store the value in a variable
			subCommandsList = append(subCommandsList, convertCmdMetaToSlice(&valCopy))
		}
	}

	return append(result, subCommandsList)
}

// Function to convert map[string]DiceCmdMeta{} to []interface{}
func convertDiceCmdsMapToSlice() []interface{} {
	var result []interface{}
	for _, cmdMeta := range DiceCmds {
		result = append(result, convertCmdMetaToSlice(&cmdMeta))
	}
	return result
}

func convertCmdMetaToDocs(cmdMeta *DiceCmdMeta) []interface{} {
	var result []interface{} = []interface{}{"summary", cmdMeta.Info, "arity", cmdMeta.Arity, "beginIndex", cmdMeta.KeySpecs.BeginIndex,
		"lastIndex", cmdMeta.KeySpecs.LastKey, "step", cmdMeta.KeySpecs.Step}
	var subCommandsList []interface{}
	for _, subCommand := range cmdMeta.SubCommands {
		key := cmdMeta.Name + "|" + subCommand
		if val, exists := DiceCmds[key]; exists {
			valCopy := val // Store the value in a variable
			subCommandsList = append(subCommandsList, convertCmdMetaToDocs(&valCopy))
		}
	}

	if len(subCommandsList) != 0 {
		result = append(result, "subcommands", subCommandsList)
	}

	return []interface{}{strings.ToLower(cmdMeta.Name), result}
}

// Function to convert map[string]DiceCmdMeta{} to []interface{}
func convertDiceCmdsMapToDocs() []interface{} {
	var result []interface{}
	// TODO: Add other keys supported as part of COMMAND DOCS, currently only
	// command name and summary supported. This would required adding more metadata to supported commands
	for _, cmdMeta := range DiceCmds {
		result = append(result, strings.ToLower(cmdMeta.Name))
		subResult := []interface{}{"summary", cmdMeta.Info}
		result = append(result, subResult)
	}

	return result
}<|MERGE_RESOLUTION|>--- conflicted
+++ resolved
@@ -1462,13 +1462,6 @@
 	DiceCmds["PFMERGE"] = pfMergeCmdMeta
 	DiceCmds["PING"] = pingCmdMeta
 	DiceCmds["PTTL"] = pttlCmdMeta
-<<<<<<< HEAD
-	DiceCmds["Q.UNWATCH"] = qUnwatchCmdMeta
-	DiceCmds["Q.WATCH"] = qwatchCmdMeta
-	DiceCmds["RANDOMKEY"] = randomKeyCmdMeta
-	DiceCmds["RENAME"] = renameCmdMeta
-=======
->>>>>>> b39869c6
 	DiceCmds["RESTORE"] = restorekeyCmdMeta
 	DiceCmds["RPOP"] = rpopCmdMeta
 	DiceCmds["RPUSH"] = rpushCmdMeta
@@ -1504,6 +1497,8 @@
 	DiceCmds["SINGLETOUCH"] = singleTouchCmdMeta
 	DiceCmds["SINGLEDBSIZE"] = singleDBSizeCmdMeta
 	DiceCmds["SINGLEKEYS"] = singleKeysCmdMeta
+
+	DiceCmds["RANDOMKEY"] = randomKeyCmdMeta
 }
 
 // Function to convert DiceCmdMeta to []interface{}
