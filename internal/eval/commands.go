package eval

import dstore "github.com/dicedb/dice/internal/store"

type DiceCmdMeta struct {
	Name  string
	Info  string
	Eval  func([]string, *dstore.Store) []byte
	Arity int // number of arguments, it is possible to use -N to say >= N
	KeySpecs
}

type KeySpecs struct {
	BeginIndex int
	Step       int
	LastKey    int
}

var (
	DiceCmds = map[string]DiceCmdMeta{}

	pingCmdMeta = DiceCmdMeta{
		Name:  "PING",
		Info:  `PING returns with an encoded "PONG" If any message is added with the ping command,the message will be returned.`,
		Eval:  evalPING,
		Arity: -1,
	}
	authCmdMeta = DiceCmdMeta{
		Name: "AUTH",
		Info: `AUTH returns with an encoded "OK" if the user is authenticated.
		If the user is not authenticated, it returns with an encoded error message`,
		Eval: nil,
	}
	setCmdMeta = DiceCmdMeta{
		Name: "SET",
		Info: `SET puts a new <key, value> pair in db as in the args
		args must contain key and value.
		args can also contain multiple options -
		EX or ex which will set the expiry time(in secs) for the key
		Returns encoded error response if at least a <key, value> pair is not part of args
		Returns encoded error response if expiry tme value in not integer
		Returns encoded OK RESP once new entry is added
		If the key already exists then the value will be overwritten and expiry will be discarded`,
		Eval:     evalSET,
		Arity:    -3,
		KeySpecs: KeySpecs{BeginIndex: 1},
	}
	getCmdMeta = DiceCmdMeta{
		Name: "GET",
		Info: `GET returns the value for the queried key in args
		The key should be the only param in args
		The RESP value of the key is encoded and then returned
		GET returns RespNIL if key is expired or it does not exist`,
		Eval:     evalGET,
		Arity:    2,
		KeySpecs: KeySpecs{BeginIndex: 1},
	}
	getDelCmdMeta = DiceCmdMeta{
		Name: "GETDEL",
		Info: `GETDEL returns the value for the queried key in args
		The key should be the only param in args And If the key exists, it will be deleted before its value is returned.
		The RESP value of the key is encoded and then returned
		GETDEL returns RespNIL if key is expired or it does not exist`,
		Eval:     evalGETDEL,
		Arity:    2,
		KeySpecs: KeySpecs{BeginIndex: 1},
	}
	msetCmdMeta = DiceCmdMeta{
		Name: "MSET",
		Info: `MSET sets multiple keys to multiple values in the db
		args should contain an even number of elements
		each pair of elements will be treated as <key, value> pair
		Returns encoded error response if the number of arguments is not even
		Returns encoded OK RESP once all entries are added`,
		Eval:     evalMSET,
		Arity:    -3,
		KeySpecs: KeySpecs{BeginIndex: 1, Step: 2, LastKey: -1},
	}
	jsonsetCmdMeta = DiceCmdMeta{
		Name: "JSON.SET",
		Info: `JSON.SET key path json-string
		Sets a JSON value at the specified key.
		Returns OK if successful.
		Returns encoded error message if the number of arguments is incorrect or the JSON string is invalid.`,
		Eval:     evalJSONSET,
		Arity:    -3,
		KeySpecs: KeySpecs{BeginIndex: 1},
	}
	jsongetCmdMeta = DiceCmdMeta{
		Name: "JSON.GET",
		Info: `JSON.GET key [path]
		Returns the encoded RESP value of the key, if present
		Null reply: If the key doesn't exist or has expired.
		Error reply: If the number of arguments is incorrect or the stored value is not a JSON type.`,
		Eval:     evalJSONGET,
		Arity:    2,
		KeySpecs: KeySpecs{BeginIndex: 1},
	}
	jsonMGetCmdMeta = DiceCmdMeta{
		Name: "JSON.MGET",
		Info: `JSON.MGET key..key [path]
		Returns the encoded RESP value of the key, if present
		Null reply: If the key doesn't exist or has expired.
		Error reply: If the number of arguments is incorrect or the stored value is not a JSON type.`,
		Eval:     evalJSONMGET,
		Arity:    2,
		KeySpecs: KeySpecs{BeginIndex: 1},
	}
	jsontoggleCmdMeta = DiceCmdMeta{
		Name: "JSON.TOGGLE",
		Info: `JSON.TOGGLE key [path]
		Toggles Boolean values between true and false at the path.Return
		If the path is enhanced syntax:
    	1.Array of integers (0 - false, 1 - true) that represent the resulting Boolean value at each path.
	    2.If a value is a not a Boolean value, its corresponding return value is null.
		3.NONEXISTENT if the document key does not exist.
		If the path is restricted syntax:
    	1.String ("true"/"false") that represents the resulting Boolean value.
    	2.NONEXISTENT if the document key does not exist.
    	3.WRONGTYPE error if the value at the path is not a Boolean value.`,
		Eval:     evalJSONTOGGLE,
		Arity:    2,
		KeySpecs: KeySpecs{BeginIndex: 1},
	}
	jsontypeCmdMeta = DiceCmdMeta{
		Name: "JSON.TYPE",
		Info: `JSON.TYPE key [path]
		Returns string reply for each path, specified as the value's type.
		Returns RespNIL If the key doesn't exist.
		Error reply: If the number of arguments is incorrect.`,
		Eval:     evalJSONTYPE,
		Arity:    -2,
		KeySpecs: KeySpecs{BeginIndex: 1},
	}
	jsonclearCmdMeta = DiceCmdMeta{
		Name: "JSON.CLEAR",
		Info: `JSON.CLEAR key [path]
		Returns an integer reply specifying the number ofmatching JSON arrays and
		objects cleared +number of matching JSON numerical values zeroed.
		Error reply: If the number of arguments is incorrect the key doesn't exist.`,
		Eval:     evalJSONCLEAR,
		Arity:    -2,
		KeySpecs: KeySpecs{BeginIndex: 1},
	}
	jsondelCmdMeta = DiceCmdMeta{
		Name: "JSON.DEL",
		Info: `JSON.DEL key [path]
		Returns an integer reply specified as the number of paths deleted (0 or more).
		Returns RespZero if the key doesn't exist or key is expired.
		Error reply: If the number of arguments is incorrect.`,
		Eval:     evalJSONDEL,
		Arity:    -2,
		KeySpecs: KeySpecs{BeginIndex: 1},
	}
	jsonarrappendCmdMeta = DiceCmdMeta{
		Name: "JSON.ARRAPPEND",
		Info: `JSON.ARRAPPEND key [path] value [value ...]
        Returns an array of integer replies for each path, the array's new size,
        or nil, if the matching JSON value is not an array.`,
		Eval:  evalJSONARRAPPEND,
		Arity: -3,
	}
	jsonforgetCmdMeta = DiceCmdMeta{
		Name: "JSON.FORGET",
		Info: `JSON.FORGET key [path]
		Returns an integer reply specified as the number of paths deleted (0 or more).
		Returns RespZero if the key doesn't exist or key is expired.
		Error reply: If the number of arguments is incorrect.`,
		Eval:     evalJSONFORGET,
		Arity:    -2,
		KeySpecs: KeySpecs{BeginIndex: 1},
	}
	jsonarrlenCmdMeta = DiceCmdMeta{
		Name: "JSON.ARRLEN",
		Info: `JSON.ARRLEN key [path]
		Returns an array of integer replies.
		Returns error response if the key doesn't exist or key is expired or the matching value is not an array.
		Error reply: If the number of arguments is incorrect.`,
		Eval:     evalJSONARRLEN,
		Arity:    -2,
		KeySpecs: KeySpecs{BeginIndex: 1},
	}

	jsonobjlenCmdMeta = DiceCmdMeta{
		Name: "JSON.OBJLEN",
		Info: `JSON.OBJLEN key [path]
		Report the number of keys in the JSON object at path in key
		Returns error response if the key doesn't exist or key is expired or the matching value is not an array. 
		Error reply: If the number of arguments is incorrect.`,
		Eval:     evalJSONOBJLEN,
		Arity:    -2,
		KeySpecs: KeySpecs{BeginIndex: 1},
	}
	jsondebugCmdMeta = DiceCmdMeta{
		Name: "JSON.DEBUG",
		Info: `evaluates JSON.DEBUG subcommand based on subcommand
		JSON.DEBUG MEMORY returns memory usage by key in bytes
		JSON.DEBUG HELP displays help message
		`,
		Eval:     evalJSONDebug,
		Arity:    2,
		KeySpecs: KeySpecs{BeginIndex: 1},
	}
	jsonarrpopCmdMeta = DiceCmdMeta{
		Name: "JSON.ARRPOP",
		Info: `JSON.ARRPOP key [path [index]]
		Removes and returns an element from the index in the array and updates the array in memory.
		Returns error if key doesn't exist.
		Return nil if array is empty or there is no array at the path.
		It supports negative index and is out of bound safe.
		`,
		Eval:  evalJSONARRPOP,
		Arity: -2,
	}
	jsoningestCmdMeta = DiceCmdMeta{
		Name: "JSON.INGEST",
		Info: `JSON.INGEST key_prefix json-string
		The whole key is generated by appending a unique identifier to the provided key prefix.
		the generated key is then used to store the provided JSON value at specified path.
		Returns unique identifier if successful.
		Returns encoded error message if the number of arguments is incorrect or the JSON string is invalid.`,
		Eval:     evalJSONINGEST,
		Arity:    -3,
		KeySpecs: KeySpecs{BeginIndex: 1},
	}
	ttlCmdMeta = DiceCmdMeta{
		Name: "TTL",
		Info: `TTL returns Time-to-Live in secs for the queried key in args
		 The key should be the only param in args else returns with an error
		 Returns
		 RESP encoded time (in secs) remaining for the key to expire
		 RESP encoded -2 stating key doesn't exist or key is expired
		 RESP encoded -1 in case no expiration is set on the key`,
		Eval:     evalTTL,
		Arity:    2,
		KeySpecs: KeySpecs{BeginIndex: 1},
	}
	delCmdMeta = DiceCmdMeta{
		Name: "DEL",
		Info: `DEL deletes all the specified keys in args list
		returns the count of total deleted keys after encoding`,
		Eval:     evalDEL,
		Arity:    -2,
		KeySpecs: KeySpecs{BeginIndex: 1, Step: 1, LastKey: -1},
	}
	expireCmdMeta = DiceCmdMeta{
		Name: "EXPIRE",
		Info: `EXPIRE sets a expiry time(in secs) on the specified key in args
		args should contain 2 values, key and the expiry time to be set for the key
		The expiry time should be in integer format; if not, it returns encoded error response
		Returns RespOne if expiry was set on the key successfully.
		Once the time is lapsed, the key will be deleted automatically`,
		Eval:     evalEXPIRE,
		Arity:    -3,
		KeySpecs: KeySpecs{BeginIndex: 1, Step: 1},
	}
	helloCmdMeta = DiceCmdMeta{
		Name:  "HELLO",
		Info:  `HELLO always replies with a list of current server and connection properties, such as: versions, modules loaded, client ID, replication role and so forth`,
		Eval:  evalHELLO,
		Arity: -1,
	}
	bgrewriteaofCmdMeta = DiceCmdMeta{
		Name:  "BGREWRITEAOF",
		Info:  `Instruct Dice to start an Append Only File rewrite process. The rewrite will create a small optimized version of the current Append Only File.`,
		Eval:  EvalBGREWRITEAOF,
		Arity: 1,
	}
	incrCmdMeta = DiceCmdMeta{
		Name: "INCR",
		Info: `INCR increments the value of the specified key in args by 1,
		if the key exists and the value is integer format.
		The key should be the only param in args.
		If the key does not exist, new key is created with value 0,
		the value of the new key is then incremented.
		The value for the queried key should be of integer format,
		if not INCR returns encoded error response.
		evalINCR returns the incremented value for the key if there are no errors.`,
		Eval:     evalINCR,
		Arity:    2,
		KeySpecs: KeySpecs{BeginIndex: 1, Step: 1},
	}
	infoCmdMeta = DiceCmdMeta{
		Name: "INFO",
		Info: `INFO creates a buffer with the info of total keys per db
		Returns the encoded buffer as response`,
		Eval:  evalINFO,
		Arity: -1,
	}
	clientCmdMeta = DiceCmdMeta{
		Name:  "CLIENT",
		Info:  `This is a container command for client connection commands.`,
		Eval:  evalCLIENT,
		Arity: -2,
	}
	latencyCmdMeta = DiceCmdMeta{
		Name:  "LATENCY",
		Info:  `This is a container command for latency diagnostics commands.`,
		Eval:  evalLATENCY,
		Arity: -2,
	}
	lruCmdMeta = DiceCmdMeta{
		Name: "LRU",
		Info: `LRU deletes all the keys from the LRU
		returns encoded RESP OK`,
		Eval:  evalLRU,
		Arity: 1,
	}
	sleepCmdMeta = DiceCmdMeta{
		Name: "SLEEP",
		Info: `SLEEP sets db to sleep for the specified number of seconds.
		The sleep time should be the only param in args.
		Returns error response if the time param in args is not of integer format.
		SLEEP returns RespOK after sleeping for mentioned seconds`,
		Eval:  evalSLEEP,
		Arity: 1,
	}
	bfinitCmdMeta = DiceCmdMeta{
		Name: "BFINIT",
		Info: `BFINIT command initializes a new bloom filter and allocation it's relevant parameters based on given inputs.
		If no params are provided, it uses defaults.`,
		Eval:     evalBFINIT,
		Arity:    -2,
		KeySpecs: KeySpecs{BeginIndex: 1, Step: 1},
	}
	bfaddCmdMeta = DiceCmdMeta{
		Name: "BFADD",
		Info: `BFADD adds an element to
		a bloom filter. If the filter does not exists, it will create a new one
		with default parameters.`,
		Eval:     evalBFADD,
		Arity:    3,
		KeySpecs: KeySpecs{BeginIndex: 1, Step: 1},
	}
	bfexistsCmdMeta = DiceCmdMeta{
		Name:     "BFEXISTS",
		Info:     `BFEXISTS checks existence of an element in a bloom filter.`,
		Eval:     evalBFEXISTS,
		Arity:    3,
		KeySpecs: KeySpecs{BeginIndex: 1, Step: 1},
	}
	bfinfoCmdMeta = DiceCmdMeta{
		Name:  "BFINFO",
		Info:  `BFINFO returns the parameters and metadata of an existing bloom filter.`,
		Eval:  evalBFINFO,
		Arity: 2,
	}
	// TODO: Remove this override once we support QWATCH in dice-cli.
	subscribeCmdMeta = DiceCmdMeta{
		Name: "SUBSCRIBE",
		Info: `SUBSCRIBE(or QWATCH) adds the specified key to the watch list for the caller client.
		Every time a key in the watch list is modified, the client will be sent a response
		containing the new value of the key along with the operation that was performed on it.
		Contains only one argument, the key to be watched.`,
		Eval:  nil,
		Arity: 1,
	}
	qwatchCmdMeta = DiceCmdMeta{
		Name: "QWATCH",
		Info: `QWATCH adds the specified key to the watch list for the caller client.
		Every time a key in the watch list is modified, the client will be sent a response
		containing the new value of the key along with the operation that was performed on it.
		Contains only one argument, the key to be watched.`,
		Eval:  nil,
		Arity: 1,
	}
	qUnwatchCmdMeta = DiceCmdMeta{
		Name: "QUNWATCH",
		Info: `Unsubscribes or QUnwatches the client from the given key's watch session.
		It removes the key from the watch list for the caller client.`,
		Eval:  nil,
		Arity: 1,
	}
	MultiCmdMeta = DiceCmdMeta{
		Name: "MULTI",
		Info: `MULTI marks the start of the transaction for the client.
		All subsequent commands fired will be queued for atomic execution.
		The commands will not be executed until EXEC is triggered.
		Once EXEC is triggered it executes all the commands in queue,
		and closes the MULTI transaction.`,
		Eval:  evalMULTI,
		Arity: 1,
	}
	ExecCmdMeta = DiceCmdMeta{
		Name:  "EXEC",
		Info:  `EXEC executes commands in a transaction, which is initiated by MULTI`,
		Eval:  nil,
		Arity: 1,
	}
	DiscardCmdMeta = DiceCmdMeta{
		Name:  "DISCARD",
		Info:  `DISCARD discards all the commands in a transaction, which is initiated by MULTI`,
		Eval:  nil,
		Arity: 1,
	}
	abortCmdMeta = DiceCmdMeta{
		Name:  "ABORT",
		Info:  "Quit the server",
		Eval:  nil,
		Arity: 1,
	}
	setBitCmdMeta = DiceCmdMeta{
		Name: "SETBIT",
		Info: "SETBIT sets or clears the bit at offset in the string value stored at key",
		Eval: evalSETBIT,
	}
	getBitCmdMeta = DiceCmdMeta{
		Name: "GETBIT",
		Info: "GETBIT returns the bit value at offset in the string value stored at key",
		Eval: evalGETBIT,
	}
	bitCountCmdMeta = DiceCmdMeta{
		Name: "BITCOUNT",
		Info: "BITCOUNT counts the number of set bits in the string value stored at key",
		Eval: evalBITCOUNT,
	}
	bitOpCmdMeta = DiceCmdMeta{
		Name: "BITOP",
		Info: "BITOP performs bitwise operations between multiple keys",
		Eval: evalBITOP,
	}
	commandCmdMeta = DiceCmdMeta{
		Name:  "COMMAND <subcommand>",
		Info:  "Evaluates COMMAND <subcommand> command based on subcommand",
		Eval:  evalCommand,
		Arity: -1,
	}
	keysCmdMeta = DiceCmdMeta{
		Name: "KEYS",
		Info: "KEYS command is used to get all the keys in the database. Complexity is O(n) where n is the number of keys in the database.",
		Eval: evalKeys,
	}
	MGetCmdMeta = DiceCmdMeta{
		Name: "MGET",
		Info: `The MGET command returns an array of RESP values corresponding to the provided keys.
		For each key, if the key is expired or does not exist, the response will be RespNIL;
		otherwise, the response will be the RESP value of the key.
		`,
		Eval:     evalMGET,
		Arity:    -2,
		KeySpecs: KeySpecs{BeginIndex: 1, Step: 1, LastKey: -1},
	}
	persistCmdMeta = DiceCmdMeta{
		Name: "PERSIST",
		Info: "PERSIST removes the expiration from a key",
		Eval: evalPersist,
	}
	copyCmdMeta = DiceCmdMeta{
		Name:  "COPY",
		Info:  `COPY command copies the value stored at the source key to the destination key.`,
		Eval:  evalCOPY,
		Arity: -2,
	}
	decrCmdMeta = DiceCmdMeta{
		Name: "DECR",
		Info: `DECR decrements the value of the specified key in args by 1,
		if the key exists and the value is integer format.
		The key should be the only param in args.
		If the key does not exist, new key is created with value 0,
		the value of the new key is then decremented.
		The value for the queried key should be of integer format,
		if not DECR returns encoded error response.
		evalDECR returns the decremented value for the key if there are no errors.`,
		Eval:     evalDECR,
		Arity:    2,
		KeySpecs: KeySpecs{BeginIndex: 1, Step: 1},
	}
	decrByCmdMeta = DiceCmdMeta{
		Name: "DECRBY",
		Info: `DECRBY decrements the value of the specified key in args by the specified decrement,
		if the key exists and the value is in integer format.
		The key should be the first parameter in args, and the decrement should be the second parameter.
		If the key does not exist, new key is created with value 0,
		the value of the new key is then decremented by specified decrement.
		The value for the queried key should be of integer format,
		if not, DECRBY returns an encoded error response.
		evalDECRBY returns the decremented value for the key after applying the specified decrement if there are no errors.`,
		Eval:     evalDECRBY,
		Arity:    3,
		KeySpecs: KeySpecs{BeginIndex: 1, Step: 1},
	}
	existsCmdMeta = DiceCmdMeta{
		Name: "EXISTS",
		Info: `EXISTS key1 key2 ... key_N
		Return value is the number of keys existing.`,
		Eval: evalEXISTS,
	}
	renameCmdMeta = DiceCmdMeta{
		Name:  "RENAME",
		Info:  "Renames a key and overwrites the destination",
		Eval:  evalRename,
		Arity: 3,
	}
	getexCmdMeta = DiceCmdMeta{
		Name: "GETEX",
		Info: `Get the value of key and optionally set its expiration.
		GETEX is similar to GET, but is a write command with additional options.`,
		Eval:     evalGETEX,
		Arity:    -2,
		KeySpecs: KeySpecs{BeginIndex: 1},
	}
	pttlCmdMeta = DiceCmdMeta{
		Name: "PTTL",
		Info: `PTTL returns Time-to-Live in millisecs for the queried key in args
		 The key should be the only param in args else returns with an error
		 Returns
		 RESP encoded time (in secs) remaining for the key to expire
		 RESP encoded -2 stating key doesn't exist or key is expired
		 RESP encoded -1 in case no expiration is set on the key`,
		Eval:     evalPTTL,
		Arity:    2,
		KeySpecs: KeySpecs{BeginIndex: 1},
	}
	hsetCmdMeta = DiceCmdMeta{
		Name: "HSET",
		Info: `HSET sets the specific fields to their respective values in the
		hash stored at key. If any given field is already present, the previous
		value will be overwritten with the new value
		Returns
		This command returns the number of keys that are stored at given key.
		`,
		Eval:     evalHSET,
		Arity:    -4,
		KeySpecs: KeySpecs{BeginIndex: 1},
	}
	hgetCmdMeta = DiceCmdMeta{
		Name:     "HGET",
		Info:     `Returns the value associated with field in the hash stored at key.`,
		Eval:     evalHGET,
		Arity:    -3,
		KeySpecs: KeySpecs{BeginIndex: 1},
	}
	hgetAllCmdMeta = DiceCmdMeta{
		Name: "HGETALL",
		Info: `Returns all fields and values of the hash stored at key. In the returned value,
        every field name is followed by its value, so the length of the reply is twice the size of the hash.`,
		Eval:     evalHGETALL,
		Arity:    -2,
		KeySpecs: KeySpecs{BeginIndex: 1},
	}
	objectCmdMeta = DiceCmdMeta{
		Name: "OBJECT",
		Info: `OBJECT subcommand [arguments [arguments ...]]
		OBJECT command is used to inspect the internals of the Redis objects.`,
		Eval:     evalOBJECT,
		Arity:    -2,
		KeySpecs: KeySpecs{BeginIndex: 2},
	}
	touchCmdMeta = DiceCmdMeta{
		Name: "TOUCH",
		Info: `TOUCH key1 key2 ... key_N
		Alters the last access time of a key(s).
		A key is ignored if it does not exist.`,
		Eval:     evalTOUCH,
		Arity:    -2,
		KeySpecs: KeySpecs{BeginIndex: 1},
	}
	expiretimeCmdMeta = DiceCmdMeta{
		Name: "EXPIRETIME",
		Info: `EXPIRETIME returns the absolute Unix timestamp (since January 1, 1970) in seconds
		at which the given key will expire`,
		Eval:     evalEXPIRETIME,
		Arity:    -2,
		KeySpecs: KeySpecs{BeginIndex: 1, Step: 1},
	}
	expireatCmdMeta = DiceCmdMeta{
		Name: "EXPIREAT",
		Info: `EXPIREAT sets a expiry time(in unix-time-seconds) on the specified key in args
		args should contain 2 values, key and the expiry time to be set for the key
		The expiry time should be in integer format; if not, it returns encoded error response
		Returns RespOne if expiry was set on the key successfully.
		Once the time is lapsed, the key will be deleted automatically`,
		Eval:     evalEXPIREAT,
		Arity:    -3,
		KeySpecs: KeySpecs{BeginIndex: 1, Step: 1},
	}
	lpushCmdMeta = DiceCmdMeta{
		Name:  "LPUSH",
		Info:  "LPUSH pushes values into the left side of the deque",
		Eval:  evalLPUSH,
		Arity: -3,
	}
	rpushCmdMeta = DiceCmdMeta{
		Name:  "RPUSH",
		Info:  "RPUSH pushes values into the right side of the deque",
		Eval:  evalRPUSH,
		Arity: -3,
	}
	lpopCmdMeta = DiceCmdMeta{
		Name:  "LPOP",
		Info:  "LPOP pops a value from the left side of the deque",
		Eval:  evalLPOP,
		Arity: 2,
	}
	rpopCmdMeta = DiceCmdMeta{
		Name:  "RPOP",
		Info:  "RPOP pops a value from the right side of the deque",
		Eval:  evalRPOP,
		Arity: 2,
	}
	llenCmdMeta = DiceCmdMeta{
		Name: "LLEN",
		Info: `LLEN key
		Returns the length of the list stored at key. If key does not exist,
		it is interpreted as an empty list and 0 is returned.
		An error is returned when the value stored at key is not a list.`,
		Eval:  evalLLEN,
		Arity: 1,
	}
	dbSizeCmdMeta = DiceCmdMeta{
		Name:  "DBSIZE",
		Info:  `DBSIZE Return the number of keys in the database`,
		Eval:  evalDBSIZE,
		Arity: 1,
	}
	getSetCmdMeta = DiceCmdMeta{
		Name:  "GETSET",
		Info:  `GETSET returns the previous string value of a key after setting it to a new value.`,
		Eval:  evalGETSET,
		Arity: 2,
	}
	flushdbCmdMeta = DiceCmdMeta{
		Name:  "FLUSHDB",
		Info:  `FLUSHDB deletes all the keys of the currently selected DB`,
		Eval:  evalFLUSHDB,
		Arity: -1,
	}
	bitposCmdMeta = DiceCmdMeta{
		Name: "BITPOS",
		Info: `BITPOS returns the position of the first bit set to 1 or 0 in a string
		 The position is returned, thinking of the string as an array of bits from left to right,
		 where the first byte's most significant bit is at position 0, the second byte's most significant
		 bit is at position 8, and so forth.
		 By default, all the bytes contained in the string are examined. It is possible to look for bits only in a
		 specified interval passing the additional arguments start and end (it is possible to just pass start,
		 the operation will assume that the end is the last byte of the string).
		 By default, the range is interpreted as a range of bytes and not a range of bits, so start=0 and end=2 means
		 to look at the first three bytes.
		 You can use the optional BIT modifier to specify that the range should be interpreted as a range of bits. So
		 start=0 and end=2 means to look at the first three bits.
		 Note that bit positions are returned always as absolute values starting from bit zero even when start and end
		 are used to specify a range.
		 The start and end can contain negative values in order to index bytes starting from the end of the string,
		 where -1 is the last byte, -2 is the penultimate, and so forth. When BIT is specified, -1 is the last bit, -2
		 is the penultimate, and so forth.
		 Returns
		 RESP encoded integer indicating the position of the first bit set to 1 or 0 according to the request.
		 RESP encoded integer if we look for clear bits and the string only contains bits set to 1, the function returns
	     the first bit not part of the string on the right.
		 RESP encoded -1 in case the bit argument is 1 and the string is empty or composed of just zero bytes.
		 RESP encoded -1 if we look for set bits and the string is empty or composed of just zero bytes, -1 is returned.
		 RESP encoded -1 if a clear bit isn't found in the specified range.`,
		Eval:  evalBITPOS,
		Arity: -2,
	}
	saddCmdMeta = DiceCmdMeta{
		Name: "SADD",
		Info: `SADD key member [member ...]
		Adds the specified members to the set stored at key.
		Specified members that are already a member of this set are ignored
		Non existing keys are treated as empty sets.
		An error is returned when the value stored at key is not a set.`,
		Eval:     evalSADD,
		Arity:    -3,
		KeySpecs: KeySpecs{BeginIndex: 1},
	}
	smembersCmdMeta = DiceCmdMeta{
		Name: "SMEMBERS",
		Info: `SMEMBERS key
		Returns all the members of the set value stored at key.`,
		Eval:     evalSMEMBERS,
		Arity:    2,
		KeySpecs: KeySpecs{BeginIndex: 1},
	}
	sremCmdMeta = DiceCmdMeta{
		Name: "SREM",
		Info: `SREM key member [member ...]
		Removes the specified members from the set stored at key.
		Non existing keys are treated as empty sets.
		An error is returned when the value stored at key is not a set.`,
		Eval:     evalSREM,
		Arity:    -3,
		KeySpecs: KeySpecs{BeginIndex: 1},
	}
	scardCmdMeta = DiceCmdMeta{
		Name: "SCARD",
		Info: `SCARD key
		Returns the number of elements of the set stored at key.
		An error is returned when the value stored at key is not a set.`,
		Eval:     evalSCARD,
		Arity:    2,
		KeySpecs: KeySpecs{BeginIndex: 1},
	}
	sdiffCmdMeta = DiceCmdMeta{
		Name: "SDIFF",
		Info: `SDIFF key1 [key2 ... key_N]
		Returns the members of the set resulting from the difference between the first set and all the successive sets.
		Non existing keys are treated as empty sets.`,
		Eval:     evalSDIFF,
		Arity:    -2,
		KeySpecs: KeySpecs{BeginIndex: 1},
	}
	sinterCmdMeta = DiceCmdMeta{
		Name: "SINTER",
		Info: `SINTER key1 [key2 ... key_N]
		Returns the members of the set resulting from the intersection of all the given sets.
		Non existing keys are treated as empty sets.`,
		Eval:     evalSINTER,
		Arity:    -2,
		KeySpecs: KeySpecs{BeginIndex: 1},
	}
	pfAddCmdMeta = DiceCmdMeta{
		Name: "PFADD",
		Info: `PFADD key [element [element ...]]
		Adds elements to a HyperLogLog key. Creates the key if it doesn't exist.`,
		Eval:     evalPFADD,
		Arity:    -2,
		KeySpecs: KeySpecs{BeginIndex: 1},
	}
	pfCountCmdMeta = DiceCmdMeta{
		Name: "PFCOUNT",
		Info: `PFCOUNT key [key ...]
		Returns the approximated cardinality of the set(s) observed by the HyperLogLog key(s).`,
		Eval:     evalPFCOUNT,
		Arity:    -2,
		KeySpecs: KeySpecs{BeginIndex: 1},
	}
	pfMergeCmdMeta = DiceCmdMeta{
		Name: "PFMERGE",
		Info: `PFMERGE destkey [sourcekey [sourcekey ...]]
		Merges one or more HyperLogLog values into a single key.`,
		Eval:     evalPFMERGE,
		Arity:    -2,
		KeySpecs: KeySpecs{BeginIndex: 1},
	}
	jsonStrlenCmdMeta = DiceCmdMeta{
		Name: "JSON.STRLEN",
		Info: `JSON.STRLEN key [path]
		Report the length of the JSON String at path in key`,
		Eval:     evalJSONSTRLEN,
		Arity:    -2,
		KeySpecs: KeySpecs{BeginIndex: 1},
	}
	hlenCmdMeta = DiceCmdMeta{
		Name: "HLEN",
		Info: `HLEN key
		Returns the number of fields contained in the hash stored at key.`,
		Eval:  evalHLEN,
		Arity: 2,
	}
	selectCmdMeta = DiceCmdMeta{
		Name:  "SELECT",
		Info:  `Select the logical database having the specified zero-based numeric index. New connections always use the database 0`,
		Eval:  evalSELECT,
		Arity: 1,
	}
	jsonnumincrbyCmdMeta = DiceCmdMeta{
		Name:     "JSON.NUMINCRBY",
		Info:     `Increment the number value stored at path by number.`,
		Eval:     evalJSONNUMINCRBY,
		Arity:    3,
		KeySpecs: KeySpecs{BeginIndex: 1},
	}
<<<<<<< HEAD
	dumpkeyCMmdMeta=DiceCmdMeta{
		Name:	 "DUMP",
		Info:	`Serialize the value stored at key in a Redis-specific format and return it to the user.
				The returned value can be synthesized back into a Redis key using the RESTORE command.`,
		Eval:   evalDUMP,
		Arity: 	1,
=======
	typeCmdMeta = DiceCmdMeta{
		Name:     "TYPE",
		Info:     `Returns the string representation of the type of the value stored at key. The different types that can be returned are: string, list, set, zset, hash and stream.`,
		Eval:     evalTYPE,
		Arity:    1,
		KeySpecs: KeySpecs{BeginIndex: 1},
>>>>>>> 91abf14e
	}
)

func init() {
	DiceCmds["PING"] = pingCmdMeta
	DiceCmds["AUTH"] = authCmdMeta
	DiceCmds["DUMP"]=dumpkeyCMmdMeta
	DiceCmds["SET"] = setCmdMeta
	DiceCmds["GET"] = getCmdMeta
	DiceCmds["MSET"] = msetCmdMeta
	DiceCmds["JSON.SET"] = jsonsetCmdMeta
	DiceCmds["JSON.TOGGLE"] = jsontoggleCmdMeta
	DiceCmds["JSON.GET"] = jsongetCmdMeta
	DiceCmds["JSON.TYPE"] = jsontypeCmdMeta
	DiceCmds["JSON.CLEAR"] = jsonclearCmdMeta
	DiceCmds["JSON.DEL"] = jsondelCmdMeta
	DiceCmds["JSON.ARRAPPEND"] = jsonarrappendCmdMeta
	DiceCmds["JSON.FORGET"] = jsonforgetCmdMeta
	DiceCmds["JSON.ARRLEN"] = jsonarrlenCmdMeta
	DiceCmds["JSON.OBJLEN"] = jsonobjlenCmdMeta
	DiceCmds["JSON.DEBUG"] = jsondebugCmdMeta
	DiceCmds["JSON.ARRPOP"] = jsonarrpopCmdMeta
	DiceCmds["JSON.INGEST"] = jsoningestCmdMeta
	DiceCmds["TTL"] = ttlCmdMeta
	DiceCmds["DEL"] = delCmdMeta
	DiceCmds["EXPIRE"] = expireCmdMeta
	DiceCmds["EXPIRETIME"] = expiretimeCmdMeta
	DiceCmds["EXPIREAT"] = expireatCmdMeta
	DiceCmds["HELLO"] = helloCmdMeta
	DiceCmds["BGREWRITEAOF"] = bgrewriteaofCmdMeta
	DiceCmds["INCR"] = incrCmdMeta
	DiceCmds["INFO"] = infoCmdMeta
	DiceCmds["CLIENT"] = clientCmdMeta
	DiceCmds["LATENCY"] = latencyCmdMeta
	DiceCmds["LRU"] = lruCmdMeta
	DiceCmds["SLEEP"] = sleepCmdMeta
	DiceCmds["BFINIT"] = bfinitCmdMeta
	DiceCmds["BFADD"] = bfaddCmdMeta
	DiceCmds["BFEXISTS"] = bfexistsCmdMeta
	DiceCmds["BFINFO"] = bfinfoCmdMeta
	DiceCmds["SUBSCRIBE"] = subscribeCmdMeta
	DiceCmds["QWATCH"] = qwatchCmdMeta
	DiceCmds["QUNWATCH"] = qUnwatchCmdMeta
	DiceCmds["MULTI"] = MultiCmdMeta
	DiceCmds["EXEC"] = ExecCmdMeta
	DiceCmds["DISCARD"] = DiscardCmdMeta
	DiceCmds["ABORT"] = abortCmdMeta
	DiceCmds["COMMAND"] = commandCmdMeta
	DiceCmds["SETBIT"] = setBitCmdMeta
	DiceCmds["GETBIT"] = getBitCmdMeta
	DiceCmds["BITCOUNT"] = bitCountCmdMeta
	DiceCmds["BITOP"] = bitOpCmdMeta
	DiceCmds["KEYS"] = keysCmdMeta
	DiceCmds["MGET"] = MGetCmdMeta
	DiceCmds["PERSIST"] = persistCmdMeta
	DiceCmds["COPY"] = copyCmdMeta
	DiceCmds["DECR"] = decrCmdMeta
	DiceCmds["EXISTS"] = existsCmdMeta
	DiceCmds["GETDEL"] = getDelCmdMeta
	DiceCmds["DECRBY"] = decrByCmdMeta
	DiceCmds["RENAME"] = renameCmdMeta
	DiceCmds["GETEX"] = getexCmdMeta
	DiceCmds["PTTL"] = pttlCmdMeta
	DiceCmds["HSET"] = hsetCmdMeta
	DiceCmds["OBJECT"] = objectCmdMeta
	DiceCmds["TOUCH"] = touchCmdMeta
	DiceCmds["LPUSH"] = lpushCmdMeta
	DiceCmds["RPOP"] = rpopCmdMeta
	DiceCmds["RPUSH"] = rpushCmdMeta
	DiceCmds["LPOP"] = lpopCmdMeta
	DiceCmds["LLEN"] = llenCmdMeta
	DiceCmds["DBSIZE"] = dbSizeCmdMeta
	DiceCmds["GETSET"] = getSetCmdMeta
	DiceCmds["FLUSHDB"] = flushdbCmdMeta
	DiceCmds["BITPOS"] = bitposCmdMeta
	DiceCmds["SADD"] = saddCmdMeta
	DiceCmds["SMEMBERS"] = smembersCmdMeta
	DiceCmds["SREM"] = sremCmdMeta
	DiceCmds["SCARD"] = scardCmdMeta
	DiceCmds["SDIFF"] = sdiffCmdMeta
	DiceCmds["SINTER"] = sinterCmdMeta
	DiceCmds["HGETALL"] = hgetAllCmdMeta
	DiceCmds["PFADD"] = pfAddCmdMeta
	DiceCmds["PFCOUNT"] = pfCountCmdMeta
	DiceCmds["HGET"] = hgetCmdMeta
	DiceCmds["PFMERGE"] = pfMergeCmdMeta
	DiceCmds["JSON.STRLEN"] = jsonStrlenCmdMeta
	DiceCmds["JSON.MGET"] = jsonMGetCmdMeta
	DiceCmds["HLEN"] = hlenCmdMeta
	DiceCmds["SELECT"] = selectCmdMeta
	DiceCmds["JSON.NUMINCRBY"] = jsonnumincrbyCmdMeta
	DiceCmds["TYPE"] = typeCmdMeta
}

// Function to convert DiceCmdMeta to []interface{}
func convertCmdMetaToSlice(cmdMeta DiceCmdMeta) []interface{} {
	return []interface{}{cmdMeta.Name, cmdMeta.Arity, cmdMeta.KeySpecs.BeginIndex, cmdMeta.KeySpecs.LastKey, cmdMeta.KeySpecs.Step}
}

// Function to convert map[string]DiceCmdMeta{} to []interface{}
func convertDiceCmdsMapToSlice() []interface{} {
	var result []interface{}
	for _, cmdMeta := range DiceCmds {
		result = append(result, convertCmdMetaToSlice(cmdMeta))
	}
	return result
}<|MERGE_RESOLUTION|>--- conflicted
+++ resolved
@@ -761,21 +761,19 @@
 		Arity:    3,
 		KeySpecs: KeySpecs{BeginIndex: 1},
 	}
-<<<<<<< HEAD
 	dumpkeyCMmdMeta=DiceCmdMeta{
 		Name:	 "DUMP",
 		Info:	`Serialize the value stored at key in a Redis-specific format and return it to the user.
 				The returned value can be synthesized back into a Redis key using the RESTORE command.`,
 		Eval:   evalDUMP,
 		Arity: 	1,
-=======
+
 	typeCmdMeta = DiceCmdMeta{
 		Name:     "TYPE",
 		Info:     `Returns the string representation of the type of the value stored at key. The different types that can be returned are: string, list, set, zset, hash and stream.`,
 		Eval:     evalTYPE,
 		Arity:    1,
 		KeySpecs: KeySpecs{BeginIndex: 1},
->>>>>>> 91abf14e
 	}
 )
 
