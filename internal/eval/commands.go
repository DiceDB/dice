// This file is part of DiceDB.
// Copyright (C) 2024 DiceDB (dicedb.io).
//
// This program is free software: you can redistribute it and/or modify
// it under the terms of the GNU Affero General Public License as published by
// the Free Software Foundation, either version 3 of the License, or
// (at your option) any later version.
//
// This program is distributed in the hope that it will be useful,
// but WITHOUT ANY WARRANTY; without even the implied warranty of
// MERCHANTABILITY or FITNESS FOR A PARTICULAR PURPOSE. See the
// GNU Affero General Public License for more details.
//
// You should have received a copy of the GNU Affero General Public License
// along with this program. If not, see <https://www.gnu.org/licenses/>.

package eval

import (
	"strings"

	"github.com/dicedb/dice/internal/cmd"
	dstore "github.com/dicedb/dice/internal/store"
)

type DiceCmdMeta struct {
	Name  string
	Info  string
	Eval  func([]string, *dstore.Store) []byte
	Arity int // number of arguments, it is possible to use -N to say >= N
	KeySpecs
	SubCommands []string // list of sub-commands supported by the command

	// IsMigrated indicates whether a command has been migrated to a new evaluation
	// mechanism. If true, the command uses the newer evaluation logic represented by
	// the NewEval function. This allows backward compatibility for commands that have
	// not yet been migrated, ensuring they continue to use the older Eval function.
	// As part of the transition process, commands can be flagged with IsMigrated to
	// signal that they are using the updated execution path.
	IsMigrated bool

	// NewEval is the newer evaluation function for commands. It follows an updated
	// execution model that returns an EvalResponse struct, offering more structured
	// and detailed results, including metadata such as errors and additional info,
	// instead of just raw bytes. Commands that have been migrated to this new model
	// will utilize this function for evaluation, allowing for better handling of
	// complex command execution scenarios and improved response consistency.
	NewEval func([]string, *dstore.Store) *EvalResponse

	// StoreObjectEval is a specialized evaluation function for commands that operate on an object.
	// It is designed for scenarios where the command and subsequent dependent command requires
	// an object as part of its execution. This function processes the command,
	// evaluates it based on the provided object, and returns an EvalResponse struct
	// Commands that involve object manipulation, is not recommended for general use.
	// Only commands that really requires full object definition to pass across multiple shards
	// should implement this function. e.g. COPY, RENAME etc
	StoreObjectEval func(*cmd.DiceDBCmd, *dstore.Store) *EvalResponse
}

type KeySpecs struct {
	BeginIndex int
	Step       int
	LastKey    int
}

var (
	PreProcessing = map[string]func([]string, *dstore.Store) *EvalResponse{}
	DiceCmds      = map[string]DiceCmdMeta{}
)

// Custom Commands:
// This command type allows for flexibility in defining and executing specific,
// non-standard operations. Each command has metadata that specifies its behavior
// and execution logic (Eval function). While the RESP (Redis Serialization Protocol)
// server supports custom logic for these commands and treats them as CUSTOM commands,
// their implementation for HTTP and WebSocket protocols is still pending.
// As a result, their Eval functions remain defined but not yet migrated.
var (
	echoCmdMeta = DiceCmdMeta{
		Name:  "ECHO",
		Info:  `ECHO returns the string given as argument.`,
		Eval:  evalECHO,
		Arity: 1,
	}

	pingCmdMeta = DiceCmdMeta{
		Name:  "PING",
		Info:  `PING returns with an encoded "PONG" If any message is added with the ping command,the message will be returned.`,
		Arity: -1,
		// TODO: Move this to true once compatible with HTTP server
		IsMigrated: false,
		Eval:       evalPING,
	}
	helloCmdMeta = DiceCmdMeta{
		Name:  "HELLO",
		Info:  `HELLO always replies with a list of current server and connection properties, such as: versions, modules loaded, client ID, replication role and so forth`,
		Eval:  evalHELLO,
		Arity: -1,
	}
	authCmdMeta = DiceCmdMeta{
		Name: "AUTH",
		Info: `AUTH returns with an encoded "OK" if the user is authenticated.
		If the user is not authenticated, it returns with an encoded error message`,
		Eval: nil,
	}
	abortCmdMeta = DiceCmdMeta{
		Name:  "ABORT",
		Info:  "Quit the server",
		Eval:  nil,
		Arity: 1,
	}
	sleepCmdMeta = DiceCmdMeta{
		Name: "SLEEP",
		Info: `SLEEP sets db to sleep for the specified number of seconds.
		The sleep time should be the only param in args.
		Returns error response if the time param in args is not of integer format.
		SLEEP returns RespOK after sleeping for mentioned seconds`,
		Eval:  evalSLEEP,
		Arity: 1,
	}
)

// Multi Shard or All Shard Commands:
// This command type allows to do operations across multiple shards and gather the results
// While the RESP server supports scatter-gather logic for these commands and
// treats them as MultiShard or commands,
// their implementation for HTTP and WebSocket protocols is still pending.
// As a result, their Eval functions remained intact.
var (
	//TODO: supports only http protocol, needs to be removed once http is migrated to multishard
	objectCopyCmdMeta = DiceCmdMeta{
		Name:            "OBJECTCOPY",
		Info:            `COPY command copies the value stored at the source key to the destination key.`,
		StoreObjectEval: evalCOPYObject,
		IsMigrated:      true,
		Arity:           -2,
	}
)

// Single Shard command
// This command type executes within a single shard and no custom logic is required to
// compose the results. Although http and websocket always uses shard - 0 still logic
// remains same in case of RESP as well. As a result following commands are successfully migrated
var (
	setCmdMeta = DiceCmdMeta{
		Name: "SET",
		Info: `SET puts a new <key, value> pair in db as in the args
		args must contain key and value.
		args can also contain multiple options -
		EX or ex which will set the expiry time(in secs) for the key
		Returns encoded error response if at least a <key, value> pair is not part of args
		Returns encoded error response if expiry tme value in not integer
		Returns encoded OK RESP once new entry is added
		If the key already exists then the value will be overwritten and expiry will be discarded`,
		Arity:      -3,
		KeySpecs:   KeySpecs{BeginIndex: 1},
		IsMigrated: true,
		NewEval:    evalSET,
	}
	getCmdMeta = DiceCmdMeta{
		Name: "GET",
		Info: `GET returns the value for the queried key in args
		The key should be the only param in args
		The RESP value of the key is encoded and then returned
		GET returns RespNIL if key is expired or it does not exist`,
		Arity:      2,
		KeySpecs:   KeySpecs{BeginIndex: 1},
		IsMigrated: true,
		NewEval:    evalGET,
	}

	getSetCmdMeta = DiceCmdMeta{
		Name:       "GETSET",
		Info:       `GETSET returns the previous string value of a key after setting it to a new value.`,
		Arity:      2,
		IsMigrated: true,
		NewEval:    evalGETSET,
	}

	getDelCmdMeta = DiceCmdMeta{
		Name: "GETDEL",
		Info: `GETDEL returns the value for the queried key in args
		The key should be the only param in args And If the key exists, it will be deleted before its value is returned.
		The RESP value of the key is encoded and then returned
		GETDEL returns RespNIL if key is expired or it does not exist`,
		Arity:      2,
		KeySpecs:   KeySpecs{BeginIndex: 1},
		IsMigrated: true,
		NewEval:    evalGETDEL,
	}
	jsonsetCmdMeta = DiceCmdMeta{
		Name: "JSON.SET",
		Info: `JSON.SET key path json-string
		Sets a JSON value at the specified key.
		Returns OK if successful.
		Returns encoded error message if the number of arguments is incorrect or the JSON string is invalid.`,
		NewEval:    evalJSONSET,
		Arity:      -3,
		KeySpecs:   KeySpecs{BeginIndex: 1},
		IsMigrated: true,
	}
	jsongetCmdMeta = DiceCmdMeta{
		Name: "JSON.GET",
		Info: `JSON.GET key [path]
		Returns the encoded RESP value of the key, if present
		Null reply: If the key doesn't exist or has expired.
		Error reply: If the number of arguments is incorrect or the stored value is not a JSON type.`,
		NewEval:    evalJSONGET,
		Arity:      2,
		KeySpecs:   KeySpecs{BeginIndex: 1},
		IsMigrated: true,
	}
	jsontoggleCmdMeta = DiceCmdMeta{
		Name: "JSON.TOGGLE",
		Info: `JSON.TOGGLE key [path]
		Toggles Boolean values between true and false at the path.Return
		If the path is enhanced syntax:
    	1.Array of integers (0 - false, 1 - true) that represent the resulting Boolean value at each path.
	    2.If a value is a not a Boolean value, its corresponding return value is null.
		3.NONEXISTENT if the document key does not exist.
		If the path is restricted syntax:
    	1.String ("true"/"false") that represents the resulting Boolean value.
    	2.NONEXISTENT if the document key does not exist.
    	3.WRONGTYPE error if the value at the path is not a Boolean value.`,
		NewEval:    evalJSONTOGGLE,
		Arity:      2,
		KeySpecs:   KeySpecs{BeginIndex: 1},
		IsMigrated: true,
	}
	jsontypeCmdMeta = DiceCmdMeta{
		Name: "JSON.TYPE",
		Info: `JSON.TYPE key [path]
		Returns string reply for each path, specified as the value's type.
		Returns RespNIL If the key doesn't exist.
		Error reply: If the number of arguments is incorrect.`,
		NewEval:    evalJSONTYPE,
		Arity:      -2,
		KeySpecs:   KeySpecs{BeginIndex: 1},
		IsMigrated: true,
	}
	jsonclearCmdMeta = DiceCmdMeta{
		Name: "JSON.CLEAR",
		Info: `JSON.CLEAR key [path]
		Returns an integer reply specifying the number ofmatching JSON arrays and
		objects cleared +number of matching JSON numerical values zeroed.
		Error reply: If the number of arguments is incorrect the key doesn't exist.`,
		Arity:      -2,
		KeySpecs:   KeySpecs{BeginIndex: 1},
		IsMigrated: true,
		NewEval:    evalJSONCLEAR,
	}
	jsondelCmdMeta = DiceCmdMeta{
		Name: "JSON.DEL",
		Info: `JSON.DEL key [path]
		Returns an integer reply specified as the number of paths deleted (0 or more).
		Returns RespZero if the key doesn't exist or key is expired.
		Error reply: If the number of arguments is incorrect.`,
		NewEval:    evalJSONDEL,
		Arity:      -2,
		KeySpecs:   KeySpecs{BeginIndex: 1},
		IsMigrated: true,
	}
	jsonarrappendCmdMeta = DiceCmdMeta{
		Name: "JSON.ARRAPPEND",
		Info: `JSON.ARRAPPEND key [path] value [value ...]
        Returns an array of integer replies for each path, the array's new size,
        or nil, if the matching JSON value is not an array.`,
		Arity:      -3,
		IsMigrated: true,
		NewEval:    evalJSONARRAPPEND,
	}
	jsonforgetCmdMeta = DiceCmdMeta{
		Name: "JSON.FORGET",
		Info: `JSON.FORGET key [path]
		Returns an integer reply specified as the number of paths deleted (0 or more).
		Returns RespZero if the key doesn't exist or key is expired.
		Error reply: If the number of arguments is incorrect.`,
		NewEval:    evalJSONFORGET,
		Arity:      -2,
		KeySpecs:   KeySpecs{BeginIndex: 1},
		IsMigrated: true,
	}
	jsonarrlenCmdMeta = DiceCmdMeta{
		Name: "JSON.ARRLEN",
		Info: `JSON.ARRLEN key [path]
		Returns an array of integer replies.
		Returns error response if the key doesn't exist or key is expired or the matching value is not an array.
		Error reply: If the number of arguments is incorrect.`,
		Arity:      -2,
		KeySpecs:   KeySpecs{BeginIndex: 1},
		IsMigrated: true,
		NewEval:    evalJSONARRLEN,
	}
	jsonnummultbyCmdMeta = DiceCmdMeta{
		Name: "JSON.NUMMULTBY",
		Info: `JSON.NUMMULTBY key path value
		Multiply the number value stored at the specified path by a value.`,
		NewEval:    evalJSONNUMMULTBY,
		Arity:      3,
		KeySpecs:   KeySpecs{BeginIndex: 1},
		IsMigrated: true,
	}
	jsonobjlenCmdMeta = DiceCmdMeta{
		Name: "JSON.OBJLEN",
		Info: `JSON.OBJLEN key [path]
		Report the number of keys in the JSON object at path in key
		Returns error response if the key doesn't exist or key is expired or the matching value is not an array.
		Error reply: If the number of arguments is incorrect.`,
		Arity:      -2,
		KeySpecs:   KeySpecs{BeginIndex: 1},
		IsMigrated: true,
		NewEval:    evalJSONOBJLEN,
	}
	jsondebugCmdMeta = DiceCmdMeta{
		Name: "JSON.DEBUG",
		Info: `evaluates JSON.DEBUG subcommand based on subcommand
		JSON.DEBUG MEMORY returns memory usage by key in bytes
		JSON.DEBUG HELP displays help message
		`,
		Arity:      2,
		KeySpecs:   KeySpecs{BeginIndex: 1},
		IsMigrated: true,
		NewEval:    evalJSONDebug,
	}
	jsonobjkeysCmdMeta = DiceCmdMeta{
		Name: "JSON.OBJKEYS",
		Info: `JSON.OBJKEYS key [path]
		Retrieves the keys of a JSON object stored at path specified.
		Null reply: If the key doesn't exist or has expired.
		Error reply: If the number of arguments is incorrect or the stored value is not a JSON type.`,
		NewEval:    evalJSONOBJKEYS,
		IsMigrated: true,
		Arity:      2,
	}
	jsonarrpopCmdMeta = DiceCmdMeta{
		Name: "JSON.ARRPOP",
		Info: `JSON.ARRPOP key [path [index]]
		Removes and returns an element from the index in the array and updates the array in memory.
		Returns error if key doesn't exist.
		Return nil if array is empty or there is no array at the path.
		It supports negative index and is out of bound safe.
		`,
		Arity:      -2,
		IsMigrated: true,
		NewEval:    evalJSONARRPOP,
	}
	jsoningestCmdMeta = DiceCmdMeta{
		Name: "JSON.INGEST",
		Info: `JSON.INGEST key_prefix json-string
		The whole key is generated by appending a unique identifier to the provided key prefix.
		the generated key is then used to store the provided JSON value at specified path.
		Returns unique identifier if successful.
		Returns encoded error message if the number of arguments is incorrect or the JSON string is invalid.`,
		NewEval:    evalJSONINGEST,
		Arity:      -3,
		KeySpecs:   KeySpecs{BeginIndex: 1},
		IsMigrated: true,
	}
	jsonarrinsertCmdMeta = DiceCmdMeta{
		Name: "JSON.ARRINSERT",
		Info: `JSON.ARRINSERT key path index value [value ...]
		Returns an array of integer replies for each path.
		Returns nil if the matching JSON value is not an array.
		Returns error response if the key doesn't exist or key is expired or the matching value is not an array.
		Error reply: If the number of arguments is incorrect.`,
		NewEval:    evalJSONARRINSERT,
		IsMigrated: true,
		Arity:      -5,
		KeySpecs:   KeySpecs{BeginIndex: 1},
	}
	jsonrespCmdMeta = DiceCmdMeta{
		Name: "JSON.RESP",
		Info: `JSON.RESP key [path]
		Return the JSON in key in Redis serialization protocol specification form`,
		Arity:      -2,
		KeySpecs:   KeySpecs{BeginIndex: 1},
		IsMigrated: true,
		NewEval:    evalJSONRESP,
	}
	jsonarrtrimCmdMeta = DiceCmdMeta{
		Name: "JSON.ARRTRIM",
		Info: `JSON.ARRTRIM key path start stop
		Trim an array so that it contains only the specified inclusive range of elements
		Returns an array of integer replies for each path.
		Returns error response if the key doesn't exist or key is expired.
		Error reply: If the number of arguments is incorrect.`,
		NewEval:    evalJSONARRTRIM,
		IsMigrated: true,
		Arity:      -5,
	}
	ttlCmdMeta = DiceCmdMeta{
		Name: "TTL",
		Info: `TTL returns Time-to-Live in secs for the queried key in args
		The key should be the only param in args else returns with an error
		Returns
		RESP encoded time (in secs) remaining for the key to expire
		RESP encoded -2 stating key doesn't exist or key is expired
		RESP encoded -1 in case no expiration is set on the key`,
		NewEval:    evalTTL,
		IsMigrated: true,
		Arity:      2,
		KeySpecs:   KeySpecs{BeginIndex: 1},
	}
	delCmdMeta = DiceCmdMeta{
		Name: "DEL",
		Info: `DEL deletes all the specified keys in args list
		returns the count of total deleted keys after encoding`,
		IsMigrated: true,
		NewEval:    evalDEL,
		Arity:      -2,
		KeySpecs:   KeySpecs{BeginIndex: 1, Step: 1, LastKey: -1},
	}
	expireCmdMeta = DiceCmdMeta{
		Name: "EXPIRE",
		Info: `EXPIRE sets a expiry time(in secs) on the specified key in args
		args should contain 2 values, key and the expiry time to be set for the key
		The expiry time should be in integer format; if not, it returns encoded error response
		Returns RespOne if expiry was set on the key successfully.
		Once the time is lapsed, the key will be deleted automatically`,
		NewEval:    evalEXPIRE,
		IsMigrated: true,
		Arity:      -3,
		KeySpecs:   KeySpecs{BeginIndex: 1, Step: 1},
	}
	expiretimeCmdMeta = DiceCmdMeta{
		Name: "EXPIRETIME",
		Info: `EXPIRETIME returns the absolute Unix timestamp (since January 1, 1970) in seconds
		at which the given key will expire`,
		NewEval:    evalEXPIRETIME,
		IsMigrated: true,
		Arity:      -2,
		KeySpecs:   KeySpecs{BeginIndex: 1, Step: 1},
	}
	expireatCmdMeta = DiceCmdMeta{
		Name: "EXPIREAT",
		Info: `EXPIREAT sets a expiry time(in unix-time-seconds) on the specified key in args
		args should contain 2 values, key and the expiry time to be set for the key
		The expiry time should be in integer format; if not, it returns encoded error response
		Returns RespOne if expiry was set on the key successfully.
		Once the time is lapsed, the key will be deleted automatically`,
		NewEval:    evalEXPIREAT,
		IsMigrated: true,
		Arity:      -3,
		KeySpecs:   KeySpecs{BeginIndex: 1, Step: 1},
	}
	incrCmdMeta = DiceCmdMeta{
		Name: "INCR",
		Info: `INCR increments the value of the specified key in args by 1,
		if the key exists and the value is integer format.
		The key should be the only param in args.
		If the key does not exist, new key is created with value 0,
		the value of the new key is then incremented.
		The value for the queried key should be of integer format,
		if not INCR returns encoded error response.
		evalINCR returns the incremented value for the key if there are no errors.`,
		NewEval:    evalINCR,
		IsMigrated: true,
		Arity:      2,
		KeySpecs:   KeySpecs{BeginIndex: 1, Step: 1},
	}
	incrByFloatCmdMeta = DiceCmdMeta{
		Name: "INCRBYFLOAT",
		Info: `INCRBYFLOAT increments the value of the key in args by the specified increment,
		if the key exists and the value is a number.
		The key should be the first parameter in args, and the increment should be the second parameter.
		If the key does not exist, a new key is created with increment's value.
		If the value at the key is a string, it should be parsable to float64,
		if not INCRBYFLOAT returns an  error response.
		INCRBYFLOAT returns the incremented value for the key after applying the specified increment if there are no errors.`,
		Arity:      2,
		NewEval:    evalINCRBYFLOAT,
		IsMigrated: true,
	}
	clientCmdMeta = DiceCmdMeta{
		Name:       "CLIENT",
		Info:       `This is a container command for client connection commands.`,
		NewEval:    evalCLIENT,
		IsMigrated: true,
		Arity:      -2,
	}
	latencyCmdMeta = DiceCmdMeta{
		Name:       "LATENCY",
		Info:       `This is a container command for latency diagnostics commands.`,
		NewEval:    evalLATENCY,
		IsMigrated: true,
		Arity:      -2,
	}
	bfreserveCmdMeta = DiceCmdMeta{
		Name: "BF.RESERVE",
		Info: `BF.RESERVE command initializes a new bloom filter and allocation it's relevant parameters based on given inputs.
		If no params are provided, it uses defaults.`,
		IsMigrated: true,
		NewEval:    evalBFRESERVE,
		Arity:      -2,
		KeySpecs:   KeySpecs{BeginIndex: 1, Step: 1},
	}
	bfaddCmdMeta = DiceCmdMeta{
		Name: "BF.ADD",
		Info: `BF.ADD adds an element to
		a bloom filter. If the filter does not exists, it will create a new one
		with default parameters.`,
		IsMigrated: true,
		NewEval:    evalBFADD,
		Arity:      3,
		KeySpecs:   KeySpecs{BeginIndex: 1, Step: 1},
	}
	bfexistsCmdMeta = DiceCmdMeta{
		Name:       "BF.EXISTS",
		Info:       `BF.EXISTS checks existence of an element in a bloom filter.`,
		NewEval:    evalBFEXISTS,
		IsMigrated: true,
		Arity:      3,
		KeySpecs:   KeySpecs{BeginIndex: 1, Step: 1},
	}
	bfinfoCmdMeta = DiceCmdMeta{
		Name:       "BF.INFO",
		Info:       `BF.INFO returns the parameters and metadata of an existing bloom filter.`,
		NewEval:    evalBFINFO,
		IsMigrated: true,
		Arity:      2,
	}
	setBitCmdMeta = DiceCmdMeta{
		Name:       "SETBIT",
		Info:       "SETBIT sets or clears the bit at offset in the string value stored at key",
		IsMigrated: true,
		NewEval:    evalSETBIT,
	}
	getBitCmdMeta = DiceCmdMeta{
		Name:       "GETBIT",
		Info:       "GETBIT returns the bit value at offset in the string value stored at key",
		IsMigrated: true,
		NewEval:    evalGETBIT,
	}
	bitCountCmdMeta = DiceCmdMeta{
		Name:       "BITCOUNT",
		Info:       "BITCOUNT counts the number of set bits in the string value stored at key",
		Arity:      -1,
		IsMigrated: true,
		NewEval:    evalBITCOUNT,
	}

	persistCmdMeta = DiceCmdMeta{
		Name:       "PERSIST",
		Info:       "PERSIST removes the expiration from a key",
		IsMigrated: true,
		NewEval:    evalPERSIST,
	}

	commandCmdMeta = DiceCmdMeta{
		Name:        "COMMAND",
		Info:        "Evaluates COMMAND <subcommand> command based on subcommand",
		NewEval:     evalCommand,
		IsMigrated:  true,
		Arity:       -1,
		SubCommands: []string{Count, GetKeys, GetKeysandFlags, List, Help, Info, Docs},
	}
	commandCountCmdMeta = DiceCmdMeta{
		Name:       "COMMAND|COUNT",
		Info:       "Returns a count of commands.",
		NewEval:    evalCommand,
		IsMigrated: true,
		Arity:      2,
	}
	commandHelpCmdMeta = DiceCmdMeta{
		Name:       "COMMAND|HELP",
		Info:       "Returns helpful text about the different subcommands",
		NewEval:    evalCommand,
		IsMigrated: true,
		Arity:      2,
	}
	commandInfoCmdMeta = DiceCmdMeta{
		Name:       "COMMAND|INFO",
		Info:       "Returns information about one, multiple or all commands.",
		NewEval:    evalCommand,
		IsMigrated: true,
		Arity:      -2,
	}
	commandListCmdMeta = DiceCmdMeta{
		Name:       "COMMAND|LIST",
		Info:       "Returns a list of command names.",
		NewEval:    evalCommand,
		IsMigrated: true,
		Arity:      -2,
	}
	commandDocsCmdMeta = DiceCmdMeta{
		Name:       "COMMAND|DOCS",
		Info:       "Returns documentary information about one, multiple or all commands.",
		NewEval:    evalCommand,
		IsMigrated: true,
		Arity:      -2,
	}
	commandGetKeysCmdMeta = DiceCmdMeta{
		Name:       "COMMAND|GETKEYS",
		Info:       "Extracts the key names from an arbitrary command.",
		NewEval:    evalCommand,
		IsMigrated: true,
		Arity:      -4,
	}
	commandGetKeysAndFlagsCmdMeta = DiceCmdMeta{
		Name:       "COMMAND|GETKEYSANDFLAGS",
		Info:       "Returns a list of command names.",
		NewEval:    evalCommand,
		IsMigrated: true,
		Arity:      -4,
	}
	jsonArrIndexCmdMeta = DiceCmdMeta{
		Name: "JSON.ARRINDEX",
		Info: `JSON.ARRINDEX key path value [start [stop]]
		Search for the first occurrence of a JSON value in an array`,
		NewEval:     evalJSONARRINDEX,
		Arity:    -3,
		KeySpecs: KeySpecs{BeginIndex: 1},
		IsMigrated: true,
	}

	// Internal command used to spawn request across all shards (works internally with the KEYS command)
	singleKeysCmdMeta = DiceCmdMeta{
		Name:       "SINGLEKEYS",
		Info:       "KEYS command is used to get all the keys in the database. Complexity is O(n) where n is the number of keys in the database.",
		NewEval:    evalKEYS,
		Arity:      1,
		IsMigrated: true,
	}

	decrCmdMeta = DiceCmdMeta{
		Name: "DECR",
		Info: `DECR decrements the value of the specified key in args by 1,
		if the key exists and the value is integer format.
		The key should be the only param in args.
		If the key does not exist, new key is created with value 0,
		the value of the new key is then decremented.
		The value for the queried key should be of integer format,
		if not DECR returns encoded error response.
		evalDECR returns the decremented value for the key if there are no errors.`,
		NewEval:    evalDECR,
		IsMigrated: true,
		Arity:      2,
		KeySpecs:   KeySpecs{BeginIndex: 1, Step: 1},
	}
	decrByCmdMeta = DiceCmdMeta{
		Name: "DECRBY",
		Info: `DECRBY decrements the value of the specified key in args by the specified decrement,
		if the key exists and the value is in integer format.
		The key should be the first parameter in args, and the decrement should be the second parameter.
		If the key does not exist, new key is created with value 0,
		the value of the new key is then decremented by specified decrement.
		The value for the queried key should be of integer format,
		if not, DECRBY returns an encoded error response.
		evalDECRBY returns the decremented value for the key after applying the specified decrement if there are no errors.`,
		NewEval:    evalDECRBY,
		IsMigrated: true,
		Arity:      3,
		KeySpecs:   KeySpecs{BeginIndex: 1, Step: 1},
	}
	existsCmdMeta = DiceCmdMeta{
		Name: "EXISTS",
		Info: `EXISTS key1 key2 ... key_N
		Return value is the number of keys existing.`,
		IsMigrated: true,
		NewEval:    evalEXISTS,
	}
	getexCmdMeta = DiceCmdMeta{
		Name: "GETEX",
		Info: `Get the value of key and optionally set its expiration.
		GETEX is similar to GET, but is a write command with additional options.`,
		Arity:      -2,
		KeySpecs:   KeySpecs{BeginIndex: 1},
		IsMigrated: true,
		NewEval:    evalGETEX,
	}
	pttlCmdMeta = DiceCmdMeta{
		Name: "PTTL",
		Info: `PTTL returns Time-to-Live in millisecs for the queried key in args
		The key should be the only param in args else returns with an error
		Returns
		RESP encoded time (in secs) remaining for the key to expire
		RESP encoded -2 stating key doesn't exist or key is expired
		RESP encoded -1 in case no expiration is set on the key`,
		NewEval:    evalPTTL,
		IsMigrated: true,
		Arity:      2,
		KeySpecs:   KeySpecs{BeginIndex: 1},
	}
	hsetCmdMeta = DiceCmdMeta{
		Name: "HSET",
		Info: `HSET sets the specific fields to their respective values in the
		hash stored at key. If any given field is already present, the previous
		value will be overwritten with the new value
		Returns
		This command returns the number of keys that are stored at given key.
		`,
		NewEval:    evalHSET,
		Arity:      -4,
		KeySpecs:   KeySpecs{BeginIndex: 1},
		IsMigrated: true,
	}
	hmsetCmdMeta = DiceCmdMeta{
		Name: "HMSET",
		Info: `HSET sets the specific fields to their respective values in the
		hash stored at key. If any given field is already present, the previous
		value will be overwritten with the new value
		Returns
		This command returns the number of keys that are stored at given key.
		`,
		NewEval:    evalHMSET,
		Arity:      -4,
		KeySpecs:   KeySpecs{BeginIndex: 1},
		IsMigrated: true,
	}
	hkeysCmdMeta = DiceCmdMeta{
		Name:       "HKEYS",
		Info:       `HKEYS command is used to retrieve all the keys(or field names) within a hash. Complexity is O(n) where n is the size of the hash.`,
		NewEval:    evalHKEYS,
		Arity:      1,
		KeySpecs:   KeySpecs{BeginIndex: 1},
		IsMigrated: true,
	}
	hsetnxCmdMeta = DiceCmdMeta{
		Name: "HSETNX",
		Info: `Sets field in the hash stored at key to value, only if field does not yet exist.
		If key does not exist, a new key holding a hash is created. If field already exists,
		this operation has no effect.`,
		NewEval:    evalHSETNX,
		Arity:      4,
		KeySpecs:   KeySpecs{BeginIndex: 1},
		IsMigrated: true,
	}
	hgetCmdMeta = DiceCmdMeta{
		Name:       "HGET",
		Info:       `Returns the value associated with field in the hash stored at key.`,
		NewEval:    evalHGET,
		Arity:      -3,
		KeySpecs:   KeySpecs{BeginIndex: 1},
		IsMigrated: true,
	}
	hmgetCmdMeta = DiceCmdMeta{
		Name:       "HMGET",
		Info:       `Returns the values associated with the specified fields in the hash stored at key.`,
		NewEval:    evalHMGET,
		Arity:      -2,
		KeySpecs:   KeySpecs{BeginIndex: 1},
		IsMigrated: true,
	}
	hgetAllCmdMeta = DiceCmdMeta{
		Name: "HGETALL",
		Info: `Returns all fields and values of the hash stored at key. In the returned value,
        every field name is followed by its value, so the length of the reply is twice the size of the hash.`,
		NewEval:    evalHGETALL,
		Arity:      -2,
		KeySpecs:   KeySpecs{BeginIndex: 1},
		IsMigrated: true,
	}
	hValsCmdMeta = DiceCmdMeta{
		Name:       "HVALS",
		Info:       `Returns all values of the hash stored at key. The length of the reply is same as the size of the hash.`,
		NewEval:    evalHVALS,
		Arity:      -2,
		KeySpecs:   KeySpecs{BeginIndex: 1},
		IsMigrated: true,
	}
	hincrbyCmdMeta = DiceCmdMeta{
		Name: "HINCRBY",
		Info: `Increments the number stored at field in the hash stored at key by increment.
		If key does not exist, a new key holding a hash is created.
		If field does not exist the value is set to 0 before the operation is performed.`,
		Arity:      -4,
		KeySpecs:   KeySpecs{BeginIndex: 1},
		IsMigrated: true,
		NewEval:    evalHINCRBY,
	}
	hstrLenCmdMeta = DiceCmdMeta{
		Name:       "HSTRLEN",
		Info:       `Returns the length of value associated with field in the hash stored at key.`,
		NewEval:    evalHSTRLEN,
		IsMigrated: true,
		Arity:      -3,
		KeySpecs:   KeySpecs{BeginIndex: 1},
	}

	hdelCmdMeta = DiceCmdMeta{
		Name: "HDEL",
		Info: `HDEL removes the specified fields from the hash stored at key.
		Specified fields that do not exist within this hash are ignored.
		Deletes the hash if no fields remain.
		If key does not exist, it is treated as an empty hash and this command returns 0.
		Returns
		The number of fields that were removed from the hash, not including specified but non-existing fields.`,
		NewEval:    evalHDEL,
		Arity:      -3,
		KeySpecs:   KeySpecs{BeginIndex: 1},
		IsMigrated: true,
	}
	hscanCmdMeta = DiceCmdMeta{
		Name: "HSCAN",
		Info: `HSCAN is used to iterate over fields and values of a hash.
		It returns a cursor and a list of key-value pairs.
		The cursor is used to paginate through the hash.
		The command returns a cursor value of 0 when all the elements are iterated.`,
		NewEval:    evalHSCAN,
		IsMigrated: true,
		Arity:      -3,
		KeySpecs:   KeySpecs{BeginIndex: 1},
	}
	hexistsCmdMeta = DiceCmdMeta{
		Name:       "HEXISTS",
		Info:       `Returns if field is an existing field in the hash stored at key.`,
		NewEval:    evalHEXISTS,
		Arity:      -3,
		KeySpecs:   KeySpecs{BeginIndex: 1},
		IsMigrated: true,
	}

	objectCmdMeta = DiceCmdMeta{
		Name: "OBJECT",
		Info: `OBJECT subcommand [arguments [arguments ...]]
		OBJECT command is used to inspect the internals of the Redis objects.`,
		NewEval:    evalOBJECT,
		Arity:      -2,
		KeySpecs:   KeySpecs{BeginIndex: 2},
		IsMigrated: true,
	}

	// Internal command used to spawn request across all shards (works internally with Touch command)
	singleTouchCmdMeta = DiceCmdMeta{
		Name: "SINGLETOUCH",
		Info: `TOUCH key1
		Alters the last access time of a key(s).
		A key is ignored if it does not exist.
		This is for one by one counting and for multisharding`,
		NewEval:    evalTouch,
		IsMigrated: true,
		Arity:      -2,
		KeySpecs:   KeySpecs{BeginIndex: 1},
	}

	lpushCmdMeta = DiceCmdMeta{
		Name:       "LPUSH",
		Info:       "LPUSH pushes values into the left side of the deque",
		NewEval:    evalLPUSH,
		IsMigrated: true,
		Arity:      -3,
	}
	rpushCmdMeta = DiceCmdMeta{
		Name:       "RPUSH",
		Info:       "RPUSH pushes values into the right side of the deque",
		NewEval:    evalRPUSH,
		IsMigrated: true,
		Arity:      -3,
	}
	lpopCmdMeta = DiceCmdMeta{
		Name:       "LPOP",
		Info:       "LPOP pops a value from the left side of the deque",
		NewEval:    evalLPOP,
		IsMigrated: true,
		Arity:      2,
	}
	rpopCmdMeta = DiceCmdMeta{
		Name:       "RPOP",
		Info:       "RPOP pops a value from the right side of the deque",
		NewEval:    evalRPOP,
		IsMigrated: true,
		Arity:      2,
	}
	llenCmdMeta = DiceCmdMeta{
		Name: "LLEN",
		Info: `LLEN key
		Returns the length of the list stored at key. If key does not exist,
		it is interpreted as an empty list and 0 is returned.
		An error is returned when the value stored at key is not a list.`,
		NewEval:    evalLLEN,
		IsMigrated: true,
		Arity:      1,
	}
	// Internal command used to spawn request across all shards (works internally with DBSIZE command)
	singleDBSizeCmdMeta = DiceCmdMeta{
		Name:       "SINGLEDBSIZE",
		Info:       `DBSIZE Return the number of keys in the database`,
		NewEval:    evalDBSize,
		IsMigrated: true,
		Arity:      -2,
		KeySpecs:   KeySpecs{BeginIndex: 1},
	}
	flushdbCmdMeta = DiceCmdMeta{
		Name:       "FLUSHDB",
		Info:       `FLUSHDB deletes all the keys of the currently selected DB`,
		NewEval:    evalFLUSHDB,
		IsMigrated: true,
		Arity:      -1,
	}
	bitposCmdMeta = DiceCmdMeta{
		Name: "BITPOS",
		Info: `BITPOS returns the position of the first bit set to 1 or 0 in a string
		 The position is returned, thinking of the string as an array of bits from left to right,
		 where the first byte's most significant bit is at position 0, the second byte's most significant
		 bit is at position 8, and so forth.
		 By default, all the bytes contained in the string are examined. It is possible to look for bits only in a
		 specified interval passing the additional arguments start and end (it is possible to just pass start,
		 the operation will assume that the end is the last byte of the string).
		 By default, the range is interpreted as a range of bytes and not a range of bits, so start=0 and end=2 means
		 to look at the first three bytes.
		 You can use the optional BIT modifier to specify that the range should be interpreted as a range of bits. So
		 start=0 and end=2 means to look at the first three bits.
		 Note that bit positions are returned always as absolute values starting from bit zero even when start and end
		 are used to specify a range.
		 The start and end can contain negative values in order to index bytes starting from the end of the string,
		 where -1 is the last byte, -2 is the penultimate, and so forth. When BIT is specified, -1 is the last bit, -2
		 is the penultimate, and so forth.
		 Returns
		 RESP encoded integer indicating the position of the first bit set to 1 or 0 according to the request.
		 RESP encoded integer if we look for clear bits and the string only contains bits set to 1, the function returns
	     the first bit not part of the string on the right.
		 RESP encoded -1 in case the bit argument is 1 and the string is empty or composed of just zero bytes.
		 RESP encoded -1 if we look for set bits and the string is empty or composed of just zero bytes, -1 is returned.
		 RESP encoded -1 if a clear bit isn't found in the specified range.`,
		IsMigrated: true,
		NewEval:    evalBITPOS,
		Arity:      -2,
	}
	saddCmdMeta = DiceCmdMeta{
		Name: "SADD",
		Info: `SADD key member [member ...]
		Adds the specified members to the set stored at key.
		Specified members that are already a member of this set are ignored
		Non existing keys are treated as empty sets.
		An error is returned when the value stored at key is not a set.`,
		NewEval:    evalSADD,
		Arity:      -3,
		KeySpecs:   KeySpecs{BeginIndex: 1},
		IsMigrated: true,
	}
	smembersCmdMeta = DiceCmdMeta{
		Name: "SMEMBERS",
		Info: `SMEMBERS key
		Returns all the members of the set value stored at key.`,
		Arity:      2,
		KeySpecs:   KeySpecs{BeginIndex: 1},
		IsMigrated: true,
		NewEval:    evalSMEMBERS,
	}
	sremCmdMeta = DiceCmdMeta{
		Name: "SREM",
		Info: `SREM key member [member ...]
		Removes the specified members from the set stored at key.
		Non existing keys are treated as empty sets.
		An error is returned when the value stored at key is not a set.`,
		Arity:      -3,
		KeySpecs:   KeySpecs{BeginIndex: 1},
		IsMigrated: true,
		NewEval:    evalSREM,
	}
	scardCmdMeta = DiceCmdMeta{
		Name: "SCARD",
		Info: `SCARD key
		Returns the number of elements of the set stored at key.
		An error is returned when the value stored at key is not a set.`,
		Arity:      2,
		KeySpecs:   KeySpecs{BeginIndex: 1},
		IsMigrated: true,
		NewEval:    evalSCARD,
	}
	pfAddCmdMeta = DiceCmdMeta{
		Name: "PFADD",
		Info: `PFADD key [element [element ...]]
		Adds elements to a HyperLogLog key. Creates the key if it doesn't exist.`,
		NewEval:    evalPFADD,
		IsMigrated: true,
		Arity:      -2,
		KeySpecs:   KeySpecs{BeginIndex: 1},
	}
	pfCountCmdMeta = DiceCmdMeta{
		Name: "PFCOUNT",
		Info: `PFCOUNT key [key ...]
		Returns the approximated cardinality of the set(s) observed by the HyperLogLog key(s).`,
		NewEval:    evalPFCOUNT,
		IsMigrated: true,
		Arity:      -2,
		KeySpecs:   KeySpecs{BeginIndex: 1},
	}
	pfMergeCmdMeta = DiceCmdMeta{
		Name: "PFMERGE",
		Info: `PFMERGE destkey [sourcekey [sourcekey ...]]
		Merges one or more HyperLogLog values into a single key.`,
		NewEval:    evalPFMERGE,
		IsMigrated: true,
		Arity:      -2,
		KeySpecs:   KeySpecs{BeginIndex: 1},
	}
	jsonStrlenCmdMeta = DiceCmdMeta{
		Name: "JSON.STRLEN",
		Info: `JSON.STRLEN key [path]
		Report the length of the JSON String at path in key`,
		Arity:      -2,
		KeySpecs:   KeySpecs{BeginIndex: 1},
		IsMigrated: true,
		NewEval:    evalJSONSTRLEN,
	}
	hlenCmdMeta = DiceCmdMeta{
		Name: "HLEN",
		Info: `HLEN key
		Returns the number of fields contained in the hash stored at key.`,
		NewEval:    evalHLEN,
		IsMigrated: true,
		Arity:      2,
	}
	jsonnumincrbyCmdMeta = DiceCmdMeta{
		Name:       "JSON.NUMINCRBY",
		Info:       `Increment the number value stored at path by number.`,
		NewEval:    evalJSONNUMINCRBY,
		Arity:      3,
		KeySpecs:   KeySpecs{BeginIndex: 1},
		IsMigrated: true,
	}
	dumpkeyCMmdMeta = DiceCmdMeta{
		Name: "DUMP",
		Info: `Serialize the value stored at key in a Redis-specific format and return it to the user.
				The returned value can be synthesized back into a Redis key using the RESTORE command.`,
		NewEval:    evalDUMP,
		IsMigrated: true,
		Arity:      1,
		KeySpecs:   KeySpecs{BeginIndex: 1},
	}
	restorekeyCmdMeta = DiceCmdMeta{
		Name: "RESTORE",
		Info: `Serialize the value stored at key in a Redis-specific format and return it to the user.
				The returned value can be synthesized back into a Redis key using the RESTORE command.`,
		NewEval:    evalRestore,
		IsMigrated: true,
		Arity:      2,
		KeySpecs:   KeySpecs{BeginIndex: 1},
	}
	typeCmdMeta = DiceCmdMeta{
		Name:       "TYPE",
		Info:       `Returns the string representation of the type of the value stored at key. The different types that can be returned are: string, list, set, zset, hash and stream.`,
		IsMigrated: true,
		NewEval:    evalTYPE,
		Arity:      1,

		KeySpecs: KeySpecs{BeginIndex: 1},
	}
	incrbyCmdMeta = DiceCmdMeta{
		Name: "INCRBY",
		Info: `INCRBY increments the value of the specified key in args by increment integer specified,
		if the key exists and the value is integer format.
		The key and the increment integer should be the only param in args.
		If the key does not exist, new key is created with value 0,
		the value of the new key is then incremented.
		The value for the queried key should be of integer format,
		if not INCRBY returns encoded error response.
		evalINCRBY returns the incremented value for the key if there are no errors.`,
		NewEval:    evalINCRBY,
		IsMigrated: true,
		Arity:      2,
		KeySpecs:   KeySpecs{BeginIndex: 1, Step: 1},
	}
	getRangeCmdMeta = DiceCmdMeta{
		Name:       "GETRANGE",
		Info:       `Returns a substring of the string stored at a key.`,
		IsMigrated: true,
		NewEval:    evalGETRANGE,
		Arity:      3,
		KeySpecs:   KeySpecs{BeginIndex: 1},
	}
	setexCmdMeta = DiceCmdMeta{
		Name: "SETEX",
		Info: `SETEX puts a new <key, value> pair in along with expity
		args must contain key and value and expiry.
		Returns encoded error response if <key,exp,value> is not part of args
		Returns encoded error response if expiry time value in not integer
		Returns encoded OK RESP once new entry is added
		If the key already exists then the value and expiry will be overwritten`,
		Arity:      3,
		KeySpecs:   KeySpecs{BeginIndex: 1},
		IsMigrated: true,
		NewEval:    evalSETEX,
	}
	hrandfieldCmdMeta = DiceCmdMeta{
		Name:       "HRANDFIELD",
		Info:       `Returns one or more random fields from a hash.`,
		Arity:      -2,
		KeySpecs:   KeySpecs{BeginIndex: 1},
		IsMigrated: true,
		NewEval:    evalHRANDFIELD,
	}
	appendCmdMeta = DiceCmdMeta{
		Name:       "APPEND",
		Info:       `Appends a string to the value of a key. Creates the key if it doesn't exist.`,
		IsMigrated: true,
		NewEval:    evalAPPEND,
		Arity:      2,
	}
	zaddCmdMeta = DiceCmdMeta{
		Name: "ZADD",
		Info: `ZADD key [NX|XX] [CH] [INCR] score member [score member ...]
		Adds all the specified members with the specified scores to the sorted set stored at key.
		Options: NX, XX, CH, INCR
		Returns the number of elements added to the sorted set, not including elements already existing for which the score was updated.`,
		Arity:      -4,
		KeySpecs:   KeySpecs{BeginIndex: 1},
		IsMigrated: true,
		NewEval:    evalZADD,
	}
	zcountCmdMeta = DiceCmdMeta{
		Name: "ZCOUNT",
		Info: `ZCOUNT key min max
		Counts the number of members in a sorted set with scores between min and max (inclusive).
		Use -inf and +inf for unbounded ranges. Returns 0 if the key does not exist.`,
		Arity:      4,
		IsMigrated: true,
		NewEval:    evalZCOUNT,
	}
	zrangeCmdMeta = DiceCmdMeta{
		Name: "ZRANGE",
		Info: `ZRANGE key start stop [WithScores]
		Returns the specified range of elements in the sorted set stored at key.
		The elements are considered to be ordered from the lowest to the highest score.
		Both start and stop are 0-based indexes, where 0 is the first element, 1 is the next element and so on.
		These indexes can also be negative numbers indicating offsets from the end of the sorted set, with -1 being the last element of the sorted set, -2 the penultimate element and so on.
		Returns the specified range of elements in the sorted set.`,
		Arity:      -4,
		KeySpecs:   KeySpecs{BeginIndex: 1},
		IsMigrated: true,
		NewEval:    evalZRANGE,
	}
	zpopmaxCmdMeta = DiceCmdMeta{
		Name: "ZPOPMAX",
		Info: `ZPOPMAX  key [count]
		Pops count number of elements from the sorted set from highest to lowest and returns those score and member.
		If count is not provided '1' is considered by default.
		The element with the highest score is removed first
		if two elements have same score then the element which is lexicographically higher is popped first`,
		Arity:      -1,
		KeySpecs:   KeySpecs{BeginIndex: 1},
		IsMigrated: true,
		NewEval:    evalZPOPMAX,
	}
	zpopminCmdMeta = DiceCmdMeta{
		Name: "ZPOPMIN",
		Info: `ZPOPMIN key [count]
		Removes and returns the member with the lowest score from the sorted set at the specified key.
		If multiple members have the same score, the one that comes first alphabetically is returned.
		You can also specify a count to remove and return multiple members at once.
		If the set is empty, it returns an empty result.`,
		Arity:      -1,
		KeySpecs:   KeySpecs{BeginIndex: 1},
		IsMigrated: true,
		NewEval:    evalZPOPMIN,
	}
	zrankCmdMeta = DiceCmdMeta{
		Name: "ZRANK",
		Info: `ZRANK key member [WITHSCORE]
		Returns the rank of member in the sorted set stored at key, with the scores ordered from low to high.
		The rank (or index) is 0-based, which means that the member with the lowest score has rank 0.
		The optional WITHSCORE argument supplements the command's reply with the score of the element returned.`,
		Arity:      -2,
		KeySpecs:   KeySpecs{BeginIndex: 1},
		IsMigrated: true,
		NewEval:    evalZRANK,
	}
	zcardCmdMeta = DiceCmdMeta{
		Name: "ZCARD",
		Info: `ZCARD key
		Returns the sorted set cardinality (number of elements) of the sorted set stored at key.`,
		Arity:      2,
		KeySpecs:   KeySpecs{BeginIndex: 1},
		IsMigrated: true,
		NewEval:    evalZCARD,
	}
	zremCmdMeta = DiceCmdMeta{
		Name: "ZREM",
		Info: `ZREM key member [member ...]
		Removes the specified members from the sorted set stored at key. Non existing members are ignored.
		An error is returned when key exists and does not hold a sorted set.`,
		Arity:      -3,
		KeySpecs:   KeySpecs{BeginIndex: 1},
		IsMigrated: true,
		NewEval:    evalZREM,
	}
	bitfieldCmdMeta = DiceCmdMeta{
		Name: "BITFIELD",
		Info: `The command treats a string as an array of bits as well as bytearray data structure,
		and is capable of addressing specific integer fields of varying bit widths
		and arbitrary non (necessary) aligned offset.
		In practical terms using this command you can set, for example,
		a signed 5 bits integer at bit offset 1234 to a specific value,
		retrieve a 31 bit unsigned integer from offset 4567.
		Similarly the command handles increments and decrements of the
		specified integers, providing guaranteed and well specified overflow
		and underflow behavior that the user can configure.
		The following is the list of supported commands.
		GET <encoding> <offset> -- Returns the specified bit field.
		SET <encoding> <offset> <value> -- Set the specified bit field
		and returns its old value.
		INCRBY <encoding> <offset> <increment> -- Increments or decrements
		(if a negative increment is given) the specified bit field and returns the new value.
		There is another subcommand that only changes the behavior of successive
		INCRBY and SET subcommands calls by setting the overflow behavior:
		OVERFLOW [WRAP|SAT|FAIL]`,
		Arity:      -1,
		KeySpecs:   KeySpecs{BeginIndex: 1},
		IsMigrated: true,
		NewEval:    evalBITFIELD,
	}
	bitfieldroCmdMeta = DiceCmdMeta{
		Name: "BITFIELD_RO",
		Info: `It is read-only variant of the BITFIELD command.
		It is like the original BITFIELD but only accepts GET subcommand.`,
		Arity:      -1,
		KeySpecs:   KeySpecs{BeginIndex: 1},
		IsMigrated: true,
		NewEval:    evalBITFIELDRO,
	}
	hincrbyFloatCmdMeta = DiceCmdMeta{
		Name: "HINCRBYFLOAT",
		Info: `HINCRBYFLOAT increments the specified field of a hash stored at the key,
		and representing a floating point number, by the specified increment.
		If the field does not exist, it is set to 0 before performing the operation.
		If the field contains a value of wrong type or specified increment
		is not parsable as floating point number, then an error occurs.
		`,
		Arity:      -4,
		KeySpecs:   KeySpecs{BeginIndex: 1},
		IsMigrated: true,
		NewEval:    evalHINCRBYFLOAT,
	}
	geoAddCmdMeta = DiceCmdMeta{
		Name:       "GEOADD",
		Info:       `Adds one or more members to a geospatial index. The key is created if it doesn't exist.`,
		Arity:      -5,
		IsMigrated: true,
		NewEval:    evalGEOADD,
		KeySpecs:   KeySpecs{BeginIndex: 1},
	}
	geoDistCmdMeta = DiceCmdMeta{
		Name:       "GEODIST",
		Info:       `Returns the distance between two members in the geospatial index.`,
		Arity:      -4,
		IsMigrated: true,
		NewEval:    evalGEODIST,
		KeySpecs:   KeySpecs{BeginIndex: 1},
	}
	geoPosCmdMeta = DiceCmdMeta{
		Name:       "GEOPOS",
		Info:       `Returns the latitude and longitude of the members identified by the particular index.`,
		Arity:      -3,
		NewEval:    evalGEOPOS,
		IsMigrated: true,
		KeySpecs:   KeySpecs{BeginIndex: 1},
	}
	geoHashCmdMeta = DiceCmdMeta{
		Name:       "GEOHASH",
		Info:       `Return Geohash strings representing the position of one or more elements representing a geospatial index`,
		Arity:      -2,
		IsMigrated: true,
		NewEval:    evalGEOHASH,
		KeySpecs:   KeySpecs{BeginIndex: 1},
	}
	jsonstrappendCmdMeta = DiceCmdMeta{
		Name: "JSON.STRAPPEND",
		Info: `JSON.STRAPPEND key [path] value
		Append the JSON string values to the string at path
		Returns an array of integer replies for each path, the string's new length, or nil, if the matching JSON value is not a string.
		Error reply: If the value at path is not a string or if the key doesn't exist.`,
		NewEval:    evalJSONSTRAPPEND,
		IsMigrated: true,
		Arity:      3,
		KeySpecs:   KeySpecs{BeginIndex: 1},
	}
	cmsInitByDimCmdMeta = DiceCmdMeta{
		Name:       "CMS.INITBYDIM",
		Info:       `Sets up count min sketch`,
		Arity:      3,
		IsMigrated: true,
		NewEval:    evalCMSINITBYDIM,
		KeySpecs:   KeySpecs{BeginIndex: 1},
	}
	cmsInitByProbCmdMeta = DiceCmdMeta{
		Name:       "CMS.INITBYPROB",
		Info:       `Sets up count min sketch with given error rate and probability`,
		Arity:      3,
		IsMigrated: true,
		NewEval:    evalCMSINITBYPROB,
		KeySpecs:   KeySpecs{BeginIndex: 1},
	}
	cmsInfoCmdMeta = DiceCmdMeta{
		Name:       "CMS.INFO",
		Info:       `Get info about count min sketch`,
		Arity:      1,
		IsMigrated: true,
		NewEval:    evalCMSINFO,
		KeySpecs:   KeySpecs{BeginIndex: 1},
	}
	cmsQueryCmdMeta = DiceCmdMeta{
		Name:       "CMS.QUERY",
		Info:       `Query count min sketch with for given list of keys`,
		Arity:      -2,
		IsMigrated: true,
		NewEval:    evalCMSQuery,
		KeySpecs:   KeySpecs{BeginIndex: 1},
	}
	cmsIncrByCmdMeta = DiceCmdMeta{
		Name:       "CMS.INCRBY",
		Info:       `Increase count of the list of keys to count min sketch`,
		Arity:      -3,
		IsMigrated: true,
		NewEval:    evalCMSIncrBy,
		KeySpecs:   KeySpecs{BeginIndex: 1},
	}
	cmsMergeCmdMeta = DiceCmdMeta{
		Name: "CMS.MERGE",
		Info: `Merges several sketches into one sketch.
				 All sketches must have identical width and depth.
				 Weights can be used to multiply certain sketches. Default weight is 1.`,
		Arity:      -3,
		IsMigrated: true,
		NewEval:    evalCMSMerge,
		KeySpecs:   KeySpecs{BeginIndex: 1},
	}
	linsertCmdMeta = DiceCmdMeta{
		Name: "LINSERT",
		Info: `
		Usage:
			LINSERT key <BEFORE | AFTER> pivot element
		Info:
			Inserts element in the list stored at key either before or after the reference value pivot.
			When key does not exist, it is considered an empty list and no operation is performed.
			An error is returned when key exists but does not hold a list value.
		Returns:
			Integer - the list length after a successful insert operation.
			0 when the key doesn't exist.
			-1 when the pivot wasn't found.
		`,
		NewEval:    evalLINSERT,
		IsMigrated: true,
		Arity:      5,
		KeySpecs:   KeySpecs{BeginIndex: 1},
	}
	lrangeCmdMeta = DiceCmdMeta{
		Name: "LRANGE",
		Info: `
		Usage:
			LRANGE key start stop
		Info:
			Returns the specified elements of the list stored at key.
			The offsets start and stop are zero-based indexes, with 0 being the first element of the list (the head of the list), 1 being the next element and so on.

			These offsets can also be negative numbers indicating offsets starting at the end of the list.
			For example, -1 is the last element of the list, -2 the penultimate, and so on.
			
			Out of range indexes will not produce an error. If start is larger than the end of the list, an empty list is returned.
			If stop is larger than the actual end of the list it will be treated like the last element of the list.
		Returns:
			Array reply: a list of elements in the specified range, or an empty array if the key doesn't exist.
		`,
		NewEval:    evalLRANGE,
		IsMigrated: true,
		Arity:      4,
		KeySpecs:   KeySpecs{BeginIndex: 1},
	}
	lindexCmdMeta = DiceCmdMeta {
		Name: "LINDEX",
		Info: `
		Usage: 
			LINDEX key index
		Info: 
			Returns element stored at index in the list stored at a key.
			Indexing is 0 based.

			Index can be negative. Negative index can be used to start from the end of the list i.e., index = -1 means last element of the list, index = -2 means second last element of the list and so on.

		Returns:
			Element value present at that index.
		`,
		NewEval: evalLINDEX,
		IsMigrated: true,
		Arity: 2,
		KeySpecs: KeySpecs{BeginIndex: 1},
	}
)

func init() {
	PreProcessing["COPY"] = evalGetObject
	PreProcessing["RENAME"] = evalGET

	DiceCmds["ABORT"] = abortCmdMeta
	DiceCmds["APPEND"] = appendCmdMeta
	DiceCmds["AUTH"] = authCmdMeta
	DiceCmds["BF.ADD"] = bfaddCmdMeta
	DiceCmds["BF.EXISTS"] = bfexistsCmdMeta
	DiceCmds["BF.INFO"] = bfinfoCmdMeta
	DiceCmds["BF.RESERVE"] = bfreserveCmdMeta
	DiceCmds["BITCOUNT"] = bitCountCmdMeta
	DiceCmds["BITFIELD"] = bitfieldCmdMeta
	DiceCmds["BITFIELD_RO"] = bitfieldroCmdMeta
	DiceCmds["BITPOS"] = bitposCmdMeta
	DiceCmds["CLIENT"] = clientCmdMeta
	DiceCmds["COMMAND"] = commandCmdMeta
	DiceCmds["COMMAND|COUNT"] = commandCountCmdMeta
	DiceCmds["COMMAND|GETKEYS"] = commandGetKeysCmdMeta
	DiceCmds["COMMAND|LIST"] = commandListCmdMeta
	DiceCmds["COMMAND|HELP"] = commandHelpCmdMeta
	DiceCmds["COMMAND|INFO"] = commandInfoCmdMeta
	DiceCmds["COMMAND|DOCS"] = commandDocsCmdMeta
	DiceCmds["COMMAND|GETKEYSANDFLAGS"] = commandGetKeysAndFlagsCmdMeta
	DiceCmds["OBJECTCOPY"] = objectCopyCmdMeta
	DiceCmds["DECR"] = decrCmdMeta
	DiceCmds["DECRBY"] = decrByCmdMeta
	DiceCmds["DEL"] = delCmdMeta
	DiceCmds["DUMP"] = dumpkeyCMmdMeta
	DiceCmds["ECHO"] = echoCmdMeta
	DiceCmds["EXISTS"] = existsCmdMeta
	DiceCmds["EXPIRE"] = expireCmdMeta
	DiceCmds["EXPIREAT"] = expireatCmdMeta
	DiceCmds["EXPIRETIME"] = expiretimeCmdMeta
	DiceCmds["FLUSHDB"] = flushdbCmdMeta
	DiceCmds["GEOADD"] = geoAddCmdMeta
	DiceCmds["GEODIST"] = geoDistCmdMeta
	DiceCmds["GEOPOS"] = geoPosCmdMeta
	DiceCmds["GEOHASH"] = geoHashCmdMeta
	DiceCmds["GET"] = getCmdMeta
	DiceCmds["GETBIT"] = getBitCmdMeta
	DiceCmds["GETDEL"] = getDelCmdMeta
	DiceCmds["GETEX"] = getexCmdMeta
	DiceCmds["GETRANGE"] = getRangeCmdMeta
	DiceCmds["GETSET"] = getSetCmdMeta
	DiceCmds["HDEL"] = hdelCmdMeta
	DiceCmds["HELLO"] = helloCmdMeta
	DiceCmds["HEXISTS"] = hexistsCmdMeta
	DiceCmds["HGET"] = hgetCmdMeta
	DiceCmds["HGETALL"] = hgetAllCmdMeta
	DiceCmds["HINCRBY"] = hincrbyCmdMeta
	DiceCmds["HINCRBYFLOAT"] = hincrbyFloatCmdMeta
	DiceCmds["HKEYS"] = hkeysCmdMeta
	DiceCmds["HLEN"] = hlenCmdMeta
	DiceCmds["HMGET"] = hmgetCmdMeta
	DiceCmds["HMSET"] = hmsetCmdMeta
	DiceCmds["HRANDFIELD"] = hrandfieldCmdMeta
	DiceCmds["HSCAN"] = hscanCmdMeta
	DiceCmds["HSET"] = hsetCmdMeta
	DiceCmds["HSETNX"] = hsetnxCmdMeta
	DiceCmds["HSTRLEN"] = hstrLenCmdMeta
	DiceCmds["HVALS"] = hValsCmdMeta
	DiceCmds["INCR"] = incrCmdMeta
	DiceCmds["INCRBYFLOAT"] = incrByFloatCmdMeta
	DiceCmds["INCRBY"] = incrbyCmdMeta
	DiceCmds["JSON.ARRAPPEND"] = jsonarrappendCmdMeta
	DiceCmds["JSON.ARRINSERT"] = jsonarrinsertCmdMeta
	DiceCmds["JSON.ARRLEN"] = jsonarrlenCmdMeta
	DiceCmds["JSON.ARRPOP"] = jsonarrpopCmdMeta
	DiceCmds["JSON.ARRTRIM"] = jsonarrtrimCmdMeta
	DiceCmds["JSON.CLEAR"] = jsonclearCmdMeta
	DiceCmds["JSON.DEBUG"] = jsondebugCmdMeta
	DiceCmds["JSON.DEL"] = jsondelCmdMeta
	DiceCmds["JSON.FORGET"] = jsonforgetCmdMeta
	DiceCmds["JSON.GET"] = jsongetCmdMeta
	DiceCmds["JSON.INGEST"] = jsoningestCmdMeta
	DiceCmds["JSON.NUMINCRBY"] = jsonnumincrbyCmdMeta
	DiceCmds["JSON.NUMMULTBY"] = jsonnummultbyCmdMeta
	DiceCmds["JSON.OBJKEYS"] = jsonobjkeysCmdMeta
	DiceCmds["JSON.OBJLEN"] = jsonobjlenCmdMeta
	DiceCmds["JSON.RESP"] = jsonrespCmdMeta
	DiceCmds["JSON.SET"] = jsonsetCmdMeta
	DiceCmds["JSON.STRLEN"] = jsonStrlenCmdMeta
	DiceCmds["JSON.TOGGLE"] = jsontoggleCmdMeta
	DiceCmds["JSON.TYPE"] = jsontypeCmdMeta
	DiceCmds["LATENCY"] = latencyCmdMeta
	DiceCmds["LLEN"] = llenCmdMeta
	DiceCmds["LPOP"] = lpopCmdMeta
	DiceCmds["LPUSH"] = lpushCmdMeta
	DiceCmds["OBJECT"] = objectCmdMeta
	DiceCmds["PERSIST"] = persistCmdMeta
	DiceCmds["PFADD"] = pfAddCmdMeta
	DiceCmds["PFCOUNT"] = pfCountCmdMeta
	DiceCmds["PFMERGE"] = pfMergeCmdMeta
	DiceCmds["PING"] = pingCmdMeta
	DiceCmds["PTTL"] = pttlCmdMeta
	DiceCmds["RESTORE"] = restorekeyCmdMeta
	DiceCmds["RPOP"] = rpopCmdMeta
	DiceCmds["RPUSH"] = rpushCmdMeta
	DiceCmds["SADD"] = saddCmdMeta
	DiceCmds["SCARD"] = scardCmdMeta
	DiceCmds["SET"] = setCmdMeta
	DiceCmds["SETBIT"] = setBitCmdMeta
	DiceCmds["SETEX"] = setexCmdMeta
	DiceCmds["SLEEP"] = sleepCmdMeta
	DiceCmds["SMEMBERS"] = smembersCmdMeta
	DiceCmds["SREM"] = sremCmdMeta
	DiceCmds["TTL"] = ttlCmdMeta
	DiceCmds["TYPE"] = typeCmdMeta
	DiceCmds["ZADD"] = zaddCmdMeta
	DiceCmds["ZCOUNT"] = zcountCmdMeta
	DiceCmds["ZRANGE"] = zrangeCmdMeta
	DiceCmds["ZPOPMAX"] = zpopmaxCmdMeta
	DiceCmds["ZPOPMIN"] = zpopminCmdMeta
	DiceCmds["ZRANK"] = zrankCmdMeta
	DiceCmds["ZCARD"] = zcardCmdMeta
	DiceCmds["ZREM"] = zremCmdMeta
	DiceCmds["JSON.STRAPPEND"] = jsonstrappendCmdMeta
	DiceCmds["CMS.INITBYDIM"] = cmsInitByDimCmdMeta
	DiceCmds["CMS.INITBYPROB"] = cmsInitByProbCmdMeta
	DiceCmds["CMS.INFO"] = cmsInfoCmdMeta
	DiceCmds["CMS.QUERY"] = cmsQueryCmdMeta
	DiceCmds["CMS.INCRBY"] = cmsIncrByCmdMeta
	DiceCmds["CMS.MERGE"] = cmsMergeCmdMeta
	DiceCmds["LINSERT"] = linsertCmdMeta
	DiceCmds["LRANGE"] = lrangeCmdMeta
<<<<<<< HEAD
	DiceCmds["LINDEX"] = lindexCmdMeta
=======
	DiceCmds["JSON.ARRINDEX"] = jsonArrIndexCmdMeta
>>>>>>> f6c3028a

	DiceCmds["SINGLETOUCH"] = singleTouchCmdMeta
	DiceCmds["SINGLEDBSIZE"] = singleDBSizeCmdMeta
	DiceCmds["SINGLEKEYS"] = singleKeysCmdMeta
}

// Function to convert DiceCmdMeta to []interface{}
func convertCmdMetaToSlice(cmdMeta *DiceCmdMeta) []interface{} {
	var result []interface{} = []interface{}{strings.ToLower(cmdMeta.Name), cmdMeta.Arity, cmdMeta.KeySpecs.BeginIndex, cmdMeta.KeySpecs.LastKey, cmdMeta.KeySpecs.Step}
	var subCommandsList []interface{}
	for _, subCommand := range cmdMeta.SubCommands {
		key := cmdMeta.Name + "|" + subCommand
		if val, exists := DiceCmds[key]; exists {
			valCopy := val // Store the value in a variable
			subCommandsList = append(subCommandsList, convertCmdMetaToSlice(&valCopy))
		}
	}

	return append(result, subCommandsList)
}

// Function to convert map[string]DiceCmdMeta{} to []interface{}
func convertDiceCmdsMapToSlice() []interface{} {
	var result []interface{}
	for _, cmdMeta := range DiceCmds {
		result = append(result, convertCmdMetaToSlice(&cmdMeta))
	}
	return result
}

func convertCmdMetaToDocs(cmdMeta *DiceCmdMeta) []interface{} {
	var result []interface{} = []interface{}{"summary", cmdMeta.Info, "arity", cmdMeta.Arity, "beginIndex", cmdMeta.KeySpecs.BeginIndex,
		"lastIndex", cmdMeta.KeySpecs.LastKey, "step", cmdMeta.KeySpecs.Step}
	var subCommandsList []interface{}
	for _, subCommand := range cmdMeta.SubCommands {
		key := cmdMeta.Name + "|" + subCommand
		if val, exists := DiceCmds[key]; exists {
			valCopy := val // Store the value in a variable
			subCommandsList = append(subCommandsList, convertCmdMetaToDocs(&valCopy))
		}
	}

	if len(subCommandsList) != 0 {
		result = append(result, "subcommands", subCommandsList)
	}

	return []interface{}{strings.ToLower(cmdMeta.Name), result}
}

// Function to convert map[string]DiceCmdMeta{} to []interface{}
func convertDiceCmdsMapToDocs() []interface{} {
	var result []interface{}
	// TODO: Add other keys supported as part of COMMAND DOCS, currently only
	// command name and summary supported. This would required adding more metadata to supported commands
	for _, cmdMeta := range DiceCmds {
		result = append(result, strings.ToLower(cmdMeta.Name))
		subResult := []interface{}{"summary", cmdMeta.Info}
		result = append(result, subResult)
	}

	return result
}<|MERGE_RESOLUTION|>--- conflicted
+++ resolved
@@ -1380,7 +1380,6 @@
 func init() {
 	PreProcessing["COPY"] = evalGetObject
 	PreProcessing["RENAME"] = evalGET
-
 	DiceCmds["ABORT"] = abortCmdMeta
 	DiceCmds["APPEND"] = appendCmdMeta
 	DiceCmds["AUTH"] = authCmdMeta
@@ -1503,11 +1502,8 @@
 	DiceCmds["CMS.MERGE"] = cmsMergeCmdMeta
 	DiceCmds["LINSERT"] = linsertCmdMeta
 	DiceCmds["LRANGE"] = lrangeCmdMeta
-<<<<<<< HEAD
+	DiceCmds["JSON.ARRINDEX"] = jsonArrIndexCmdMeta
 	DiceCmds["LINDEX"] = lindexCmdMeta
-=======
-	DiceCmds["JSON.ARRINDEX"] = jsonArrIndexCmdMeta
->>>>>>> f6c3028a
 
 	DiceCmds["SINGLETOUCH"] = singleTouchCmdMeta
 	DiceCmds["SINGLEDBSIZE"] = singleDBSizeCmdMeta
