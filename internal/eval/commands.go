--- conflicted
+++ resolved
@@ -147,7 +147,7 @@
 		Arity:    -2,
 		KeySpecs: KeySpecs{BeginIndex: 1},
 	}
-<<<<<<< HEAD
+
 	jsonobjlenCmdMeta = DiceCmdMeta{
 		Name: "JSON.OBJLEN",
 		Info: `JSON.OBJLEN key [path]
@@ -156,7 +156,8 @@
 		Error reply: If the number of arguments is incorrect.`,
 		Eval: evalJSONOBJLEN,
 		Arity: -2,
-=======
+    KeySpecs: KeySpecs{BeginIndex: 1},
+  }
 	jsondebugCmdMeta = DiceCmdMeta{
 		Name: "JSON.DEBUG",
 		Info: `evaluates JSON.DEBUG subcommand based on subcommand
@@ -165,7 +166,6 @@
 		`,
 		Eval:     evalJSONDebug,
 		Arity:    2,
->>>>>>> 1098ee0f
 		KeySpecs: KeySpecs{BeginIndex: 1},
 	}
 	ttlCmdMeta = DiceCmdMeta{
@@ -714,11 +714,8 @@
 	DiceCmds["JSON.DEL"] = jsondelCmdMeta
 	DiceCmds["JSON.FORGET"] = jsonforgetCmdMeta
 	DiceCmds["JSON.ARRLEN"] = jsonarrlenCmdMeta
-<<<<<<< HEAD
 	DiceCmds["JSON.OBJLEN"] = jsonobjlenCmdMeta
-=======
 	DiceCmds["JSON.DEBUG"] = jsondebugCmdMeta
->>>>>>> 1098ee0f
 	DiceCmds["TTL"] = ttlCmdMeta
 	DiceCmds["DEL"] = delCmdMeta
 	DiceCmds["EXPIRE"] = expireCmdMeta
