--- conflicted
+++ resolved
@@ -147,14 +147,15 @@
 		Arity:    -2,
 		KeySpecs: KeySpecs{BeginIndex: 1},
 	}
-<<<<<<< HEAD
 	jsonnummultbyCmdMeta = DiceCmdMeta{
 		Name: "JSON.NUMMULTBY",
 		Info: `JSON.NUMMULTBY key path value
-        Multiply the number value stored at the specified path by a value.`,
+    Multiply the number value stored at the specified path by a value.`,
 		Eval:     evalJSONNUMMULTBY,
 		Arity:    3,
-=======
+    KeySpecs: KeySpecs{BeginIndex: 1},
+	}
+
 	jsondebugCmdMeta = DiceCmdMeta{
 		Name: "JSON.DEBUG",
 		Info: `evaluates JSON.DEBUG subcommand based on subcommand
@@ -163,7 +164,6 @@
 		`,
 		Eval:     evalJSONDebug,
 		Arity:    2,
->>>>>>> 1098ee0f
 		KeySpecs: KeySpecs{BeginIndex: 1},
 	}
 	ttlCmdMeta = DiceCmdMeta{
@@ -712,11 +712,8 @@
 	DiceCmds["JSON.DEL"] = jsondelCmdMeta
 	DiceCmds["JSON.FORGET"] = jsonforgetCmdMeta
 	DiceCmds["JSON.ARRLEN"] = jsonarrlenCmdMeta
-<<<<<<< HEAD
 	DiceCmds["JSON.NUMMULTBY"] = jsonnummultbyCmdMeta
-=======
 	DiceCmds["JSON.DEBUG"] = jsondebugCmdMeta
->>>>>>> 1098ee0f
 	DiceCmds["TTL"] = ttlCmdMeta
 	DiceCmds["DEL"] = delCmdMeta
 	DiceCmds["EXPIRE"] = expireCmdMeta
