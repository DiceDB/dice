package eval

import dstore "github.com/dicedb/dice/internal/store"

type DiceCmdMeta struct {
	Name  string
	Info  string
	Eval  func([]string, *dstore.Store) []byte
	Arity int // number of arguments, it is possible to use -N to say >= N
	KeySpecs

	// IsMigrated indicates whether a command has been migrated to a new evaluation
	// mechanism. If true, the command uses the newer evaluation logic represented by
	// the NewEval function. This allows backward compatibility for commands that have
	// not yet been migrated, ensuring they continue to use the older Eval function.
	// As part of the transition process, commands can be flagged with IsMigrated to
	// signal that they are using the updated execution path.
	IsMigrated bool

	// NewEval is the newer evaluation function for commands. It follows an updated
	// execution model that returns an EvalResponse struct, offering more structured
	// and detailed results, including metadata such as errors and additional info,
	// instead of just raw bytes. Commands that have been migrated to this new model
	// will utilize this function for evaluation, allowing for better handling of
	// complex command execution scenarios and improved response consistency.
	NewEval func([]string, *dstore.Store) EvalResponse
}

type KeySpecs struct {
	BeginIndex int
	Step       int
	LastKey    int
}

var (
	DiceCmds = map[string]DiceCmdMeta{}

	echoCmdMeta = DiceCmdMeta{
		Name:  "ECHO",
		Info:  `ECHO returns the string given as argument.`,
		Eval:  evalECHO,
		Arity: 1,
	}

	pingCmdMeta = DiceCmdMeta{
		Name:       "PING",
		Info:       `PING returns with an encoded "PONG" If any message is added with the ping command,the message will be returned.`,
		Arity:      -1,
		IsMigrated: true,
		Eval:       evalPING,
	}

	setCmdMeta = DiceCmdMeta{
		Name: "SET",
		Info: `SET puts a new <key, value> pair in db as in the args
		args must contain key and value.
		args can also contain multiple options -
		EX or ex which will set the expiry time(in secs) for the key
		Returns encoded error response if at least a <key, value> pair is not part of args
		Returns encoded error response if expiry tme value in not integer
		Returns encoded OK RESP once new entry is added
		If the key already exists then the value will be overwritten and expiry will be discarded`,
		Arity:      -3,
		KeySpecs:   KeySpecs{BeginIndex: 1},
		IsMigrated: true,
		NewEval:    evalSET,
	}
	getCmdMeta = DiceCmdMeta{
		Name: "GET",
		Info: `GET returns the value for the queried key in args
		The key should be the only param in args
		The RESP value of the key is encoded and then returned
		GET returns RespNIL if key is expired or it does not exist`,
		Arity:      2,
		KeySpecs:   KeySpecs{BeginIndex: 1},
		IsMigrated: true,
		NewEval:    evalGET,
	}

	getSetCmdMeta = DiceCmdMeta{
		Name:       "GETSET",
		Info:       `GETSET returns the previous string value of a key after setting it to a new value.`,
		Arity:      2,
		IsMigrated: true,
		NewEval:    evalGETSET,
	}

	authCmdMeta = DiceCmdMeta{
		Name: "AUTH",
		Info: `AUTH returns with an encoded "OK" if the user is authenticated.
		If the user is not authenticated, it returns with an encoded error message`,
		Eval: nil,
	}
	getDelCmdMeta = DiceCmdMeta{
		Name: "GETDEL",
		Info: `GETDEL returns the value for the queried key in args
		The key should be the only param in args And If the key exists, it will be deleted before its value is returned.
		The RESP value of the key is encoded and then returned
		GETDEL returns RespNIL if key is expired or it does not exist`,
		Eval:     evalGETDEL,
		Arity:    2,
		KeySpecs: KeySpecs{BeginIndex: 1},
	}
	msetCmdMeta = DiceCmdMeta{
		Name: "MSET",
		Info: `MSET sets multiple keys to multiple values in the db
		args should contain an even number of elements
		each pair of elements will be treated as <key, value> pair
		Returns encoded error response if the number of arguments is not even
		Returns encoded OK RESP once all entries are added`,
		Eval:     evalMSET,
		Arity:    -3,
		KeySpecs: KeySpecs{BeginIndex: 1, Step: 2, LastKey: -1},
	}
	jsonsetCmdMeta = DiceCmdMeta{
		Name: "JSON.SET",
		Info: `JSON.SET key path json-string
		Sets a JSON value at the specified key.
		Returns OK if successful.
		Returns encoded error message if the number of arguments is incorrect or the JSON string is invalid.`,
		Eval:     evalJSONSET,
		Arity:    -3,
		KeySpecs: KeySpecs{BeginIndex: 1},
	}
	jsongetCmdMeta = DiceCmdMeta{
		Name: "JSON.GET",
		Info: `JSON.GET key [path]
		Returns the encoded RESP value of the key, if present
		Null reply: If the key doesn't exist or has expired.
		Error reply: If the number of arguments is incorrect or the stored value is not a JSON type.`,
		Eval:     evalJSONGET,
		Arity:    2,
		KeySpecs: KeySpecs{BeginIndex: 1},
	}
	jsonMGetCmdMeta = DiceCmdMeta{
		Name: "JSON.MGET",
		Info: `JSON.MGET key..key [path]
		Returns the encoded RESP value of the key, if present
		Null reply: If the key doesn't exist or has expired.
		Error reply: If the number of arguments is incorrect or the stored value is not a JSON type.`,
		Eval:     evalJSONMGET,
		Arity:    2,
		KeySpecs: KeySpecs{BeginIndex: 1},
	}
	jsontoggleCmdMeta = DiceCmdMeta{
		Name: "JSON.TOGGLE",
		Info: `JSON.TOGGLE key [path]
		Toggles Boolean values between true and false at the path.Return
		If the path is enhanced syntax:
    	1.Array of integers (0 - false, 1 - true) that represent the resulting Boolean value at each path.
	    2.If a value is a not a Boolean value, its corresponding return value is null.
		3.NONEXISTENT if the document key does not exist.
		If the path is restricted syntax:
    	1.String ("true"/"false") that represents the resulting Boolean value.
    	2.NONEXISTENT if the document key does not exist.
    	3.WRONGTYPE error if the value at the path is not a Boolean value.`,
		Eval:     evalJSONTOGGLE,
		Arity:    2,
		KeySpecs: KeySpecs{BeginIndex: 1},
	}
	jsontypeCmdMeta = DiceCmdMeta{
		Name: "JSON.TYPE",
		Info: `JSON.TYPE key [path]
		Returns string reply for each path, specified as the value's type.
		Returns RespNIL If the key doesn't exist.
		Error reply: If the number of arguments is incorrect.`,
		Eval:     evalJSONTYPE,
		Arity:    -2,
		KeySpecs: KeySpecs{BeginIndex: 1},
	}
	jsonclearCmdMeta = DiceCmdMeta{
		Name: "JSON.CLEAR",
		Info: `JSON.CLEAR key [path]
		Returns an integer reply specifying the number ofmatching JSON arrays and
		objects cleared +number of matching JSON numerical values zeroed.
		Error reply: If the number of arguments is incorrect the key doesn't exist.`,
		Eval:     evalJSONCLEAR,
		Arity:    -2,
		KeySpecs: KeySpecs{BeginIndex: 1},
	}
	jsondelCmdMeta = DiceCmdMeta{
		Name: "JSON.DEL",
		Info: `JSON.DEL key [path]
		Returns an integer reply specified as the number of paths deleted (0 or more).
		Returns RespZero if the key doesn't exist or key is expired.
		Error reply: If the number of arguments is incorrect.`,
		Eval:     evalJSONDEL,
		Arity:    -2,
		KeySpecs: KeySpecs{BeginIndex: 1},
	}
	jsonarrappendCmdMeta = DiceCmdMeta{
		Name: "JSON.ARRAPPEND",
		Info: `JSON.ARRAPPEND key [path] value [value ...]
        Returns an array of integer replies for each path, the array's new size,
        or nil, if the matching JSON value is not an array.`,
		Eval:  evalJSONARRAPPEND,
		Arity: -3,
	}
	jsonforgetCmdMeta = DiceCmdMeta{
		Name: "JSON.FORGET",
		Info: `JSON.FORGET key [path]
		Returns an integer reply specified as the number of paths deleted (0 or more).
		Returns RespZero if the key doesn't exist or key is expired.
		Error reply: If the number of arguments is incorrect.`,
		Eval:     evalJSONFORGET,
		Arity:    -2,
		KeySpecs: KeySpecs{BeginIndex: 1},
	}
	jsonarrlenCmdMeta = DiceCmdMeta{
		Name: "JSON.ARRLEN",
		Info: `JSON.ARRLEN key [path]
		Returns an array of integer replies.
		Returns error response if the key doesn't exist or key is expired or the matching value is not an array.
		Error reply: If the number of arguments is incorrect.`,
		Eval:     evalJSONARRLEN,
		Arity:    -2,
		KeySpecs: KeySpecs{BeginIndex: 1},
	}
	jsonnummultbyCmdMeta = DiceCmdMeta{
		Name: "JSON.NUMMULTBY",
		Info: `JSON.NUMMULTBY key path value
		Multiply the number value stored at the specified path by a value.`,
		Eval:     evalJSONNUMMULTBY,
		Arity:    3,
		KeySpecs: KeySpecs{BeginIndex: 1},
	}
	jsonobjlenCmdMeta = DiceCmdMeta{
		Name: "JSON.OBJLEN",
		Info: `JSON.OBJLEN key [path]
		Report the number of keys in the JSON object at path in key
		Returns error response if the key doesn't exist or key is expired or the matching value is not an array.
		Error reply: If the number of arguments is incorrect.`,
		Eval:     evalJSONOBJLEN,
		Arity:    -2,
		KeySpecs: KeySpecs{BeginIndex: 1},
	}
	jsondebugCmdMeta = DiceCmdMeta{
		Name: "JSON.DEBUG",
		Info: `evaluates JSON.DEBUG subcommand based on subcommand
		JSON.DEBUG MEMORY returns memory usage by key in bytes
		JSON.DEBUG HELP displays help message
		`,
		Eval:     evalJSONDebug,
		Arity:    2,
		KeySpecs: KeySpecs{BeginIndex: 1},
	}
	jsonarrpopCmdMeta = DiceCmdMeta{
		Name: "JSON.ARRPOP",
		Info: `JSON.ARRPOP key [path [index]]
		Removes and returns an element from the index in the array and updates the array in memory.
		Returns error if key doesn't exist.
		Return nil if array is empty or there is no array at the path.
		It supports negative index and is out of bound safe.
		`,
		Eval:  evalJSONARRPOP,
		Arity: -2,
	}
	jsoningestCmdMeta = DiceCmdMeta{
		Name: "JSON.INGEST",
		Info: `JSON.INGEST key_prefix json-string
		The whole key is generated by appending a unique identifier to the provided key prefix.
		the generated key is then used to store the provided JSON value at specified path.
		Returns unique identifier if successful.
		Returns encoded error message if the number of arguments is incorrect or the JSON string is invalid.`,
		Eval:     evalJSONINGEST,
		Arity:    -3,
		KeySpecs: KeySpecs{BeginIndex: 1},
	}
	ttlCmdMeta = DiceCmdMeta{
		Name: "TTL",
		Info: `TTL returns Time-to-Live in secs for the queried key in args
		The key should be the only param in args else returns with an error
		Returns
		RESP encoded time (in secs) remaining for the key to expire
		RESP encoded -2 stating key doesn't exist or key is expired
		RESP encoded -1 in case no expiration is set on the key`,
		Eval:     evalTTL,
		Arity:    2,
		KeySpecs: KeySpecs{BeginIndex: 1},
	}
	delCmdMeta = DiceCmdMeta{
		Name: "DEL",
		Info: `DEL deletes all the specified keys in args list
		returns the count of total deleted keys after encoding`,
		Eval:     evalDEL,
		Arity:    -2,
		KeySpecs: KeySpecs{BeginIndex: 1, Step: 1, LastKey: -1},
	}
	expireCmdMeta = DiceCmdMeta{
		Name: "EXPIRE",
		Info: `EXPIRE sets a expiry time(in secs) on the specified key in args
		args should contain 2 values, key and the expiry time to be set for the key
		The expiry time should be in integer format; if not, it returns encoded error response
		Returns RespOne if expiry was set on the key successfully.
		Once the time is lapsed, the key will be deleted automatically`,
		Eval:     evalEXPIRE,
		Arity:    -3,
		KeySpecs: KeySpecs{BeginIndex: 1, Step: 1},
	}
	helloCmdMeta = DiceCmdMeta{
		Name:  "HELLO",
		Info:  `HELLO always replies with a list of current server and connection properties, such as: versions, modules loaded, client ID, replication role and so forth`,
		Eval:  evalHELLO,
		Arity: -1,
	}
	bgrewriteaofCmdMeta = DiceCmdMeta{
		Name:  "BGREWRITEAOF",
		Info:  `Instruct Dice to start an Append Only File rewrite process. The rewrite will create a small optimized version of the current Append Only File.`,
		Eval:  EvalBGREWRITEAOF,
		Arity: 1,
	}
	incrCmdMeta = DiceCmdMeta{
		Name: "INCR",
		Info: `INCR increments the value of the specified key in args by 1,
		if the key exists and the value is integer format.
		The key should be the only param in args.
		If the key does not exist, new key is created with value 0,
		the value of the new key is then incremented.
		The value for the queried key should be of integer format,
		if not INCR returns encoded error response.
		evalINCR returns the incremented value for the key if there are no errors.`,
		Eval:     evalINCR,
		Arity:    2,
		KeySpecs: KeySpecs{BeginIndex: 1, Step: 1},
	}
	incrByFloatCmdMeta = DiceCmdMeta{
		Name: "INCRBYFLOAT",
		Info: `INCRBYFLOAT increments the value of the key in args by the specified increment,
		if the key exists and the value is a number.
		The key should be the first parameter in args, and the increment should be the second parameter.
		If the key does not exist, a new key is created with increment's value.
		If the value at the key is a string, it should be parsable to float64,
		if not INCRBYFLOAT returns an  error response.
		INCRBYFLOAT returns the incremented value for the key after applying the specified increment if there are no errors.`,
		Eval:  evalINCRBYFLOAT,
		Arity: 2,
	}
	infoCmdMeta = DiceCmdMeta{
		Name: "INFO",
		Info: `INFO creates a buffer with the info of total keys per db
		Returns the encoded buffer as response`,
		Eval:  evalINFO,
		Arity: -1,
	}
	clientCmdMeta = DiceCmdMeta{
		Name:  "CLIENT",
		Info:  `This is a container command for client connection commands.`,
		Eval:  evalCLIENT,
		Arity: -2,
	}
	latencyCmdMeta = DiceCmdMeta{
		Name:  "LATENCY",
		Info:  `This is a container command for latency diagnostics commands.`,
		Eval:  evalLATENCY,
		Arity: -2,
	}
	lruCmdMeta = DiceCmdMeta{
		Name: "LRU",
		Info: `LRU deletes all the keys from the LRU
		returns encoded RESP OK`,
		Eval:  evalLRU,
		Arity: 1,
	}
	sleepCmdMeta = DiceCmdMeta{
		Name: "SLEEP",
		Info: `SLEEP sets db to sleep for the specified number of seconds.
		The sleep time should be the only param in args.
		Returns error response if the time param in args is not of integer format.
		SLEEP returns RespOK after sleeping for mentioned seconds`,
		Eval:  evalSLEEP,
		Arity: 1,
	}
	bfinitCmdMeta = DiceCmdMeta{
		Name: "BFINIT",
		Info: `BFINIT command initializes a new bloom filter and allocation it's relevant parameters based on given inputs.
		If no params are provided, it uses defaults.`,
		Eval:     evalBFINIT,
		Arity:    -2,
		KeySpecs: KeySpecs{BeginIndex: 1, Step: 1},
	}
	bfaddCmdMeta = DiceCmdMeta{
		Name: "BFADD",
		Info: `BFADD adds an element to
		a bloom filter. If the filter does not exists, it will create a new one
		with default parameters.`,
		Eval:     evalBFADD,
		Arity:    3,
		KeySpecs: KeySpecs{BeginIndex: 1, Step: 1},
	}
	bfexistsCmdMeta = DiceCmdMeta{
		Name:     "BFEXISTS",
		Info:     `BFEXISTS checks existence of an element in a bloom filter.`,
		Eval:     evalBFEXISTS,
		Arity:    3,
		KeySpecs: KeySpecs{BeginIndex: 1, Step: 1},
	}
	bfinfoCmdMeta = DiceCmdMeta{
		Name:  "BFINFO",
		Info:  `BFINFO returns the parameters and metadata of an existing bloom filter.`,
		Eval:  evalBFINFO,
		Arity: 2,
	}
	// TODO: Remove this override once we support QWATCH in dice-cli.
	subscribeCmdMeta = DiceCmdMeta{
		Name: "SUBSCRIBE",
		Info: `SUBSCRIBE(or QWATCH) adds the specified key to the watch list for the caller client.
		Every time a key in the watch list is modified, the client will be sent a response
		containing the new value of the key along with the operation that was performed on it.
		Contains only one argument, the key to be watched.`,
		Eval:  nil,
		Arity: 1,
	}
	qwatchCmdMeta = DiceCmdMeta{
		Name: "QWATCH",
		Info: `QWATCH adds the specified key to the watch list for the caller client.
		Every time a key in the watch list is modified, the client will be sent a response
		containing the new value of the key along with the operation that was performed on it.
		Contains only one argument, the key to be watched.`,
		Eval:  nil,
		Arity: 1,
	}
	qUnwatchCmdMeta = DiceCmdMeta{
		Name: "QUNWATCH",
		Info: `Unsubscribes or QUnwatches the client from the given key's watch session.
		It removes the key from the watch list for the caller client.`,
		Eval:  nil,
		Arity: 1,
	}
	MultiCmdMeta = DiceCmdMeta{
		Name: "MULTI",
		Info: `MULTI marks the start of the transaction for the client.
		All subsequent commands fired will be queued for atomic execution.
		The commands will not be executed until EXEC is triggered.
		Once EXEC is triggered it executes all the commands in queue,
		and closes the MULTI transaction.`,
		Eval:  evalMULTI,
		Arity: 1,
	}
	ExecCmdMeta = DiceCmdMeta{
		Name:  "EXEC",
		Info:  `EXEC executes commands in a transaction, which is initiated by MULTI`,
		Eval:  nil,
		Arity: 1,
	}
	DiscardCmdMeta = DiceCmdMeta{
		Name:  "DISCARD",
		Info:  `DISCARD discards all the commands in a transaction, which is initiated by MULTI`,
		Eval:  nil,
		Arity: 1,
	}
	abortCmdMeta = DiceCmdMeta{
		Name:  "ABORT",
		Info:  "Quit the server",
		Eval:  nil,
		Arity: 1,
	}
	setBitCmdMeta = DiceCmdMeta{
		Name: "SETBIT",
		Info: "SETBIT sets or clears the bit at offset in the string value stored at key",
		Eval: evalSETBIT,
	}
	getBitCmdMeta = DiceCmdMeta{
		Name: "GETBIT",
		Info: "GETBIT returns the bit value at offset in the string value stored at key",
		Eval: evalGETBIT,
	}
	bitCountCmdMeta = DiceCmdMeta{
		Name: "BITCOUNT",
		Info: "BITCOUNT counts the number of set bits in the string value stored at key",
		Eval: evalBITCOUNT,
	}
	bitOpCmdMeta = DiceCmdMeta{
		Name: "BITOP",
		Info: "BITOP performs bitwise operations between multiple keys",
		Eval: evalBITOP,
	}
	commandCmdMeta = DiceCmdMeta{
		Name:  "COMMAND <subcommand>",
		Info:  "Evaluates COMMAND <subcommand> command based on subcommand",
		Eval:  evalCommand,
		Arity: -1,
	}
	keysCmdMeta = DiceCmdMeta{
		Name: "KEYS",
		Info: "KEYS command is used to get all the keys in the database. Complexity is O(n) where n is the number of keys in the database.",
		Eval: evalKeys,
	}
	MGetCmdMeta = DiceCmdMeta{
		Name: "MGET",
		Info: `The MGET command returns an array of RESP values corresponding to the provided keys.
		For each key, if the key is expired or does not exist, the response will be RespNIL;
		otherwise, the response will be the RESP value of the key.
		`,
		Eval:     evalMGET,
		Arity:    -2,
		KeySpecs: KeySpecs{BeginIndex: 1, Step: 1, LastKey: -1},
	}
	persistCmdMeta = DiceCmdMeta{
		Name: "PERSIST",
		Info: "PERSIST removes the expiration from a key",
		Eval: evalPersist,
	}
	copyCmdMeta = DiceCmdMeta{
		Name:  "COPY",
		Info:  `COPY command copies the value stored at the source key to the destination key.`,
		Eval:  evalCOPY,
		Arity: -2,
	}
	decrCmdMeta = DiceCmdMeta{
		Name: "DECR",
		Info: `DECR decrements the value of the specified key in args by 1,
		if the key exists and the value is integer format.
		The key should be the only param in args.
		If the key does not exist, new key is created with value 0,
		the value of the new key is then decremented.
		The value for the queried key should be of integer format,
		if not DECR returns encoded error response.
		evalDECR returns the decremented value for the key if there are no errors.`,
		Eval:     evalDECR,
		Arity:    2,
		KeySpecs: KeySpecs{BeginIndex: 1, Step: 1},
	}
	decrByCmdMeta = DiceCmdMeta{
		Name: "DECRBY",
		Info: `DECRBY decrements the value of the specified key in args by the specified decrement,
		if the key exists and the value is in integer format.
		The key should be the first parameter in args, and the decrement should be the second parameter.
		If the key does not exist, new key is created with value 0,
		the value of the new key is then decremented by specified decrement.
		The value for the queried key should be of integer format,
		if not, DECRBY returns an encoded error response.
		evalDECRBY returns the decremented value for the key after applying the specified decrement if there are no errors.`,
		Eval:     evalDECRBY,
		Arity:    3,
		KeySpecs: KeySpecs{BeginIndex: 1, Step: 1},
	}
	existsCmdMeta = DiceCmdMeta{
		Name: "EXISTS",
		Info: `EXISTS key1 key2 ... key_N
		Return value is the number of keys existing.`,
		Eval: evalEXISTS,
	}
	renameCmdMeta = DiceCmdMeta{
		Name:  "RENAME",
		Info:  "Renames a key and overwrites the destination",
		Eval:  evalRename,
		Arity: 3,
	}
	getexCmdMeta = DiceCmdMeta{
		Name: "GETEX",
		Info: `Get the value of key and optionally set its expiration.
		GETEX is similar to GET, but is a write command with additional options.`,
		Eval:     evalGETEX,
		Arity:    -2,
		KeySpecs: KeySpecs{BeginIndex: 1},
	}
	pttlCmdMeta = DiceCmdMeta{
		Name: "PTTL",
		Info: `PTTL returns Time-to-Live in millisecs for the queried key in args
		The key should be the only param in args else returns with an error
		Returns
		RESP encoded time (in secs) remaining for the key to expire
		RESP encoded -2 stating key doesn't exist or key is expired
		RESP encoded -1 in case no expiration is set on the key`,
		Eval:     evalPTTL,
		Arity:    2,
		KeySpecs: KeySpecs{BeginIndex: 1},
	}
	hsetCmdMeta = DiceCmdMeta{
		Name: "HSET",
		Info: `HSET sets the specific fields to their respective values in the
		hash stored at key. If any given field is already present, the previous
		value will be overwritten with the new value
		Returns
		This command returns the number of keys that are stored at given key.
		`,
		Eval:     evalHSET,
		Arity:    -4,
		KeySpecs: KeySpecs{BeginIndex: 1},
	}
	hgetCmdMeta = DiceCmdMeta{
		Name:     "HGET",
		Info:     `Returns the value associated with field in the hash stored at key.`,
		Eval:     evalHGET,
		Arity:    -3,
		KeySpecs: KeySpecs{BeginIndex: 1},
	}
	hgetAllCmdMeta = DiceCmdMeta{
		Name: "HGETALL",
		Info: `Returns all fields and values of the hash stored at key. In the returned value,
        every field name is followed by its value, so the length of the reply is twice the size of the hash.`,
		Eval:     evalHGETALL,
		Arity:    -2,
		KeySpecs: KeySpecs{BeginIndex: 1},
	}
	objectCmdMeta = DiceCmdMeta{
		Name: "OBJECT",
		Info: `OBJECT subcommand [arguments [arguments ...]]
		OBJECT command is used to inspect the internals of the Redis objects.`,
		Eval:     evalOBJECT,
		Arity:    -2,
		KeySpecs: KeySpecs{BeginIndex: 2},
	}
	touchCmdMeta = DiceCmdMeta{
		Name: "TOUCH",
		Info: `TOUCH key1 key2 ... key_N
		Alters the last access time of a key(s).
		A key is ignored if it does not exist.`,
		Eval:     evalTOUCH,
		Arity:    -2,
		KeySpecs: KeySpecs{BeginIndex: 1},
	}
	expiretimeCmdMeta = DiceCmdMeta{
		Name: "EXPIRETIME",
		Info: `EXPIRETIME returns the absolute Unix timestamp (since January 1, 1970) in seconds
		at which the given key will expire`,
		Eval:     evalEXPIRETIME,
		Arity:    -2,
		KeySpecs: KeySpecs{BeginIndex: 1, Step: 1},
	}
	expireatCmdMeta = DiceCmdMeta{
		Name: "EXPIREAT",
		Info: `EXPIREAT sets a expiry time(in unix-time-seconds) on the specified key in args
		args should contain 2 values, key and the expiry time to be set for the key
		The expiry time should be in integer format; if not, it returns encoded error response
		Returns RespOne if expiry was set on the key successfully.
		Once the time is lapsed, the key will be deleted automatically`,
		Eval:     evalEXPIREAT,
		Arity:    -3,
		KeySpecs: KeySpecs{BeginIndex: 1, Step: 1},
	}
	lpushCmdMeta = DiceCmdMeta{
		Name:  "LPUSH",
		Info:  "LPUSH pushes values into the left side of the deque",
		Eval:  evalLPUSH,
		Arity: -3,
	}
	rpushCmdMeta = DiceCmdMeta{
		Name:  "RPUSH",
		Info:  "RPUSH pushes values into the right side of the deque",
		Eval:  evalRPUSH,
		Arity: -3,
	}
	lpopCmdMeta = DiceCmdMeta{
		Name:  "LPOP",
		Info:  "LPOP pops a value from the left side of the deque",
		Eval:  evalLPOP,
		Arity: 2,
	}
	rpopCmdMeta = DiceCmdMeta{
		Name:  "RPOP",
		Info:  "RPOP pops a value from the right side of the deque",
		Eval:  evalRPOP,
		Arity: 2,
	}
	llenCmdMeta = DiceCmdMeta{
		Name: "LLEN",
		Info: `LLEN key
		Returns the length of the list stored at key. If key does not exist,
		it is interpreted as an empty list and 0 is returned.
		An error is returned when the value stored at key is not a list.`,
		Eval:  evalLLEN,
		Arity: 1,
	}
	dbSizeCmdMeta = DiceCmdMeta{
		Name:  "DBSIZE",
		Info:  `DBSIZE Return the number of keys in the database`,
		Eval:  evalDBSIZE,
		Arity: 1,
	}
	flushdbCmdMeta = DiceCmdMeta{
		Name:  "FLUSHDB",
		Info:  `FLUSHDB deletes all the keys of the currently selected DB`,
		Eval:  evalFLUSHDB,
		Arity: -1,
	}
	bitposCmdMeta = DiceCmdMeta{
		Name: "BITPOS",
		Info: `BITPOS returns the position of the first bit set to 1 or 0 in a string
		 The position is returned, thinking of the string as an array of bits from left to right,
		 where the first byte's most significant bit is at position 0, the second byte's most significant
		 bit is at position 8, and so forth.
		 By default, all the bytes contained in the string are examined. It is possible to look for bits only in a
		 specified interval passing the additional arguments start and end (it is possible to just pass start,
		 the operation will assume that the end is the last byte of the string).
		 By default, the range is interpreted as a range of bytes and not a range of bits, so start=0 and end=2 means
		 to look at the first three bytes.
		 You can use the optional BIT modifier to specify that the range should be interpreted as a range of bits. So
		 start=0 and end=2 means to look at the first three bits.
		 Note that bit positions are returned always as absolute values starting from bit zero even when start and end
		 are used to specify a range.
		 The start and end can contain negative values in order to index bytes starting from the end of the string,
		 where -1 is the last byte, -2 is the penultimate, and so forth. When BIT is specified, -1 is the last bit, -2
		 is the penultimate, and so forth.
		 Returns
		 RESP encoded integer indicating the position of the first bit set to 1 or 0 according to the request.
		 RESP encoded integer if we look for clear bits and the string only contains bits set to 1, the function returns
	     the first bit not part of the string on the right.
		 RESP encoded -1 in case the bit argument is 1 and the string is empty or composed of just zero bytes.
		 RESP encoded -1 if we look for set bits and the string is empty or composed of just zero bytes, -1 is returned.
		 RESP encoded -1 if a clear bit isn't found in the specified range.`,
		Eval:  evalBITPOS,
		Arity: -2,
	}
	saddCmdMeta = DiceCmdMeta{
		Name: "SADD",
		Info: `SADD key member [member ...]
		Adds the specified members to the set stored at key.
		Specified members that are already a member of this set are ignored
		Non existing keys are treated as empty sets.
		An error is returned when the value stored at key is not a set.`,
		Eval:     evalSADD,
		Arity:    -3,
		KeySpecs: KeySpecs{BeginIndex: 1},
	}
	smembersCmdMeta = DiceCmdMeta{
		Name: "SMEMBERS",
		Info: `SMEMBERS key
		Returns all the members of the set value stored at key.`,
		Eval:     evalSMEMBERS,
		Arity:    2,
		KeySpecs: KeySpecs{BeginIndex: 1},
	}
	sremCmdMeta = DiceCmdMeta{
		Name: "SREM",
		Info: `SREM key member [member ...]
		Removes the specified members from the set stored at key.
		Non existing keys are treated as empty sets.
		An error is returned when the value stored at key is not a set.`,
		Eval:     evalSREM,
		Arity:    -3,
		KeySpecs: KeySpecs{BeginIndex: 1},
	}
	scardCmdMeta = DiceCmdMeta{
		Name: "SCARD",
		Info: `SCARD key
		Returns the number of elements of the set stored at key.
		An error is returned when the value stored at key is not a set.`,
		Eval:     evalSCARD,
		Arity:    2,
		KeySpecs: KeySpecs{BeginIndex: 1},
	}
	sdiffCmdMeta = DiceCmdMeta{
		Name: "SDIFF",
		Info: `SDIFF key1 [key2 ... key_N]
		Returns the members of the set resulting from the difference between the first set and all the successive sets.
		Non existing keys are treated as empty sets.`,
		Eval:     evalSDIFF,
		Arity:    -2,
		KeySpecs: KeySpecs{BeginIndex: 1},
	}
	sinterCmdMeta = DiceCmdMeta{
		Name: "SINTER",
		Info: `SINTER key1 [key2 ... key_N]
		Returns the members of the set resulting from the intersection of all the given sets.
		Non existing keys are treated as empty sets.`,
		Eval:     evalSINTER,
		Arity:    -2,
		KeySpecs: KeySpecs{BeginIndex: 1},
	}
	pfAddCmdMeta = DiceCmdMeta{
		Name: "PFADD",
		Info: `PFADD key [element [element ...]]
		Adds elements to a HyperLogLog key. Creates the key if it doesn't exist.`,
		Eval:     evalPFADD,
		Arity:    -2,
		KeySpecs: KeySpecs{BeginIndex: 1},
	}
	pfCountCmdMeta = DiceCmdMeta{
		Name: "PFCOUNT",
		Info: `PFCOUNT key [key ...]
		Returns the approximated cardinality of the set(s) observed by the HyperLogLog key(s).`,
		Eval:     evalPFCOUNT,
		Arity:    -2,
		KeySpecs: KeySpecs{BeginIndex: 1},
	}
	pfMergeCmdMeta = DiceCmdMeta{
		Name: "PFMERGE",
		Info: `PFMERGE destkey [sourcekey [sourcekey ...]]
		Merges one or more HyperLogLog values into a single key.`,
		Eval:     evalPFMERGE,
		Arity:    -2,
		KeySpecs: KeySpecs{BeginIndex: 1},
	}
	jsonStrlenCmdMeta = DiceCmdMeta{
		Name: "JSON.STRLEN",
		Info: `JSON.STRLEN key [path]
		Report the length of the JSON String at path in key`,
		Eval:     evalJSONSTRLEN,
		Arity:    -2,
		KeySpecs: KeySpecs{BeginIndex: 1},
	}
	hlenCmdMeta = DiceCmdMeta{
		Name: "HLEN",
		Info: `HLEN key
		Returns the number of fields contained in the hash stored at key.`,
		Eval:  evalHLEN,
		Arity: 2,
	}
	selectCmdMeta = DiceCmdMeta{
		Name:  "SELECT",
		Info:  `Select the logical database having the specified zero-based numeric index. New connections always use the database 0`,
		Eval:  evalSELECT,
		Arity: 1,
	}
	jsonnumincrbyCmdMeta = DiceCmdMeta{
		Name:     "JSON.NUMINCRBY",
		Info:     `Increment the number value stored at path by number.`,
		Eval:     evalJSONNUMINCRBY,
		Arity:    3,
		KeySpecs: KeySpecs{BeginIndex: 1},
	}
	typeCmdMeta = DiceCmdMeta{
		Name:     "TYPE",
		Info:     `Returns the string representation of the type of the value stored at key. The different types that can be returned are: string, list, set, zset, hash and stream.`,
		Eval:     evalTYPE,
		Arity:    1,
		KeySpecs: KeySpecs{BeginIndex: 1},
	}
<<<<<<< HEAD
	incrbyCmdMeta = DiceCmdMeta{
		Name: "INCRBY",
		Info: `INCRBY increments the value of the specified key in args by increment integer specified,
		if the key exists and the value is integer format.
		The key and the increment integer should be the only param in args.
		If the key does not exist, new key is created with value 0,
		the value of the new key is then incremented.
		The value for the queried key should be of integer format,
		if not INCRBY returns encoded error response.
		evalINCRBY returns the incremented value for the key if there are no errors.`,
		Eval:     evalINCRBY,
		Arity:    2,
		KeySpecs: KeySpecs{BeginIndex: 1, Step: 1},
=======
	getRangeCmdMeta = DiceCmdMeta{
		Name:     "GETRANGE",
		Info:     `Returns a substring of the string stored at a key.`,
		Eval:     evalGETRANGE,
		Arity:    4,
		KeySpecs: KeySpecs{BeginIndex: 1},
	}
	setexCmdMeta = DiceCmdMeta{
		Name: "SETEX",
		Info: `SETEX puts a new <key, value> pair in along with expity
		args must contain key and value and expiry.
		Returns encoded error response if <key,exp,value> is not part of args
		Returns encoded error response if expiry time value in not integer
		Returns encoded OK RESP once new entry is added
		If the key already exists then the value and expiry will be overwritten`,
		Arity:      3,
		KeySpecs:   KeySpecs{BeginIndex: 1},
		IsMigrated: true,
		NewEval:    evalSETEX,
>>>>>>> 1d20c2e7
	}
)

func init() {
	DiceCmds["PING"] = pingCmdMeta
	DiceCmds["ECHO"] = echoCmdMeta
	DiceCmds["AUTH"] = authCmdMeta
	DiceCmds["SET"] = setCmdMeta
	DiceCmds["GET"] = getCmdMeta
	DiceCmds["MSET"] = msetCmdMeta
	DiceCmds["JSON.SET"] = jsonsetCmdMeta
	DiceCmds["JSON.TOGGLE"] = jsontoggleCmdMeta
	DiceCmds["JSON.GET"] = jsongetCmdMeta
	DiceCmds["JSON.TYPE"] = jsontypeCmdMeta
	DiceCmds["JSON.CLEAR"] = jsonclearCmdMeta
	DiceCmds["JSON.DEL"] = jsondelCmdMeta
	DiceCmds["JSON.ARRAPPEND"] = jsonarrappendCmdMeta
	DiceCmds["JSON.FORGET"] = jsonforgetCmdMeta
	DiceCmds["JSON.ARRLEN"] = jsonarrlenCmdMeta
	DiceCmds["JSON.NUMMULTBY"] = jsonnummultbyCmdMeta
	DiceCmds["JSON.OBJLEN"] = jsonobjlenCmdMeta
	DiceCmds["JSON.DEBUG"] = jsondebugCmdMeta
	DiceCmds["JSON.ARRPOP"] = jsonarrpopCmdMeta
	DiceCmds["JSON.INGEST"] = jsoningestCmdMeta
	DiceCmds["TTL"] = ttlCmdMeta
	DiceCmds["DEL"] = delCmdMeta
	DiceCmds["EXPIRE"] = expireCmdMeta
	DiceCmds["EXPIRETIME"] = expiretimeCmdMeta
	DiceCmds["EXPIREAT"] = expireatCmdMeta
	DiceCmds["HELLO"] = helloCmdMeta
	DiceCmds["BGREWRITEAOF"] = bgrewriteaofCmdMeta
	DiceCmds["INCR"] = incrCmdMeta
	DiceCmds["INCRBYFLOAT"] = incrByFloatCmdMeta
	DiceCmds["INFO"] = infoCmdMeta
	DiceCmds["CLIENT"] = clientCmdMeta
	DiceCmds["LATENCY"] = latencyCmdMeta
	DiceCmds["LRU"] = lruCmdMeta
	DiceCmds["SLEEP"] = sleepCmdMeta
	DiceCmds["BFINIT"] = bfinitCmdMeta
	DiceCmds["BFADD"] = bfaddCmdMeta
	DiceCmds["BFEXISTS"] = bfexistsCmdMeta
	DiceCmds["BFINFO"] = bfinfoCmdMeta
	DiceCmds["SUBSCRIBE"] = subscribeCmdMeta
	DiceCmds["QWATCH"] = qwatchCmdMeta
	DiceCmds["QUNWATCH"] = qUnwatchCmdMeta
	DiceCmds["MULTI"] = MultiCmdMeta
	DiceCmds["EXEC"] = ExecCmdMeta
	DiceCmds["DISCARD"] = DiscardCmdMeta
	DiceCmds["ABORT"] = abortCmdMeta
	DiceCmds["COMMAND"] = commandCmdMeta
	DiceCmds["SETBIT"] = setBitCmdMeta
	DiceCmds["GETBIT"] = getBitCmdMeta
	DiceCmds["BITCOUNT"] = bitCountCmdMeta
	DiceCmds["BITOP"] = bitOpCmdMeta
	DiceCmds["KEYS"] = keysCmdMeta
	DiceCmds["MGET"] = MGetCmdMeta
	DiceCmds["PERSIST"] = persistCmdMeta
	DiceCmds["COPY"] = copyCmdMeta
	DiceCmds["DECR"] = decrCmdMeta
	DiceCmds["EXISTS"] = existsCmdMeta
	DiceCmds["GETDEL"] = getDelCmdMeta
	DiceCmds["DECRBY"] = decrByCmdMeta
	DiceCmds["RENAME"] = renameCmdMeta
	DiceCmds["GETEX"] = getexCmdMeta
	DiceCmds["PTTL"] = pttlCmdMeta
	DiceCmds["HSET"] = hsetCmdMeta
	DiceCmds["OBJECT"] = objectCmdMeta
	DiceCmds["TOUCH"] = touchCmdMeta
	DiceCmds["LPUSH"] = lpushCmdMeta
	DiceCmds["RPOP"] = rpopCmdMeta
	DiceCmds["RPUSH"] = rpushCmdMeta
	DiceCmds["LPOP"] = lpopCmdMeta
	DiceCmds["LLEN"] = llenCmdMeta
	DiceCmds["DBSIZE"] = dbSizeCmdMeta
	DiceCmds["GETSET"] = getSetCmdMeta
	DiceCmds["FLUSHDB"] = flushdbCmdMeta
	DiceCmds["BITPOS"] = bitposCmdMeta
	DiceCmds["SADD"] = saddCmdMeta
	DiceCmds["SMEMBERS"] = smembersCmdMeta
	DiceCmds["SREM"] = sremCmdMeta
	DiceCmds["SCARD"] = scardCmdMeta
	DiceCmds["SDIFF"] = sdiffCmdMeta
	DiceCmds["SINTER"] = sinterCmdMeta
	DiceCmds["HGETALL"] = hgetAllCmdMeta
	DiceCmds["PFADD"] = pfAddCmdMeta
	DiceCmds["PFCOUNT"] = pfCountCmdMeta
	DiceCmds["HGET"] = hgetCmdMeta
	DiceCmds["PFMERGE"] = pfMergeCmdMeta
	DiceCmds["JSON.STRLEN"] = jsonStrlenCmdMeta
	DiceCmds["JSON.MGET"] = jsonMGetCmdMeta
	DiceCmds["HLEN"] = hlenCmdMeta
	DiceCmds["SELECT"] = selectCmdMeta
	DiceCmds["JSON.NUMINCRBY"] = jsonnumincrbyCmdMeta
	DiceCmds["TYPE"] = typeCmdMeta
<<<<<<< HEAD
	DiceCmds["INCRBY"] = incrbyCmdMeta
=======
	DiceCmds["GETRANGE"] = getRangeCmdMeta
	DiceCmds["SETEX"] = setexCmdMeta
>>>>>>> 1d20c2e7
}

// Function to convert DiceCmdMeta to []interface{}
func convertCmdMetaToSlice(cmdMeta *DiceCmdMeta) []interface{} {
	return []interface{}{cmdMeta.Name, cmdMeta.Arity, cmdMeta.KeySpecs.BeginIndex, cmdMeta.KeySpecs.LastKey, cmdMeta.KeySpecs.Step}
}

// Function to convert map[string]DiceCmdMeta{} to []interface{}
func convertDiceCmdsMapToSlice() []interface{} {
	var result []interface{}
	for _, cmdMeta := range DiceCmds {
		result = append(result, convertCmdMetaToSlice(&cmdMeta))
	}
	return result
}<|MERGE_RESOLUTION|>--- conflicted
+++ resolved
@@ -817,7 +817,6 @@
 		Arity:    1,
 		KeySpecs: KeySpecs{BeginIndex: 1},
 	}
-<<<<<<< HEAD
 	incrbyCmdMeta = DiceCmdMeta{
 		Name: "INCRBY",
 		Info: `INCRBY increments the value of the specified key in args by increment integer specified,
@@ -831,7 +830,7 @@
 		Eval:     evalINCRBY,
 		Arity:    2,
 		KeySpecs: KeySpecs{BeginIndex: 1, Step: 1},
-=======
+	}
 	getRangeCmdMeta = DiceCmdMeta{
 		Name:     "GETRANGE",
 		Info:     `Returns a substring of the string stored at a key.`,
@@ -851,7 +850,6 @@
 		KeySpecs:   KeySpecs{BeginIndex: 1},
 		IsMigrated: true,
 		NewEval:    evalSETEX,
->>>>>>> 1d20c2e7
 	}
 )
 
@@ -946,12 +944,9 @@
 	DiceCmds["SELECT"] = selectCmdMeta
 	DiceCmds["JSON.NUMINCRBY"] = jsonnumincrbyCmdMeta
 	DiceCmds["TYPE"] = typeCmdMeta
-<<<<<<< HEAD
 	DiceCmds["INCRBY"] = incrbyCmdMeta
-=======
 	DiceCmds["GETRANGE"] = getRangeCmdMeta
 	DiceCmds["SETEX"] = setexCmdMeta
->>>>>>> 1d20c2e7
 }
 
 // Function to convert DiceCmdMeta to []interface{}
