--- conflicted
+++ resolved
@@ -656,7 +656,6 @@
 		Arity:    -2,
 		KeySpecs: KeySpecs{BeginIndex: 1},
 	}
-<<<<<<< HEAD
 	scanCmdMeta = DiceCmdMeta{
 		Name: "SCAN",
 		Info: `SCAN cursor [MATCH pattern] [COUNT count] [TYPE type]
@@ -665,7 +664,7 @@
 		Eval:     evalSCAN,
 		Arity:    -1,
 		KeySpecs: KeySpecs{BeginIndex: 1},
-=======
+	}
 	hlenCmdMeta = DiceCmdMeta{
 		Name: "HLEN",
 		Info: `HLEN key
@@ -678,7 +677,6 @@
 		Info:  `Select the logical database having the specified zero-based numeric index. New connections always use the database 0`,
 		Eval:  evalSELECT,
 		Arity: 1,
->>>>>>> b101479e
 	}
 )
 
@@ -758,12 +756,9 @@
 	DiceCmds["HGET"] = hgetCmdMeta
 	DiceCmds["PFMERGE"] = pfMergeCmdMeta
 	DiceCmds["JSON.STRLEN"] = jsonStrlenCmdMeta
-<<<<<<< HEAD
 	DiceCmds["SCAN"] = scanCmdMeta
-=======
 	DiceCmds["HLEN"] = hlenCmdMeta
 	DiceCmds["SELECT"] = selectCmdMeta
->>>>>>> b101479e
 }
 
 // Function to convert DiceCmdMeta to []interface{}
