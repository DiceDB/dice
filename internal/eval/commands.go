--- conflicted
+++ resolved
@@ -1041,17 +1041,18 @@
 		IsMigrated: true,
 		NewEval:    evalZRANGE,
 	}
-<<<<<<< HEAD
 	zpopmaxCmdMeta = DiceCmdMeta{
 		Name: "ZPOPMAX",
 		Info: `ZPOPMAX  key [count]
 		Pops count number of elements from the sorted set from highest to lowest and returns those score and member.
-		If count is not provided '1' is considered by default.`,
+		If count is not provided '1' is considered by default.
+		The element with the highest score is removed first
+		if two elements have same score then the element which is lexicographically higher is popped first`,
 		Arity:      2,
 		KeySpecs:   KeySpecs{BeginIndex: 1},
 		IsMigrated: true,
 		NewEval:    evalZPOPMAX,
-=======
+	}
 	zpopminCmdMeta = DiceCmdMeta{
 		Name: "ZPOPMIN",
 		Info: `ZPOPMIN key [count]
@@ -1063,7 +1064,6 @@
 		KeySpecs:   KeySpecs{BeginIndex: 1},
 		IsMigrated: true,
 		NewEval:    evalZPOPMIN,
->>>>>>> 045376e7
 	}
 	bitfieldCmdMeta = DiceCmdMeta{
 		Name: "BITFIELD",
@@ -1254,11 +1254,8 @@
 	DiceCmds["TYPE"] = typeCmdMeta
 	DiceCmds["ZADD"] = zaddCmdMeta
 	DiceCmds["ZRANGE"] = zrangeCmdMeta
-<<<<<<< HEAD
 	DiceCmds["ZPOPMAX"] = zpopmaxCmdMeta
-=======
 	DiceCmds["ZPOPMIN"] = zpopminCmdMeta
->>>>>>> 045376e7
 	DiceCmds["JSON.STRAPPEND"] = jsonstrappendCmdMeta
 }
 
