package eval

import dstore "github.com/dicedb/dice/internal/store"

type DiceCmdMeta struct {
	Name  string
	Info  string
	Eval  func([]string, *dstore.Store) []byte
	Arity int // number of arguments, it is possible to use -N to say >= N
	KeySpecs

	// IsMigrated indicates whether a command has been migrated to a new evaluation
	// mechanism. If true, the command uses the newer evaluation logic represented by
	// the NewEval function. This allows backward compatibility for commands that have
	// not yet been migrated, ensuring they continue to use the older Eval function.
	// As part of the transition process, commands can be flagged with IsMigrated to
	// signal that they are using the updated execution path.
	IsMigrated bool

	// NewEval is the newer evaluation function for commands. It follows an updated
	// execution model that returns an EvalResponse struct, offering more structured
	// and detailed results, including metadata such as errors and additional info,
	// instead of just raw bytes. Commands that have been migrated to this new model
	// will utilize this function for evaluation, allowing for better handling of
	// complex command execution scenarios and improved response consistency.
	NewEval func([]string, *dstore.Store) EvalResponse
}

type KeySpecs struct {
	BeginIndex int
	Step       int
	LastKey    int
}

var (
	DiceCmds = map[string]DiceCmdMeta{}

	echoCmdMeta = DiceCmdMeta{
		Name:  "ECHO",
		Info:  `ECHO returns the string given as argument.`,
		Eval:  evalECHO,
		Arity: 1,
	}

	pingCmdMeta = DiceCmdMeta{
		Name:       "PING",
		Info:       `PING returns with an encoded "PONG" If any message is added with the ping command,the message will be returned.`,
		Arity:      -1,
		IsMigrated: true,
		Eval:       evalPING,
	}

	setCmdMeta = DiceCmdMeta{
		Name: "SET",
		Info: `SET puts a new <key, value> pair in db as in the args
		args must contain key and value.
		args can also contain multiple options -
		EX or ex which will set the expiry time(in secs) for the key
		Returns encoded error response if at least a <key, value> pair is not part of args
		Returns encoded error response if expiry tme value in not integer
		Returns encoded OK RESP once new entry is added
		If the key already exists then the value will be overwritten and expiry will be discarded`,
		Arity:      -3,
		KeySpecs:   KeySpecs{BeginIndex: 1},
		IsMigrated: true,
		NewEval:    evalSET,
	}
	getCmdMeta = DiceCmdMeta{
		Name: "GET",
		Info: `GET returns the value for the queried key in args
		The key should be the only param in args
		The RESP value of the key is encoded and then returned
		GET returns RespNIL if key is expired or it does not exist`,
		Arity:      2,
		KeySpecs:   KeySpecs{BeginIndex: 1},
		IsMigrated: true,
		NewEval:    evalGET,
	}

	getSetCmdMeta = DiceCmdMeta{
		Name:       "GETSET",
		Info:       `GETSET returns the previous string value of a key after setting it to a new value.`,
		Arity:      2,
		IsMigrated: true,
		NewEval:    evalGETSET,
	}

	authCmdMeta = DiceCmdMeta{
		Name: "AUTH",
		Info: `AUTH returns with an encoded "OK" if the user is authenticated.
		If the user is not authenticated, it returns with an encoded error message`,
		Eval: nil,
	}
	getDelCmdMeta = DiceCmdMeta{
		Name: "GETDEL",
		Info: `GETDEL returns the value for the queried key in args
		The key should be the only param in args And If the key exists, it will be deleted before its value is returned.
		The RESP value of the key is encoded and then returned
		GETDEL returns RespNIL if key is expired or it does not exist`,
		Eval:     evalGETDEL,
		Arity:    2,
		KeySpecs: KeySpecs{BeginIndex: 1},
	}
	msetCmdMeta = DiceCmdMeta{
		Name: "MSET",
		Info: `MSET sets multiple keys to multiple values in the db
		args should contain an even number of elements
		each pair of elements will be treated as <key, value> pair
		Returns encoded error response if the number of arguments is not even
		Returns encoded OK RESP once all entries are added`,
		Eval:     evalMSET,
		Arity:    -3,
		KeySpecs: KeySpecs{BeginIndex: 1, Step: 2, LastKey: -1},
	}
	jsonsetCmdMeta = DiceCmdMeta{
		Name: "JSON.SET",
		Info: `JSON.SET key path json-string
		Sets a JSON value at the specified key.
		Returns OK if successful.
		Returns encoded error message if the number of arguments is incorrect or the JSON string is invalid.`,
		Eval:     evalJSONSET,
		Arity:    -3,
		KeySpecs: KeySpecs{BeginIndex: 1},
	}
	jsongetCmdMeta = DiceCmdMeta{
		Name: "JSON.GET",
		Info: `JSON.GET key [path]
		Returns the encoded RESP value of the key, if present
		Null reply: If the key doesn't exist or has expired.
		Error reply: If the number of arguments is incorrect or the stored value is not a JSON type.`,
		Eval:     evalJSONGET,
		Arity:    2,
		KeySpecs: KeySpecs{BeginIndex: 1},
	}
	jsonMGetCmdMeta = DiceCmdMeta{
		Name: "JSON.MGET",
		Info: `JSON.MGET key..key [path]
		Returns the encoded RESP value of the key, if present
		Null reply: If the key doesn't exist or has expired.
		Error reply: If the number of arguments is incorrect or the stored value is not a JSON type.`,
		Eval:     evalJSONMGET,
		Arity:    2,
		KeySpecs: KeySpecs{BeginIndex: 1},
	}
	jsontoggleCmdMeta = DiceCmdMeta{
		Name: "JSON.TOGGLE",
		Info: `JSON.TOGGLE key [path]
		Toggles Boolean values between true and false at the path.Return
		If the path is enhanced syntax:
    	1.Array of integers (0 - false, 1 - true) that represent the resulting Boolean value at each path.
	    2.If a value is a not a Boolean value, its corresponding return value is null.
		3.NONEXISTENT if the document key does not exist.
		If the path is restricted syntax:
    	1.String ("true"/"false") that represents the resulting Boolean value.
    	2.NONEXISTENT if the document key does not exist.
    	3.WRONGTYPE error if the value at the path is not a Boolean value.`,
		Eval:     evalJSONTOGGLE,
		Arity:    2,
		KeySpecs: KeySpecs{BeginIndex: 1},
	}
	jsontypeCmdMeta = DiceCmdMeta{
		Name: "JSON.TYPE",
		Info: `JSON.TYPE key [path]
		Returns string reply for each path, specified as the value's type.
		Returns RespNIL If the key doesn't exist.
		Error reply: If the number of arguments is incorrect.`,
		Eval:     evalJSONTYPE,
		Arity:    -2,
		KeySpecs: KeySpecs{BeginIndex: 1},
	}
	jsonclearCmdMeta = DiceCmdMeta{
		Name: "JSON.CLEAR",
		Info: `JSON.CLEAR key [path]
		Returns an integer reply specifying the number ofmatching JSON arrays and
		objects cleared +number of matching JSON numerical values zeroed.
		Error reply: If the number of arguments is incorrect the key doesn't exist.`,
		Eval:     evalJSONCLEAR,
		Arity:    -2,
		KeySpecs: KeySpecs{BeginIndex: 1},
	}
	jsondelCmdMeta = DiceCmdMeta{
		Name: "JSON.DEL",
		Info: `JSON.DEL key [path]
		Returns an integer reply specified as the number of paths deleted (0 or more).
		Returns RespZero if the key doesn't exist or key is expired.
		Error reply: If the number of arguments is incorrect.`,
		Eval:     evalJSONDEL,
		Arity:    -2,
		KeySpecs: KeySpecs{BeginIndex: 1},
	}
	jsonarrappendCmdMeta = DiceCmdMeta{
		Name: "JSON.ARRAPPEND",
		Info: `JSON.ARRAPPEND key [path] value [value ...]
        Returns an array of integer replies for each path, the array's new size,
        or nil, if the matching JSON value is not an array.`,
		Eval:  evalJSONARRAPPEND,
		Arity: -3,
	}
	jsonforgetCmdMeta = DiceCmdMeta{
		Name: "JSON.FORGET",
		Info: `JSON.FORGET key [path]
		Returns an integer reply specified as the number of paths deleted (0 or more).
		Returns RespZero if the key doesn't exist or key is expired.
		Error reply: If the number of arguments is incorrect.`,
		Eval:     evalJSONFORGET,
		Arity:    -2,
		KeySpecs: KeySpecs{BeginIndex: 1},
	}
	jsonarrlenCmdMeta = DiceCmdMeta{
		Name: "JSON.ARRLEN",
		Info: `JSON.ARRLEN key [path]
		Returns an array of integer replies.
		Returns error response if the key doesn't exist or key is expired or the matching value is not an array.
		Error reply: If the number of arguments is incorrect.`,
		Eval:     evalJSONARRLEN,
		Arity:    -2,
		KeySpecs: KeySpecs{BeginIndex: 1},
	}
	jsonnummultbyCmdMeta = DiceCmdMeta{
		Name: "JSON.NUMMULTBY",
		Info: `JSON.NUMMULTBY key path value
		Multiply the number value stored at the specified path by a value.`,
		Eval:     evalJSONNUMMULTBY,
		Arity:    3,
		KeySpecs: KeySpecs{BeginIndex: 1},
	}
	jsonobjlenCmdMeta = DiceCmdMeta{
		Name: "JSON.OBJLEN",
		Info: `JSON.OBJLEN key [path]
		Report the number of keys in the JSON object at path in key
		Returns error response if the key doesn't exist or key is expired or the matching value is not an array.
		Error reply: If the number of arguments is incorrect.`,
		Eval:     evalJSONOBJLEN,
		Arity:    -2,
		KeySpecs: KeySpecs{BeginIndex: 1},
	}
	jsondebugCmdMeta = DiceCmdMeta{
		Name: "JSON.DEBUG",
		Info: `evaluates JSON.DEBUG subcommand based on subcommand
		JSON.DEBUG MEMORY returns memory usage by key in bytes
		JSON.DEBUG HELP displays help message
		`,
		Eval:     evalJSONDebug,
		Arity:    2,
		KeySpecs: KeySpecs{BeginIndex: 1},
	}
	jsonarrpopCmdMeta = DiceCmdMeta{
		Name: "JSON.ARRPOP",
		Info: `JSON.ARRPOP key [path [index]]
		Removes and returns an element from the index in the array and updates the array in memory.
		Returns error if key doesn't exist.
		Return nil if array is empty or there is no array at the path.
		It supports negative index and is out of bound safe.
		`,
		Eval:  evalJSONARRPOP,
		Arity: -2,
	}
	jsoningestCmdMeta = DiceCmdMeta{
		Name: "JSON.INGEST",
		Info: `JSON.INGEST key_prefix json-string
		The whole key is generated by appending a unique identifier to the provided key prefix.
		the generated key is then used to store the provided JSON value at specified path.
		Returns unique identifier if successful.
		Returns encoded error message if the number of arguments is incorrect or the JSON string is invalid.`,
		Eval:     evalJSONINGEST,
		Arity:    -3,
		KeySpecs: KeySpecs{BeginIndex: 1},
	}
	ttlCmdMeta = DiceCmdMeta{
		Name: "TTL",
		Info: `TTL returns Time-to-Live in secs for the queried key in args
		The key should be the only param in args else returns with an error
		Returns
		RESP encoded time (in secs) remaining for the key to expire
		RESP encoded -2 stating key doesn't exist or key is expired
		RESP encoded -1 in case no expiration is set on the key`,
		Eval:     evalTTL,
		Arity:    2,
		KeySpecs: KeySpecs{BeginIndex: 1},
	}
	delCmdMeta = DiceCmdMeta{
		Name: "DEL",
		Info: `DEL deletes all the specified keys in args list
		returns the count of total deleted keys after encoding`,
		Eval:     evalDEL,
		Arity:    -2,
		KeySpecs: KeySpecs{BeginIndex: 1, Step: 1, LastKey: -1},
	}
	expireCmdMeta = DiceCmdMeta{
		Name: "EXPIRE",
		Info: `EXPIRE sets a expiry time(in secs) on the specified key in args
		args should contain 2 values, key and the expiry time to be set for the key
		The expiry time should be in integer format; if not, it returns encoded error response
		Returns RespOne if expiry was set on the key successfully.
		Once the time is lapsed, the key will be deleted automatically`,
		Eval:     evalEXPIRE,
		Arity:    -3,
		KeySpecs: KeySpecs{BeginIndex: 1, Step: 1},
	}
	helloCmdMeta = DiceCmdMeta{
		Name:  "HELLO",
		Info:  `HELLO always replies with a list of current server and connection properties, such as: versions, modules loaded, client ID, replication role and so forth`,
		Eval:  evalHELLO,
		Arity: -1,
	}
	bgrewriteaofCmdMeta = DiceCmdMeta{
		Name:  "BGREWRITEAOF",
		Info:  `Instruct Dice to start an Append Only File rewrite process. The rewrite will create a small optimized version of the current Append Only File.`,
		Eval:  EvalBGREWRITEAOF,
		Arity: 1,
	}
	incrCmdMeta = DiceCmdMeta{
		Name: "INCR",
		Info: `INCR increments the value of the specified key in args by 1,
		if the key exists and the value is integer format.
		The key should be the only param in args.
		If the key does not exist, new key is created with value 0,
		the value of the new key is then incremented.
		The value for the queried key should be of integer format,
		if not INCR returns encoded error response.
		evalINCR returns the incremented value for the key if there are no errors.`,
		Eval:     evalINCR,
		Arity:    2,
		KeySpecs: KeySpecs{BeginIndex: 1, Step: 1},
	}
	infoCmdMeta = DiceCmdMeta{
		Name: "INFO",
		Info: `INFO creates a buffer with the info of total keys per db
		Returns the encoded buffer as response`,
		Eval:  evalINFO,
		Arity: -1,
	}
	clientCmdMeta = DiceCmdMeta{
		Name:  "CLIENT",
		Info:  `This is a container command for client connection commands.`,
		Eval:  evalCLIENT,
		Arity: -2,
	}
	latencyCmdMeta = DiceCmdMeta{
		Name:  "LATENCY",
		Info:  `This is a container command for latency diagnostics commands.`,
		Eval:  evalLATENCY,
		Arity: -2,
	}
	lruCmdMeta = DiceCmdMeta{
		Name: "LRU",
		Info: `LRU deletes all the keys from the LRU
		returns encoded RESP OK`,
		Eval:  evalLRU,
		Arity: 1,
	}
	sleepCmdMeta = DiceCmdMeta{
		Name: "SLEEP",
		Info: `SLEEP sets db to sleep for the specified number of seconds.
		The sleep time should be the only param in args.
		Returns error response if the time param in args is not of integer format.
		SLEEP returns RespOK after sleeping for mentioned seconds`,
		Eval:  evalSLEEP,
		Arity: 1,
	}
	bfinitCmdMeta = DiceCmdMeta{
		Name: "BFINIT",
		Info: `BFINIT command initializes a new bloom filter and allocation it's relevant parameters based on given inputs.
		If no params are provided, it uses defaults.`,
		Eval:     evalBFINIT,
		Arity:    -2,
		KeySpecs: KeySpecs{BeginIndex: 1, Step: 1},
	}
	bfaddCmdMeta = DiceCmdMeta{
		Name: "BFADD",
		Info: `BFADD adds an element to
		a bloom filter. If the filter does not exists, it will create a new one
		with default parameters.`,
		Eval:     evalBFADD,
		Arity:    3,
		KeySpecs: KeySpecs{BeginIndex: 1, Step: 1},
	}
	bfexistsCmdMeta = DiceCmdMeta{
		Name:     "BFEXISTS",
		Info:     `BFEXISTS checks existence of an element in a bloom filter.`,
		Eval:     evalBFEXISTS,
		Arity:    3,
		KeySpecs: KeySpecs{BeginIndex: 1, Step: 1},
	}
	bfinfoCmdMeta = DiceCmdMeta{
		Name:  "BFINFO",
		Info:  `BFINFO returns the parameters and metadata of an existing bloom filter.`,
		Eval:  evalBFINFO,
		Arity: 2,
	}
	// TODO: Remove this override once we support QWATCH in dice-cli.
	subscribeCmdMeta = DiceCmdMeta{
		Name: "SUBSCRIBE",
		Info: `SUBSCRIBE(or QWATCH) adds the specified key to the watch list for the caller client.
		Every time a key in the watch list is modified, the client will be sent a response
		containing the new value of the key along with the operation that was performed on it.
		Contains only one argument, the key to be watched.`,
		Eval:  nil,
		Arity: 1,
	}
	qwatchCmdMeta = DiceCmdMeta{
		Name: "QWATCH",
		Info: `QWATCH adds the specified key to the watch list for the caller client.
		Every time a key in the watch list is modified, the client will be sent a response
		containing the new value of the key along with the operation that was performed on it.
		Contains only one argument, the key to be watched.`,
		Eval:  nil,
		Arity: 1,
	}
	qUnwatchCmdMeta = DiceCmdMeta{
		Name: "QUNWATCH",
		Info: `Unsubscribes or QUnwatches the client from the given key's watch session.
		It removes the key from the watch list for the caller client.`,
		Eval:  nil,
		Arity: 1,
	}
	MultiCmdMeta = DiceCmdMeta{
		Name: "MULTI",
		Info: `MULTI marks the start of the transaction for the client.
		All subsequent commands fired will be queued for atomic execution.
		The commands will not be executed until EXEC is triggered.
		Once EXEC is triggered it executes all the commands in queue,
		and closes the MULTI transaction.`,
		Eval:  evalMULTI,
		Arity: 1,
	}
	ExecCmdMeta = DiceCmdMeta{
		Name:  "EXEC",
		Info:  `EXEC executes commands in a transaction, which is initiated by MULTI`,
		Eval:  nil,
		Arity: 1,
	}
	DiscardCmdMeta = DiceCmdMeta{
		Name:  "DISCARD",
		Info:  `DISCARD discards all the commands in a transaction, which is initiated by MULTI`,
		Eval:  nil,
		Arity: 1,
	}
	abortCmdMeta = DiceCmdMeta{
		Name:  "ABORT",
		Info:  "Quit the server",
		Eval:  nil,
		Arity: 1,
	}
	setBitCmdMeta = DiceCmdMeta{
		Name: "SETBIT",
		Info: "SETBIT sets or clears the bit at offset in the string value stored at key",
		Eval: evalSETBIT,
	}
	getBitCmdMeta = DiceCmdMeta{
		Name: "GETBIT",
		Info: "GETBIT returns the bit value at offset in the string value stored at key",
		Eval: evalGETBIT,
	}
	bitCountCmdMeta = DiceCmdMeta{
		Name: "BITCOUNT",
		Info: "BITCOUNT counts the number of set bits in the string value stored at key",
		Eval: evalBITCOUNT,
	}
	bitOpCmdMeta = DiceCmdMeta{
		Name: "BITOP",
		Info: "BITOP performs bitwise operations between multiple keys",
		Eval: evalBITOP,
	}
	commandCmdMeta = DiceCmdMeta{
		Name:  "COMMAND <subcommand>",
		Info:  "Evaluates COMMAND <subcommand> command based on subcommand",
		Eval:  evalCommand,
		Arity: -1,
	}
	keysCmdMeta = DiceCmdMeta{
		Name: "KEYS",
		Info: "KEYS command is used to get all the keys in the database. Complexity is O(n) where n is the number of keys in the database.",
		Eval: evalKeys,
	}
	MGetCmdMeta = DiceCmdMeta{
		Name: "MGET",
		Info: `The MGET command returns an array of RESP values corresponding to the provided keys.
		For each key, if the key is expired or does not exist, the response will be RespNIL;
		otherwise, the response will be the RESP value of the key.
		`,
		Eval:     evalMGET,
		Arity:    -2,
		KeySpecs: KeySpecs{BeginIndex: 1, Step: 1, LastKey: -1},
	}
	persistCmdMeta = DiceCmdMeta{
		Name: "PERSIST",
		Info: "PERSIST removes the expiration from a key",
		Eval: evalPersist,
	}
	copyCmdMeta = DiceCmdMeta{
		Name:  "COPY",
		Info:  `COPY command copies the value stored at the source key to the destination key.`,
		Eval:  evalCOPY,
		Arity: -2,
	}
	decrCmdMeta = DiceCmdMeta{
		Name: "DECR",
		Info: `DECR decrements the value of the specified key in args by 1,
		if the key exists and the value is integer format.
		The key should be the only param in args.
		If the key does not exist, new key is created with value 0,
		the value of the new key is then decremented.
		The value for the queried key should be of integer format,
		if not DECR returns encoded error response.
		evalDECR returns the decremented value for the key if there are no errors.`,
		Eval:     evalDECR,
		Arity:    2,
		KeySpecs: KeySpecs{BeginIndex: 1, Step: 1},
	}
	decrByCmdMeta = DiceCmdMeta{
		Name: "DECRBY",
		Info: `DECRBY decrements the value of the specified key in args by the specified decrement,
		if the key exists and the value is in integer format.
		The key should be the first parameter in args, and the decrement should be the second parameter.
		If the key does not exist, new key is created with value 0,
		the value of the new key is then decremented by specified decrement.
		The value for the queried key should be of integer format,
		if not, DECRBY returns an encoded error response.
		evalDECRBY returns the decremented value for the key after applying the specified decrement if there are no errors.`,
		Eval:     evalDECRBY,
		Arity:    3,
		KeySpecs: KeySpecs{BeginIndex: 1, Step: 1},
	}
	existsCmdMeta = DiceCmdMeta{
		Name: "EXISTS",
		Info: `EXISTS key1 key2 ... key_N
		Return value is the number of keys existing.`,
		Eval: evalEXISTS,
	}
	renameCmdMeta = DiceCmdMeta{
		Name:  "RENAME",
		Info:  "Renames a key and overwrites the destination",
		Eval:  evalRename,
		Arity: 3,
	}
	getexCmdMeta = DiceCmdMeta{
		Name: "GETEX",
		Info: `Get the value of key and optionally set its expiration.
		GETEX is similar to GET, but is a write command with additional options.`,
		Eval:     evalGETEX,
		Arity:    -2,
		KeySpecs: KeySpecs{BeginIndex: 1},
	}
	pttlCmdMeta = DiceCmdMeta{
		Name: "PTTL",
		Info: `PTTL returns Time-to-Live in millisecs for the queried key in args
		The key should be the only param in args else returns with an error
		Returns
		RESP encoded time (in secs) remaining for the key to expire
		RESP encoded -2 stating key doesn't exist or key is expired
		RESP encoded -1 in case no expiration is set on the key`,
		Eval:     evalPTTL,
		Arity:    2,
		KeySpecs: KeySpecs{BeginIndex: 1},
	}
	hsetCmdMeta = DiceCmdMeta{
		Name: "HSET",
		Info: `HSET sets the specific fields to their respective values in the
		hash stored at key. If any given field is already present, the previous
		value will be overwritten with the new value
		Returns
		This command returns the number of keys that are stored at given key.
		`,
		Eval:     evalHSET,
		Arity:    -4,
		KeySpecs: KeySpecs{BeginIndex: 1},
	}
	hgetCmdMeta = DiceCmdMeta{
		Name:     "HGET",
		Info:     `Returns the value associated with field in the hash stored at key.`,
		Eval:     evalHGET,
		Arity:    -3,
		KeySpecs: KeySpecs{BeginIndex: 1},
	}
	hgetAllCmdMeta = DiceCmdMeta{
		Name: "HGETALL",
		Info: `Returns all fields and values of the hash stored at key. In the returned value,
        every field name is followed by its value, so the length of the reply is twice the size of the hash.`,
		Eval:     evalHGETALL,
		Arity:    -2,
		KeySpecs: KeySpecs{BeginIndex: 1},
	}
	objectCmdMeta = DiceCmdMeta{
		Name: "OBJECT",
		Info: `OBJECT subcommand [arguments [arguments ...]]
		OBJECT command is used to inspect the internals of the Redis objects.`,
		Eval:     evalOBJECT,
		Arity:    -2,
		KeySpecs: KeySpecs{BeginIndex: 2},
	}
	touchCmdMeta = DiceCmdMeta{
		Name: "TOUCH",
		Info: `TOUCH key1 key2 ... key_N
		Alters the last access time of a key(s).
		A key is ignored if it does not exist.`,
		Eval:     evalTOUCH,
		Arity:    -2,
		KeySpecs: KeySpecs{BeginIndex: 1},
	}
	expiretimeCmdMeta = DiceCmdMeta{
		Name: "EXPIRETIME",
		Info: `EXPIRETIME returns the absolute Unix timestamp (since January 1, 1970) in seconds
		at which the given key will expire`,
		Eval:     evalEXPIRETIME,
		Arity:    -2,
		KeySpecs: KeySpecs{BeginIndex: 1, Step: 1},
	}
	expireatCmdMeta = DiceCmdMeta{
		Name: "EXPIREAT",
		Info: `EXPIREAT sets a expiry time(in unix-time-seconds) on the specified key in args
		args should contain 2 values, key and the expiry time to be set for the key
		The expiry time should be in integer format; if not, it returns encoded error response
		Returns RespOne if expiry was set on the key successfully.
		Once the time is lapsed, the key will be deleted automatically`,
		Eval:     evalEXPIREAT,
		Arity:    -3,
		KeySpecs: KeySpecs{BeginIndex: 1, Step: 1},
	}
	lpushCmdMeta = DiceCmdMeta{
		Name:  "LPUSH",
		Info:  "LPUSH pushes values into the left side of the deque",
		Eval:  evalLPUSH,
		Arity: -3,
	}
	rpushCmdMeta = DiceCmdMeta{
		Name:  "RPUSH",
		Info:  "RPUSH pushes values into the right side of the deque",
		Eval:  evalRPUSH,
		Arity: -3,
	}
	lpopCmdMeta = DiceCmdMeta{
		Name:  "LPOP",
		Info:  "LPOP pops a value from the left side of the deque",
		Eval:  evalLPOP,
		Arity: 2,
	}
	rpopCmdMeta = DiceCmdMeta{
		Name:  "RPOP",
		Info:  "RPOP pops a value from the right side of the deque",
		Eval:  evalRPOP,
		Arity: 2,
	}
	llenCmdMeta = DiceCmdMeta{
		Name: "LLEN",
		Info: `LLEN key
		Returns the length of the list stored at key. If key does not exist,
		it is interpreted as an empty list and 0 is returned.
		An error is returned when the value stored at key is not a list.`,
		Eval:  evalLLEN,
		Arity: 1,
	}
	dbSizeCmdMeta = DiceCmdMeta{
		Name:  "DBSIZE",
		Info:  `DBSIZE Return the number of keys in the database`,
		Eval:  evalDBSIZE,
		Arity: 1,
	}
	flushdbCmdMeta = DiceCmdMeta{
		Name:  "FLUSHDB",
		Info:  `FLUSHDB deletes all the keys of the currently selected DB`,
		Eval:  evalFLUSHDB,
		Arity: -1,
	}
	bitposCmdMeta = DiceCmdMeta{
		Name: "BITPOS",
		Info: `BITPOS returns the position of the first bit set to 1 or 0 in a string
		 The position is returned, thinking of the string as an array of bits from left to right,
		 where the first byte's most significant bit is at position 0, the second byte's most significant
		 bit is at position 8, and so forth.
		 By default, all the bytes contained in the string are examined. It is possible to look for bits only in a
		 specified interval passing the additional arguments start and end (it is possible to just pass start,
		 the operation will assume that the end is the last byte of the string).
		 By default, the range is interpreted as a range of bytes and not a range of bits, so start=0 and end=2 means
		 to look at the first three bytes.
		 You can use the optional BIT modifier to specify that the range should be interpreted as a range of bits. So
		 start=0 and end=2 means to look at the first three bits.
		 Note that bit positions are returned always as absolute values starting from bit zero even when start and end
		 are used to specify a range.
		 The start and end can contain negative values in order to index bytes starting from the end of the string,
		 where -1 is the last byte, -2 is the penultimate, and so forth. When BIT is specified, -1 is the last bit, -2
		 is the penultimate, and so forth.
		 Returns
		 RESP encoded integer indicating the position of the first bit set to 1 or 0 according to the request.
		 RESP encoded integer if we look for clear bits and the string only contains bits set to 1, the function returns
	     the first bit not part of the string on the right.
		 RESP encoded -1 in case the bit argument is 1 and the string is empty or composed of just zero bytes.
		 RESP encoded -1 if we look for set bits and the string is empty or composed of just zero bytes, -1 is returned.
		 RESP encoded -1 if a clear bit isn't found in the specified range.`,
		Eval:  evalBITPOS,
		Arity: -2,
	}
	saddCmdMeta = DiceCmdMeta{
		Name: "SADD",
		Info: `SADD key member [member ...]
		Adds the specified members to the set stored at key.
		Specified members that are already a member of this set are ignored
		Non existing keys are treated as empty sets.
		An error is returned when the value stored at key is not a set.`,
		Eval:     evalSADD,
		Arity:    -3,
		KeySpecs: KeySpecs{BeginIndex: 1},
	}
	smembersCmdMeta = DiceCmdMeta{
		Name: "SMEMBERS",
		Info: `SMEMBERS key
		Returns all the members of the set value stored at key.`,
		Eval:     evalSMEMBERS,
		Arity:    2,
		KeySpecs: KeySpecs{BeginIndex: 1},
	}
	sremCmdMeta = DiceCmdMeta{
		Name: "SREM",
		Info: `SREM key member [member ...]
		Removes the specified members from the set stored at key.
		Non existing keys are treated as empty sets.
		An error is returned when the value stored at key is not a set.`,
		Eval:     evalSREM,
		Arity:    -3,
		KeySpecs: KeySpecs{BeginIndex: 1},
	}
	scardCmdMeta = DiceCmdMeta{
		Name: "SCARD",
		Info: `SCARD key
		Returns the number of elements of the set stored at key.
		An error is returned when the value stored at key is not a set.`,
		Eval:     evalSCARD,
		Arity:    2,
		KeySpecs: KeySpecs{BeginIndex: 1},
	}
	sdiffCmdMeta = DiceCmdMeta{
		Name: "SDIFF",
		Info: `SDIFF key1 [key2 ... key_N]
		Returns the members of the set resulting from the difference between the first set and all the successive sets.
		Non existing keys are treated as empty sets.`,
		Eval:     evalSDIFF,
		Arity:    -2,
		KeySpecs: KeySpecs{BeginIndex: 1},
	}
	sinterCmdMeta = DiceCmdMeta{
		Name: "SINTER",
		Info: `SINTER key1 [key2 ... key_N]
		Returns the members of the set resulting from the intersection of all the given sets.
		Non existing keys are treated as empty sets.`,
		Eval:     evalSINTER,
		Arity:    -2,
		KeySpecs: KeySpecs{BeginIndex: 1},
	}
	pfAddCmdMeta = DiceCmdMeta{
		Name: "PFADD",
		Info: `PFADD key [element [element ...]]
		Adds elements to a HyperLogLog key. Creates the key if it doesn't exist.`,
		Eval:     evalPFADD,
		Arity:    -2,
		KeySpecs: KeySpecs{BeginIndex: 1},
	}
	pfCountCmdMeta = DiceCmdMeta{
		Name: "PFCOUNT",
		Info: `PFCOUNT key [key ...]
		Returns the approximated cardinality of the set(s) observed by the HyperLogLog key(s).`,
		Eval:     evalPFCOUNT,
		Arity:    -2,
		KeySpecs: KeySpecs{BeginIndex: 1},
	}
	pfMergeCmdMeta = DiceCmdMeta{
		Name: "PFMERGE",
		Info: `PFMERGE destkey [sourcekey [sourcekey ...]]
		Merges one or more HyperLogLog values into a single key.`,
		Eval:     evalPFMERGE,
		Arity:    -2,
		KeySpecs: KeySpecs{BeginIndex: 1},
	}
	jsonStrlenCmdMeta = DiceCmdMeta{
		Name: "JSON.STRLEN",
		Info: `JSON.STRLEN key [path]
		Report the length of the JSON String at path in key`,
		Eval:     evalJSONSTRLEN,
		Arity:    -2,
		KeySpecs: KeySpecs{BeginIndex: 1},
	}
	hlenCmdMeta = DiceCmdMeta{
		Name: "HLEN",
		Info: `HLEN key
		Returns the number of fields contained in the hash stored at key.`,
		Eval:  evalHLEN,
		Arity: 2,
	}
	selectCmdMeta = DiceCmdMeta{
		Name:  "SELECT",
		Info:  `Select the logical database having the specified zero-based numeric index. New connections always use the database 0`,
		Eval:  evalSELECT,
		Arity: 1,
	}
	jsonnumincrbyCmdMeta = DiceCmdMeta{
		Name:     "JSON.NUMINCRBY",
		Info:     `Increment the number value stored at path by number.`,
		Eval:     evalJSONNUMINCRBY,
		Arity:    3,
		KeySpecs: KeySpecs{BeginIndex: 1},
	}
<<<<<<< HEAD
	jsonrespCmdMeta = DiceCmdMeta{
		Name: "JSON.RESP",
		Info: `JSON.RESP key [path]
		Return the JSON in key in Redis serialization protocol specification form`,
		Eval:     evalJSONRESP,
		Arity:    -2,
=======
	typeCmdMeta = DiceCmdMeta{
		Name:     "TYPE",
		Info:     `Returns the string representation of the type of the value stored at key. The different types that can be returned are: string, list, set, zset, hash and stream.`,
		Eval:     evalTYPE,
		Arity:    1,
		KeySpecs: KeySpecs{BeginIndex: 1},
	}
	getRangeCmdMeta = DiceCmdMeta{
		Name:     "GETRANGE",
		Info:     `Returns a substring of the string stored at a key.`,
		Eval:     evalGETRANGE,
		Arity:    4,
>>>>>>> 04e52430
		KeySpecs: KeySpecs{BeginIndex: 1},
	}
)

func init() {
	DiceCmds["PING"] = pingCmdMeta
	DiceCmds["ECHO"] = echoCmdMeta
	DiceCmds["AUTH"] = authCmdMeta
	DiceCmds["SET"] = setCmdMeta
	DiceCmds["GET"] = getCmdMeta
	DiceCmds["MSET"] = msetCmdMeta
	DiceCmds["JSON.SET"] = jsonsetCmdMeta
	DiceCmds["JSON.TOGGLE"] = jsontoggleCmdMeta
	DiceCmds["JSON.GET"] = jsongetCmdMeta
	DiceCmds["JSON.TYPE"] = jsontypeCmdMeta
	DiceCmds["JSON.CLEAR"] = jsonclearCmdMeta
	DiceCmds["JSON.DEL"] = jsondelCmdMeta
	DiceCmds["JSON.ARRAPPEND"] = jsonarrappendCmdMeta
	DiceCmds["JSON.FORGET"] = jsonforgetCmdMeta
	DiceCmds["JSON.ARRLEN"] = jsonarrlenCmdMeta
	DiceCmds["JSON.NUMMULTBY"] = jsonnummultbyCmdMeta
	DiceCmds["JSON.OBJLEN"] = jsonobjlenCmdMeta
	DiceCmds["JSON.DEBUG"] = jsondebugCmdMeta
	DiceCmds["JSON.ARRPOP"] = jsonarrpopCmdMeta
	DiceCmds["JSON.INGEST"] = jsoningestCmdMeta
	DiceCmds["JSON.RESP"] = jsonrespCmdMeta
	DiceCmds["TTL"] = ttlCmdMeta
	DiceCmds["DEL"] = delCmdMeta
	DiceCmds["EXPIRE"] = expireCmdMeta
	DiceCmds["EXPIRETIME"] = expiretimeCmdMeta
	DiceCmds["EXPIREAT"] = expireatCmdMeta
	DiceCmds["HELLO"] = helloCmdMeta
	DiceCmds["BGREWRITEAOF"] = bgrewriteaofCmdMeta
	DiceCmds["INCR"] = incrCmdMeta
	DiceCmds["INFO"] = infoCmdMeta
	DiceCmds["CLIENT"] = clientCmdMeta
	DiceCmds["LATENCY"] = latencyCmdMeta
	DiceCmds["LRU"] = lruCmdMeta
	DiceCmds["SLEEP"] = sleepCmdMeta
	DiceCmds["BFINIT"] = bfinitCmdMeta
	DiceCmds["BFADD"] = bfaddCmdMeta
	DiceCmds["BFEXISTS"] = bfexistsCmdMeta
	DiceCmds["BFINFO"] = bfinfoCmdMeta
	DiceCmds["SUBSCRIBE"] = subscribeCmdMeta
	DiceCmds["QWATCH"] = qwatchCmdMeta
	DiceCmds["QUNWATCH"] = qUnwatchCmdMeta
	DiceCmds["MULTI"] = MultiCmdMeta
	DiceCmds["EXEC"] = ExecCmdMeta
	DiceCmds["DISCARD"] = DiscardCmdMeta
	DiceCmds["ABORT"] = abortCmdMeta
	DiceCmds["COMMAND"] = commandCmdMeta
	DiceCmds["SETBIT"] = setBitCmdMeta
	DiceCmds["GETBIT"] = getBitCmdMeta
	DiceCmds["BITCOUNT"] = bitCountCmdMeta
	DiceCmds["BITOP"] = bitOpCmdMeta
	DiceCmds["KEYS"] = keysCmdMeta
	DiceCmds["MGET"] = MGetCmdMeta
	DiceCmds["PERSIST"] = persistCmdMeta
	DiceCmds["COPY"] = copyCmdMeta
	DiceCmds["DECR"] = decrCmdMeta
	DiceCmds["EXISTS"] = existsCmdMeta
	DiceCmds["GETDEL"] = getDelCmdMeta
	DiceCmds["DECRBY"] = decrByCmdMeta
	DiceCmds["RENAME"] = renameCmdMeta
	DiceCmds["GETEX"] = getexCmdMeta
	DiceCmds["PTTL"] = pttlCmdMeta
	DiceCmds["HSET"] = hsetCmdMeta
	DiceCmds["OBJECT"] = objectCmdMeta
	DiceCmds["TOUCH"] = touchCmdMeta
	DiceCmds["LPUSH"] = lpushCmdMeta
	DiceCmds["RPOP"] = rpopCmdMeta
	DiceCmds["RPUSH"] = rpushCmdMeta
	DiceCmds["LPOP"] = lpopCmdMeta
	DiceCmds["LLEN"] = llenCmdMeta
	DiceCmds["DBSIZE"] = dbSizeCmdMeta
	DiceCmds["GETSET"] = getSetCmdMeta
	DiceCmds["FLUSHDB"] = flushdbCmdMeta
	DiceCmds["BITPOS"] = bitposCmdMeta
	DiceCmds["SADD"] = saddCmdMeta
	DiceCmds["SMEMBERS"] = smembersCmdMeta
	DiceCmds["SREM"] = sremCmdMeta
	DiceCmds["SCARD"] = scardCmdMeta
	DiceCmds["SDIFF"] = sdiffCmdMeta
	DiceCmds["SINTER"] = sinterCmdMeta
	DiceCmds["HGETALL"] = hgetAllCmdMeta
	DiceCmds["PFADD"] = pfAddCmdMeta
	DiceCmds["PFCOUNT"] = pfCountCmdMeta
	DiceCmds["HGET"] = hgetCmdMeta
	DiceCmds["PFMERGE"] = pfMergeCmdMeta
	DiceCmds["JSON.STRLEN"] = jsonStrlenCmdMeta
	DiceCmds["JSON.MGET"] = jsonMGetCmdMeta
	DiceCmds["HLEN"] = hlenCmdMeta
	DiceCmds["SELECT"] = selectCmdMeta
	DiceCmds["JSON.NUMINCRBY"] = jsonnumincrbyCmdMeta
	DiceCmds["TYPE"] = typeCmdMeta
	DiceCmds["GETRANGE"] = getRangeCmdMeta
}

// Function to convert DiceCmdMeta to []interface{}
func convertCmdMetaToSlice(cmdMeta *DiceCmdMeta) []interface{} {
	return []interface{}{cmdMeta.Name, cmdMeta.Arity, cmdMeta.KeySpecs.BeginIndex, cmdMeta.KeySpecs.LastKey, cmdMeta.KeySpecs.Step}
}

// Function to convert map[string]DiceCmdMeta{} to []interface{}
func convertDiceCmdsMapToSlice() []interface{} {
	var result []interface{}
	for _, cmdMeta := range DiceCmds {
		result = append(result, convertCmdMetaToSlice(&cmdMeta))
	}
	return result
}<|MERGE_RESOLUTION|>--- conflicted
+++ resolved
@@ -798,14 +798,14 @@
 		Arity:    3,
 		KeySpecs: KeySpecs{BeginIndex: 1},
 	}
-<<<<<<< HEAD
 	jsonrespCmdMeta = DiceCmdMeta{
 		Name: "JSON.RESP",
 		Info: `JSON.RESP key [path]
 		Return the JSON in key in Redis serialization protocol specification form`,
 		Eval:     evalJSONRESP,
 		Arity:    -2,
-=======
+		KeySpecs: KeySpecs{BeginIndex: 1},
+	}
 	typeCmdMeta = DiceCmdMeta{
 		Name:     "TYPE",
 		Info:     `Returns the string representation of the type of the value stored at key. The different types that can be returned are: string, list, set, zset, hash and stream.`,
@@ -818,7 +818,6 @@
 		Info:     `Returns a substring of the string stored at a key.`,
 		Eval:     evalGETRANGE,
 		Arity:    4,
->>>>>>> 04e52430
 		KeySpecs: KeySpecs{BeginIndex: 1},
 	}
 )
