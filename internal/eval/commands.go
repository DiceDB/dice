--- conflicted
+++ resolved
@@ -1083,50 +1083,6 @@
 		Eval:     evalGEODIST,
 		KeySpecs: KeySpecs{BeginIndex: 1},
 	}
-<<<<<<< HEAD
-	cmsInitByDimCmdMeta = DiceCmdMeta{
-		Name:     "CMS.INITBYDIM",
-		Info:     `Sets up count min sketch`,
-		Arity:    3,
-		Eval:     evalCMSINITBYDIM,
-		KeySpecs: KeySpecs{BeginIndex: 1},
-	}
-	cmsInitByProbCmdMeta = DiceCmdMeta{
-		Name:     "CMS.INITBYPROB",
-		Info:     `Sets up count min sketch with given error rate and probability`,
-		Arity:    3,
-		Eval:     evalCMSINITBYPROB,
-		KeySpecs: KeySpecs{BeginIndex: 1},
-	}
-	cmsInfoCmdMeta = DiceCmdMeta{
-		Name:     "CMS.INFO",
-		Info:     `Get info about count min sketch`,
-		Arity:    1,
-		Eval:     evalCMSINFO,
-		KeySpecs: KeySpecs{BeginIndex: 1},
-	}
-	cmsQueryCmdMeta = DiceCmdMeta{
-		Name:     "CMS.QUERY",
-		Info:     `Query count min sketch with for given list of keys`,
-		Arity:    -2,
-		Eval:     evalCMSQuery,
-		KeySpecs: KeySpecs{BeginIndex: 1},
-	}
-	cmsIncrByCmdMeta = DiceCmdMeta{
-		Name:     "CMS.INCRBY",
-		Info:     `Increase count of the list of keys to count min sketch`,
-		Arity:    -3,
-		Eval:     evalCMSIncrBy,
-		KeySpecs: KeySpecs{BeginIndex: 1},
-	}
-	cmsMergeCmdMeta = DiceCmdMeta{
-		Name: "CMS.MERGE",
-		Info: `Merges several sketches into one sketch.
-				 All sketches must have identical width and depth.
-				 Weights can be used to multiply certain sketches. Default weight is 1.`,
-		Arity:    -3,
-		Eval:     evalCMSMerge,
-=======
 	jsonstrappendCmdMeta = DiceCmdMeta{
 		Name: "JSON.STRAPPEND",
 		Info: `JSON.STRAPPEND key [path] value
@@ -1135,7 +1091,50 @@
 		Error reply: If the value at path is not a string or if the key doesn't exist.`,
 		Eval:     evalJSONSTRAPPEND,
 		Arity:    3,
->>>>>>> 45434f48
+		KeySpecs: KeySpecs{BeginIndex: 1},
+	}
+	cmsInitByDimCmdMeta = DiceCmdMeta{
+		Name:     "CMS.INITBYDIM",
+		Info:     `Sets up count min sketch`,
+		Arity:    3,
+		Eval:     evalCMSINITBYDIM,
+		KeySpecs: KeySpecs{BeginIndex: 1},
+	}
+	cmsInitByProbCmdMeta = DiceCmdMeta{
+		Name:     "CMS.INITBYPROB",
+		Info:     `Sets up count min sketch with given error rate and probability`,
+		Arity:    3,
+		Eval:     evalCMSINITBYPROB,
+		KeySpecs: KeySpecs{BeginIndex: 1},
+	}
+	cmsInfoCmdMeta = DiceCmdMeta{
+		Name:     "CMS.INFO",
+		Info:     `Get info about count min sketch`,
+		Arity:    1,
+		Eval:     evalCMSINFO,
+		KeySpecs: KeySpecs{BeginIndex: 1},
+	}
+	cmsQueryCmdMeta = DiceCmdMeta{
+		Name:     "CMS.QUERY",
+		Info:     `Query count min sketch with for given list of keys`,
+		Arity:    -2,
+		Eval:     evalCMSQuery,
+		KeySpecs: KeySpecs{BeginIndex: 1},
+	}
+	cmsIncrByCmdMeta = DiceCmdMeta{
+		Name:     "CMS.INCRBY",
+		Info:     `Increase count of the list of keys to count min sketch`,
+		Arity:    -3,
+		Eval:     evalCMSIncrBy,
+		KeySpecs: KeySpecs{BeginIndex: 1},
+	}
+	cmsMergeCmdMeta = DiceCmdMeta{
+		Name: "CMS.MERGE",
+		Info: `Merges several sketches into one sketch.
+				 All sketches must have identical width and depth.
+				 Weights can be used to multiply certain sketches. Default weight is 1.`,
+		Arity:    -3,
+		Eval:     evalCMSMerge,
 		KeySpecs: KeySpecs{BeginIndex: 1},
 	}
 )
@@ -1258,21 +1257,13 @@
 	DiceCmds["TYPE"] = typeCmdMeta
 	DiceCmds["ZADD"] = zaddCmdMeta
 	DiceCmds["ZRANGE"] = zrangeCmdMeta
-<<<<<<< HEAD
-	DiceCmds["BITFIELD"] = bitfieldCmdMeta
-	DiceCmds["HINCRBYFLOAT"] = hincrbyFloatCmdMeta
-	DiceCmds["HEXISTS"] = hexistsCmdMeta
-	DiceCmds["GEOADD"] = geoAddCmdMeta
-	DiceCmds["GEODIST"] = geoDistCmdMeta
+	DiceCmds["JSON.STRAPPEND"] = jsonstrappendCmdMeta
 	DiceCmds["CMS.INITBYDIM"] = cmsInitByDimCmdMeta
 	DiceCmds["CMS.INITBYPROB"] = cmsInitByProbCmdMeta
 	DiceCmds["CMS.INFO"] = cmsInfoCmdMeta
 	DiceCmds["CMS.QUERY"] = cmsQueryCmdMeta
 	DiceCmds["CMS.INCRBY"] = cmsIncrByCmdMeta
 	DiceCmds["CMS.MERGE"] = cmsMergeCmdMeta
-=======
-	DiceCmds["JSON.STRAPPEND"] = jsonstrappendCmdMeta
->>>>>>> 45434f48
 }
 
 // Function to convert DiceCmdMeta to []interface{}
