package eval

import dstore "github.com/dicedb/dice/internal/store"

type DiceCmdMeta struct {
	Name  string
	Info  string
	Eval  func([]string, *dstore.Store) []byte
	Arity int // number of arguments, it is possible to use -N to say >= N
	KeySpecs

	// IsMigrated indicates whether a command has been migrated to a new evaluation
	// mechanism. If true, the command uses the newer evaluation logic represented by
	// the NewEval function. This allows backward compatibility for commands that have
	// not yet been migrated, ensuring they continue to use the older Eval function.
	// As part of the transition process, commands can be flagged with IsMigrated to
	// signal that they are using the updated execution path.
	IsMigrated bool

	// NewEval is the newer evaluation function for commands. It follows an updated
	// execution model that returns an EvalResponse struct, offering more structured
	// and detailed results, including metadata such as errors and additional info,
	// instead of just raw bytes. Commands that have been migrated to this new model
	// will utilize this function for evaluation, allowing for better handling of
	// complex command execution scenarios and improved response consistency.
	NewEval func([]string, *dstore.Store) EvalResponse
}

type KeySpecs struct {
	BeginIndex int
	Step       int
	LastKey    int
}

var (
	DiceCmds = map[string]DiceCmdMeta{}

	echoCmdMeta = DiceCmdMeta{
		Name:  "ECHO",
		Info:  `ECHO returns the string given as argument.`,
		Eval:  evalECHO,
		Arity: 1,
	}

	pingCmdMeta = DiceCmdMeta{
		Name:       "PING",
		Info:       `PING returns with an encoded "PONG" If any message is added with the ping command,the message will be returned.`,
		Arity:      -1,
		IsMigrated: true,
		Eval:       evalPING,
	}

	setCmdMeta = DiceCmdMeta{
		Name: "SET",
		Info: `SET puts a new <key, value> pair in db as in the args
		args must contain key and value.
		args can also contain multiple options -
		EX or ex which will set the expiry time(in secs) for the key
		Returns encoded error response if at least a <key, value> pair is not part of args
		Returns encoded error response if expiry tme value in not integer
		Returns encoded OK RESP once new entry is added
		If the key already exists then the value will be overwritten and expiry will be discarded`,
		Arity:      -3,
		KeySpecs:   KeySpecs{BeginIndex: 1},
		IsMigrated: true,
		NewEval:    evalSET,
	}
	getCmdMeta = DiceCmdMeta{
		Name: "GET",
		Info: `GET returns the value for the queried key in args
		The key should be the only param in args
		The RESP value of the key is encoded and then returned
		GET returns RespNIL if key is expired or it does not exist`,
		Arity:      2,
		KeySpecs:   KeySpecs{BeginIndex: 1},
		IsMigrated: true,
		NewEval:    evalGET,
	}

	getSetCmdMeta = DiceCmdMeta{
		Name:       "GETSET",
		Info:       `GETSET returns the previous string value of a key after setting it to a new value.`,
		Arity:      2,
		IsMigrated: true,
		NewEval:    evalGETSET,
	}

	authCmdMeta = DiceCmdMeta{
		Name: "AUTH",
		Info: `AUTH returns with an encoded "OK" if the user is authenticated.
		If the user is not authenticated, it returns with an encoded error message`,
		Eval: nil,
	}
	getDelCmdMeta = DiceCmdMeta{
		Name: "GETDEL",
		Info: `GETDEL returns the value for the queried key in args
		The key should be the only param in args And If the key exists, it will be deleted before its value is returned.
		The RESP value of the key is encoded and then returned
		GETDEL returns RespNIL if key is expired or it does not exist`,
		Eval:     evalGETDEL,
		Arity:    2,
		KeySpecs: KeySpecs{BeginIndex: 1},
	}
	msetCmdMeta = DiceCmdMeta{
		Name: "MSET",
		Info: `MSET sets multiple keys to multiple values in the db
		args should contain an even number of elements
		each pair of elements will be treated as <key, value> pair
		Returns encoded error response if the number of arguments is not even
		Returns encoded OK RESP once all entries are added`,
		Eval:     evalMSET,
		Arity:    -3,
		KeySpecs: KeySpecs{BeginIndex: 1, Step: 2, LastKey: -1},
	}
	jsonsetCmdMeta = DiceCmdMeta{
		Name: "JSON.SET",
		Info: `JSON.SET key path json-string
		Sets a JSON value at the specified key.
		Returns OK if successful.
		Returns encoded error message if the number of arguments is incorrect or the JSON string is invalid.`,
		Eval:     evalJSONSET,
		Arity:    -3,
		KeySpecs: KeySpecs{BeginIndex: 1},
	}
	jsongetCmdMeta = DiceCmdMeta{
		Name: "JSON.GET",
		Info: `JSON.GET key [path]
		Returns the encoded RESP value of the key, if present
		Null reply: If the key doesn't exist or has expired.
		Error reply: If the number of arguments is incorrect or the stored value is not a JSON type.`,
		Eval:     evalJSONGET,
		Arity:    2,
		KeySpecs: KeySpecs{BeginIndex: 1},
	}
	jsonMGetCmdMeta = DiceCmdMeta{
		Name: "JSON.MGET",
		Info: `JSON.MGET key..key [path]
		Returns the encoded RESP value of the key, if present
		Null reply: If the key doesn't exist or has expired.
		Error reply: If the number of arguments is incorrect or the stored value is not a JSON type.`,
		Eval:     evalJSONMGET,
		Arity:    2,
		KeySpecs: KeySpecs{BeginIndex: 1},
	}
	jsontoggleCmdMeta = DiceCmdMeta{
		Name: "JSON.TOGGLE",
		Info: `JSON.TOGGLE key [path]
		Toggles Boolean values between true and false at the path.Return
		If the path is enhanced syntax:
    	1.Array of integers (0 - false, 1 - true) that represent the resulting Boolean value at each path.
	    2.If a value is a not a Boolean value, its corresponding return value is null.
		3.NONEXISTENT if the document key does not exist.
		If the path is restricted syntax:
    	1.String ("true"/"false") that represents the resulting Boolean value.
    	2.NONEXISTENT if the document key does not exist.
    	3.WRONGTYPE error if the value at the path is not a Boolean value.`,
		Eval:     evalJSONTOGGLE,
		Arity:    2,
		KeySpecs: KeySpecs{BeginIndex: 1},
	}
	jsontypeCmdMeta = DiceCmdMeta{
		Name: "JSON.TYPE",
		Info: `JSON.TYPE key [path]
		Returns string reply for each path, specified as the value's type.
		Returns RespNIL If the key doesn't exist.
		Error reply: If the number of arguments is incorrect.`,
		Eval:     evalJSONTYPE,
		Arity:    -2,
		KeySpecs: KeySpecs{BeginIndex: 1},
	}
	jsonclearCmdMeta = DiceCmdMeta{
		Name: "JSON.CLEAR",
		Info: `JSON.CLEAR key [path]
		Returns an integer reply specifying the number ofmatching JSON arrays and
		objects cleared +number of matching JSON numerical values zeroed.
		Error reply: If the number of arguments is incorrect the key doesn't exist.`,
		Eval:     evalJSONCLEAR,
		Arity:    -2,
		KeySpecs: KeySpecs{BeginIndex: 1},
	}
	jsondelCmdMeta = DiceCmdMeta{
		Name: "JSON.DEL",
		Info: `JSON.DEL key [path]
		Returns an integer reply specified as the number of paths deleted (0 or more).
		Returns RespZero if the key doesn't exist or key is expired.
		Error reply: If the number of arguments is incorrect.`,
		Eval:     evalJSONDEL,
		Arity:    -2,
		KeySpecs: KeySpecs{BeginIndex: 1},
	}
	jsonarrappendCmdMeta = DiceCmdMeta{
		Name: "JSON.ARRAPPEND",
		Info: `JSON.ARRAPPEND key [path] value [value ...]
        Returns an array of integer replies for each path, the array's new size,
        or nil, if the matching JSON value is not an array.`,
		Eval:  evalJSONARRAPPEND,
		Arity: -3,
	}
	jsonforgetCmdMeta = DiceCmdMeta{
		Name: "JSON.FORGET",
		Info: `JSON.FORGET key [path]
		Returns an integer reply specified as the number of paths deleted (0 or more).
		Returns RespZero if the key doesn't exist or key is expired.
		Error reply: If the number of arguments is incorrect.`,
		Eval:     evalJSONFORGET,
		Arity:    -2,
		KeySpecs: KeySpecs{BeginIndex: 1},
	}
	jsonarrlenCmdMeta = DiceCmdMeta{
		Name: "JSON.ARRLEN",
		Info: `JSON.ARRLEN key [path]
		Returns an array of integer replies.
		Returns error response if the key doesn't exist or key is expired or the matching value is not an array.
		Error reply: If the number of arguments is incorrect.`,
		Eval:     evalJSONARRLEN,
		Arity:    -2,
		KeySpecs: KeySpecs{BeginIndex: 1},
	}
	jsonnummultbyCmdMeta = DiceCmdMeta{
		Name: "JSON.NUMMULTBY",
		Info: `JSON.NUMMULTBY key path value
		Multiply the number value stored at the specified path by a value.`,
		Eval:     evalJSONNUMMULTBY,
		Arity:    3,
		KeySpecs: KeySpecs{BeginIndex: 1},
	}
	jsonobjlenCmdMeta = DiceCmdMeta{
		Name: "JSON.OBJLEN",
		Info: `JSON.OBJLEN key [path]
		Report the number of keys in the JSON object at path in key
		Returns error response if the key doesn't exist or key is expired or the matching value is not an array.
		Error reply: If the number of arguments is incorrect.`,
		Eval:     evalJSONOBJLEN,
		Arity:    -2,
		KeySpecs: KeySpecs{BeginIndex: 1},
	}
	jsondebugCmdMeta = DiceCmdMeta{
		Name: "JSON.DEBUG",
		Info: `evaluates JSON.DEBUG subcommand based on subcommand
		JSON.DEBUG MEMORY returns memory usage by key in bytes
		JSON.DEBUG HELP displays help message
		`,
		Eval:     evalJSONDebug,
		Arity:    2,
		KeySpecs: KeySpecs{BeginIndex: 1},
	}
	jsonobjkeysCmdMeta = DiceCmdMeta{
		Name: "JSON.OBJKEYS",
		Info: `JSON.OBJKEYS key [path]
		Retrieves the keys of a JSON object stored at path specified.
		Null reply: If the key doesn't exist or has expired.
		Error reply: If the number of arguments is incorrect or the stored value is not a JSON type.`,
		Eval:     evalJSONOBJKEYS,
		Arity:    2,
	}
	jsonarrpopCmdMeta = DiceCmdMeta{
		Name: "JSON.ARRPOP",
		Info: `JSON.ARRPOP key [path [index]]
		Removes and returns an element from the index in the array and updates the array in memory.
		Returns error if key doesn't exist.
		Return nil if array is empty or there is no array at the path.
		It supports negative index and is out of bound safe.
		`,
		Eval:  evalJSONARRPOP,
		Arity: -2,
	}
	jsoningestCmdMeta = DiceCmdMeta{
		Name: "JSON.INGEST",
		Info: `JSON.INGEST key_prefix json-string
		The whole key is generated by appending a unique identifier to the provided key prefix.
		the generated key is then used to store the provided JSON value at specified path.
		Returns unique identifier if successful.
		Returns encoded error message if the number of arguments is incorrect or the JSON string is invalid.`,
		Eval:     evalJSONINGEST,
		Arity:    -3,
		KeySpecs: KeySpecs{BeginIndex: 1},
	}
	jsonarrinsertCmdMeta = DiceCmdMeta{
		Name: "JSON.ARRINSERT",
		Info: `JSON.ARRINSERT key path index value [value ...]
		Returns an array of integer replies for each path.
		Returns nil if the matching JSON value is not an array.
		Returns error response if the key doesn't exist or key is expired or the matching value is not an array.
		Error reply: If the number of arguments is incorrect.`,
		Eval:     evalJSONARRINSERT,
		Arity:    -5,
		KeySpecs: KeySpecs{BeginIndex: 1},
	}
	ttlCmdMeta = DiceCmdMeta{
		Name: "TTL",
		Info: `TTL returns Time-to-Live in secs for the queried key in args
		The key should be the only param in args else returns with an error
		Returns
		RESP encoded time (in secs) remaining for the key to expire
		RESP encoded -2 stating key doesn't exist or key is expired
		RESP encoded -1 in case no expiration is set on the key`,
		Eval:     evalTTL,
		Arity:    2,
		KeySpecs: KeySpecs{BeginIndex: 1},
	}
	delCmdMeta = DiceCmdMeta{
		Name: "DEL",
		Info: `DEL deletes all the specified keys in args list
		returns the count of total deleted keys after encoding`,
		Eval:     evalDEL,
		Arity:    -2,
		KeySpecs: KeySpecs{BeginIndex: 1, Step: 1, LastKey: -1},
	}
	expireCmdMeta = DiceCmdMeta{
		Name: "EXPIRE",
		Info: `EXPIRE sets a expiry time(in secs) on the specified key in args
		args should contain 2 values, key and the expiry time to be set for the key
		The expiry time should be in integer format; if not, it returns encoded error response
		Returns RespOne if expiry was set on the key successfully.
		Once the time is lapsed, the key will be deleted automatically`,
		Eval:     evalEXPIRE,
		Arity:    -3,
		KeySpecs: KeySpecs{BeginIndex: 1, Step: 1},
	}
	helloCmdMeta = DiceCmdMeta{
		Name:  "HELLO",
		Info:  `HELLO always replies with a list of current server and connection properties, such as: versions, modules loaded, client ID, replication role and so forth`,
		Eval:  evalHELLO,
		Arity: -1,
	}
	bgrewriteaofCmdMeta = DiceCmdMeta{
		Name:  "BGREWRITEAOF",
		Info:  `Instruct Dice to start an Append Only File rewrite process. The rewrite will create a small optimized version of the current Append Only File.`,
		Eval:  EvalBGREWRITEAOF,
		Arity: 1,
	}
	incrCmdMeta = DiceCmdMeta{
		Name: "INCR",
		Info: `INCR increments the value of the specified key in args by 1,
		if the key exists and the value is integer format.
		The key should be the only param in args.
		If the key does not exist, new key is created with value 0,
		the value of the new key is then incremented.
		The value for the queried key should be of integer format,
		if not INCR returns encoded error response.
		evalINCR returns the incremented value for the key if there are no errors.`,
		Eval:     evalINCR,
		Arity:    2,
		KeySpecs: KeySpecs{BeginIndex: 1, Step: 1},
	}
	incrByFloatCmdMeta = DiceCmdMeta{
		Name: "INCRBYFLOAT",
		Info: `INCRBYFLOAT increments the value of the key in args by the specified increment,
		if the key exists and the value is a number.
		The key should be the first parameter in args, and the increment should be the second parameter.
		If the key does not exist, a new key is created with increment's value.
		If the value at the key is a string, it should be parsable to float64,
		if not INCRBYFLOAT returns an  error response.
		INCRBYFLOAT returns the incremented value for the key after applying the specified increment if there are no errors.`,
		Eval:  evalINCRBYFLOAT,
		Arity: 2,
	}
	infoCmdMeta = DiceCmdMeta{
		Name: "INFO",
		Info: `INFO creates a buffer with the info of total keys per db
		Returns the encoded buffer as response`,
		Eval:  evalINFO,
		Arity: -1,
	}
	clientCmdMeta = DiceCmdMeta{
		Name:  "CLIENT",
		Info:  `This is a container command for client connection commands.`,
		Eval:  evalCLIENT,
		Arity: -2,
	}
	latencyCmdMeta = DiceCmdMeta{
		Name:  "LATENCY",
		Info:  `This is a container command for latency diagnostics commands.`,
		Eval:  evalLATENCY,
		Arity: -2,
	}
	lruCmdMeta = DiceCmdMeta{
		Name: "LRU",
		Info: `LRU deletes all the keys from the LRU
		returns encoded RESP OK`,
		Eval:  evalLRU,
		Arity: 1,
	}
	sleepCmdMeta = DiceCmdMeta{
		Name: "SLEEP",
		Info: `SLEEP sets db to sleep for the specified number of seconds.
		The sleep time should be the only param in args.
		Returns error response if the time param in args is not of integer format.
		SLEEP returns RespOK after sleeping for mentioned seconds`,
		Eval:  evalSLEEP,
		Arity: 1,
	}
	bfinitCmdMeta = DiceCmdMeta{
		Name: "BFINIT",
		Info: `BFINIT command initializes a new bloom filter and allocation it's relevant parameters based on given inputs.
		If no params are provided, it uses defaults.`,
		Eval:     evalBFINIT,
		Arity:    -2,
		KeySpecs: KeySpecs{BeginIndex: 1, Step: 1},
	}
	bfaddCmdMeta = DiceCmdMeta{
		Name: "BFADD",
		Info: `BFADD adds an element to
		a bloom filter. If the filter does not exists, it will create a new one
		with default parameters.`,
		Eval:     evalBFADD,
		Arity:    3,
		KeySpecs: KeySpecs{BeginIndex: 1, Step: 1},
	}
	bfexistsCmdMeta = DiceCmdMeta{
		Name:     "BFEXISTS",
		Info:     `BFEXISTS checks existence of an element in a bloom filter.`,
		Eval:     evalBFEXISTS,
		Arity:    3,
		KeySpecs: KeySpecs{BeginIndex: 1, Step: 1},
	}
	bfinfoCmdMeta = DiceCmdMeta{
		Name:  "BFINFO",
		Info:  `BFINFO returns the parameters and metadata of an existing bloom filter.`,
		Eval:  evalBFINFO,
		Arity: 2,
	}
	// TODO: Remove this override once we support QWATCH in dice-cli.
	subscribeCmdMeta = DiceCmdMeta{
		Name: "SUBSCRIBE",
		Info: `SUBSCRIBE(or QWATCH) adds the specified key to the watch list for the caller client.
		Every time a key in the watch list is modified, the client will be sent a response
		containing the new value of the key along with the operation that was performed on it.
		Contains only one argument, the key to be watched.`,
		Eval:  nil,
		Arity: 1,
	}
	qwatchCmdMeta = DiceCmdMeta{
		Name: "QWATCH",
		Info: `QWATCH adds the specified key to the watch list for the caller client.
		Every time a key in the watch list is modified, the client will be sent a response
		containing the new value of the key along with the operation that was performed on it.
		Contains only one argument, the key to be watched.`,
		Eval:  nil,
		Arity: 1,
	}
	qUnwatchCmdMeta = DiceCmdMeta{
		Name: "QUNWATCH",
		Info: `Unsubscribes or QUnwatches the client from the given key's watch session.
		It removes the key from the watch list for the caller client.`,
		Eval:  nil,
		Arity: 1,
	}
	MultiCmdMeta = DiceCmdMeta{
		Name: "MULTI",
		Info: `MULTI marks the start of the transaction for the client.
		All subsequent commands fired will be queued for atomic execution.
		The commands will not be executed until EXEC is triggered.
		Once EXEC is triggered it executes all the commands in queue,
		and closes the MULTI transaction.`,
		Eval:  evalMULTI,
		Arity: 1,
	}
	ExecCmdMeta = DiceCmdMeta{
		Name:  "EXEC",
		Info:  `EXEC executes commands in a transaction, which is initiated by MULTI`,
		Eval:  nil,
		Arity: 1,
	}
	DiscardCmdMeta = DiceCmdMeta{
		Name:  "DISCARD",
		Info:  `DISCARD discards all the commands in a transaction, which is initiated by MULTI`,
		Eval:  nil,
		Arity: 1,
	}
	abortCmdMeta = DiceCmdMeta{
		Name:  "ABORT",
		Info:  "Quit the server",
		Eval:  nil,
		Arity: 1,
	}
	setBitCmdMeta = DiceCmdMeta{
		Name: "SETBIT",
		Info: "SETBIT sets or clears the bit at offset in the string value stored at key",
		Eval: evalSETBIT,
	}
	getBitCmdMeta = DiceCmdMeta{
		Name: "GETBIT",
		Info: "GETBIT returns the bit value at offset in the string value stored at key",
		Eval: evalGETBIT,
	}
	bitCountCmdMeta = DiceCmdMeta{
		Name:  "BITCOUNT",
		Info:  "BITCOUNT counts the number of set bits in the string value stored at key",
		Eval:  evalBITCOUNT,
		Arity: -1,
	}
	bitOpCmdMeta = DiceCmdMeta{
		Name: "BITOP",
		Info: "BITOP performs bitwise operations between multiple keys",
		Eval: evalBITOP,
	}
	commandCmdMeta = DiceCmdMeta{
		Name:  "COMMAND <subcommand>",
		Info:  "Evaluates COMMAND <subcommand> command based on subcommand",
		Eval:  evalCommand,
		Arity: -1,
	}
	keysCmdMeta = DiceCmdMeta{
		Name: "KEYS",
		Info: "KEYS command is used to get all the keys in the database. Complexity is O(n) where n is the number of keys in the database.",
		Eval: evalKeys,
	}
	MGetCmdMeta = DiceCmdMeta{
		Name: "MGET",
		Info: `The MGET command returns an array of RESP values corresponding to the provided keys.
		For each key, if the key is expired or does not exist, the response will be RespNIL;
		otherwise, the response will be the RESP value of the key.
		`,
		Eval:     evalMGET,
		Arity:    -2,
		KeySpecs: KeySpecs{BeginIndex: 1, Step: 1, LastKey: -1},
	}
	persistCmdMeta = DiceCmdMeta{
		Name: "PERSIST",
		Info: "PERSIST removes the expiration from a key",
		Eval: evalPersist,
	}
	copyCmdMeta = DiceCmdMeta{
		Name:  "COPY",
		Info:  `COPY command copies the value stored at the source key to the destination key.`,
		Eval:  evalCOPY,
		Arity: -2,
	}
	decrCmdMeta = DiceCmdMeta{
		Name: "DECR",
		Info: `DECR decrements the value of the specified key in args by 1,
		if the key exists and the value is integer format.
		The key should be the only param in args.
		If the key does not exist, new key is created with value 0,
		the value of the new key is then decremented.
		The value for the queried key should be of integer format,
		if not DECR returns encoded error response.
		evalDECR returns the decremented value for the key if there are no errors.`,
		Eval:     evalDECR,
		Arity:    2,
		KeySpecs: KeySpecs{BeginIndex: 1, Step: 1},
	}
	decrByCmdMeta = DiceCmdMeta{
		Name: "DECRBY",
		Info: `DECRBY decrements the value of the specified key in args by the specified decrement,
		if the key exists and the value is in integer format.
		The key should be the first parameter in args, and the decrement should be the second parameter.
		If the key does not exist, new key is created with value 0,
		the value of the new key is then decremented by specified decrement.
		The value for the queried key should be of integer format,
		if not, DECRBY returns an encoded error response.
		evalDECRBY returns the decremented value for the key after applying the specified decrement if there are no errors.`,
		Eval:     evalDECRBY,
		Arity:    3,
		KeySpecs: KeySpecs{BeginIndex: 1, Step: 1},
	}
	existsCmdMeta = DiceCmdMeta{
		Name: "EXISTS",
		Info: `EXISTS key1 key2 ... key_N
		Return value is the number of keys existing.`,
		Eval: evalEXISTS,
	}
	renameCmdMeta = DiceCmdMeta{
		Name:  "RENAME",
		Info:  "Renames a key and overwrites the destination",
		Eval:  evalRename,
		Arity: 3,
	}
	getexCmdMeta = DiceCmdMeta{
		Name: "GETEX",
		Info: `Get the value of key and optionally set its expiration.
		GETEX is similar to GET, but is a write command with additional options.`,
		Eval:     evalGETEX,
		Arity:    -2,
		KeySpecs: KeySpecs{BeginIndex: 1},
	}
	pttlCmdMeta = DiceCmdMeta{
		Name: "PTTL",
		Info: `PTTL returns Time-to-Live in millisecs for the queried key in args
		The key should be the only param in args else returns with an error
		Returns
		RESP encoded time (in secs) remaining for the key to expire
		RESP encoded -2 stating key doesn't exist or key is expired
		RESP encoded -1 in case no expiration is set on the key`,
		Eval:     evalPTTL,
		Arity:    2,
		KeySpecs: KeySpecs{BeginIndex: 1},
	}
	hsetCmdMeta = DiceCmdMeta{
		Name: "HSET",
		Info: `HSET sets the specific fields to their respective values in the
		hash stored at key. If any given field is already present, the previous
		value will be overwritten with the new value
		Returns
		This command returns the number of keys that are stored at given key.
		`,
		Eval:     evalHSET,
		Arity:    -4,
		KeySpecs: KeySpecs{BeginIndex: 1},
	}
	hsetnxCmdMeta = DiceCmdMeta{
		Name: "HSETNX",
		Info: `Sets field in the hash stored at key to value, only if field does not yet exist. 
		If key does not exist, a new key holding a hash is created. If field already exists, 
		this operation has no effect.`,
		Eval:     evalHSETNX,
		Arity:    4,
		KeySpecs: KeySpecs{BeginIndex: 1},
	}
	hgetCmdMeta = DiceCmdMeta{
		Name:     "HGET",
		Info:     `Returns the value associated with field in the hash stored at key.`,
		Eval:     evalHGET,
		Arity:    -3,
		KeySpecs: KeySpecs{BeginIndex: 1},
	}
	hgetAllCmdMeta = DiceCmdMeta{
		Name: "HGETALL",
		Info: `Returns all fields and values of the hash stored at key. In the returned value,
        every field name is followed by its value, so the length of the reply is twice the size of the hash.`,
		Eval:     evalHGETALL,
		Arity:    -2,
		KeySpecs: KeySpecs{BeginIndex: 1},
	}
	hincrbyCmdMeta = DiceCmdMeta{
		Name: "HINCRBY",
		Info: `Increments the number stored at field in the hash stored at key by increment.
		If key does not exist, a new key holding a hash is created.
		If field does not exist the value is set to 0 before the operation is performed.`,
		Eval:     evalHINCRBY,
		Arity:    -4,
		KeySpecs: KeySpecs{BeginIndex: 1},
	}
	hstrLenCmdMeta = DiceCmdMeta{
		Name:     "HSTRLEN",
		Info:     `Returns the length of value associated with field in the hash stored at key.`,
		Eval:     evalHSTRLEN,
		Arity:    -3,
		KeySpecs: KeySpecs{BeginIndex: 1},
	}
	hdelCmdMeta = DiceCmdMeta{
		Name: "HDEL",
		Info: `HDEL removes the specified fields from the hash stored at key.
		Specified fields that do not exist within this hash are ignored.
		Deletes the hash if no fields remain.
		If key does not exist, it is treated as an empty hash and this command returns 0.
		Returns
		The number of fields that were removed from the hash, not including specified but non-existing fields.`,
		Eval:     evalHDEL,
		Arity:    -3,
		KeySpecs: KeySpecs{BeginIndex: 1},
	}
	objectCmdMeta = DiceCmdMeta{
		Name: "OBJECT",
		Info: `OBJECT subcommand [arguments [arguments ...]]
		OBJECT command is used to inspect the internals of the Redis objects.`,
		Eval:     evalOBJECT,
		Arity:    -2,
		KeySpecs: KeySpecs{BeginIndex: 2},
	}
	touchCmdMeta = DiceCmdMeta{
		Name: "TOUCH",
		Info: `TOUCH key1 key2 ... key_N
		Alters the last access time of a key(s).
		A key is ignored if it does not exist.`,
		Eval:     evalTOUCH,
		Arity:    -2,
		KeySpecs: KeySpecs{BeginIndex: 1},
	}
	expiretimeCmdMeta = DiceCmdMeta{
		Name: "EXPIRETIME",
		Info: `EXPIRETIME returns the absolute Unix timestamp (since January 1, 1970) in seconds
		at which the given key will expire`,
		Eval:     evalEXPIRETIME,
		Arity:    -2,
		KeySpecs: KeySpecs{BeginIndex: 1, Step: 1},
	}
	expireatCmdMeta = DiceCmdMeta{
		Name: "EXPIREAT",
		Info: `EXPIREAT sets a expiry time(in unix-time-seconds) on the specified key in args
		args should contain 2 values, key and the expiry time to be set for the key
		The expiry time should be in integer format; if not, it returns encoded error response
		Returns RespOne if expiry was set on the key successfully.
		Once the time is lapsed, the key will be deleted automatically`,
		Eval:     evalEXPIREAT,
		Arity:    -3,
		KeySpecs: KeySpecs{BeginIndex: 1, Step: 1},
	}
	lpushCmdMeta = DiceCmdMeta{
		Name:  "LPUSH",
		Info:  "LPUSH pushes values into the left side of the deque",
		Eval:  evalLPUSH,
		Arity: -3,
	}
	rpushCmdMeta = DiceCmdMeta{
		Name:  "RPUSH",
		Info:  "RPUSH pushes values into the right side of the deque",
		Eval:  evalRPUSH,
		Arity: -3,
	}
	lpopCmdMeta = DiceCmdMeta{
		Name:  "LPOP",
		Info:  "LPOP pops a value from the left side of the deque",
		Eval:  evalLPOP,
		Arity: 2,
	}
	rpopCmdMeta = DiceCmdMeta{
		Name:  "RPOP",
		Info:  "RPOP pops a value from the right side of the deque",
		Eval:  evalRPOP,
		Arity: 2,
	}
	llenCmdMeta = DiceCmdMeta{
		Name: "LLEN",
		Info: `LLEN key
		Returns the length of the list stored at key. If key does not exist,
		it is interpreted as an empty list and 0 is returned.
		An error is returned when the value stored at key is not a list.`,
		Eval:  evalLLEN,
		Arity: 1,
	}
	dbSizeCmdMeta = DiceCmdMeta{
		Name:  "DBSIZE",
		Info:  `DBSIZE Return the number of keys in the database`,
		Eval:  evalDBSIZE,
		Arity: 1,
	}
	flushdbCmdMeta = DiceCmdMeta{
		Name:  "FLUSHDB",
		Info:  `FLUSHDB deletes all the keys of the currently selected DB`,
		Eval:  evalFLUSHDB,
		Arity: -1,
	}
	bitposCmdMeta = DiceCmdMeta{
		Name: "BITPOS",
		Info: `BITPOS returns the position of the first bit set to 1 or 0 in a string
		 The position is returned, thinking of the string as an array of bits from left to right,
		 where the first byte's most significant bit is at position 0, the second byte's most significant
		 bit is at position 8, and so forth.
		 By default, all the bytes contained in the string are examined. It is possible to look for bits only in a
		 specified interval passing the additional arguments start and end (it is possible to just pass start,
		 the operation will assume that the end is the last byte of the string).
		 By default, the range is interpreted as a range of bytes and not a range of bits, so start=0 and end=2 means
		 to look at the first three bytes.
		 You can use the optional BIT modifier to specify that the range should be interpreted as a range of bits. So
		 start=0 and end=2 means to look at the first three bits.
		 Note that bit positions are returned always as absolute values starting from bit zero even when start and end
		 are used to specify a range.
		 The start and end can contain negative values in order to index bytes starting from the end of the string,
		 where -1 is the last byte, -2 is the penultimate, and so forth. When BIT is specified, -1 is the last bit, -2
		 is the penultimate, and so forth.
		 Returns
		 RESP encoded integer indicating the position of the first bit set to 1 or 0 according to the request.
		 RESP encoded integer if we look for clear bits and the string only contains bits set to 1, the function returns
	     the first bit not part of the string on the right.
		 RESP encoded -1 in case the bit argument is 1 and the string is empty or composed of just zero bytes.
		 RESP encoded -1 if we look for set bits and the string is empty or composed of just zero bytes, -1 is returned.
		 RESP encoded -1 if a clear bit isn't found in the specified range.`,
		Eval:  evalBITPOS,
		Arity: -2,
	}
	saddCmdMeta = DiceCmdMeta{
		Name: "SADD",
		Info: `SADD key member [member ...]
		Adds the specified members to the set stored at key.
		Specified members that are already a member of this set are ignored
		Non existing keys are treated as empty sets.
		An error is returned when the value stored at key is not a set.`,
		Eval:     evalSADD,
		Arity:    -3,
		KeySpecs: KeySpecs{BeginIndex: 1},
	}
	smembersCmdMeta = DiceCmdMeta{
		Name: "SMEMBERS",
		Info: `SMEMBERS key
		Returns all the members of the set value stored at key.`,
		Eval:     evalSMEMBERS,
		Arity:    2,
		KeySpecs: KeySpecs{BeginIndex: 1},
	}
	sremCmdMeta = DiceCmdMeta{
		Name: "SREM",
		Info: `SREM key member [member ...]
		Removes the specified members from the set stored at key.
		Non existing keys are treated as empty sets.
		An error is returned when the value stored at key is not a set.`,
		Eval:     evalSREM,
		Arity:    -3,
		KeySpecs: KeySpecs{BeginIndex: 1},
	}
	scardCmdMeta = DiceCmdMeta{
		Name: "SCARD",
		Info: `SCARD key
		Returns the number of elements of the set stored at key.
		An error is returned when the value stored at key is not a set.`,
		Eval:     evalSCARD,
		Arity:    2,
		KeySpecs: KeySpecs{BeginIndex: 1},
	}
	sdiffCmdMeta = DiceCmdMeta{
		Name: "SDIFF",
		Info: `SDIFF key1 [key2 ... key_N]
		Returns the members of the set resulting from the difference between the first set and all the successive sets.
		Non existing keys are treated as empty sets.`,
		Eval:     evalSDIFF,
		Arity:    -2,
		KeySpecs: KeySpecs{BeginIndex: 1},
	}
	sinterCmdMeta = DiceCmdMeta{
		Name: "SINTER",
		Info: `SINTER key1 [key2 ... key_N]
		Returns the members of the set resulting from the intersection of all the given sets.
		Non existing keys are treated as empty sets.`,
		Eval:     evalSINTER,
		Arity:    -2,
		KeySpecs: KeySpecs{BeginIndex: 1},
	}
	pfAddCmdMeta = DiceCmdMeta{
		Name: "PFADD",
		Info: `PFADD key [element [element ...]]
		Adds elements to a HyperLogLog key. Creates the key if it doesn't exist.`,
		Eval:     evalPFADD,
		Arity:    -2,
		KeySpecs: KeySpecs{BeginIndex: 1},
	}
	pfCountCmdMeta = DiceCmdMeta{
		Name: "PFCOUNT",
		Info: `PFCOUNT key [key ...]
		Returns the approximated cardinality of the set(s) observed by the HyperLogLog key(s).`,
		Eval:     evalPFCOUNT,
		Arity:    -2,
		KeySpecs: KeySpecs{BeginIndex: 1},
	}
	pfMergeCmdMeta = DiceCmdMeta{
		Name: "PFMERGE",
		Info: `PFMERGE destkey [sourcekey [sourcekey ...]]
		Merges one or more HyperLogLog values into a single key.`,
		Eval:     evalPFMERGE,
		Arity:    -2,
		KeySpecs: KeySpecs{BeginIndex: 1},
	}
	jsonStrlenCmdMeta = DiceCmdMeta{
		Name: "JSON.STRLEN",
		Info: `JSON.STRLEN key [path]
		Report the length of the JSON String at path in key`,
		Eval:     evalJSONSTRLEN,
		Arity:    -2,
		KeySpecs: KeySpecs{BeginIndex: 1},
	}
	hlenCmdMeta = DiceCmdMeta{
		Name: "HLEN",
		Info: `HLEN key
		Returns the number of fields contained in the hash stored at key.`,
		Eval:  evalHLEN,
		Arity: 2,
	}
	selectCmdMeta = DiceCmdMeta{
		Name:  "SELECT",
		Info:  `Select the logical database having the specified zero-based numeric index. New connections always use the database 0`,
		Eval:  evalSELECT,
		Arity: 1,
	}
	jsonnumincrbyCmdMeta = DiceCmdMeta{
		Name:     "JSON.NUMINCRBY",
		Info:     `Increment the number value stored at path by number.`,
		Eval:     evalJSONNUMINCRBY,
		Arity:    3,
		KeySpecs: KeySpecs{BeginIndex: 1},
	}
	typeCmdMeta = DiceCmdMeta{
		Name:     "TYPE",
		Info:     `Returns the string representation of the type of the value stored at key. The different types that can be returned are: string, list, set, zset, hash and stream.`,
		Eval:     evalTYPE,
		Arity:    1,
		KeySpecs: KeySpecs{BeginIndex: 1},
	}
	incrbyCmdMeta = DiceCmdMeta{
		Name: "INCRBY",
		Info: `INCRBY increments the value of the specified key in args by increment integer specified,
		if the key exists and the value is integer format.
		The key and the increment integer should be the only param in args.
		If the key does not exist, new key is created with value 0,
		the value of the new key is then incremented.
		The value for the queried key should be of integer format,
		if not INCRBY returns encoded error response.
		evalINCRBY returns the incremented value for the key if there are no errors.`,
		Eval:     evalINCRBY,
		Arity:    2,
		KeySpecs: KeySpecs{BeginIndex: 1, Step: 1},
	}
	getRangeCmdMeta = DiceCmdMeta{
		Name:     "GETRANGE",
		Info:     `Returns a substring of the string stored at a key.`,
		Eval:     evalGETRANGE,
		Arity:    4,
		KeySpecs: KeySpecs{BeginIndex: 1},
	}
	setexCmdMeta = DiceCmdMeta{
		Name: "SETEX",
		Info: `SETEX puts a new <key, value> pair in along with expity
		args must contain key and value and expiry.
		Returns encoded error response if <key,exp,value> is not part of args
		Returns encoded error response if expiry time value in not integer
		Returns encoded OK RESP once new entry is added
		If the key already exists then the value and expiry will be overwritten`,
		Arity:      3,
		KeySpecs:   KeySpecs{BeginIndex: 1},
		IsMigrated: true,
		NewEval:    evalSETEX,
	}
)

func init() {
	DiceCmds["PING"] = pingCmdMeta
	DiceCmds["ECHO"] = echoCmdMeta
	DiceCmds["AUTH"] = authCmdMeta
	DiceCmds["SET"] = setCmdMeta
	DiceCmds["GET"] = getCmdMeta
	DiceCmds["MSET"] = msetCmdMeta
	DiceCmds["JSON.SET"] = jsonsetCmdMeta
	DiceCmds["JSON.TOGGLE"] = jsontoggleCmdMeta
	DiceCmds["JSON.GET"] = jsongetCmdMeta
	DiceCmds["JSON.TYPE"] = jsontypeCmdMeta
	DiceCmds["JSON.CLEAR"] = jsonclearCmdMeta
	DiceCmds["JSON.DEL"] = jsondelCmdMeta
	DiceCmds["JSON.ARRAPPEND"] = jsonarrappendCmdMeta
	DiceCmds["JSON.FORGET"] = jsonforgetCmdMeta
	DiceCmds["JSON.ARRLEN"] = jsonarrlenCmdMeta
	DiceCmds["JSON.NUMMULTBY"] = jsonnummultbyCmdMeta
	DiceCmds["JSON.OBJLEN"] = jsonobjlenCmdMeta
	DiceCmds["JSON.DEBUG"] = jsondebugCmdMeta
	DiceCmds["JSON.OBJKEYS"] = jsonobjkeysCmdMeta
	DiceCmds["JSON.ARRPOP"] = jsonarrpopCmdMeta
	DiceCmds["JSON.INGEST"] = jsoningestCmdMeta
	DiceCmds["JSON.ARRINSERT"] = jsonarrinsertCmdMeta
	DiceCmds["TTL"] = ttlCmdMeta
	DiceCmds["DEL"] = delCmdMeta
	DiceCmds["EXPIRE"] = expireCmdMeta
	DiceCmds["EXPIRETIME"] = expiretimeCmdMeta
	DiceCmds["EXPIREAT"] = expireatCmdMeta
	DiceCmds["HELLO"] = helloCmdMeta
	DiceCmds["BGREWRITEAOF"] = bgrewriteaofCmdMeta
	DiceCmds["INCR"] = incrCmdMeta
	DiceCmds["INCRBYFLOAT"] = incrByFloatCmdMeta
	DiceCmds["INFO"] = infoCmdMeta
	DiceCmds["CLIENT"] = clientCmdMeta
	DiceCmds["LATENCY"] = latencyCmdMeta
	DiceCmds["LRU"] = lruCmdMeta
	DiceCmds["SLEEP"] = sleepCmdMeta
	DiceCmds["BFINIT"] = bfinitCmdMeta
	DiceCmds["BFADD"] = bfaddCmdMeta
	DiceCmds["BFEXISTS"] = bfexistsCmdMeta
	DiceCmds["BFINFO"] = bfinfoCmdMeta
	DiceCmds["SUBSCRIBE"] = subscribeCmdMeta
	DiceCmds["QWATCH"] = qwatchCmdMeta
	DiceCmds["QUNWATCH"] = qUnwatchCmdMeta
	DiceCmds["MULTI"] = MultiCmdMeta
	DiceCmds["EXEC"] = ExecCmdMeta
	DiceCmds["DISCARD"] = DiscardCmdMeta
	DiceCmds["ABORT"] = abortCmdMeta
	DiceCmds["COMMAND"] = commandCmdMeta
	DiceCmds["SETBIT"] = setBitCmdMeta
	DiceCmds["GETBIT"] = getBitCmdMeta
	DiceCmds["BITCOUNT"] = bitCountCmdMeta
	DiceCmds["BITOP"] = bitOpCmdMeta
	DiceCmds["KEYS"] = keysCmdMeta
	DiceCmds["MGET"] = MGetCmdMeta
	DiceCmds["PERSIST"] = persistCmdMeta
	DiceCmds["COPY"] = copyCmdMeta
	DiceCmds["DECR"] = decrCmdMeta
	DiceCmds["EXISTS"] = existsCmdMeta
	DiceCmds["GETDEL"] = getDelCmdMeta
	DiceCmds["DECRBY"] = decrByCmdMeta
	DiceCmds["RENAME"] = renameCmdMeta
	DiceCmds["GETEX"] = getexCmdMeta
	DiceCmds["PTTL"] = pttlCmdMeta
	DiceCmds["HSET"] = hsetCmdMeta
	DiceCmds["HSETNX"] = hsetnxCmdMeta
	DiceCmds["OBJECT"] = objectCmdMeta
	DiceCmds["TOUCH"] = touchCmdMeta
	DiceCmds["LPUSH"] = lpushCmdMeta
	DiceCmds["RPOP"] = rpopCmdMeta
	DiceCmds["RPUSH"] = rpushCmdMeta
	DiceCmds["LPOP"] = lpopCmdMeta
	DiceCmds["LLEN"] = llenCmdMeta
	DiceCmds["DBSIZE"] = dbSizeCmdMeta
	DiceCmds["GETSET"] = getSetCmdMeta
	DiceCmds["FLUSHDB"] = flushdbCmdMeta
	DiceCmds["BITPOS"] = bitposCmdMeta
	DiceCmds["SADD"] = saddCmdMeta
	DiceCmds["SMEMBERS"] = smembersCmdMeta
	DiceCmds["SREM"] = sremCmdMeta
	DiceCmds["SCARD"] = scardCmdMeta
	DiceCmds["SDIFF"] = sdiffCmdMeta
	DiceCmds["SINTER"] = sinterCmdMeta
	DiceCmds["HGETALL"] = hgetAllCmdMeta
	DiceCmds["PFADD"] = pfAddCmdMeta
	DiceCmds["PFCOUNT"] = pfCountCmdMeta
	DiceCmds["HGET"] = hgetCmdMeta
	DiceCmds["HSTRLEN"] = hstrLenCmdMeta
	DiceCmds["PFMERGE"] = pfMergeCmdMeta
	DiceCmds["JSON.STRLEN"] = jsonStrlenCmdMeta
	DiceCmds["JSON.MGET"] = jsonMGetCmdMeta
	DiceCmds["HLEN"] = hlenCmdMeta
	DiceCmds["SELECT"] = selectCmdMeta
	DiceCmds["JSON.NUMINCRBY"] = jsonnumincrbyCmdMeta
	DiceCmds["TYPE"] = typeCmdMeta
<<<<<<< HEAD
	DiceCmds["HINCRBY"] = hincrbyCmdMeta
=======
	DiceCmds["INCRBY"] = incrbyCmdMeta
>>>>>>> 13984032
	DiceCmds["GETRANGE"] = getRangeCmdMeta
	DiceCmds["SETEX"] = setexCmdMeta
	DiceCmds["HDEL"] = hdelCmdMeta
}

// Function to convert DiceCmdMeta to []interface{}
func convertCmdMetaToSlice(cmdMeta *DiceCmdMeta) []interface{} {
	return []interface{}{cmdMeta.Name, cmdMeta.Arity, cmdMeta.KeySpecs.BeginIndex, cmdMeta.KeySpecs.LastKey, cmdMeta.KeySpecs.Step}
}

// Function to convert map[string]DiceCmdMeta{} to []interface{}
func convertDiceCmdsMapToSlice() []interface{} {
	var result []interface{}
	for _, cmdMeta := range DiceCmds {
		result = append(result, convertCmdMetaToSlice(&cmdMeta))
	}
	return result
}<|MERGE_RESOLUTION|>--- conflicted
+++ resolved
@@ -1006,11 +1006,8 @@
 	DiceCmds["SELECT"] = selectCmdMeta
 	DiceCmds["JSON.NUMINCRBY"] = jsonnumincrbyCmdMeta
 	DiceCmds["TYPE"] = typeCmdMeta
-<<<<<<< HEAD
 	DiceCmds["HINCRBY"] = hincrbyCmdMeta
-=======
 	DiceCmds["INCRBY"] = incrbyCmdMeta
->>>>>>> 13984032
 	DiceCmds["GETRANGE"] = getRangeCmdMeta
 	DiceCmds["SETEX"] = setexCmdMeta
 	DiceCmds["HDEL"] = hdelCmdMeta
