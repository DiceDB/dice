--- conflicted
+++ resolved
@@ -768,20 +768,19 @@
 		Eval:   evalDUMP,
 		Arity: 	1,
 	}
-<<<<<<< HEAD
 	restorekeyCmdMeta=DiceCmdMeta{
 		Name:	"RESTORE",
 		Info:  `Serialize the value stored at key in a Redis-specific format and return it to the user.
 				The returned value can be synthesized back into a Redis key using the RESTORE command.`,
 		Eval: evalRestore,
 		Arity:	2,
-=======
+	}
 	typeCmdMeta = DiceCmdMeta{
 		Name:     "TYPE",
 		Info:     `Returns the string representation of the type of the value stored at key. The different types that can be returned are: string, list, set, zset, hash and stream.`,
 		Eval:     evalTYPE,
 		Arity:    1,
->>>>>>> 925306a3
+
 		KeySpecs: KeySpecs{BeginIndex: 1},
 	}
 )
