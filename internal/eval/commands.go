package eval

import dstore "github.com/dicedb/dice/internal/store"

type DiceCmdMeta struct {
	Name  string
	Info  string
	Eval  func([]string, *dstore.Store) []byte
	Arity int // number of arguments, it is possible to use -N to say >= N
	KeySpecs
	SubCommands []string // list of sub-commands supported by the command

	// IsMigrated indicates whether a command has been migrated to a new evaluation
	// mechanism. If true, the command uses the newer evaluation logic represented by
	// the NewEval function. This allows backward compatibility for commands that have
	// not yet been migrated, ensuring they continue to use the older Eval function.
	// As part of the transition process, commands can be flagged with IsMigrated to
	// signal that they are using the updated execution path.
	IsMigrated bool

	// NewEval is the newer evaluation function for commands. It follows an updated
	// execution model that returns an EvalResponse struct, offering more structured
	// and detailed results, including metadata such as errors and additional info,
	// instead of just raw bytes. Commands that have been migrated to this new model
	// will utilize this function for evaluation, allowing for better handling of
	// complex command execution scenarios and improved response consistency.
	NewEval func([]string, *dstore.Store) EvalResponse
}

type KeySpecs struct {
	BeginIndex int
	Step       int
	LastKey    int
}

var (
	DiceCmds = map[string]DiceCmdMeta{}

	echoCmdMeta = DiceCmdMeta{
		Name:  "ECHO",
		Info:  `ECHO returns the string given as argument.`,
		Eval:  evalECHO,
		Arity: 1,
	}

	pingCmdMeta = DiceCmdMeta{
		Name:  "PING",
		Info:  `PING returns with an encoded "PONG" If any message is added with the ping command,the message will be returned.`,
		Arity: -1,
		// TODO: Move this to true once compatible with HTTP server
		IsMigrated: false,
		Eval:       evalPING,
	}

	setCmdMeta = DiceCmdMeta{
		Name: "SET",
		Info: `SET puts a new <key, value> pair in db as in the args
		args must contain key and value.
		args can also contain multiple options -
		EX or ex which will set the expiry time(in secs) for the key
		Returns encoded error response if at least a <key, value> pair is not part of args
		Returns encoded error response if expiry tme value in not integer
		Returns encoded OK RESP once new entry is added
		If the key already exists then the value will be overwritten and expiry will be discarded`,
		Arity:      -3,
		KeySpecs:   KeySpecs{BeginIndex: 1},
		IsMigrated: true,
		NewEval:    evalSET,
	}
	getCmdMeta = DiceCmdMeta{
		Name: "GET",
		Info: `GET returns the value for the queried key in args
		The key should be the only param in args
		The RESP value of the key is encoded and then returned
		GET returns RespNIL if key is expired or it does not exist`,
		Arity:      2,
		KeySpecs:   KeySpecs{BeginIndex: 1},
		IsMigrated: true,
		NewEval:    evalGET,
	}

	getSetCmdMeta = DiceCmdMeta{
		Name:       "GETSET",
		Info:       `GETSET returns the previous string value of a key after setting it to a new value.`,
		Arity:      2,
		IsMigrated: true,
		NewEval:    evalGETSET,
	}

	authCmdMeta = DiceCmdMeta{
		Name: "AUTH",
		Info: `AUTH returns with an encoded "OK" if the user is authenticated.
		If the user is not authenticated, it returns with an encoded error message`,
		Eval: nil,
	}
	getDelCmdMeta = DiceCmdMeta{
		Name: "GETDEL",
		Info: `GETDEL returns the value for the queried key in args
		The key should be the only param in args And If the key exists, it will be deleted before its value is returned.
		The RESP value of the key is encoded and then returned
		GETDEL returns RespNIL if key is expired or it does not exist`,
		Eval:     evalGETDEL,
		Arity:    2,
		KeySpecs: KeySpecs{BeginIndex: 1},
	}
	msetCmdMeta = DiceCmdMeta{
		Name: "MSET",
		Info: `MSET sets multiple keys to multiple values in the db
		args should contain an even number of elements
		each pair of elements will be treated as <key, value> pair
		Returns encoded error response if the number of arguments is not even
		Returns encoded OK RESP once all entries are added`,
		Eval:     evalMSET,
		Arity:    -3,
		KeySpecs: KeySpecs{BeginIndex: 1, Step: 2, LastKey: -1},
	}
	jsonsetCmdMeta = DiceCmdMeta{
		Name: "JSON.SET",
		Info: `JSON.SET key path json-string
		Sets a JSON value at the specified key.
		Returns OK if successful.
		Returns encoded error message if the number of arguments is incorrect or the JSON string is invalid.`,
		Eval:     evalJSONSET,
		Arity:    -3,
		KeySpecs: KeySpecs{BeginIndex: 1},
	}
	jsongetCmdMeta = DiceCmdMeta{
		Name: "JSON.GET",
		Info: `JSON.GET key [path]
		Returns the encoded RESP value of the key, if present
		Null reply: If the key doesn't exist or has expired.
		Error reply: If the number of arguments is incorrect or the stored value is not a JSON type.`,
		Eval:     evalJSONGET,
		Arity:    2,
		KeySpecs: KeySpecs{BeginIndex: 1},
	}
	jsonMGetCmdMeta = DiceCmdMeta{
		Name: "JSON.MGET",
		Info: `JSON.MGET key..key [path]
		Returns the encoded RESP value of the key, if present
		Null reply: If the key doesn't exist or has expired.
		Error reply: If the number of arguments is incorrect or the stored value is not a JSON type.`,
		Eval:     evalJSONMGET,
		Arity:    2,
		KeySpecs: KeySpecs{BeginIndex: 1},
	}
	jsontoggleCmdMeta = DiceCmdMeta{
		Name: "JSON.TOGGLE",
		Info: `JSON.TOGGLE key [path]
		Toggles Boolean values between true and false at the path.Return
		If the path is enhanced syntax:
    	1.Array of integers (0 - false, 1 - true) that represent the resulting Boolean value at each path.
	    2.If a value is a not a Boolean value, its corresponding return value is null.
		3.NONEXISTENT if the document key does not exist.
		If the path is restricted syntax:
    	1.String ("true"/"false") that represents the resulting Boolean value.
    	2.NONEXISTENT if the document key does not exist.
    	3.WRONGTYPE error if the value at the path is not a Boolean value.`,
		Eval:     evalJSONTOGGLE,
		Arity:    2,
		KeySpecs: KeySpecs{BeginIndex: 1},
	}
	jsontypeCmdMeta = DiceCmdMeta{
		Name: "JSON.TYPE",
		Info: `JSON.TYPE key [path]
		Returns string reply for each path, specified as the value's type.
		Returns RespNIL If the key doesn't exist.
		Error reply: If the number of arguments is incorrect.`,
		Eval:     evalJSONTYPE,
		Arity:    -2,
		KeySpecs: KeySpecs{BeginIndex: 1},
	}
	jsonclearCmdMeta = DiceCmdMeta{
		Name: "JSON.CLEAR",
		Info: `JSON.CLEAR key [path]
		Returns an integer reply specifying the number ofmatching JSON arrays and
		objects cleared +number of matching JSON numerical values zeroed.
		Error reply: If the number of arguments is incorrect the key doesn't exist.`,
		Eval:     evalJSONCLEAR,
		Arity:    -2,
		KeySpecs: KeySpecs{BeginIndex: 1},
	}
	jsondelCmdMeta = DiceCmdMeta{
		Name: "JSON.DEL",
		Info: `JSON.DEL key [path]
		Returns an integer reply specified as the number of paths deleted (0 or more).
		Returns RespZero if the key doesn't exist or key is expired.
		Error reply: If the number of arguments is incorrect.`,
		Eval:     evalJSONDEL,
		Arity:    -2,
		KeySpecs: KeySpecs{BeginIndex: 1},
	}
	jsonarrappendCmdMeta = DiceCmdMeta{
		Name: "JSON.ARRAPPEND",
		Info: `JSON.ARRAPPEND key [path] value [value ...]
        Returns an array of integer replies for each path, the array's new size,
        or nil, if the matching JSON value is not an array.`,
		Eval:  evalJSONARRAPPEND,
		Arity: -3,
	}
	jsonforgetCmdMeta = DiceCmdMeta{
		Name: "JSON.FORGET",
		Info: `JSON.FORGET key [path]
		Returns an integer reply specified as the number of paths deleted (0 or more).
		Returns RespZero if the key doesn't exist or key is expired.
		Error reply: If the number of arguments is incorrect.`,
		Eval:     evalJSONFORGET,
		Arity:    -2,
		KeySpecs: KeySpecs{BeginIndex: 1},
	}
	jsonarrlenCmdMeta = DiceCmdMeta{
		Name: "JSON.ARRLEN",
		Info: `JSON.ARRLEN key [path]
		Returns an array of integer replies.
		Returns error response if the key doesn't exist or key is expired or the matching value is not an array.
		Error reply: If the number of arguments is incorrect.`,
		Eval:     evalJSONARRLEN,
		Arity:    -2,
		KeySpecs: KeySpecs{BeginIndex: 1},
	}
	jsonnummultbyCmdMeta = DiceCmdMeta{
		Name: "JSON.NUMMULTBY",
		Info: `JSON.NUMMULTBY key path value
		Multiply the number value stored at the specified path by a value.`,
		Eval:     evalJSONNUMMULTBY,
		Arity:    3,
		KeySpecs: KeySpecs{BeginIndex: 1},
	}
	jsonobjlenCmdMeta = DiceCmdMeta{
		Name: "JSON.OBJLEN",
		Info: `JSON.OBJLEN key [path]
		Report the number of keys in the JSON object at path in key
		Returns error response if the key doesn't exist or key is expired or the matching value is not an array.
		Error reply: If the number of arguments is incorrect.`,
		Eval:     evalJSONOBJLEN,
		Arity:    -2,
		KeySpecs: KeySpecs{BeginIndex: 1},
	}
	jsondebugCmdMeta = DiceCmdMeta{
		Name: "JSON.DEBUG",
		Info: `evaluates JSON.DEBUG subcommand based on subcommand
		JSON.DEBUG MEMORY returns memory usage by key in bytes
		JSON.DEBUG HELP displays help message
		`,
		Eval:     evalJSONDebug,
		Arity:    2,
		KeySpecs: KeySpecs{BeginIndex: 1},
	}
	jsonobjkeysCmdMeta = DiceCmdMeta{
		Name: "JSON.OBJKEYS",
		Info: `JSON.OBJKEYS key [path]
		Retrieves the keys of a JSON object stored at path specified.
		Null reply: If the key doesn't exist or has expired.
		Error reply: If the number of arguments is incorrect or the stored value is not a JSON type.`,
		Eval:  evalJSONOBJKEYS,
		Arity: 2,
	}
	jsonarrpopCmdMeta = DiceCmdMeta{
		Name: "JSON.ARRPOP",
		Info: `JSON.ARRPOP key [path [index]]
		Removes and returns an element from the index in the array and updates the array in memory.
		Returns error if key doesn't exist.
		Return nil if array is empty or there is no array at the path.
		It supports negative index and is out of bound safe.
		`,
		Eval:  evalJSONARRPOP,
		Arity: -2,
	}
	jsoningestCmdMeta = DiceCmdMeta{
		Name: "JSON.INGEST",
		Info: `JSON.INGEST key_prefix json-string
		The whole key is generated by appending a unique identifier to the provided key prefix.
		the generated key is then used to store the provided JSON value at specified path.
		Returns unique identifier if successful.
		Returns encoded error message if the number of arguments is incorrect or the JSON string is invalid.`,
		Eval:     evalJSONINGEST,
		Arity:    -3,
		KeySpecs: KeySpecs{BeginIndex: 1},
	}
	jsonarrinsertCmdMeta = DiceCmdMeta{
		Name: "JSON.ARRINSERT",
		Info: `JSON.ARRINSERT key path index value [value ...]
		Returns an array of integer replies for each path.
		Returns nil if the matching JSON value is not an array.
		Returns error response if the key doesn't exist or key is expired or the matching value is not an array.
		Error reply: If the number of arguments is incorrect.`,
		Eval:     evalJSONARRINSERT,
		Arity:    -5,
		KeySpecs: KeySpecs{BeginIndex: 1},
	}
<<<<<<< HEAD
	jsonrespCmdMeta = DiceCmdMeta{
		Name: "JSON.RESP",
		Info: `JSON.RESP key [path]
		Return the JSON in key in Redis serialization protocol specification form`,
		Eval:     evalJSONRESP,
		Arity:    -2,
=======
	jsonarrtrimCmdMeta = DiceCmdMeta{
		Name: "JSON.ARRTRIM",
		Info: `JSON.ARRTRIM key path start stop
		Trim an array so that it contains only the specified inclusive range of elements
		Returns an array of integer replies for each path.
		Returns error response if the key doesn't exist or key is expired.
		Error reply: If the number of arguments is incorrect.`,
		Eval:     evalJSONARRTRIM,
		Arity:    -5,
>>>>>>> 180beefb
		KeySpecs: KeySpecs{BeginIndex: 1},
	}
	ttlCmdMeta = DiceCmdMeta{
		Name: "TTL",
		Info: `TTL returns Time-to-Live in secs for the queried key in args
		The key should be the only param in args else returns with an error
		Returns
		RESP encoded time (in secs) remaining for the key to expire
		RESP encoded -2 stating key doesn't exist or key is expired
		RESP encoded -1 in case no expiration is set on the key`,
		Eval:     evalTTL,
		Arity:    2,
		KeySpecs: KeySpecs{BeginIndex: 1},
	}
	delCmdMeta = DiceCmdMeta{
		Name: "DEL",
		Info: `DEL deletes all the specified keys in args list
		returns the count of total deleted keys after encoding`,
		Eval:     evalDEL,
		Arity:    -2,
		KeySpecs: KeySpecs{BeginIndex: 1, Step: 1, LastKey: -1},
	}
	expireCmdMeta = DiceCmdMeta{
		Name: "EXPIRE",
		Info: `EXPIRE sets a expiry time(in secs) on the specified key in args
		args should contain 2 values, key and the expiry time to be set for the key
		The expiry time should be in integer format; if not, it returns encoded error response
		Returns RespOne if expiry was set on the key successfully.
		Once the time is lapsed, the key will be deleted automatically`,
		Eval:     evalEXPIRE,
		Arity:    -3,
		KeySpecs: KeySpecs{BeginIndex: 1, Step: 1},
	}
	helloCmdMeta = DiceCmdMeta{
		Name:  "HELLO",
		Info:  `HELLO always replies with a list of current server and connection properties, such as: versions, modules loaded, client ID, replication role and so forth`,
		Eval:  evalHELLO,
		Arity: -1,
	}
	bgrewriteaofCmdMeta = DiceCmdMeta{
		Name:  "BGREWRITEAOF",
		Info:  `Instruct Dice to start an Append Only File rewrite process. The rewrite will create a small optimized version of the current Append Only File.`,
		Eval:  EvalBGREWRITEAOF,
		Arity: 1,
	}
	incrCmdMeta = DiceCmdMeta{
		Name: "INCR",
		Info: `INCR increments the value of the specified key in args by 1,
		if the key exists and the value is integer format.
		The key should be the only param in args.
		If the key does not exist, new key is created with value 0,
		the value of the new key is then incremented.
		The value for the queried key should be of integer format,
		if not INCR returns encoded error response.
		evalINCR returns the incremented value for the key if there are no errors.`,
		Eval:     evalINCR,
		Arity:    2,
		KeySpecs: KeySpecs{BeginIndex: 1, Step: 1},
	}
	incrByFloatCmdMeta = DiceCmdMeta{
		Name: "INCRBYFLOAT",
		Info: `INCRBYFLOAT increments the value of the key in args by the specified increment,
		if the key exists and the value is a number.
		The key should be the first parameter in args, and the increment should be the second parameter.
		If the key does not exist, a new key is created with increment's value.
		If the value at the key is a string, it should be parsable to float64,
		if not INCRBYFLOAT returns an  error response.
		INCRBYFLOAT returns the incremented value for the key after applying the specified increment if there are no errors.`,
		Eval:  evalINCRBYFLOAT,
		Arity: 2,
	}
	infoCmdMeta = DiceCmdMeta{
		Name: "INFO",
		Info: `INFO creates a buffer with the info of total keys per db
		Returns the encoded buffer as response`,
		Eval:  evalINFO,
		Arity: -1,
	}
	clientCmdMeta = DiceCmdMeta{
		Name:  "CLIENT",
		Info:  `This is a container command for client connection commands.`,
		Eval:  evalCLIENT,
		Arity: -2,
	}
	latencyCmdMeta = DiceCmdMeta{
		Name:  "LATENCY",
		Info:  `This is a container command for latency diagnostics commands.`,
		Eval:  evalLATENCY,
		Arity: -2,
	}
	lruCmdMeta = DiceCmdMeta{
		Name: "LRU",
		Info: `LRU deletes all the keys from the LRU
		returns encoded RESP OK`,
		Eval:  evalLRU,
		Arity: 1,
	}
	sleepCmdMeta = DiceCmdMeta{
		Name: "SLEEP",
		Info: `SLEEP sets db to sleep for the specified number of seconds.
		The sleep time should be the only param in args.
		Returns error response if the time param in args is not of integer format.
		SLEEP returns RespOK after sleeping for mentioned seconds`,
		Eval:  evalSLEEP,
		Arity: 1,
	}
	bfinitCmdMeta = DiceCmdMeta{
		Name: "BFINIT",
		Info: `BFINIT command initializes a new bloom filter and allocation it's relevant parameters based on given inputs.
		If no params are provided, it uses defaults.`,
		Eval:     evalBFINIT,
		Arity:    -2,
		KeySpecs: KeySpecs{BeginIndex: 1, Step: 1},
	}
	bfaddCmdMeta = DiceCmdMeta{
		Name: "BFADD",
		Info: `BFADD adds an element to
		a bloom filter. If the filter does not exists, it will create a new one
		with default parameters.`,
		Eval:     evalBFADD,
		Arity:    3,
		KeySpecs: KeySpecs{BeginIndex: 1, Step: 1},
	}
	bfexistsCmdMeta = DiceCmdMeta{
		Name:     "BFEXISTS",
		Info:     `BFEXISTS checks existence of an element in a bloom filter.`,
		Eval:     evalBFEXISTS,
		Arity:    3,
		KeySpecs: KeySpecs{BeginIndex: 1, Step: 1},
	}
	bfinfoCmdMeta = DiceCmdMeta{
		Name:  "BFINFO",
		Info:  `BFINFO returns the parameters and metadata of an existing bloom filter.`,
		Eval:  evalBFINFO,
		Arity: 2,
	}
	// TODO: Remove this override once we support QWATCH in dice-cli.
	subscribeCmdMeta = DiceCmdMeta{
		Name: "SUBSCRIBE",
		Info: `SUBSCRIBE(or QWATCH) adds the specified key to the watch list for the caller client.
		Every time a key in the watch list is modified, the client will be sent a response
		containing the new value of the key along with the operation that was performed on it.
		Contains only one argument, the key to be watched.`,
		Eval:  nil,
		Arity: 1,
	}
	qwatchCmdMeta = DiceCmdMeta{
		Name: "QWATCH",
		Info: `QWATCH adds the specified key to the watch list for the caller client.
		Every time a key in the watch list is modified, the client will be sent a response
		containing the new value of the key along with the operation that was performed on it.
		Contains only one argument, the key to be watched.`,
		Eval:  nil,
		Arity: 1,
	}
	qUnwatchCmdMeta = DiceCmdMeta{
		Name: "QUNWATCH",
		Info: `Unsubscribes or QUnwatches the client from the given key's watch session.
		It removes the key from the watch list for the caller client.`,
		Eval:  nil,
		Arity: 1,
	}
	MultiCmdMeta = DiceCmdMeta{
		Name: "MULTI",
		Info: `MULTI marks the start of the transaction for the client.
		All subsequent commands fired will be queued for atomic execution.
		The commands will not be executed until EXEC is triggered.
		Once EXEC is triggered it executes all the commands in queue,
		and closes the MULTI transaction.`,
		Eval:  evalMULTI,
		Arity: 1,
	}
	ExecCmdMeta = DiceCmdMeta{
		Name:  "EXEC",
		Info:  `EXEC executes commands in a transaction, which is initiated by MULTI`,
		Eval:  nil,
		Arity: 1,
	}
	DiscardCmdMeta = DiceCmdMeta{
		Name:  "DISCARD",
		Info:  `DISCARD discards all the commands in a transaction, which is initiated by MULTI`,
		Eval:  nil,
		Arity: 1,
	}
	abortCmdMeta = DiceCmdMeta{
		Name:  "ABORT",
		Info:  "Quit the server",
		Eval:  nil,
		Arity: 1,
	}
	setBitCmdMeta = DiceCmdMeta{
		Name: "SETBIT",
		Info: "SETBIT sets or clears the bit at offset in the string value stored at key",
		Eval: evalSETBIT,
	}
	getBitCmdMeta = DiceCmdMeta{
		Name: "GETBIT",
		Info: "GETBIT returns the bit value at offset in the string value stored at key",
		Eval: evalGETBIT,
	}
	bitCountCmdMeta = DiceCmdMeta{
		Name:  "BITCOUNT",
		Info:  "BITCOUNT counts the number of set bits in the string value stored at key",
		Eval:  evalBITCOUNT,
		Arity: -1,
	}
	bitOpCmdMeta = DiceCmdMeta{
		Name: "BITOP",
		Info: "BITOP performs bitwise operations between multiple keys",
		Eval: evalBITOP,
	}
	commandCmdMeta = DiceCmdMeta{
		Name:        "COMMAND <subcommand>",
		Info:        "Evaluates COMMAND <subcommand> command based on subcommand",
		Eval:        evalCommand,
		Arity:       -1,
		SubCommands: []string{Count, GetKeys, List, Help, Info},
	}
	keysCmdMeta = DiceCmdMeta{
		Name: "KEYS",
		Info: "KEYS command is used to get all the keys in the database. Complexity is O(n) where n is the number of keys in the database.",
		Eval: evalKeys,
	}
	MGetCmdMeta = DiceCmdMeta{
		Name: "MGET",
		Info: `The MGET command returns an array of RESP values corresponding to the provided keys.
		For each key, if the key is expired or does not exist, the response will be RespNIL;
		otherwise, the response will be the RESP value of the key.
		`,
		Eval:     evalMGET,
		Arity:    -2,
		KeySpecs: KeySpecs{BeginIndex: 1, Step: 1, LastKey: -1},
	}
	persistCmdMeta = DiceCmdMeta{
		Name: "PERSIST",
		Info: "PERSIST removes the expiration from a key",
		Eval: evalPersist,
	}
	copyCmdMeta = DiceCmdMeta{
		Name:  "COPY",
		Info:  `COPY command copies the value stored at the source key to the destination key.`,
		Eval:  evalCOPY,
		Arity: -2,
	}
	decrCmdMeta = DiceCmdMeta{
		Name: "DECR",
		Info: `DECR decrements the value of the specified key in args by 1,
		if the key exists and the value is integer format.
		The key should be the only param in args.
		If the key does not exist, new key is created with value 0,
		the value of the new key is then decremented.
		The value for the queried key should be of integer format,
		if not DECR returns encoded error response.
		evalDECR returns the decremented value for the key if there are no errors.`,
		Eval:     evalDECR,
		Arity:    2,
		KeySpecs: KeySpecs{BeginIndex: 1, Step: 1},
	}
	decrByCmdMeta = DiceCmdMeta{
		Name: "DECRBY",
		Info: `DECRBY decrements the value of the specified key in args by the specified decrement,
		if the key exists and the value is in integer format.
		The key should be the first parameter in args, and the decrement should be the second parameter.
		If the key does not exist, new key is created with value 0,
		the value of the new key is then decremented by specified decrement.
		The value for the queried key should be of integer format,
		if not, DECRBY returns an encoded error response.
		evalDECRBY returns the decremented value for the key after applying the specified decrement if there are no errors.`,
		Eval:     evalDECRBY,
		Arity:    3,
		KeySpecs: KeySpecs{BeginIndex: 1, Step: 1},
	}
	existsCmdMeta = DiceCmdMeta{
		Name: "EXISTS",
		Info: `EXISTS key1 key2 ... key_N
		Return value is the number of keys existing.`,
		Eval: evalEXISTS,
	}
	renameCmdMeta = DiceCmdMeta{
		Name:  "RENAME",
		Info:  "Renames a key and overwrites the destination",
		Eval:  evalRename,
		Arity: 3,
	}
	getexCmdMeta = DiceCmdMeta{
		Name: "GETEX",
		Info: `Get the value of key and optionally set its expiration.
		GETEX is similar to GET, but is a write command with additional options.`,
		Eval:     evalGETEX,
		Arity:    -2,
		KeySpecs: KeySpecs{BeginIndex: 1},
	}
	pttlCmdMeta = DiceCmdMeta{
		Name: "PTTL",
		Info: `PTTL returns Time-to-Live in millisecs for the queried key in args
		The key should be the only param in args else returns with an error
		Returns
		RESP encoded time (in secs) remaining for the key to expire
		RESP encoded -2 stating key doesn't exist or key is expired
		RESP encoded -1 in case no expiration is set on the key`,
		Eval:     evalPTTL,
		Arity:    2,
		KeySpecs: KeySpecs{BeginIndex: 1},
	}
	hsetCmdMeta = DiceCmdMeta{
		Name: "HSET",
		Info: `HSET sets the specific fields to their respective values in the
		hash stored at key. If any given field is already present, the previous
		value will be overwritten with the new value
		Returns
		This command returns the number of keys that are stored at given key.
		`,
		Eval:     evalHSET,
		Arity:    -4,
		KeySpecs: KeySpecs{BeginIndex: 1},
	}
	hsetnxCmdMeta = DiceCmdMeta{
		Name: "HSETNX",
		Info: `Sets field in the hash stored at key to value, only if field does not yet exist.
		If key does not exist, a new key holding a hash is created. If field already exists,
		this operation has no effect.`,
		Eval:     evalHSETNX,
		Arity:    4,
		KeySpecs: KeySpecs{BeginIndex: 1},
	}
	hgetCmdMeta = DiceCmdMeta{
		Name:     "HGET",
		Info:     `Returns the value associated with field in the hash stored at key.`,
		Eval:     evalHGET,
		Arity:    -3,
		KeySpecs: KeySpecs{BeginIndex: 1},
	}
	hgetAllCmdMeta = DiceCmdMeta{
		Name: "HGETALL",
		Info: `Returns all fields and values of the hash stored at key. In the returned value,
        every field name is followed by its value, so the length of the reply is twice the size of the hash.`,
		Eval:     evalHGETALL,
		Arity:    -2,
		KeySpecs: KeySpecs{BeginIndex: 1},
	}
	hValsCmdMeta = DiceCmdMeta{
		Name:     "HVALS",
		Info:     `Returns all values of the hash stored at key. The length of the reply is same as the size of the hash.`,
		Eval:     evalHVALS,
		Arity:    -2,
		KeySpecs: KeySpecs{BeginIndex: 1},
	}
	hincrbyCmdMeta = DiceCmdMeta{
		Name: "HINCRBY",
		Info: `Increments the number stored at field in the hash stored at key by increment.
		If key does not exist, a new key holding a hash is created.
		If field does not exist the value is set to 0 before the operation is performed.`,
		Eval:     evalHINCRBY,
		Arity:    -4,
		KeySpecs: KeySpecs{BeginIndex: 1},
	}
	hstrLenCmdMeta = DiceCmdMeta{
		Name:     "HSTRLEN",
		Info:     `Returns the length of value associated with field in the hash stored at key.`,
		Eval:     evalHSTRLEN,
		Arity:    -3,
		KeySpecs: KeySpecs{BeginIndex: 1},
	}
	hdelCmdMeta = DiceCmdMeta{
		Name: "HDEL",
		Info: `HDEL removes the specified fields from the hash stored at key.
		Specified fields that do not exist within this hash are ignored.
		Deletes the hash if no fields remain.
		If key does not exist, it is treated as an empty hash and this command returns 0.
		Returns
		The number of fields that were removed from the hash, not including specified but non-existing fields.`,
		Eval:     evalHDEL,
		Arity:    -3,
		KeySpecs: KeySpecs{BeginIndex: 1},
	}
	objectCmdMeta = DiceCmdMeta{
		Name: "OBJECT",
		Info: `OBJECT subcommand [arguments [arguments ...]]
		OBJECT command is used to inspect the internals of the Redis objects.`,
		Eval:     evalOBJECT,
		Arity:    -2,
		KeySpecs: KeySpecs{BeginIndex: 2},
	}
	touchCmdMeta = DiceCmdMeta{
		Name: "TOUCH",
		Info: `TOUCH key1 key2 ... key_N
		Alters the last access time of a key(s).
		A key is ignored if it does not exist.`,
		Eval:     evalTOUCH,
		Arity:    -2,
		KeySpecs: KeySpecs{BeginIndex: 1},
	}
	expiretimeCmdMeta = DiceCmdMeta{
		Name: "EXPIRETIME",
		Info: `EXPIRETIME returns the absolute Unix timestamp (since January 1, 1970) in seconds
		at which the given key will expire`,
		Eval:     evalEXPIRETIME,
		Arity:    -2,
		KeySpecs: KeySpecs{BeginIndex: 1, Step: 1},
	}
	expireatCmdMeta = DiceCmdMeta{
		Name: "EXPIREAT",
		Info: `EXPIREAT sets a expiry time(in unix-time-seconds) on the specified key in args
		args should contain 2 values, key and the expiry time to be set for the key
		The expiry time should be in integer format; if not, it returns encoded error response
		Returns RespOne if expiry was set on the key successfully.
		Once the time is lapsed, the key will be deleted automatically`,
		Eval:     evalEXPIREAT,
		Arity:    -3,
		KeySpecs: KeySpecs{BeginIndex: 1, Step: 1},
	}
	lpushCmdMeta = DiceCmdMeta{
		Name:  "LPUSH",
		Info:  "LPUSH pushes values into the left side of the deque",
		Eval:  evalLPUSH,
		Arity: -3,
	}
	rpushCmdMeta = DiceCmdMeta{
		Name:  "RPUSH",
		Info:  "RPUSH pushes values into the right side of the deque",
		Eval:  evalRPUSH,
		Arity: -3,
	}
	lpopCmdMeta = DiceCmdMeta{
		Name:  "LPOP",
		Info:  "LPOP pops a value from the left side of the deque",
		Eval:  evalLPOP,
		Arity: 2,
	}
	rpopCmdMeta = DiceCmdMeta{
		Name:  "RPOP",
		Info:  "RPOP pops a value from the right side of the deque",
		Eval:  evalRPOP,
		Arity: 2,
	}
	llenCmdMeta = DiceCmdMeta{
		Name: "LLEN",
		Info: `LLEN key
		Returns the length of the list stored at key. If key does not exist,
		it is interpreted as an empty list and 0 is returned.
		An error is returned when the value stored at key is not a list.`,
		Eval:  evalLLEN,
		Arity: 1,
	}
	dbSizeCmdMeta = DiceCmdMeta{
		Name:  "DBSIZE",
		Info:  `DBSIZE Return the number of keys in the database`,
		Eval:  evalDBSIZE,
		Arity: 1,
	}
	flushdbCmdMeta = DiceCmdMeta{
		Name:  "FLUSHDB",
		Info:  `FLUSHDB deletes all the keys of the currently selected DB`,
		Eval:  evalFLUSHDB,
		Arity: -1,
	}
	bitposCmdMeta = DiceCmdMeta{
		Name: "BITPOS",
		Info: `BITPOS returns the position of the first bit set to 1 or 0 in a string
		 The position is returned, thinking of the string as an array of bits from left to right,
		 where the first byte's most significant bit is at position 0, the second byte's most significant
		 bit is at position 8, and so forth.
		 By default, all the bytes contained in the string are examined. It is possible to look for bits only in a
		 specified interval passing the additional arguments start and end (it is possible to just pass start,
		 the operation will assume that the end is the last byte of the string).
		 By default, the range is interpreted as a range of bytes and not a range of bits, so start=0 and end=2 means
		 to look at the first three bytes.
		 You can use the optional BIT modifier to specify that the range should be interpreted as a range of bits. So
		 start=0 and end=2 means to look at the first three bits.
		 Note that bit positions are returned always as absolute values starting from bit zero even when start and end
		 are used to specify a range.
		 The start and end can contain negative values in order to index bytes starting from the end of the string,
		 where -1 is the last byte, -2 is the penultimate, and so forth. When BIT is specified, -1 is the last bit, -2
		 is the penultimate, and so forth.
		 Returns
		 RESP encoded integer indicating the position of the first bit set to 1 or 0 according to the request.
		 RESP encoded integer if we look for clear bits and the string only contains bits set to 1, the function returns
	     the first bit not part of the string on the right.
		 RESP encoded -1 in case the bit argument is 1 and the string is empty or composed of just zero bytes.
		 RESP encoded -1 if we look for set bits and the string is empty or composed of just zero bytes, -1 is returned.
		 RESP encoded -1 if a clear bit isn't found in the specified range.`,
		Eval:  evalBITPOS,
		Arity: -2,
	}
	saddCmdMeta = DiceCmdMeta{
		Name: "SADD",
		Info: `SADD key member [member ...]
		Adds the specified members to the set stored at key.
		Specified members that are already a member of this set are ignored
		Non existing keys are treated as empty sets.
		An error is returned when the value stored at key is not a set.`,
		Eval:     evalSADD,
		Arity:    -3,
		KeySpecs: KeySpecs{BeginIndex: 1},
	}
	smembersCmdMeta = DiceCmdMeta{
		Name: "SMEMBERS",
		Info: `SMEMBERS key
		Returns all the members of the set value stored at key.`,
		Eval:     evalSMEMBERS,
		Arity:    2,
		KeySpecs: KeySpecs{BeginIndex: 1},
	}
	sremCmdMeta = DiceCmdMeta{
		Name: "SREM",
		Info: `SREM key member [member ...]
		Removes the specified members from the set stored at key.
		Non existing keys are treated as empty sets.
		An error is returned when the value stored at key is not a set.`,
		Eval:     evalSREM,
		Arity:    -3,
		KeySpecs: KeySpecs{BeginIndex: 1},
	}
	scardCmdMeta = DiceCmdMeta{
		Name: "SCARD",
		Info: `SCARD key
		Returns the number of elements of the set stored at key.
		An error is returned when the value stored at key is not a set.`,
		Eval:     evalSCARD,
		Arity:    2,
		KeySpecs: KeySpecs{BeginIndex: 1},
	}
	sdiffCmdMeta = DiceCmdMeta{
		Name: "SDIFF",
		Info: `SDIFF key1 [key2 ... key_N]
		Returns the members of the set resulting from the difference between the first set and all the successive sets.
		Non existing keys are treated as empty sets.`,
		Eval:     evalSDIFF,
		Arity:    -2,
		KeySpecs: KeySpecs{BeginIndex: 1},
	}
	sinterCmdMeta = DiceCmdMeta{
		Name: "SINTER",
		Info: `SINTER key1 [key2 ... key_N]
		Returns the members of the set resulting from the intersection of all the given sets.
		Non existing keys are treated as empty sets.`,
		Eval:     evalSINTER,
		Arity:    -2,
		KeySpecs: KeySpecs{BeginIndex: 1},
	}
	pfAddCmdMeta = DiceCmdMeta{
		Name: "PFADD",
		Info: `PFADD key [element [element ...]]
		Adds elements to a HyperLogLog key. Creates the key if it doesn't exist.`,
		Eval:     evalPFADD,
		Arity:    -2,
		KeySpecs: KeySpecs{BeginIndex: 1},
	}
	pfCountCmdMeta = DiceCmdMeta{
		Name: "PFCOUNT",
		Info: `PFCOUNT key [key ...]
		Returns the approximated cardinality of the set(s) observed by the HyperLogLog key(s).`,
		Eval:     evalPFCOUNT,
		Arity:    -2,
		KeySpecs: KeySpecs{BeginIndex: 1},
	}
	pfMergeCmdMeta = DiceCmdMeta{
		Name: "PFMERGE",
		Info: `PFMERGE destkey [sourcekey [sourcekey ...]]
		Merges one or more HyperLogLog values into a single key.`,
		Eval:     evalPFMERGE,
		Arity:    -2,
		KeySpecs: KeySpecs{BeginIndex: 1},
	}
	jsonStrlenCmdMeta = DiceCmdMeta{
		Name: "JSON.STRLEN",
		Info: `JSON.STRLEN key [path]
		Report the length of the JSON String at path in key`,
		Eval:     evalJSONSTRLEN,
		Arity:    -2,
		KeySpecs: KeySpecs{BeginIndex: 1},
	}
	hlenCmdMeta = DiceCmdMeta{
		Name: "HLEN",
		Info: `HLEN key
		Returns the number of fields contained in the hash stored at key.`,
		Eval:  evalHLEN,
		Arity: 2,
	}
	selectCmdMeta = DiceCmdMeta{
		Name:  "SELECT",
		Info:  `Select the logical database having the specified zero-based numeric index. New connections always use the database 0`,
		Eval:  evalSELECT,
		Arity: 1,
	}
	jsonnumincrbyCmdMeta = DiceCmdMeta{
		Name:     "JSON.NUMINCRBY",
		Info:     `Increment the number value stored at path by number.`,
		Eval:     evalJSONNUMINCRBY,
		Arity:    3,
		KeySpecs: KeySpecs{BeginIndex: 1},
	}
	typeCmdMeta = DiceCmdMeta{
		Name:     "TYPE",
		Info:     `Returns the string representation of the type of the value stored at key. The different types that can be returned are: string, list, set, zset, hash and stream.`,
		Eval:     evalTYPE,
		Arity:    1,
		KeySpecs: KeySpecs{BeginIndex: 1},
	}
	incrbyCmdMeta = DiceCmdMeta{
		Name: "INCRBY",
		Info: `INCRBY increments the value of the specified key in args by increment integer specified,
		if the key exists and the value is integer format.
		The key and the increment integer should be the only param in args.
		If the key does not exist, new key is created with value 0,
		the value of the new key is then incremented.
		The value for the queried key should be of integer format,
		if not INCRBY returns encoded error response.
		evalINCRBY returns the incremented value for the key if there are no errors.`,
		Eval:     evalINCRBY,
		Arity:    2,
		KeySpecs: KeySpecs{BeginIndex: 1, Step: 1},
	}
	getRangeCmdMeta = DiceCmdMeta{
		Name:     "GETRANGE",
		Info:     `Returns a substring of the string stored at a key.`,
		Eval:     evalGETRANGE,
		Arity:    4,
		KeySpecs: KeySpecs{BeginIndex: 1},
	}
	setexCmdMeta = DiceCmdMeta{
		Name: "SETEX",
		Info: `SETEX puts a new <key, value> pair in along with expity
		args must contain key and value and expiry.
		Returns encoded error response if <key,exp,value> is not part of args
		Returns encoded error response if expiry time value in not integer
		Returns encoded OK RESP once new entry is added
		If the key already exists then the value and expiry will be overwritten`,
		Arity:      3,
		KeySpecs:   KeySpecs{BeginIndex: 1},
		IsMigrated: true,
		NewEval:    evalSETEX,
	}
	hrandfieldCmdMeta = DiceCmdMeta{
		Name:     "HRANDFIELD",
		Info:     `Returns one or more random fields from a hash.`,
		Eval:     evalHRANDFIELD,
		Arity:    -2,
		KeySpecs: KeySpecs{BeginIndex: 1},
	}
	zaddCmdMeta = DiceCmdMeta{
		Name: "ZADD",
		Info: `ZADD key [NX|XX] [CH] [INCR] score member [score member ...]
		Adds all the specified members with the specified scores to the sorted set stored at key.
		Options: NX, XX, CH, INCR
		Returns the number of elements added to the sorted set, not including elements already existing for which the score was updated.`,
		Eval:     evalZADD,
		Arity:    -4,
		KeySpecs: KeySpecs{BeginIndex: 1},
	}
	zrangeCmdMeta = DiceCmdMeta{
		Name: "ZRANGE",
		Info: `ZRANGE key start stop [WithScores]
		Returns the specified range of elements in the sorted set stored at key.
		The elements are considered to be ordered from the lowest to the highest score.
		Both start and stop are 0-based indexes, where 0 is the first element, 1 is the next element and so on.
		These indexes can also be negative numbers indicating offsets from the end of the sorted set, with -1 being the last element of the sorted set, -2 the penultimate element and so on.
		Returns the specified range of elements in the sorted set.`,
		Eval:     evalZRANGE,
		Arity:    -4,
		KeySpecs: KeySpecs{BeginIndex: 1},
	}
	hincrbyFloatCmdMeta = DiceCmdMeta{
		Name: "HINCRBYFLOAT",
		Info: `HINCRBYFLOAT increments the specified field of a hash stored at the key, 
		and representing a floating point number, by the specified increment.
		If the field does not exist, it is set to 0 before performing the operation.
		If the field contains a value of wrong type or specified increment
		is not parsable as floating point number, then an error occurs.
		`,
		Eval:     evalHINCRBYFLOAT,
		Arity:    -4,
		KeySpecs: KeySpecs{BeginIndex: 1},
	}
)

func init() {
	DiceCmds["PING"] = pingCmdMeta
	DiceCmds["ECHO"] = echoCmdMeta
	DiceCmds["AUTH"] = authCmdMeta
	DiceCmds["SET"] = setCmdMeta
	DiceCmds["GET"] = getCmdMeta
	DiceCmds["MSET"] = msetCmdMeta
	DiceCmds["JSON.SET"] = jsonsetCmdMeta
	DiceCmds["JSON.TOGGLE"] = jsontoggleCmdMeta
	DiceCmds["JSON.GET"] = jsongetCmdMeta
	DiceCmds["JSON.TYPE"] = jsontypeCmdMeta
	DiceCmds["JSON.CLEAR"] = jsonclearCmdMeta
	DiceCmds["JSON.DEL"] = jsondelCmdMeta
	DiceCmds["JSON.ARRAPPEND"] = jsonarrappendCmdMeta
	DiceCmds["JSON.FORGET"] = jsonforgetCmdMeta
	DiceCmds["JSON.ARRLEN"] = jsonarrlenCmdMeta
	DiceCmds["JSON.NUMMULTBY"] = jsonnummultbyCmdMeta
	DiceCmds["JSON.OBJLEN"] = jsonobjlenCmdMeta
	DiceCmds["JSON.DEBUG"] = jsondebugCmdMeta
	DiceCmds["JSON.OBJKEYS"] = jsonobjkeysCmdMeta
	DiceCmds["JSON.ARRPOP"] = jsonarrpopCmdMeta
	DiceCmds["JSON.INGEST"] = jsoningestCmdMeta
	DiceCmds["JSON.ARRINSERT"] = jsonarrinsertCmdMeta
<<<<<<< HEAD
	DiceCmds["JSON.RESP"] = jsonrespCmdMeta
=======
	DiceCmds["JSON.ARRTRIM"] = jsonarrtrimCmdMeta
>>>>>>> 180beefb
	DiceCmds["TTL"] = ttlCmdMeta
	DiceCmds["DEL"] = delCmdMeta
	DiceCmds["EXPIRE"] = expireCmdMeta
	DiceCmds["EXPIRETIME"] = expiretimeCmdMeta
	DiceCmds["EXPIREAT"] = expireatCmdMeta
	DiceCmds["HELLO"] = helloCmdMeta
	DiceCmds["BGREWRITEAOF"] = bgrewriteaofCmdMeta
	DiceCmds["INCR"] = incrCmdMeta
	DiceCmds["INCRBYFLOAT"] = incrByFloatCmdMeta
	DiceCmds["INFO"] = infoCmdMeta
	DiceCmds["CLIENT"] = clientCmdMeta
	DiceCmds["LATENCY"] = latencyCmdMeta
	DiceCmds["LRU"] = lruCmdMeta
	DiceCmds["SLEEP"] = sleepCmdMeta
	DiceCmds["BFINIT"] = bfinitCmdMeta
	DiceCmds["BFADD"] = bfaddCmdMeta
	DiceCmds["BFEXISTS"] = bfexistsCmdMeta
	DiceCmds["BFINFO"] = bfinfoCmdMeta
	DiceCmds["SUBSCRIBE"] = subscribeCmdMeta
	DiceCmds["QWATCH"] = qwatchCmdMeta
	DiceCmds["QUNWATCH"] = qUnwatchCmdMeta
	DiceCmds["MULTI"] = MultiCmdMeta
	DiceCmds["EXEC"] = ExecCmdMeta
	DiceCmds["DISCARD"] = DiscardCmdMeta
	DiceCmds["ABORT"] = abortCmdMeta
	DiceCmds["COMMAND"] = commandCmdMeta
	DiceCmds["SETBIT"] = setBitCmdMeta
	DiceCmds["GETBIT"] = getBitCmdMeta
	DiceCmds["BITCOUNT"] = bitCountCmdMeta
	DiceCmds["BITOP"] = bitOpCmdMeta
	DiceCmds["KEYS"] = keysCmdMeta
	DiceCmds["MGET"] = MGetCmdMeta
	DiceCmds["PERSIST"] = persistCmdMeta
	DiceCmds["COPY"] = copyCmdMeta
	DiceCmds["DECR"] = decrCmdMeta
	DiceCmds["EXISTS"] = existsCmdMeta
	DiceCmds["GETDEL"] = getDelCmdMeta
	DiceCmds["DECRBY"] = decrByCmdMeta
	DiceCmds["RENAME"] = renameCmdMeta
	DiceCmds["GETEX"] = getexCmdMeta
	DiceCmds["PTTL"] = pttlCmdMeta
	DiceCmds["HSET"] = hsetCmdMeta
	DiceCmds["HSETNX"] = hsetnxCmdMeta
	DiceCmds["OBJECT"] = objectCmdMeta
	DiceCmds["TOUCH"] = touchCmdMeta
	DiceCmds["LPUSH"] = lpushCmdMeta
	DiceCmds["RPOP"] = rpopCmdMeta
	DiceCmds["RPUSH"] = rpushCmdMeta
	DiceCmds["LPOP"] = lpopCmdMeta
	DiceCmds["LLEN"] = llenCmdMeta
	DiceCmds["DBSIZE"] = dbSizeCmdMeta
	DiceCmds["GETSET"] = getSetCmdMeta
	DiceCmds["FLUSHDB"] = flushdbCmdMeta
	DiceCmds["BITPOS"] = bitposCmdMeta
	DiceCmds["SADD"] = saddCmdMeta
	DiceCmds["SMEMBERS"] = smembersCmdMeta
	DiceCmds["SREM"] = sremCmdMeta
	DiceCmds["SCARD"] = scardCmdMeta
	DiceCmds["SDIFF"] = sdiffCmdMeta
	DiceCmds["SINTER"] = sinterCmdMeta
	DiceCmds["HGETALL"] = hgetAllCmdMeta
	DiceCmds["PFADD"] = pfAddCmdMeta
	DiceCmds["PFCOUNT"] = pfCountCmdMeta
	DiceCmds["HGET"] = hgetCmdMeta
	DiceCmds["HSTRLEN"] = hstrLenCmdMeta
	DiceCmds["PFMERGE"] = pfMergeCmdMeta
	DiceCmds["JSON.STRLEN"] = jsonStrlenCmdMeta
	DiceCmds["JSON.MGET"] = jsonMGetCmdMeta
	DiceCmds["HLEN"] = hlenCmdMeta
	DiceCmds["SELECT"] = selectCmdMeta
	DiceCmds["JSON.NUMINCRBY"] = jsonnumincrbyCmdMeta
	DiceCmds["TYPE"] = typeCmdMeta
	DiceCmds["HINCRBY"] = hincrbyCmdMeta
	DiceCmds["INCRBY"] = incrbyCmdMeta
	DiceCmds["GETRANGE"] = getRangeCmdMeta
	DiceCmds["SETEX"] = setexCmdMeta
	DiceCmds["HRANDFIELD"] = hrandfieldCmdMeta
	DiceCmds["HDEL"] = hdelCmdMeta
	DiceCmds["HVALS"] = hValsCmdMeta
	DiceCmds["ZADD"] = zaddCmdMeta
	DiceCmds["ZRANGE"] = zrangeCmdMeta
	DiceCmds["HINCRBYFLOAT"] = hincrbyFloatCmdMeta
}

// Function to convert DiceCmdMeta to []interface{}
func convertCmdMetaToSlice(cmdMeta *DiceCmdMeta) []interface{} {
	return []interface{}{cmdMeta.Name, cmdMeta.Arity, cmdMeta.KeySpecs.BeginIndex, cmdMeta.KeySpecs.LastKey, cmdMeta.KeySpecs.Step}
}

// Function to convert map[string]DiceCmdMeta{} to []interface{}
func convertDiceCmdsMapToSlice() []interface{} {
	var result []interface{}
	for _, cmdMeta := range DiceCmds {
		result = append(result, convertCmdMetaToSlice(&cmdMeta))
	}
	return result
}<|MERGE_RESOLUTION|>--- conflicted
+++ resolved
@@ -288,14 +288,14 @@
 		Arity:    -5,
 		KeySpecs: KeySpecs{BeginIndex: 1},
 	}
-<<<<<<< HEAD
 	jsonrespCmdMeta = DiceCmdMeta{
 		Name: "JSON.RESP",
 		Info: `JSON.RESP key [path]
 		Return the JSON in key in Redis serialization protocol specification form`,
 		Eval:     evalJSONRESP,
 		Arity:    -2,
-=======
+		KeySpecs: KeySpecs{BeginIndex: 1},
+	}
 	jsonarrtrimCmdMeta = DiceCmdMeta{
 		Name: "JSON.ARRTRIM",
 		Info: `JSON.ARRTRIM key path start stop
@@ -303,10 +303,8 @@
 		Returns an array of integer replies for each path.
 		Returns error response if the key doesn't exist or key is expired.
 		Error reply: If the number of arguments is incorrect.`,
-		Eval:     evalJSONARRTRIM,
-		Arity:    -5,
->>>>>>> 180beefb
-		KeySpecs: KeySpecs{BeginIndex: 1},
+		Eval:  evalJSONARRTRIM,
+		Arity: -5,
 	}
 	ttlCmdMeta = DiceCmdMeta{
 		Name: "TTL",
@@ -1005,11 +1003,8 @@
 	DiceCmds["JSON.ARRPOP"] = jsonarrpopCmdMeta
 	DiceCmds["JSON.INGEST"] = jsoningestCmdMeta
 	DiceCmds["JSON.ARRINSERT"] = jsonarrinsertCmdMeta
-<<<<<<< HEAD
 	DiceCmds["JSON.RESP"] = jsonrespCmdMeta
-=======
 	DiceCmds["JSON.ARRTRIM"] = jsonarrtrimCmdMeta
->>>>>>> 180beefb
 	DiceCmds["TTL"] = ttlCmdMeta
 	DiceCmds["DEL"] = delCmdMeta
 	DiceCmds["EXPIRE"] = expireCmdMeta
