--- conflicted
+++ resolved
@@ -21,30 +21,11 @@
 var (
 	DiceCmds = map[string]DiceCmdMeta{}
 
-	pingCmdMeta = DiceCmdMeta{
-<<<<<<< HEAD
-		Name:       "PING",
-		Info:       `PING returns with an encoded "PONG" If any message is added with the ping command,the message will be returned.`,
-		Arity:      -1,
-		IsMigrated: true,
-=======
-		Name:  "PING",
-		Info:  `PING returns with an encoded "PONG" If any message is added with the ping command,the message will be returned.`,
-		Eval:  evalPING,
-		Arity: -1,
-	}
 	echoCmdMeta = DiceCmdMeta{
-		Name:     "ECHO",
-		Info:     `ECHO returns the string given as argument.`,
-		Eval:     evalECHO,
-		Arity:    1,
-	}
-	authCmdMeta = DiceCmdMeta{
-		Name: "AUTH",
-		Info: `AUTH returns with an encoded "OK" if the user is authenticated.
-		If the user is not authenticated, it returns with an encoded error message`,
-		Eval: nil,
->>>>>>> a3b1cb7a
+		Name:  "ECHO",
+		Info:  `ECHO returns the string given as argument.`,
+		Eval:  evalECHO,
+		Arity: 1,
 	}
 	setCmdMeta = DiceCmdMeta{
 		Name: "SET",
@@ -804,7 +785,6 @@
 )
 
 func init() {
-	DiceCmds["PING"] = pingCmdMeta
 	DiceCmds["ECHO"] = echoCmdMeta
 	DiceCmds["AUTH"] = authCmdMeta
 	DiceCmds["SET"] = setCmdMeta
