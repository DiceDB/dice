// This file is part of DiceDB.
// Copyright (C) 2024 DiceDB (dicedb.io).
//
// This program is free software: you can redistribute it and/or modify
// it under the terms of the GNU Affero General Public License as published by
// the Free Software Foundation, either version 3 of the License, or
// (at your option) any later version.
//
// This program is distributed in the hope that it will be useful,
// but WITHOUT ANY WARRANTY; without even the implied warranty of
// MERCHANTABILITY or FITNESS FOR A PARTICULAR PURPOSE. See the
// GNU Affero General Public License for more details.
//
// You should have received a copy of the GNU Affero General Public License
// along with this program. If not, see <https://www.gnu.org/licenses/>.

package eval

import (
	"strings"

	"github.com/dicedb/dice/internal/cmd"
	dstore "github.com/dicedb/dice/internal/store"
)

type DiceCmdMeta struct {
	Name  string
	Info  string
	Eval  func([]string, *dstore.Store) []byte
	Arity int // number of arguments, it is possible to use -N to say >= N
	KeySpecs
	SubCommands []string // list of sub-commands supported by the command

	// IsMigrated indicates whether a command has been migrated to a new evaluation
	// mechanism. If true, the command uses the newer evaluation logic represented by
	// the NewEval function. This allows backward compatibility for commands that have
	// not yet been migrated, ensuring they continue to use the older Eval function.
	// As part of the transition process, commands can be flagged with IsMigrated to
	// signal that they are using the updated execution path.
	IsMigrated bool

	// NewEval is the newer evaluation function for commands. It follows an updated
	// execution model that returns an EvalResponse struct, offering more structured
	// and detailed results, including metadata such as errors and additional info,
	// instead of just raw bytes. Commands that have been migrated to this new model
	// will utilize this function for evaluation, allowing for better handling of
	// complex command execution scenarios and improved response consistency.
	NewEval func([]string, *dstore.Store) *EvalResponse

	// StoreObjectEval is a specialized evaluation function for commands that operate on an object.
	// It is designed for scenarios where the command and subsequent dependent command requires
	// an object as part of its execution. This function processes the command,
	// evaluates it based on the provided object, and returns an EvalResponse struct
	// Commands that involve object manipulation, is not recommended for general use.
	// Only commands that really requires full object definition to pass across multiple shards
	// should implement this function. e.g. COPY, RENAME etc
	StoreObjectEval func(*cmd.DiceDBCmd, *dstore.Store) *EvalResponse
}

type KeySpecs struct {
	BeginIndex int
	Step       int
	LastKey    int
}

var (
	PreProcessing = map[string]func([]string, *dstore.Store) *EvalResponse{}
	DiceCmds      = map[string]DiceCmdMeta{}
)

// Custom Commands:
// This command type allows for flexibility in defining and executing specific,
// non-standard operations. Each command has metadata that specifies its behavior
// and execution logic (Eval function). While the RESP (Redis Serialization Protocol)
// server supports custom logic for these commands and treats them as CUSTOM commands,
// their implementation for HTTP and WebSocket protocols is still pending.
// As a result, their Eval functions remain defined but not yet migrated.
var (
	echoCmdMeta = DiceCmdMeta{
		Name:  "ECHO",
		Info:  `ECHO returns the string given as argument.`,
		Eval:  evalECHO,
		Arity: 1,
	}

	pingCmdMeta = DiceCmdMeta{
		Name:  "PING",
		Info:  `PING returns with an encoded "PONG" If any message is added with the ping command,the message will be returned.`,
		Arity: -1,
		// TODO: Move this to true once compatible with HTTP server
		IsMigrated: false,
		Eval:       evalPING,
	}
	helloCmdMeta = DiceCmdMeta{
		Name:  "HELLO",
		Info:  `HELLO always replies with a list of current server and connection properties, such as: versions, modules loaded, client ID, replication role and so forth`,
		Eval:  evalHELLO,
		Arity: -1,
	}
	authCmdMeta = DiceCmdMeta{
		Name: "AUTH",
		Info: `AUTH returns with an encoded "OK" if the user is authenticated.
		If the user is not authenticated, it returns with an encoded error message`,
		Eval: nil,
	}
	abortCmdMeta = DiceCmdMeta{
		Name:  "ABORT",
		Info:  "Quit the server",
		Eval:  nil,
		Arity: 1,
	}
	sleepCmdMeta = DiceCmdMeta{
		Name: "SLEEP",
		Info: `SLEEP sets db to sleep for the specified number of seconds.
		The sleep time should be the only param in args.
		Returns error response if the time param in args is not of integer format.
		SLEEP returns RespOK after sleeping for mentioned seconds`,
		Eval:  evalSLEEP,
		Arity: 1,
	}
)

// Multi Shard or All Shard Commands:
// This command type allows to do operations across multiple shards and gather the results
// While the RESP server supports scatter-gather logic for these commands and
// treats them as MultiShard or commands,
// their implementation for HTTP and WebSocket protocols is still pending.
// As a result, their Eval functions remained intact.
var (
	objectCopyCmdMeta = DiceCmdMeta{
		Name:            "OBJECTCOPY",
		Info:            `COPY command copies the value stored at the source key to the destination key.`,
		StoreObjectEval: evalCOPYObject,
		IsMigrated:      true,
		Arity:           -2,
	}
	pfMergeCmdMeta = DiceCmdMeta{
		Name: "PFMERGE",
		Info: `PFMERGE destkey [sourcekey [sourcekey ...]]
		Merges one or more HyperLogLog values into a single key.`,
		IsMigrated:      true,
		Arity:           -2,
		KeySpecs:        KeySpecs{BeginIndex: 1},
		StoreObjectEval: evalPFMERGE,
	}
)

// Single Shard command
// This command type executes within a single shard and no custom logic is required to
// compose the results. Although http and websocket always uses shard - 0 still logic
// remains same in case of RESP as well. As a result following commands are successfully migrated
var (
	setCmdMeta = DiceCmdMeta{
		Name: "SET",
		Info: `SET puts a new <key, value> pair in db as in the args
		args must contain key and value.
		args can also contain multiple options -
		EX or ex which will set the expiry time(in secs) for the key
		Returns encoded error response if at least a <key, value> pair is not part of args
		Returns encoded error response if expiry tme value in not integer
		Returns encoded OK RESP once new entry is added
		If the key already exists then the value will be overwritten and expiry will be discarded`,
		Arity:      -3,
		KeySpecs:   KeySpecs{BeginIndex: 1},
		IsMigrated: true,
		NewEval:    evalSET,
	}
	getCmdMeta = DiceCmdMeta{
		Name: "GET",
		Info: `GET returns the value for the queried key in args
		The key should be the only param in args
		The RESP value of the key is encoded and then returned
		GET returns RespNIL if key is expired or it does not exist`,
		Arity:      2,
		KeySpecs:   KeySpecs{BeginIndex: 1},
		IsMigrated: true,
		NewEval:    evalGET,
	}

	getSetCmdMeta = DiceCmdMeta{
		Name:       "GETSET",
		Info:       `GETSET returns the previous string value of a key after setting it to a new value.`,
		Arity:      2,
		IsMigrated: true,
		NewEval:    evalGETSET,
	}

	getDelCmdMeta = DiceCmdMeta{
		Name: "GETDEL",
		Info: `GETDEL returns the value for the queried key in args
		The key should be the only param in args And If the key exists, it will be deleted before its value is returned.
		The RESP value of the key is encoded and then returned
		GETDEL returns RespNIL if key is expired or it does not exist`,
		Arity:      2,
		KeySpecs:   KeySpecs{BeginIndex: 1},
		IsMigrated: true,
		NewEval:    evalGETDEL,
	}
	jsonsetCmdMeta = DiceCmdMeta{
		Name: "JSON.SET",
		Info: `JSON.SET key path json-string
		Sets a JSON value at the specified key.
		Returns OK if successful.
		Returns encoded error message if the number of arguments is incorrect or the JSON string is invalid.`,
		NewEval:    evalJSONSET,
		Arity:      -3,
		KeySpecs:   KeySpecs{BeginIndex: 1},
		IsMigrated: true,
	}
	jsongetCmdMeta = DiceCmdMeta{
		Name: "JSON.GET",
		Info: `JSON.GET key [path]
		Returns the encoded RESP value of the key, if present
		Null reply: If the key doesn't exist or has expired.
		Error reply: If the number of arguments is incorrect or the stored value is not a JSON type.`,
		NewEval:    evalJSONGET,
		Arity:      2,
		KeySpecs:   KeySpecs{BeginIndex: 1},
		IsMigrated: true,
	}
	jsontoggleCmdMeta = DiceCmdMeta{
		Name: "JSON.TOGGLE",
		Info: `JSON.TOGGLE key [path]
		Toggles Boolean values between true and false at the path.Return
		If the path is enhanced syntax:
    	1.Array of integers (0 - false, 1 - true) that represent the resulting Boolean value at each path.
	    2.If a value is a not a Boolean value, its corresponding return value is null.
		3.NONEXISTENT if the document key does not exist.
		If the path is restricted syntax:
    	1.String ("true"/"false") that represents the resulting Boolean value.
    	2.NONEXISTENT if the document key does not exist.
    	3.WRONGTYPE error if the value at the path is not a Boolean value.`,
		NewEval:    evalJSONTOGGLE,
		Arity:      2,
		KeySpecs:   KeySpecs{BeginIndex: 1},
		IsMigrated: true,
	}
	jsontypeCmdMeta = DiceCmdMeta{
		Name: "JSON.TYPE",
		Info: `JSON.TYPE key [path]
		Returns string reply for each path, specified as the value's type.
		Returns RespNIL If the key doesn't exist.
		Error reply: If the number of arguments is incorrect.`,
		NewEval:    evalJSONTYPE,
		Arity:      -2,
		KeySpecs:   KeySpecs{BeginIndex: 1},
		IsMigrated: true,
	}
	jsonclearCmdMeta = DiceCmdMeta{
		Name: "JSON.CLEAR",
		Info: `JSON.CLEAR key [path]
		Returns an integer reply specifying the number ofmatching JSON arrays and
		objects cleared +number of matching JSON numerical values zeroed.
		Error reply: If the number of arguments is incorrect the key doesn't exist.`,
		Arity:      -2,
		KeySpecs:   KeySpecs{BeginIndex: 1},
		IsMigrated: true,
		NewEval:    evalJSONCLEAR,
	}
	jsondelCmdMeta = DiceCmdMeta{
		Name: "JSON.DEL",
		Info: `JSON.DEL key [path]
		Returns an integer reply specified as the number of paths deleted (0 or more).
		Returns RespZero if the key doesn't exist or key is expired.
		Error reply: If the number of arguments is incorrect.`,
		NewEval:    evalJSONDEL,
		Arity:      -2,
		KeySpecs:   KeySpecs{BeginIndex: 1},
		IsMigrated: true,
	}
	jsonarrappendCmdMeta = DiceCmdMeta{
		Name: "JSON.ARRAPPEND",
		Info: `JSON.ARRAPPEND key [path] value [value ...]
        Returns an array of integer replies for each path, the array's new size,
        or nil, if the matching JSON value is not an array.`,
		Arity:      -3,
		IsMigrated: true,
		NewEval:    evalJSONARRAPPEND,
	}
	jsonforgetCmdMeta = DiceCmdMeta{
		Name: "JSON.FORGET",
		Info: `JSON.FORGET key [path]
		Returns an integer reply specified as the number of paths deleted (0 or more).
		Returns RespZero if the key doesn't exist or key is expired.
		Error reply: If the number of arguments is incorrect.`,
		NewEval:    evalJSONFORGET,
		Arity:      -2,
		KeySpecs:   KeySpecs{BeginIndex: 1},
		IsMigrated: true,
	}
	jsonarrlenCmdMeta = DiceCmdMeta{
		Name: "JSON.ARRLEN",
		Info: `JSON.ARRLEN key [path]
		Returns an array of integer replies.
		Returns error response if the key doesn't exist or key is expired or the matching value is not an array.
		Error reply: If the number of arguments is incorrect.`,
		Arity:      -2,
		KeySpecs:   KeySpecs{BeginIndex: 1},
		IsMigrated: true,
		NewEval:    evalJSONARRLEN,
	}
	jsonnummultbyCmdMeta = DiceCmdMeta{
		Name: "JSON.NUMMULTBY",
		Info: `JSON.NUMMULTBY key path value
		Multiply the number value stored at the specified path by a value.`,
		NewEval:    evalJSONNUMMULTBY,
		Arity:      3,
		KeySpecs:   KeySpecs{BeginIndex: 1},
		IsMigrated: true,
	}
	jsonobjlenCmdMeta = DiceCmdMeta{
		Name: "JSON.OBJLEN",
		Info: `JSON.OBJLEN key [path]
		Report the number of keys in the JSON object at path in key
		Returns error response if the key doesn't exist or key is expired or the matching value is not an array.
		Error reply: If the number of arguments is incorrect.`,
		Arity:      -2,
		KeySpecs:   KeySpecs{BeginIndex: 1},
		IsMigrated: true,
		NewEval:    evalJSONOBJLEN,
	}
	jsondebugCmdMeta = DiceCmdMeta{
		Name: "JSON.DEBUG",
		Info: `evaluates JSON.DEBUG subcommand based on subcommand
		JSON.DEBUG MEMORY returns memory usage by key in bytes
		JSON.DEBUG HELP displays help message
		`,
		Arity:      2,
		KeySpecs:   KeySpecs{BeginIndex: 1},
		IsMigrated: true,
		NewEval:    evalJSONDebug,
	}
	jsonobjkeysCmdMeta = DiceCmdMeta{
		Name: "JSON.OBJKEYS",
		Info: `JSON.OBJKEYS key [path]
		Retrieves the keys of a JSON object stored at path specified.
		Null reply: If the key doesn't exist or has expired.
		Error reply: If the number of arguments is incorrect or the stored value is not a JSON type.`,
		NewEval:    evalJSONOBJKEYS,
		IsMigrated: true,
		Arity:      2,
	}
	jsonarrpopCmdMeta = DiceCmdMeta{
		Name: "JSON.ARRPOP",
		Info: `JSON.ARRPOP key [path [index]]
		Removes and returns an element from the index in the array and updates the array in memory.
		Returns error if key doesn't exist.
		Return nil if array is empty or there is no array at the path.
		It supports negative index and is out of bound safe.
		`,
		Arity:      -2,
		IsMigrated: true,
		NewEval:    evalJSONARRPOP,
	}
	jsoningestCmdMeta = DiceCmdMeta{
		Name: "JSON.INGEST",
		Info: `JSON.INGEST key_prefix json-string
		The whole key is generated by appending a unique identifier to the provided key prefix.
		the generated key is then used to store the provided JSON value at specified path.
		Returns unique identifier if successful.
		Returns encoded error message if the number of arguments is incorrect or the JSON string is invalid.`,
		NewEval:    evalJSONINGEST,
		Arity:      -3,
		KeySpecs:   KeySpecs{BeginIndex: 1},
		IsMigrated: true,
	}
	jsonarrinsertCmdMeta = DiceCmdMeta{
		Name: "JSON.ARRINSERT",
		Info: `JSON.ARRINSERT key path index value [value ...]
		Returns an array of integer replies for each path.
		Returns nil if the matching JSON value is not an array.
		Returns error response if the key doesn't exist or key is expired or the matching value is not an array.
		Error reply: If the number of arguments is incorrect.`,
		NewEval:    evalJSONARRINSERT,
		IsMigrated: true,
		Arity:      -5,
		KeySpecs:   KeySpecs{BeginIndex: 1},
	}
	jsonrespCmdMeta = DiceCmdMeta{
		Name: "JSON.RESP",
		Info: `JSON.RESP key [path]
		Return the JSON in key in Redis serialization protocol specification form`,
		Arity:      -2,
		KeySpecs:   KeySpecs{BeginIndex: 1},
		IsMigrated: true,
		NewEval:    evalJSONRESP,
	}
	jsonarrtrimCmdMeta = DiceCmdMeta{
		Name: "JSON.ARRTRIM",
		Info: `JSON.ARRTRIM key path start stop
		Trim an array so that it contains only the specified inclusive range of elements
		Returns an array of integer replies for each path.
		Returns error response if the key doesn't exist or key is expired.
		Error reply: If the number of arguments is incorrect.`,
		NewEval:    evalJSONARRTRIM,
		IsMigrated: true,
		Arity:      -5,
	}
	ttlCmdMeta = DiceCmdMeta{
		Name: "TTL",
		Info: `TTL returns Time-to-Live in secs for the queried key in args
		The key should be the only param in args else returns with an error
		Returns
		RESP encoded time (in secs) remaining for the key to expire
		RESP encoded -2 stating key doesn't exist or key is expired
		RESP encoded -1 in case no expiration is set on the key`,
		NewEval:    evalTTL,
		IsMigrated: true,
		Arity:      2,
		KeySpecs:   KeySpecs{BeginIndex: 1},
	}
	delCmdMeta = DiceCmdMeta{
		Name: "DEL",
		Info: `DEL deletes all the specified keys in args list
		returns the count of total deleted keys after encoding`,
		IsMigrated: true,
		NewEval:    evalDEL,
		Arity:      -2,
		KeySpecs:   KeySpecs{BeginIndex: 1, Step: 1, LastKey: -1},
	}
	expireCmdMeta = DiceCmdMeta{
		Name: "EXPIRE",
		Info: `EXPIRE sets a expiry time(in secs) on the specified key in args
		args should contain 2 values, key and the expiry time to be set for the key
		The expiry time should be in integer format; if not, it returns encoded error response
		Returns RespOne if expiry was set on the key successfully.
		Once the time is lapsed, the key will be deleted automatically`,
		NewEval:    evalEXPIRE,
		IsMigrated: true,
		Arity:      -3,
		KeySpecs:   KeySpecs{BeginIndex: 1, Step: 1},
	}
	expiretimeCmdMeta = DiceCmdMeta{
		Name: "EXPIRETIME",
		Info: `EXPIRETIME returns the absolute Unix timestamp (since January 1, 1970) in seconds
		at which the given key will expire`,
		NewEval:    evalEXPIRETIME,
		IsMigrated: true,
		Arity:      -2,
		KeySpecs:   KeySpecs{BeginIndex: 1, Step: 1},
	}
	expireatCmdMeta = DiceCmdMeta{
		Name: "EXPIREAT",
		Info: `EXPIREAT sets a expiry time(in unix-time-seconds) on the specified key in args
		args should contain 2 values, key and the expiry time to be set for the key
		The expiry time should be in integer format; if not, it returns encoded error response
		Returns RespOne if expiry was set on the key successfully.
		Once the time is lapsed, the key will be deleted automatically`,
		NewEval:    evalEXPIREAT,
		IsMigrated: true,
		Arity:      -3,
		KeySpecs:   KeySpecs{BeginIndex: 1, Step: 1},
	}
	incrCmdMeta = DiceCmdMeta{
		Name: "INCR",
		Info: `INCR increments the value of the specified key in args by 1,
		if the key exists and the value is integer format.
		The key should be the only param in args.
		If the key does not exist, new key is created with value 0,
		the value of the new key is then incremented.
		The value for the queried key should be of integer format,
		if not INCR returns encoded error response.
		evalINCR returns the incremented value for the key if there are no errors.`,
		NewEval:    evalINCR,
		IsMigrated: true,
		Arity:      2,
		KeySpecs:   KeySpecs{BeginIndex: 1, Step: 1},
	}
	incrByFloatCmdMeta = DiceCmdMeta{
		Name: "INCRBYFLOAT",
		Info: `INCRBYFLOAT increments the value of the key in args by the specified increment,
		if the key exists and the value is a number.
		The key should be the first parameter in args, and the increment should be the second parameter.
		If the key does not exist, a new key is created with increment's value.
		If the value at the key is a string, it should be parsable to float64,
		if not INCRBYFLOAT returns an  error response.
		INCRBYFLOAT returns the incremented value for the key after applying the specified increment if there are no errors.`,
		Arity:      2,
		NewEval:    evalINCRBYFLOAT,
		IsMigrated: true,
	}
	clientCmdMeta = DiceCmdMeta{
		Name:       "CLIENT",
		Info:       `This is a container command for client connection commands.`,
		NewEval:    evalCLIENT,
		IsMigrated: true,
		Arity:      -2,
	}
	latencyCmdMeta = DiceCmdMeta{
		Name:       "LATENCY",
		Info:       `This is a container command for latency diagnostics commands.`,
		NewEval:    evalLATENCY,
		IsMigrated: true,
		Arity:      -2,
	}
	bfreserveCmdMeta = DiceCmdMeta{
		Name: "BF.RESERVE",
		Info: `BF.RESERVE command initializes a new bloom filter and allocation it's relevant parameters based on given inputs.
		If no params are provided, it uses defaults.`,
		IsMigrated: true,
		NewEval:    evalBFRESERVE,
		Arity:      -2,
		KeySpecs:   KeySpecs{BeginIndex: 1, Step: 1},
	}
	bfaddCmdMeta = DiceCmdMeta{
		Name: "BF.ADD",
		Info: `BF.ADD adds an element to
		a bloom filter. If the filter does not exists, it will create a new one
		with default parameters.`,
		IsMigrated: true,
		NewEval:    evalBFADD,
		Arity:      3,
		KeySpecs:   KeySpecs{BeginIndex: 1, Step: 1},
	}
	bfexistsCmdMeta = DiceCmdMeta{
		Name:       "BF.EXISTS",
		Info:       `BF.EXISTS checks existence of an element in a bloom filter.`,
		NewEval:    evalBFEXISTS,
		IsMigrated: true,
		Arity:      3,
		KeySpecs:   KeySpecs{BeginIndex: 1, Step: 1},
	}
	bfinfoCmdMeta = DiceCmdMeta{
		Name:       "BF.INFO",
		Info:       `BF.INFO returns the parameters and metadata of an existing bloom filter.`,
		NewEval:    evalBFINFO,
		IsMigrated: true,
		Arity:      2,
	}
	setBitCmdMeta = DiceCmdMeta{
		Name:       "SETBIT",
		Info:       "SETBIT sets or clears the bit at offset in the string value stored at key",
		IsMigrated: true,
		NewEval:    evalSETBIT,
	}
	getBitCmdMeta = DiceCmdMeta{
		Name:       "GETBIT",
		Info:       "GETBIT returns the bit value at offset in the string value stored at key",
		IsMigrated: true,
		NewEval:    evalGETBIT,
	}
	bitCountCmdMeta = DiceCmdMeta{
		Name:       "BITCOUNT",
		Info:       "BITCOUNT counts the number of set bits in the string value stored at key",
		Arity:      -1,
		IsMigrated: true,
		NewEval:    evalBITCOUNT,
	}

	persistCmdMeta = DiceCmdMeta{
		Name:       "PERSIST",
		Info:       "PERSIST removes the expiration from a key",
		IsMigrated: true,
		NewEval:    evalPERSIST,
	}

	commandCmdMeta = DiceCmdMeta{
		Name:        "COMMAND",
		Info:        "Evaluates COMMAND <subcommand> command based on subcommand",
		NewEval:     evalCommand,
		IsMigrated:  true,
		Arity:       -1,
		SubCommands: []string{Count, GetKeys, GetKeysandFlags, List, Help, Info, Docs},
	}
	commandCountCmdMeta = DiceCmdMeta{
		Name:       "COMMAND|COUNT",
		Info:       "Returns a count of commands.",
		NewEval:    evalCommand,
		IsMigrated: true,
		Arity:      2,
	}
	commandHelpCmdMeta = DiceCmdMeta{
		Name:       "COMMAND|HELP",
		Info:       "Returns helpful text about the different subcommands",
		NewEval:    evalCommand,
		IsMigrated: true,
		Arity:      2,
	}
	commandInfoCmdMeta = DiceCmdMeta{
		Name:       "COMMAND|INFO",
		Info:       "Returns information about one, multiple or all commands.",
		NewEval:    evalCommand,
		IsMigrated: true,
		Arity:      -2,
	}
	commandListCmdMeta = DiceCmdMeta{
		Name:       "COMMAND|LIST",
		Info:       "Returns a list of command names.",
		NewEval:    evalCommand,
		IsMigrated: true,
		Arity:      -2,
	}
	commandDocsCmdMeta = DiceCmdMeta{
		Name:       "COMMAND|DOCS",
		Info:       "Returns documentary information about one, multiple or all commands.",
		NewEval:    evalCommand,
		IsMigrated: true,
		Arity:      -2,
	}
	commandGetKeysCmdMeta = DiceCmdMeta{
		Name:       "COMMAND|GETKEYS",
		Info:       "Extracts the key names from an arbitrary command.",
		NewEval:    evalCommand,
		IsMigrated: true,
		Arity:      -4,
	}
	commandGetKeysAndFlagsCmdMeta = DiceCmdMeta{
		Name:       "COMMAND|GETKEYSANDFLAGS",
		Info:       "Returns a list of command names.",
		NewEval:    evalCommand,
		IsMigrated: true,
		Arity:      -4,
	}
	jsonArrIndexCmdMeta = DiceCmdMeta{
		Name: "JSON.ARRINDEX",
		Info: `JSON.ARRINDEX key path value [start [stop]]
		Search for the first occurrence of a JSON value in an array`,
		NewEval:     evalJSONARRINDEX,
		Arity:    -3,
		KeySpecs: KeySpecs{BeginIndex: 1},
		IsMigrated: true,
	}

	// Internal command used to spawn request across all shards (works internally with the KEYS command)
	singleKeysCmdMeta = DiceCmdMeta{
		Name:       "SINGLEKEYS",
		Info:       "KEYS command is used to get all the keys in the database. Complexity is O(n) where n is the number of keys in the database.",
		NewEval:    evalKEYS,
		Arity:      1,
		IsMigrated: true,
	}

	decrCmdMeta = DiceCmdMeta{
		Name: "DECR",
		Info: `DECR decrements the value of the specified key in args by 1,
		if the key exists and the value is integer format.
		The key should be the only param in args.
		If the key does not exist, new key is created with value 0,
		the value of the new key is then decremented.
		The value for the queried key should be of integer format,
		if not DECR returns encoded error response.
		evalDECR returns the decremented value for the key if there are no errors.`,
		NewEval:    evalDECR,
		IsMigrated: true,
		Arity:      2,
		KeySpecs:   KeySpecs{BeginIndex: 1, Step: 1},
	}
	decrByCmdMeta = DiceCmdMeta{
		Name: "DECRBY",
		Info: `DECRBY decrements the value of the specified key in args by the specified decrement,
		if the key exists and the value is in integer format.
		The key should be the first parameter in args, and the decrement should be the second parameter.
		If the key does not exist, new key is created with value 0,
		the value of the new key is then decremented by specified decrement.
		The value for the queried key should be of integer format,
		if not, DECRBY returns an encoded error response.
		evalDECRBY returns the decremented value for the key after applying the specified decrement if there are no errors.`,
		NewEval:    evalDECRBY,
		IsMigrated: true,
		Arity:      3,
		KeySpecs:   KeySpecs{BeginIndex: 1, Step: 1},
	}
	existsCmdMeta = DiceCmdMeta{
		Name: "EXISTS",
		Info: `EXISTS key1 key2 ... key_N
		Return value is the number of keys existing.`,
		IsMigrated: true,
		NewEval:    evalEXISTS,
	}
	getexCmdMeta = DiceCmdMeta{
		Name: "GETEX",
		Info: `Get the value of key and optionally set its expiration.
		GETEX is similar to GET, but is a write command with additional options.`,
		Arity:      -2,
		KeySpecs:   KeySpecs{BeginIndex: 1},
		IsMigrated: true,
		NewEval:    evalGETEX,
	}
	pttlCmdMeta = DiceCmdMeta{
		Name: "PTTL",
		Info: `PTTL returns Time-to-Live in millisecs for the queried key in args
		The key should be the only param in args else returns with an error
		Returns
		RESP encoded time (in secs) remaining for the key to expire
		RESP encoded -2 stating key doesn't exist or key is expired
		RESP encoded -1 in case no expiration is set on the key`,
		NewEval:    evalPTTL,
		IsMigrated: true,
		Arity:      2,
		KeySpecs:   KeySpecs{BeginIndex: 1},
	}
	hsetCmdMeta = DiceCmdMeta{
		Name: "HSET",
		Info: `HSET sets the specific fields to their respective values in the
		hash stored at key. If any given field is already present, the previous
		value will be overwritten with the new value
		Returns
		This command returns the number of keys that are stored at given key.
		`,
		NewEval:    evalHSET,
		Arity:      -4,
		KeySpecs:   KeySpecs{BeginIndex: 1},
		IsMigrated: true,
	}
	hmsetCmdMeta = DiceCmdMeta{
		Name: "HMSET",
		Info: `HSET sets the specific fields to their respective values in the
		hash stored at key. If any given field is already present, the previous
		value will be overwritten with the new value
		Returns
		This command returns the number of keys that are stored at given key.
		`,
		NewEval:    evalHMSET,
		Arity:      -4,
		KeySpecs:   KeySpecs{BeginIndex: 1},
		IsMigrated: true,
	}
	hkeysCmdMeta = DiceCmdMeta{
		Name:       "HKEYS",
		Info:       `HKEYS command is used to retrieve all the keys(or field names) within a hash. Complexity is O(n) where n is the size of the hash.`,
		NewEval:    evalHKEYS,
		Arity:      1,
		KeySpecs:   KeySpecs{BeginIndex: 1},
		IsMigrated: true,
	}
	hsetnxCmdMeta = DiceCmdMeta{
		Name: "HSETNX",
		Info: `Sets field in the hash stored at key to value, only if field does not yet exist.
		If key does not exist, a new key holding a hash is created. If field already exists,
		this operation has no effect.`,
		NewEval:    evalHSETNX,
		Arity:      4,
		KeySpecs:   KeySpecs{BeginIndex: 1},
		IsMigrated: true,
	}
	hgetCmdMeta = DiceCmdMeta{
		Name:       "HGET",
		Info:       `Returns the value associated with field in the hash stored at key.`,
		NewEval:    evalHGET,
		Arity:      -3,
		KeySpecs:   KeySpecs{BeginIndex: 1},
		IsMigrated: true,
	}
	hmgetCmdMeta = DiceCmdMeta{
		Name:       "HMGET",
		Info:       `Returns the values associated with the specified fields in the hash stored at key.`,
		NewEval:    evalHMGET,
		Arity:      -2,
		KeySpecs:   KeySpecs{BeginIndex: 1},
		IsMigrated: true,
	}
	hgetAllCmdMeta = DiceCmdMeta{
		Name: "HGETALL",
		Info: `Returns all fields and values of the hash stored at key. In the returned value,
        every field name is followed by its value, so the length of the reply is twice the size of the hash.`,
		NewEval:    evalHGETALL,
		Arity:      -2,
		KeySpecs:   KeySpecs{BeginIndex: 1},
		IsMigrated: true,
	}
	hValsCmdMeta = DiceCmdMeta{
		Name:       "HVALS",
		Info:       `Returns all values of the hash stored at key. The length of the reply is same as the size of the hash.`,
		NewEval:    evalHVALS,
		Arity:      -2,
		KeySpecs:   KeySpecs{BeginIndex: 1},
		IsMigrated: true,
	}
	hincrbyCmdMeta = DiceCmdMeta{
		Name: "HINCRBY",
		Info: `Increments the number stored at field in the hash stored at key by increment.
		If key does not exist, a new key holding a hash is created.
		If field does not exist the value is set to 0 before the operation is performed.`,
		Arity:      -4,
		KeySpecs:   KeySpecs{BeginIndex: 1},
		IsMigrated: true,
		NewEval:    evalHINCRBY,
	}
	hstrLenCmdMeta = DiceCmdMeta{
		Name:       "HSTRLEN",
		Info:       `Returns the length of value associated with field in the hash stored at key.`,
		NewEval:    evalHSTRLEN,
		IsMigrated: true,
		Arity:      -3,
		KeySpecs:   KeySpecs{BeginIndex: 1},
	}

	hdelCmdMeta = DiceCmdMeta{
		Name: "HDEL",
		Info: `HDEL removes the specified fields from the hash stored at key.
		Specified fields that do not exist within this hash are ignored.
		Deletes the hash if no fields remain.
		If key does not exist, it is treated as an empty hash and this command returns 0.
		Returns
		The number of fields that were removed from the hash, not including specified but non-existing fields.`,
		NewEval:    evalHDEL,
		Arity:      -3,
		KeySpecs:   KeySpecs{BeginIndex: 1},
		IsMigrated: true,
	}
	hscanCmdMeta = DiceCmdMeta{
		Name: "HSCAN",
		Info: `HSCAN is used to iterate over fields and values of a hash.
		It returns a cursor and a list of key-value pairs.
		The cursor is used to paginate through the hash.
		The command returns a cursor value of 0 when all the elements are iterated.`,
		NewEval:    evalHSCAN,
		IsMigrated: true,
		Arity:      -3,
		KeySpecs:   KeySpecs{BeginIndex: 1},
	}
	hexistsCmdMeta = DiceCmdMeta{
		Name:       "HEXISTS",
		Info:       `Returns if field is an existing field in the hash stored at key.`,
		NewEval:    evalHEXISTS,
		Arity:      -3,
		KeySpecs:   KeySpecs{BeginIndex: 1},
		IsMigrated: true,
	}

	objectCmdMeta = DiceCmdMeta{
		Name: "OBJECT",
		Info: `OBJECT subcommand [arguments [arguments ...]]
		OBJECT command is used to inspect the internals of the Redis objects.`,
		NewEval:    evalOBJECT,
		Arity:      -2,
		KeySpecs:   KeySpecs{BeginIndex: 2},
		IsMigrated: true,
	}

	// Internal command used to spawn request across all shards (works internally with Touch command)
	singleTouchCmdMeta = DiceCmdMeta{
		Name: "SINGLETOUCH",
		Info: `TOUCH key1
		Alters the last access time of a key(s).
		A key is ignored if it does not exist.
		This is for one by one counting and for multisharding`,
		NewEval:    evalTouch,
		IsMigrated: true,
		Arity:      -2,
		KeySpecs:   KeySpecs{BeginIndex: 1},
	}

	lpushCmdMeta = DiceCmdMeta{
		Name:       "LPUSH",
		Info:       "LPUSH pushes values into the left side of the deque",
		NewEval:    evalLPUSH,
		IsMigrated: true,
		Arity:      -3,
	}
	rpushCmdMeta = DiceCmdMeta{
		Name:       "RPUSH",
		Info:       "RPUSH pushes values into the right side of the deque",
		NewEval:    evalRPUSH,
		IsMigrated: true,
		Arity:      -3,
	}
	lpopCmdMeta = DiceCmdMeta{
		Name:       "LPOP",
		Info:       "LPOP pops a value from the left side of the deque",
		NewEval:    evalLPOP,
		IsMigrated: true,
		Arity:      2,
	}
	rpopCmdMeta = DiceCmdMeta{
		Name:       "RPOP",
		Info:       "RPOP pops a value from the right side of the deque",
		NewEval:    evalRPOP,
		IsMigrated: true,
		Arity:      2,
	}
	llenCmdMeta = DiceCmdMeta{
		Name: "LLEN",
		Info: `LLEN key
		Returns the length of the list stored at key. If key does not exist,
		it is interpreted as an empty list and 0 is returned.
		An error is returned when the value stored at key is not a list.`,
		NewEval:    evalLLEN,
		IsMigrated: true,
		Arity:      1,
	}
	// Internal command used to spawn request across all shards (works internally with DBSIZE command)
	singleDBSizeCmdMeta = DiceCmdMeta{
		Name:       "SINGLEDBSIZE",
		Info:       `DBSIZE Return the number of keys in the database`,
		NewEval:    evalDBSize,
		IsMigrated: true,
		Arity:      -2,
		KeySpecs:   KeySpecs{BeginIndex: 1},
	}
	flushdbCmdMeta = DiceCmdMeta{
		Name:       "FLUSHDB",
		Info:       `FLUSHDB deletes all the keys of the currently selected DB`,
		NewEval:    evalFLUSHDB,
		IsMigrated: true,
		Arity:      -1,
	}
	bitposCmdMeta = DiceCmdMeta{
		Name: "BITPOS",
		Info: `BITPOS returns the position of the first bit set to 1 or 0 in a string
		 The position is returned, thinking of the string as an array of bits from left to right,
		 where the first byte's most significant bit is at position 0, the second byte's most significant
		 bit is at position 8, and so forth.
		 By default, all the bytes contained in the string are examined. It is possible to look for bits only in a
		 specified interval passing the additional arguments start and end (it is possible to just pass start,
		 the operation will assume that the end is the last byte of the string).
		 By default, the range is interpreted as a range of bytes and not a range of bits, so start=0 and end=2 means
		 to look at the first three bytes.
		 You can use the optional BIT modifier to specify that the range should be interpreted as a range of bits. So
		 start=0 and end=2 means to look at the first three bits.
		 Note that bit positions are returned always as absolute values starting from bit zero even when start and end
		 are used to specify a range.
		 The start and end can contain negative values in order to index bytes starting from the end of the string,
		 where -1 is the last byte, -2 is the penultimate, and so forth. When BIT is specified, -1 is the last bit, -2
		 is the penultimate, and so forth.
		 Returns
		 RESP encoded integer indicating the position of the first bit set to 1 or 0 according to the request.
		 RESP encoded integer if we look for clear bits and the string only contains bits set to 1, the function returns
	     the first bit not part of the string on the right.
		 RESP encoded -1 in case the bit argument is 1 and the string is empty or composed of just zero bytes.
		 RESP encoded -1 if we look for set bits and the string is empty or composed of just zero bytes, -1 is returned.
		 RESP encoded -1 if a clear bit isn't found in the specified range.`,
		IsMigrated: true,
		NewEval:    evalBITPOS,
		Arity:      -2,
	}
	saddCmdMeta = DiceCmdMeta{
		Name: "SADD",
		Info: `SADD key member [member ...]
		Adds the specified members to the set stored at key.
		Specified members that are already a member of this set are ignored
		Non existing keys are treated as empty sets.
		An error is returned when the value stored at key is not a set.`,
		NewEval:    evalSADD,
		Arity:      -3,
		KeySpecs:   KeySpecs{BeginIndex: 1},
		IsMigrated: true,
	}
	smembersCmdMeta = DiceCmdMeta{
		Name: "SMEMBERS",
		Info: `SMEMBERS key
		Returns all the members of the set value stored at key.`,
		Arity:      2,
		KeySpecs:   KeySpecs{BeginIndex: 1},
		IsMigrated: true,
		NewEval:    evalSMEMBERS,
	}
	sremCmdMeta = DiceCmdMeta{
		Name: "SREM",
		Info: `SREM key member [member ...]
		Removes the specified members from the set stored at key.
		Non existing keys are treated as empty sets.
		An error is returned when the value stored at key is not a set.`,
		Arity:      -3,
		KeySpecs:   KeySpecs{BeginIndex: 1},
		IsMigrated: true,
		NewEval:    evalSREM,
	}
	scardCmdMeta = DiceCmdMeta{
		Name: "SCARD",
		Info: `SCARD key
		Returns the number of elements of the set stored at key.
		An error is returned when the value stored at key is not a set.`,
		Arity:      2,
		KeySpecs:   KeySpecs{BeginIndex: 1},
		IsMigrated: true,
		NewEval:    evalSCARD,
	}
	pfAddCmdMeta = DiceCmdMeta{
		Name: "PFADD",
		Info: `PFADD key [element [element ...]]
		Adds elements to a HyperLogLog key. Creates the key if it doesn't exist.`,
		NewEval:    evalPFADD,
		IsMigrated: true,
		Arity:      -2,
		KeySpecs:   KeySpecs{BeginIndex: 1},
	}
	pfCountCmdMeta = DiceCmdMeta{
		Name: "PFCOUNT",
		Info: `PFCOUNT key [key ...]
		Returns the approximated cardinality of the set(s) observed by the HyperLogLog key(s).`,
		NewEval:    evalPFCOUNT,
		IsMigrated: true,
		Arity:      -2,
		KeySpecs:   KeySpecs{BeginIndex: 1},
	}
	jsonStrlenCmdMeta = DiceCmdMeta{
		Name: "JSON.STRLEN",
		Info: `JSON.STRLEN key [path]
		Report the length of the JSON String at path in key`,
		Arity:      -2,
		KeySpecs:   KeySpecs{BeginIndex: 1},
		IsMigrated: true,
		NewEval:    evalJSONSTRLEN,
	}
	hlenCmdMeta = DiceCmdMeta{
		Name: "HLEN",
		Info: `HLEN key
		Returns the number of fields contained in the hash stored at key.`,
		NewEval:    evalHLEN,
		IsMigrated: true,
		Arity:      2,
	}
	jsonnumincrbyCmdMeta = DiceCmdMeta{
		Name:       "JSON.NUMINCRBY",
		Info:       `Increment the number value stored at path by number.`,
		NewEval:    evalJSONNUMINCRBY,
		Arity:      3,
		KeySpecs:   KeySpecs{BeginIndex: 1},
		IsMigrated: true,
	}
	dumpkeyCMmdMeta = DiceCmdMeta{
		Name: "DUMP",
		Info: `Serialize the value stored at key in a Redis-specific format and return it to the user.
				The returned value can be synthesized back into a Redis key using the RESTORE command.`,
		NewEval:    evalDUMP,
		IsMigrated: true,
		Arity:      1,
		KeySpecs:   KeySpecs{BeginIndex: 1},
	}
	restorekeyCmdMeta = DiceCmdMeta{
		Name: "RESTORE",
		Info: `Serialize the value stored at key in a Redis-specific format and return it to the user.
				The returned value can be synthesized back into a Redis key using the RESTORE command.`,
		NewEval:    evalRestore,
		IsMigrated: true,
		Arity:      2,
		KeySpecs:   KeySpecs{BeginIndex: 1},
	}
	typeCmdMeta = DiceCmdMeta{
		Name:       "TYPE",
		Info:       `Returns the string representation of the type of the value stored at key. The different types that can be returned are: string, list, set, zset, hash and stream.`,
		IsMigrated: true,
		NewEval:    evalTYPE,
		Arity:      1,

		KeySpecs: KeySpecs{BeginIndex: 1},
	}
	incrbyCmdMeta = DiceCmdMeta{
		Name: "INCRBY",
		Info: `INCRBY increments the value of the specified key in args by increment integer specified,
		if the key exists and the value is integer format.
		The key and the increment integer should be the only param in args.
		If the key does not exist, new key is created with value 0,
		the value of the new key is then incremented.
		The value for the queried key should be of integer format,
		if not INCRBY returns encoded error response.
		evalINCRBY returns the incremented value for the key if there are no errors.`,
		NewEval:    evalINCRBY,
		IsMigrated: true,
		Arity:      2,
		KeySpecs:   KeySpecs{BeginIndex: 1, Step: 1},
	}
	getRangeCmdMeta = DiceCmdMeta{
		Name:       "GETRANGE",
		Info:       `Returns a substring of the string stored at a key.`,
		IsMigrated: true,
		NewEval:    evalGETRANGE,
		Arity:      3,
		KeySpecs:   KeySpecs{BeginIndex: 1},
	}
	setexCmdMeta = DiceCmdMeta{
		Name: "SETEX",
		Info: `SETEX puts a new <key, value> pair in along with expity
		args must contain key and value and expiry.
		Returns encoded error response if <key,exp,value> is not part of args
		Returns encoded error response if expiry time value in not integer
		Returns encoded OK RESP once new entry is added
		If the key already exists then the value and expiry will be overwritten`,
		Arity:      3,
		KeySpecs:   KeySpecs{BeginIndex: 1},
		IsMigrated: true,
		NewEval:    evalSETEX,
	}
	hrandfieldCmdMeta = DiceCmdMeta{
		Name:       "HRANDFIELD",
		Info:       `Returns one or more random fields from a hash.`,
		Arity:      -2,
		KeySpecs:   KeySpecs{BeginIndex: 1},
		IsMigrated: true,
		NewEval:    evalHRANDFIELD,
	}
	appendCmdMeta = DiceCmdMeta{
		Name:       "APPEND",
		Info:       `Appends a string to the value of a key. Creates the key if it doesn't exist.`,
		IsMigrated: true,
		NewEval:    evalAPPEND,
		Arity:      2,
	}
	zaddCmdMeta = DiceCmdMeta{
		Name: "ZADD",
		Info: `ZADD key [NX|XX] [CH] [INCR] score member [score member ...]
		Adds all the specified members with the specified scores to the sorted set stored at key.
		Options: NX, XX, CH, INCR
		Returns the number of elements added to the sorted set, not including elements already existing for which the score was updated.`,
		Arity:      -4,
		KeySpecs:   KeySpecs{BeginIndex: 1},
		IsMigrated: true,
		NewEval:    evalZADD,
	}
	zcountCmdMeta = DiceCmdMeta{
		Name: "ZCOUNT",
		Info: `ZCOUNT key min max
		Counts the number of members in a sorted set with scores between min and max (inclusive).
		Use -inf and +inf for unbounded ranges. Returns 0 if the key does not exist.`,
		Arity:      4,
		IsMigrated: true,
		NewEval:    evalZCOUNT,
	}
	zrangeCmdMeta = DiceCmdMeta{
		Name: "ZRANGE",
		Info: `ZRANGE key start stop [WithScores]
		Returns the specified range of elements in the sorted set stored at key.
		The elements are considered to be ordered from the lowest to the highest score.
		Both start and stop are 0-based indexes, where 0 is the first element, 1 is the next element and so on.
		These indexes can also be negative numbers indicating offsets from the end of the sorted set, with -1 being the last element of the sorted set, -2 the penultimate element and so on.
		Returns the specified range of elements in the sorted set.`,
		Arity:      -4,
		KeySpecs:   KeySpecs{BeginIndex: 1},
		IsMigrated: true,
		NewEval:    evalZRANGE,
	}
	zpopmaxCmdMeta = DiceCmdMeta{
		Name: "ZPOPMAX",
		Info: `ZPOPMAX  key [count]
		Pops count number of elements from the sorted set from highest to lowest and returns those score and member.
		If count is not provided '1' is considered by default.
		The element with the highest score is removed first
		if two elements have same score then the element which is lexicographically higher is popped first`,
		Arity:      -1,
		KeySpecs:   KeySpecs{BeginIndex: 1},
		IsMigrated: true,
		NewEval:    evalZPOPMAX,
	}
	zpopminCmdMeta = DiceCmdMeta{
		Name: "ZPOPMIN",
		Info: `ZPOPMIN key [count]
		Removes and returns the member with the lowest score from the sorted set at the specified key.
		If multiple members have the same score, the one that comes first alphabetically is returned.
		You can also specify a count to remove and return multiple members at once.
		If the set is empty, it returns an empty result.`,
		Arity:      -1,
		KeySpecs:   KeySpecs{BeginIndex: 1},
		IsMigrated: true,
		NewEval:    evalZPOPMIN,
	}
	zrankCmdMeta = DiceCmdMeta{
		Name: "ZRANK",
		Info: `ZRANK key member [WITHSCORE]
		Returns the rank of member in the sorted set stored at key, with the scores ordered from low to high.
		The rank (or index) is 0-based, which means that the member with the lowest score has rank 0.
		The optional WITHSCORE argument supplements the command's reply with the score of the element returned.`,
		Arity:      -2,
		KeySpecs:   KeySpecs{BeginIndex: 1},
		IsMigrated: true,
		NewEval:    evalZRANK,
	}
	zcardCmdMeta = DiceCmdMeta{
		Name: "ZCARD",
		Info: `ZCARD key
		Returns the sorted set cardinality (number of elements) of the sorted set stored at key.`,
		Arity:      2,
		KeySpecs:   KeySpecs{BeginIndex: 1},
		IsMigrated: true,
		NewEval:    evalZCARD,
	}
	zremCmdMeta = DiceCmdMeta{
		Name: "ZREM",
		Info: `ZREM key member [member ...]
		Removes the specified members from the sorted set stored at key. Non existing members are ignored.
		An error is returned when key exists and does not hold a sorted set.`,
		Arity:      -3,
		KeySpecs:   KeySpecs{BeginIndex: 1},
		IsMigrated: true,
		NewEval:    evalZREM,
	}
	bitfieldCmdMeta = DiceCmdMeta{
		Name: "BITFIELD",
		Info: `The command treats a string as an array of bits as well as bytearray data structure,
		and is capable of addressing specific integer fields of varying bit widths
		and arbitrary non (necessary) aligned offset.
		In practical terms using this command you can set, for example,
		a signed 5 bits integer at bit offset 1234 to a specific value,
		retrieve a 31 bit unsigned integer from offset 4567.
		Similarly the command handles increments and decrements of the
		specified integers, providing guaranteed and well specified overflow
		and underflow behavior that the user can configure.
		The following is the list of supported commands.
		GET <encoding> <offset> -- Returns the specified bit field.
		SET <encoding> <offset> <value> -- Set the specified bit field
		and returns its old value.
		INCRBY <encoding> <offset> <increment> -- Increments or decrements
		(if a negative increment is given) the specified bit field and returns the new value.
		There is another subcommand that only changes the behavior of successive
		INCRBY and SET subcommands calls by setting the overflow behavior:
		OVERFLOW [WRAP|SAT|FAIL]`,
		Arity:      -1,
		KeySpecs:   KeySpecs{BeginIndex: 1},
		IsMigrated: true,
		NewEval:    evalBITFIELD,
	}
	bitfieldroCmdMeta = DiceCmdMeta{
		Name: "BITFIELD_RO",
		Info: `It is read-only variant of the BITFIELD command.
		It is like the original BITFIELD but only accepts GET subcommand.`,
		Arity:      -1,
		KeySpecs:   KeySpecs{BeginIndex: 1},
		IsMigrated: true,
		NewEval:    evalBITFIELDRO,
	}
	hincrbyFloatCmdMeta = DiceCmdMeta{
		Name: "HINCRBYFLOAT",
		Info: `HINCRBYFLOAT increments the specified field of a hash stored at the key,
		and representing a floating point number, by the specified increment.
		If the field does not exist, it is set to 0 before performing the operation.
		If the field contains a value of wrong type or specified increment
		is not parsable as floating point number, then an error occurs.
		`,
		Arity:      -4,
		KeySpecs:   KeySpecs{BeginIndex: 1},
		IsMigrated: true,
		NewEval:    evalHINCRBYFLOAT,
	}
	geoAddCmdMeta = DiceCmdMeta{
		Name:       "GEOADD",
		Info:       `Adds one or more members to a geospatial index. The key is created if it doesn't exist.`,
		Arity:      -5,
		IsMigrated: true,
		NewEval:    evalGEOADD,
		KeySpecs:   KeySpecs{BeginIndex: 1},
	}
	geoDistCmdMeta = DiceCmdMeta{
		Name:       "GEODIST",
		Info:       `Returns the distance between two members in the geospatial index.`,
		Arity:      -4,
		IsMigrated: true,
		NewEval:    evalGEODIST,
		KeySpecs:   KeySpecs{BeginIndex: 1},
	}
	geoPosCmdMeta = DiceCmdMeta{
		Name:       "GEOPOS",
		Info:       `Returns the latitude and longitude of the members identified by the particular index.`,
		Arity:      -3,
		NewEval:    evalGEOPOS,
		IsMigrated: true,
		KeySpecs:   KeySpecs{BeginIndex: 1},
	}
	geoHashCmdMeta = DiceCmdMeta{
		Name:       "GEOHASH",
		Info:       `Return Geohash strings representing the position of one or more elements representing a geospatial index`,
		Arity:      -2,
		IsMigrated: true,
		NewEval:    evalGEOHASH,
		KeySpecs:   KeySpecs{BeginIndex: 1},
	}
	jsonstrappendCmdMeta = DiceCmdMeta{
		Name: "JSON.STRAPPEND",
		Info: `JSON.STRAPPEND key [path] value
		Append the JSON string values to the string at path
		Returns an array of integer replies for each path, the string's new length, or nil, if the matching JSON value is not a string.
		Error reply: If the value at path is not a string or if the key doesn't exist.`,
		NewEval:    evalJSONSTRAPPEND,
		IsMigrated: true,
		Arity:      3,
		KeySpecs:   KeySpecs{BeginIndex: 1},
	}
	cmsInitByDimCmdMeta = DiceCmdMeta{
		Name:       "CMS.INITBYDIM",
		Info:       `Sets up count min sketch`,
		Arity:      3,
		IsMigrated: true,
		NewEval:    evalCMSINITBYDIM,
		KeySpecs:   KeySpecs{BeginIndex: 1},
	}
	cmsInitByProbCmdMeta = DiceCmdMeta{
		Name:       "CMS.INITBYPROB",
		Info:       `Sets up count min sketch with given error rate and probability`,
		Arity:      3,
		IsMigrated: true,
		NewEval:    evalCMSINITBYPROB,
		KeySpecs:   KeySpecs{BeginIndex: 1},
	}
	cmsInfoCmdMeta = DiceCmdMeta{
		Name:       "CMS.INFO",
		Info:       `Get info about count min sketch`,
		Arity:      1,
		IsMigrated: true,
		NewEval:    evalCMSINFO,
		KeySpecs:   KeySpecs{BeginIndex: 1},
	}
	cmsQueryCmdMeta = DiceCmdMeta{
		Name:       "CMS.QUERY",
		Info:       `Query count min sketch with for given list of keys`,
		Arity:      -2,
		IsMigrated: true,
		NewEval:    evalCMSQuery,
		KeySpecs:   KeySpecs{BeginIndex: 1},
	}
	cmsIncrByCmdMeta = DiceCmdMeta{
		Name:       "CMS.INCRBY",
		Info:       `Increase count of the list of keys to count min sketch`,
		Arity:      -3,
		IsMigrated: true,
		NewEval:    evalCMSIncrBy,
		KeySpecs:   KeySpecs{BeginIndex: 1},
	}
	cmsMergeCmdMeta = DiceCmdMeta{
		Name: "CMS.MERGE",
		Info: `Merges several sketches into one sketch.
				 All sketches must have identical width and depth.
				 Weights can be used to multiply certain sketches. Default weight is 1.`,
		Arity:      -3,
		IsMigrated: true,
		NewEval:    evalCMSMerge,
		KeySpecs:   KeySpecs{BeginIndex: 1},
	}
	linsertCmdMeta = DiceCmdMeta{
		Name: "LINSERT",
		Info: `
		Usage:
			LINSERT key <BEFORE | AFTER> pivot element
		Info:
			Inserts element in the list stored at key either before or after the reference value pivot.
			When key does not exist, it is considered an empty list and no operation is performed.
			An error is returned when key exists but does not hold a list value.
		Returns:
			Integer - the list length after a successful insert operation.
			0 when the key doesn't exist.
			-1 when the pivot wasn't found.
		`,
		NewEval:    evalLINSERT,
		IsMigrated: true,
		Arity:      5,
		KeySpecs:   KeySpecs{BeginIndex: 1},
	}
	lrangeCmdMeta = DiceCmdMeta{
		Name: "LRANGE",
		Info: `
		Usage:
			LRANGE key start stop
		Info:
			Returns the specified elements of the list stored at key.
			The offsets start and stop are zero-based indexes, with 0 being the first element of the list (the head of the list), 1 being the next element and so on.

			These offsets can also be negative numbers indicating offsets starting at the end of the list.
			For example, -1 is the last element of the list, -2 the penultimate, and so on.
			
			Out of range indexes will not produce an error. If start is larger than the end of the list, an empty list is returned.
			If stop is larger than the actual end of the list it will be treated like the last element of the list.
		Returns:
			Array reply: a list of elements in the specified range, or an empty array if the key doesn't exist.
		`,
		NewEval:    evalLRANGE,
		IsMigrated: true,
		Arity:      4,
		KeySpecs:   KeySpecs{BeginIndex: 1},
	}
	lindexCmdMeta = DiceCmdMeta {
		Name: "LINDEX",
		Info: `
		Usage: 
			LINDEX key index
		Info: 
			Returns element stored at index in the list stored at a key.
			Indexing is 0 based.

			Index can be negative. Negative index can be used to start from the end of the list i.e., index = -1 means last element of the list, index = -2 means second last element of the list and so on.

		Returns:
			Element value present at that index.
		`,
		NewEval: evalLINDEX,
		IsMigrated: true,
		Arity: 2,
		KeySpecs: KeySpecs{BeginIndex: 1},
	}
)

func init() {
	PreProcessing["COPY"] = evalGetObject
	PreProcessing["RENAME"] = evalGET
<<<<<<< HEAD
=======
	PreProcessing["GETOBJECT"] = evalGetObject

>>>>>>> 1f27c408
	DiceCmds["ABORT"] = abortCmdMeta
	DiceCmds["APPEND"] = appendCmdMeta
	DiceCmds["AUTH"] = authCmdMeta
	DiceCmds["BF.ADD"] = bfaddCmdMeta
	DiceCmds["BF.EXISTS"] = bfexistsCmdMeta
	DiceCmds["BF.INFO"] = bfinfoCmdMeta
	DiceCmds["BF.RESERVE"] = bfreserveCmdMeta
	DiceCmds["BITCOUNT"] = bitCountCmdMeta
	DiceCmds["BITFIELD"] = bitfieldCmdMeta
	DiceCmds["BITFIELD_RO"] = bitfieldroCmdMeta
	DiceCmds["BITPOS"] = bitposCmdMeta
	DiceCmds["CLIENT"] = clientCmdMeta
	DiceCmds["COMMAND"] = commandCmdMeta
	DiceCmds["COMMAND|COUNT"] = commandCountCmdMeta
	DiceCmds["COMMAND|GETKEYS"] = commandGetKeysCmdMeta
	DiceCmds["COMMAND|LIST"] = commandListCmdMeta
	DiceCmds["COMMAND|HELP"] = commandHelpCmdMeta
	DiceCmds["COMMAND|INFO"] = commandInfoCmdMeta
	DiceCmds["COMMAND|DOCS"] = commandDocsCmdMeta
	DiceCmds["COMMAND|GETKEYSANDFLAGS"] = commandGetKeysAndFlagsCmdMeta
	DiceCmds["OBJECTCOPY"] = objectCopyCmdMeta
	DiceCmds["DECR"] = decrCmdMeta
	DiceCmds["DECRBY"] = decrByCmdMeta
	DiceCmds["DEL"] = delCmdMeta
	DiceCmds["DUMP"] = dumpkeyCMmdMeta
	DiceCmds["ECHO"] = echoCmdMeta
	DiceCmds["EXISTS"] = existsCmdMeta
	DiceCmds["EXPIRE"] = expireCmdMeta
	DiceCmds["EXPIREAT"] = expireatCmdMeta
	DiceCmds["EXPIRETIME"] = expiretimeCmdMeta
	DiceCmds["FLUSHDB"] = flushdbCmdMeta
	DiceCmds["GEOADD"] = geoAddCmdMeta
	DiceCmds["GEODIST"] = geoDistCmdMeta
	DiceCmds["GEOPOS"] = geoPosCmdMeta
	DiceCmds["GEOHASH"] = geoHashCmdMeta
	DiceCmds["GET"] = getCmdMeta
	DiceCmds["GETBIT"] = getBitCmdMeta
	DiceCmds["GETDEL"] = getDelCmdMeta
	DiceCmds["GETEX"] = getexCmdMeta
	DiceCmds["GETRANGE"] = getRangeCmdMeta
	DiceCmds["GETSET"] = getSetCmdMeta
	DiceCmds["HDEL"] = hdelCmdMeta
	DiceCmds["HELLO"] = helloCmdMeta
	DiceCmds["HEXISTS"] = hexistsCmdMeta
	DiceCmds["HGET"] = hgetCmdMeta
	DiceCmds["HGETALL"] = hgetAllCmdMeta
	DiceCmds["HINCRBY"] = hincrbyCmdMeta
	DiceCmds["HINCRBYFLOAT"] = hincrbyFloatCmdMeta
	DiceCmds["HKEYS"] = hkeysCmdMeta
	DiceCmds["HLEN"] = hlenCmdMeta
	DiceCmds["HMGET"] = hmgetCmdMeta
	DiceCmds["HMSET"] = hmsetCmdMeta
	DiceCmds["HRANDFIELD"] = hrandfieldCmdMeta
	DiceCmds["HSCAN"] = hscanCmdMeta
	DiceCmds["HSET"] = hsetCmdMeta
	DiceCmds["HSETNX"] = hsetnxCmdMeta
	DiceCmds["HSTRLEN"] = hstrLenCmdMeta
	DiceCmds["HVALS"] = hValsCmdMeta
	DiceCmds["INCR"] = incrCmdMeta
	DiceCmds["INCRBYFLOAT"] = incrByFloatCmdMeta
	DiceCmds["INCRBY"] = incrbyCmdMeta
	DiceCmds["JSON.ARRAPPEND"] = jsonarrappendCmdMeta
	DiceCmds["JSON.ARRINSERT"] = jsonarrinsertCmdMeta
	DiceCmds["JSON.ARRLEN"] = jsonarrlenCmdMeta
	DiceCmds["JSON.ARRPOP"] = jsonarrpopCmdMeta
	DiceCmds["JSON.ARRTRIM"] = jsonarrtrimCmdMeta
	DiceCmds["JSON.CLEAR"] = jsonclearCmdMeta
	DiceCmds["JSON.DEBUG"] = jsondebugCmdMeta
	DiceCmds["JSON.DEL"] = jsondelCmdMeta
	DiceCmds["JSON.FORGET"] = jsonforgetCmdMeta
	DiceCmds["JSON.GET"] = jsongetCmdMeta
	DiceCmds["JSON.INGEST"] = jsoningestCmdMeta
	DiceCmds["JSON.NUMINCRBY"] = jsonnumincrbyCmdMeta
	DiceCmds["JSON.NUMMULTBY"] = jsonnummultbyCmdMeta
	DiceCmds["JSON.OBJKEYS"] = jsonobjkeysCmdMeta
	DiceCmds["JSON.OBJLEN"] = jsonobjlenCmdMeta
	DiceCmds["JSON.RESP"] = jsonrespCmdMeta
	DiceCmds["JSON.SET"] = jsonsetCmdMeta
	DiceCmds["JSON.STRLEN"] = jsonStrlenCmdMeta
	DiceCmds["JSON.TOGGLE"] = jsontoggleCmdMeta
	DiceCmds["JSON.TYPE"] = jsontypeCmdMeta
	DiceCmds["LATENCY"] = latencyCmdMeta
	DiceCmds["LLEN"] = llenCmdMeta
	DiceCmds["LPOP"] = lpopCmdMeta
	DiceCmds["LPUSH"] = lpushCmdMeta
	DiceCmds["OBJECT"] = objectCmdMeta
	DiceCmds["PERSIST"] = persistCmdMeta
	DiceCmds["PFADD"] = pfAddCmdMeta
	DiceCmds["PFCOUNT"] = pfCountCmdMeta
	DiceCmds["PFMERGE"] = pfMergeCmdMeta
	DiceCmds["PING"] = pingCmdMeta
	DiceCmds["PTTL"] = pttlCmdMeta
	DiceCmds["RESTORE"] = restorekeyCmdMeta
	DiceCmds["RPOP"] = rpopCmdMeta
	DiceCmds["RPUSH"] = rpushCmdMeta
	DiceCmds["SADD"] = saddCmdMeta
	DiceCmds["SCARD"] = scardCmdMeta
	DiceCmds["SET"] = setCmdMeta
	DiceCmds["SETBIT"] = setBitCmdMeta
	DiceCmds["SETEX"] = setexCmdMeta
	DiceCmds["SLEEP"] = sleepCmdMeta
	DiceCmds["SMEMBERS"] = smembersCmdMeta
	DiceCmds["SREM"] = sremCmdMeta
	DiceCmds["TTL"] = ttlCmdMeta
	DiceCmds["TYPE"] = typeCmdMeta
	DiceCmds["ZADD"] = zaddCmdMeta
	DiceCmds["ZCOUNT"] = zcountCmdMeta
	DiceCmds["ZRANGE"] = zrangeCmdMeta
	DiceCmds["ZPOPMAX"] = zpopmaxCmdMeta
	DiceCmds["ZPOPMIN"] = zpopminCmdMeta
	DiceCmds["ZRANK"] = zrankCmdMeta
	DiceCmds["ZCARD"] = zcardCmdMeta
	DiceCmds["ZREM"] = zremCmdMeta
	DiceCmds["JSON.STRAPPEND"] = jsonstrappendCmdMeta
	DiceCmds["CMS.INITBYDIM"] = cmsInitByDimCmdMeta
	DiceCmds["CMS.INITBYPROB"] = cmsInitByProbCmdMeta
	DiceCmds["CMS.INFO"] = cmsInfoCmdMeta
	DiceCmds["CMS.QUERY"] = cmsQueryCmdMeta
	DiceCmds["CMS.INCRBY"] = cmsIncrByCmdMeta
	DiceCmds["CMS.MERGE"] = cmsMergeCmdMeta
	DiceCmds["LINSERT"] = linsertCmdMeta
	DiceCmds["LRANGE"] = lrangeCmdMeta
	DiceCmds["JSON.ARRINDEX"] = jsonArrIndexCmdMeta
	DiceCmds["LINDEX"] = lindexCmdMeta

	DiceCmds["SINGLETOUCH"] = singleTouchCmdMeta
	DiceCmds["SINGLEDBSIZE"] = singleDBSizeCmdMeta
	DiceCmds["SINGLEKEYS"] = singleKeysCmdMeta
}

// Function to convert DiceCmdMeta to []interface{}
func convertCmdMetaToSlice(cmdMeta *DiceCmdMeta) []interface{} {
	var result []interface{} = []interface{}{strings.ToLower(cmdMeta.Name), cmdMeta.Arity, cmdMeta.KeySpecs.BeginIndex, cmdMeta.KeySpecs.LastKey, cmdMeta.KeySpecs.Step}
	var subCommandsList []interface{}
	for _, subCommand := range cmdMeta.SubCommands {
		key := cmdMeta.Name + "|" + subCommand
		if val, exists := DiceCmds[key]; exists {
			valCopy := val // Store the value in a variable
			subCommandsList = append(subCommandsList, convertCmdMetaToSlice(&valCopy))
		}
	}

	return append(result, subCommandsList)
}

// Function to convert map[string]DiceCmdMeta{} to []interface{}
func convertDiceCmdsMapToSlice() []interface{} {
	var result []interface{}
	for _, cmdMeta := range DiceCmds {
		result = append(result, convertCmdMetaToSlice(&cmdMeta))
	}
	return result
}

func convertCmdMetaToDocs(cmdMeta *DiceCmdMeta) []interface{} {
	var result []interface{} = []interface{}{"summary", cmdMeta.Info, "arity", cmdMeta.Arity, "beginIndex", cmdMeta.KeySpecs.BeginIndex,
		"lastIndex", cmdMeta.KeySpecs.LastKey, "step", cmdMeta.KeySpecs.Step}
	var subCommandsList []interface{}
	for _, subCommand := range cmdMeta.SubCommands {
		key := cmdMeta.Name + "|" + subCommand
		if val, exists := DiceCmds[key]; exists {
			valCopy := val // Store the value in a variable
			subCommandsList = append(subCommandsList, convertCmdMetaToDocs(&valCopy))
		}
	}

	if len(subCommandsList) != 0 {
		result = append(result, "subcommands", subCommandsList)
	}

	return []interface{}{strings.ToLower(cmdMeta.Name), result}
}

// Function to convert map[string]DiceCmdMeta{} to []interface{}
func convertDiceCmdsMapToDocs() []interface{} {
	var result []interface{}
	// TODO: Add other keys supported as part of COMMAND DOCS, currently only
	// command name and summary supported. This would required adding more metadata to supported commands
	for _, cmdMeta := range DiceCmds {
		result = append(result, strings.ToLower(cmdMeta.Name))
		subResult := []interface{}{"summary", cmdMeta.Info}
		result = append(result, subResult)
	}

	return result
}<|MERGE_RESOLUTION|>--- conflicted
+++ resolved
@@ -1379,11 +1379,8 @@
 func init() {
 	PreProcessing["COPY"] = evalGetObject
 	PreProcessing["RENAME"] = evalGET
-<<<<<<< HEAD
-=======
 	PreProcessing["GETOBJECT"] = evalGetObject
 
->>>>>>> 1f27c408
 	DiceCmds["ABORT"] = abortCmdMeta
 	DiceCmds["APPEND"] = appendCmdMeta
 	DiceCmds["AUTH"] = authCmdMeta
