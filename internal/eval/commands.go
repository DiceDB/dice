package eval

import dstore "github.com/dicedb/dice/internal/store"

type DiceCmdMeta struct {
	Name  string
	Info  string
	Eval  func([]string, *dstore.Store) []byte
	Arity int // number of arguments, it is possible to use -N to say >= N
	KeySpecs
}

type KeySpecs struct {
	BeginIndex int
	Step       int
	LastKey    int
}

var (
	DiceCmds = map[string]DiceCmdMeta{}

	pingCmdMeta = DiceCmdMeta{
		Name:  "PING",
		Info:  `PING returns with an encoded "PONG" If any message is added with the ping command,the message will be returned.`,
		Eval:  evalPING,
		Arity: -1,
	}
	authCmdMeta = DiceCmdMeta{
		Name: "AUTH",
		Info: `AUTH returns with an encoded "OK" if the user is authenticated.
		If the user is not authenticated, it returns with an encoded error message`,
		Eval: nil,
	}
	setCmdMeta = DiceCmdMeta{
		Name: "SET",
		Info: `SET puts a new <key, value> pair in db as in the args
		args must contain key and value.
		args can also contain multiple options -
		EX or ex which will set the expiry time(in secs) for the key
		Returns encoded error response if at least a <key, value> pair is not part of args
		Returns encoded error response if expiry tme value in not integer
		Returns encoded OK RESP once new entry is added
		If the key already exists then the value will be overwritten and expiry will be discarded`,
		Eval:     evalSET,
		Arity:    -3,
		KeySpecs: KeySpecs{BeginIndex: 1},
	}
	getCmdMeta = DiceCmdMeta{
		Name: "GET",
		Info: `GET returns the value for the queried key in args
		The key should be the only param in args
		The RESP value of the key is encoded and then returned
		GET returns RespNIL if key is expired or it does not exist`,
		Eval:     evalGET,
		Arity:    2,
		KeySpecs: KeySpecs{BeginIndex: 1},
	}
	getDelCmdMeta = DiceCmdMeta{
		Name: "GETDEL",
		Info: `GETDEL returns the value for the queried key in args
		The key should be the only param in args And If the key exists, it will be deleted before its value is returned.
		The RESP value of the key is encoded and then returned
		GETDEL returns RespNIL if key is expired or it does not exist`,
		Eval:     evalGETDEL,
		Arity:    2,
		KeySpecs: KeySpecs{BeginIndex: 1},
	}
	msetCmdMeta = DiceCmdMeta{
		Name: "MSET",
		Info: `MSET sets multiple keys to multiple values in the db
		args should contain an even number of elements
		each pair of elements will be treated as <key, value> pair
		Returns encoded error response if the number of arguments is not even
		Returns encoded OK RESP once all entries are added`,
		Eval:     evalMSET,
		Arity:    -3,
		KeySpecs: KeySpecs{BeginIndex: 1, Step: 2, LastKey: -1},
	}
	jsonsetCmdMeta = DiceCmdMeta{
		Name: "JSON.SET",
		Info: `JSON.SET key path json-string
		Sets a JSON value at the specified key.
		Returns OK if successful.
		Returns encoded error message if the number of arguments is incorrect or the JSON string is invalid.`,
		Eval:     evalJSONSET,
		Arity:    -3,
		KeySpecs: KeySpecs{BeginIndex: 1},
	}
	jsongetCmdMeta = DiceCmdMeta{
		Name: "JSON.GET",
		Info: `JSON.GET key [path]
		Returns the encoded RESP value of the key, if present
		Null reply: If the key doesn't exist or has expired.
		Error reply: If the number of arguments is incorrect or the stored value is not a JSON type.`,
		Eval:     evalJSONGET,
		Arity:    2,
		KeySpecs: KeySpecs{BeginIndex: 1},
	}
	jsontypeCmdMeta = DiceCmdMeta{
		Name: "JSON.TYPE",
		Info: `JSON.TYPE key [path]
		Returns string reply for each path, specified as the value's type.
		Returns RespNIL If the key doesn't exist.
		Error reply: If the number of arguments is incorrect.`,
		Eval:     evalJSONTYPE,
		Arity:    -2,
		KeySpecs: KeySpecs{BeginIndex: 1},
	}
	jsonclearCmdMeta = DiceCmdMeta{
		Name: "JSON.CLEAR",
		Info: `JSON.CLEAR key [path]
		Returns an integer reply specifying the number ofmatching JSON arrays and
		objects cleared +number of matching JSON numerical values zeroed.
		Error reply: If the number of arguments is incorrect the key doesn't exist.`,
		Eval:     evalJSONCLEAR,
		Arity:    -2,
		KeySpecs: KeySpecs{BeginIndex: 1},
	}
	jsondelCmdMeta = DiceCmdMeta{
		Name: "JSON.DEL",
		Info: `JSON.DEL key [path]
		Returns an integer reply specified as the number of paths deleted (0 or more).
		Returns RespZero if the key doesn't exist or key is expired.
		Error reply: If the number of arguments is incorrect.`,
		Eval:     evalJSONDEL,
		Arity:    -2,
		KeySpecs: KeySpecs{BeginIndex: 1},
	}
<<<<<<< HEAD
	jsonforgetCmdMeta = DiceCmdMeta{
		Name: "JSON.FORGET",
		Info: `JSON.FORGET key [path]
		Returns an integer reply specified as the number of paths deleted (0 or more).
		Returns RespZero if the key doesn't exist or key is expired.
		Error reply: If the number of arguments is incorrect.`,
		Eval:     evalJSONFORGET,
=======
	jsonarrlenCmdMeta = DiceCmdMeta{
		Name: "JSON.ARRLEN",
		Info: `JSON.ARRLEN key [path]
		Returns an array of integer replies.
		Returns error response if the key doesn't exist or key is expired or the matching value is not an array.
		Error reply: If the number of arguments is incorrect.`,
		Eval:     evalJSONARRLEN,
>>>>>>> e56a0a7f
		Arity:    -2,
		KeySpecs: KeySpecs{BeginIndex: 1},
	}
	ttlCmdMeta = DiceCmdMeta{
		Name: "TTL",
		Info: `TTL returns Time-to-Live in secs for the queried key in args
		 The key should be the only param in args else returns with an error
		 Returns
		 RESP encoded time (in secs) remaining for the key to expire
		 RESP encoded -2 stating key doesn't exist or key is expired
		 RESP encoded -1 in case no expiration is set on the key`,
		Eval:     evalTTL,
		Arity:    2,
		KeySpecs: KeySpecs{BeginIndex: 1},
	}
	delCmdMeta = DiceCmdMeta{
		Name: "DEL",
		Info: `DEL deletes all the specified keys in args list
		returns the count of total deleted keys after encoding`,
		Eval:     evalDEL,
		Arity:    -2,
		KeySpecs: KeySpecs{BeginIndex: 1, Step: 1, LastKey: -1},
	}
	expireCmdMeta = DiceCmdMeta{
		Name: "EXPIRE",
		Info: `EXPIRE sets a expiry time(in secs) on the specified key in args
		args should contain 2 values, key and the expiry time to be set for the key
		The expiry time should be in integer format; if not, it returns encoded error response
		Returns RespOne if expiry was set on the key successfully.
		Once the time is lapsed, the key will be deleted automatically`,
		Eval:     evalEXPIRE,
		Arity:    -3,
		KeySpecs: KeySpecs{BeginIndex: 1, Step: 1},
	}
	helloCmdMeta = DiceCmdMeta{
		Name:  "HELLO",
		Info:  `HELLO always replies with a list of current server and connection properties, such as: versions, modules loaded, client ID, replication role and so forth`,
		Eval:  evalHELLO,
		Arity: -1,
	}
	bgrewriteaofCmdMeta = DiceCmdMeta{
		Name:  "BGREWRITEAOF",
		Info:  `Instruct Dice to start an Append Only File rewrite process. The rewrite will create a small optimized version of the current Append Only File.`,
		Eval:  EvalBGREWRITEAOF,
		Arity: 1,
	}
	incrCmdMeta = DiceCmdMeta{
		Name: "INCR",
		Info: `INCR increments the value of the specified key in args by 1,
		if the key exists and the value is integer format.
		The key should be the only param in args.
		If the key does not exist, new key is created with value 0,
		the value of the new key is then incremented.
		The value for the queried key should be of integer format,
		if not INCR returns encoded error response.
		evalINCR returns the incremented value for the key if there are no errors.`,
		Eval:     evalINCR,
		Arity:    2,
		KeySpecs: KeySpecs{BeginIndex: 1, Step: 1},
	}
	infoCmdMeta = DiceCmdMeta{
		Name: "INFO",
		Info: `INFO creates a buffer with the info of total keys per db
		Returns the encoded buffer as response`,
		Eval:  evalINFO,
		Arity: -1,
	}
	clientCmdMeta = DiceCmdMeta{
		Name:  "CLIENT",
		Info:  `This is a container command for client connection commands.`,
		Eval:  evalCLIENT,
		Arity: -2,
	}
	latencyCmdMeta = DiceCmdMeta{
		Name:  "LATENCY",
		Info:  `This is a container command for latency diagnostics commands.`,
		Eval:  evalLATENCY,
		Arity: -2,
	}
	lruCmdMeta = DiceCmdMeta{
		Name: "LRU",
		Info: `LRU deletes all the keys from the LRU
		returns encoded RESP OK`,
		Eval:  evalLRU,
		Arity: 1,
	}
	sleepCmdMeta = DiceCmdMeta{
		Name: "SLEEP",
		Info: `SLEEP sets db to sleep for the specified number of seconds.
		The sleep time should be the only param in args.
		Returns error response if the time param in args is not of integer format.
		SLEEP returns RespOK after sleeping for mentioned seconds`,
		Eval:  evalSLEEP,
		Arity: 1,
	}
	bfinitCmdMeta = DiceCmdMeta{
		Name: "BFINIT",
		Info: `BFINIT command initializes a new bloom filter and allocation it's relevant parameters based on given inputs.
		If no params are provided, it uses defaults.`,
		Eval:     evalBFINIT,
		Arity:    -2,
		KeySpecs: KeySpecs{BeginIndex: 1, Step: 1},
	}
	bfaddCmdMeta = DiceCmdMeta{
		Name: "BFADD",
		Info: `BFADD adds an element to
		a bloom filter. If the filter does not exists, it will create a new one
		with default parameters.`,
		Eval:     evalBFADD,
		Arity:    3,
		KeySpecs: KeySpecs{BeginIndex: 1, Step: 1},
	}
	bfexistsCmdMeta = DiceCmdMeta{
		Name:     "BFEXISTS",
		Info:     `BFEXISTS checks existence of an element in a bloom filter.`,
		Eval:     evalBFEXISTS,
		Arity:    3,
		KeySpecs: KeySpecs{BeginIndex: 1, Step: 1},
	}
	bfinfoCmdMeta = DiceCmdMeta{
		Name:  "BFINFO",
		Info:  `BFINFO returns the parameters and metadata of an existing bloom filter.`,
		Eval:  evalBFINFO,
		Arity: 2,
	}
	// TODO: Remove this override once we support QWATCH in dice-cli.
	subscribeCmdMeta = DiceCmdMeta{
		Name: "SUBSCRIBE",
		Info: `SUBSCRIBE(or QWATCH) adds the specified key to the watch list for the caller client.
		Every time a key in the watch list is modified, the client will be sent a response
		containing the new value of the key along with the operation that was performed on it.
		Contains only one argument, the key to be watched.`,
		Eval:  nil,
		Arity: 1,
	}
	qwatchCmdMeta = DiceCmdMeta{
		Name: "QWATCH",
		Info: `QWATCH adds the specified key to the watch list for the caller client.
		Every time a key in the watch list is modified, the client will be sent a response
		containing the new value of the key along with the operation that was performed on it.
		Contains only one argument, the key to be watched.`,
		Eval:  nil,
		Arity: 1,
	}
	qUnwatchCmdMeta = DiceCmdMeta{
		Name: "QUNWATCH",
		Info: `Unsubscribes or QUnwatches the client from the given key's watch session.
		It removes the key from the watch list for the caller client.`,
		Eval:  nil,
		Arity: 1,
	}
	MultiCmdMeta = DiceCmdMeta{
		Name: "MULTI",
		Info: `MULTI marks the start of the transaction for the client.
		All subsequent commands fired will be queued for atomic execution.
		The commands will not be executed until EXEC is triggered.
		Once EXEC is triggered it executes all the commands in queue,
		and closes the MULTI transaction.`,
		Eval:  evalMULTI,
		Arity: 1,
	}
	ExecCmdMeta = DiceCmdMeta{
		Name:  "EXEC",
		Info:  `EXEC executes commands in a transaction, which is initiated by MULTI`,
		Eval:  nil,
		Arity: 1,
	}
	DiscardCmdMeta = DiceCmdMeta{
		Name:  "DISCARD",
		Info:  `DISCARD discards all the commands in a transaction, which is initiated by MULTI`,
		Eval:  nil,
		Arity: 1,
	}
	abortCmdMeta = DiceCmdMeta{
		Name:  "ABORT",
		Info:  "Quit the server",
		Eval:  nil,
		Arity: 1,
	}
	setBitCmdMeta = DiceCmdMeta{
		Name: "SETBIT",
		Info: "SETBIT sets or clears the bit at offset in the string value stored at key",
		Eval: evalSETBIT,
	}
	getBitCmdMeta = DiceCmdMeta{
		Name: "GETBIT",
		Info: "GETBIT returns the bit value at offset in the string value stored at key",
		Eval: evalGETBIT,
	}
	bitCountCmdMeta = DiceCmdMeta{
		Name: "BITCOUNT",
		Info: "BITCOUNT counts the number of set bits in the string value stored at key",
		Eval: evalBITCOUNT,
	}
	bitOpCmdMeta = DiceCmdMeta{
		Name: "BITOP",
		Info: "BITOP performs bitwise operations between multiple keys",
		Eval: evalBITOP,
	}
	commandCmdMeta = DiceCmdMeta{
		Name:  "COMMAND <subcommand>",
		Info:  "Evaluates COMMAND <subcommand> command based on subcommand",
		Eval:  evalCommand,
		Arity: -1,
	}
	keysCmdMeta = DiceCmdMeta{
		Name: "KEYS",
		Info: "KEYS command is used to get all the keys in the database. Complexity is O(n) where n is the number of keys in the database.",
		Eval: evalKeys,
	}
	MGetCmdMeta = DiceCmdMeta{
		Name: "MGET",
		Info: `The MGET command returns an array of RESP values corresponding to the provided keys.
		For each key, if the key is expired or does not exist, the response will be RespNIL;
		otherwise, the response will be the RESP value of the key.
		`,
		Eval:     evalMGET,
		Arity:    -2,
		KeySpecs: KeySpecs{BeginIndex: 1, Step: 1, LastKey: -1},
	}
	persistCmdMeta = DiceCmdMeta{
		Name: "PERSIST",
		Info: "PERSIST removes the expiration from a key",
		Eval: evalPersist,
	}
	copyCmdMeta = DiceCmdMeta{
		Name:  "COPY",
		Info:  `COPY command copies the value stored at the source key to the destination key.`,
		Eval:  evalCOPY,
		Arity: -2,
	}
	decrCmdMeta = DiceCmdMeta{
		Name: "DECR",
		Info: `DECR decrements the value of the specified key in args by 1,
		if the key exists and the value is integer format.
		The key should be the only param in args.
		If the key does not exist, new key is created with value 0,
		the value of the new key is then decremented.
		The value for the queried key should be of integer format,
		if not DECR returns encoded error response.
		evalDECR returns the decremented value for the key if there are no errors.`,
		Eval:     evalDECR,
		Arity:    2,
		KeySpecs: KeySpecs{BeginIndex: 1, Step: 1},
	}
	decrByCmdMeta = DiceCmdMeta{
		Name: "DECRBY",
		Info: `DECRBY decrements the value of the specified key in args by the specified decrement,
		if the key exists and the value is in integer format.
		The key should be the first parameter in args, and the decrement should be the second parameter.
		If the key does not exist, new key is created with value 0,
		the value of the new key is then decremented by specified decrement.
		The value for the queried key should be of integer format,
		if not, DECRBY returns an encoded error response.
		evalDECRBY returns the decremented value for the key after applying the specified decrement if there are no errors.`,
		Eval:     evalDECRBY,
		Arity:    3,
		KeySpecs: KeySpecs{BeginIndex: 1, Step: 1},
	}
	existsCmdMeta = DiceCmdMeta{
		Name: "EXISTS",
		Info: `EXISTS key1 key2 ... key_N
		Return value is the number of keys existing.`,
		Eval: evalEXISTS,
	}
	renameCmdMeta = DiceCmdMeta{
		Name:  "RENAME",
		Info:  "Renames a key and overwrites the destination",
		Eval:  evalRename,
		Arity: 3,
	}
	getexCmdMeta = DiceCmdMeta{
		Name: "GETEX",
		Info: `Get the value of key and optionally set its expiration.
		GETEX is similar to GET, but is a write command with additional options.`,
		Eval:     evalGETEX,
		Arity:    -2,
		KeySpecs: KeySpecs{BeginIndex: 1},
	}
	pttlCmdMeta = DiceCmdMeta{
		Name: "PTTL",
		Info: `PTTL returns Time-to-Live in millisecs for the queried key in args
		 The key should be the only param in args else returns with an error
		 Returns
		 RESP encoded time (in secs) remaining for the key to expire
		 RESP encoded -2 stating key doesn't exist or key is expired
		 RESP encoded -1 in case no expiration is set on the key`,
		Eval:     evalPTTL,
		Arity:    2,
		KeySpecs: KeySpecs{BeginIndex: 1},
	}
	hsetCmdMeta = DiceCmdMeta{
		Name: "HSET",
		Info: `HSET sets the specific fields to their respective values in the
		hash stored at key. If any given field is already present, the previous
		value will be overwritten with the new value
		Returns
		This command returns the number of keys that are stored at given key.
		`,
		Eval:     evalHSET,
		Arity:    -4,
		KeySpecs: KeySpecs{BeginIndex: 1},
	}
	hgetCmdMeta = DiceCmdMeta{
		Name:     "HGET",
		Info:     `Returns the value associated with field in the hash stored at key.`,
		Eval:     evalHGET,
		Arity:    -3,
		KeySpecs: KeySpecs{BeginIndex: 1},
	}
	hgetAllCmdMeta = DiceCmdMeta{
		Name: "HGETALL",
		Info: `Returns all fields and values of the hash stored at key. In the returned value,
        every field name is followed by its value, so the length of the reply is twice the size of the hash.`,
		Eval:     evalHGETALL,
		Arity:    -2,
		KeySpecs: KeySpecs{BeginIndex: 1},
	}
	objectCmdMeta = DiceCmdMeta{
		Name: "OBJECT",
		Info: `OBJECT subcommand [arguments [arguments ...]]
		OBJECT command is used to inspect the internals of the Redis objects.`,
		Eval:     evalOBJECT,
		Arity:    -2,
		KeySpecs: KeySpecs{BeginIndex: 2},
	}
	touchCmdMeta = DiceCmdMeta{
		Name: "TOUCH",
		Info: `TOUCH key1 key2 ... key_N
		Alters the last access time of a key(s).
		A key is ignored if it does not exist.`,
		Eval:     evalTOUCH,
		Arity:    -2,
		KeySpecs: KeySpecs{BeginIndex: 1},
	}
	expiretimeCmdMeta = DiceCmdMeta{
		Name: "EXPIRETIME",
		Info: `EXPIRETIME returns the absolute Unix timestamp (since January 1, 1970) in seconds
		at which the given key will expire`,
		Eval:     evalEXPIRETIME,
		Arity:    -2,
		KeySpecs: KeySpecs{BeginIndex: 1, Step: 1},
	}
	expireatCmdMeta = DiceCmdMeta{
		Name: "EXPIREAT",
		Info: `EXPIREAT sets a expiry time(in unix-time-seconds) on the specified key in args
		args should contain 2 values, key and the expiry time to be set for the key
		The expiry time should be in integer format; if not, it returns encoded error response
		Returns RespOne if expiry was set on the key successfully.
		Once the time is lapsed, the key will be deleted automatically`,
		Eval:     evalEXPIREAT,
		Arity:    -3,
		KeySpecs: KeySpecs{BeginIndex: 1, Step: 1},
	}
	lpushCmdMeta = DiceCmdMeta{
		Name:  "LPUSH",
		Info:  "LPUSH pushes values into the left side of the deque",
		Eval:  evalLPUSH,
		Arity: -3,
	}
	rpushCmdMeta = DiceCmdMeta{
		Name:  "RPUSH",
		Info:  "RPUSH pushes values into the right side of the deque",
		Eval:  evalRPUSH,
		Arity: -3,
	}
	lpopCmdMeta = DiceCmdMeta{
		Name:  "LPOP",
		Info:  "LPOP pops a value from the left side of the deque",
		Eval:  evalLPOP,
		Arity: 2,
	}
	rpopCmdMeta = DiceCmdMeta{
		Name:  "RPOP",
		Info:  "RPOP pops a value from the right side of the deque",
		Eval:  evalRPOP,
		Arity: 2,
	}
	dbSizeCmdMeta = DiceCmdMeta{
		Name:  "DBSIZE",
		Info:  `DBSIZE Return the number of keys in the database`,
		Eval:  evalDBSIZE,
		Arity: 1,
	}
	getSetCmdMeta = DiceCmdMeta{
		Name:  "GETSET",
		Info:  `GETSET returns the previous string value of a key after setting it to a new value.`,
		Eval:  evalGETSET,
		Arity: 2,
	}
	flushdbCmdMeta = DiceCmdMeta{
		Name:  "FLUSHDB",
		Info:  `FLUSHDB deletes all the keys of the currently selected DB`,
		Eval:  evalFLUSHDB,
		Arity: -1,
	}
	bitposCmdMeta = DiceCmdMeta{
		Name: "BITPOS",
		Info: `BITPOS returns the position of the first bit set to 1 or 0 in a string
		 The position is returned, thinking of the string as an array of bits from left to right,
		 where the first byte's most significant bit is at position 0, the second byte's most significant
		 bit is at position 8, and so forth.
		 By default, all the bytes contained in the string are examined. It is possible to look for bits only in a
		 specified interval passing the additional arguments start and end (it is possible to just pass start,
		 the operation will assume that the end is the last byte of the string).
		 By default, the range is interpreted as a range of bytes and not a range of bits, so start=0 and end=2 means
		 to look at the first three bytes.
		 You can use the optional BIT modifier to specify that the range should be interpreted as a range of bits. So
		 start=0 and end=2 means to look at the first three bits.
		 Note that bit positions are returned always as absolute values starting from bit zero even when start and end
		 are used to specify a range.
		 The start and end can contain negative values in order to index bytes starting from the end of the string,
		 where -1 is the last byte, -2 is the penultimate, and so forth. When BIT is specified, -1 is the last bit, -2
		 is the penultimate, and so forth.
		 Returns
		 RESP encoded integer indicating the position of the first bit set to 1 or 0 according to the request.
		 RESP encoded integer if we look for clear bits and the string only contains bits set to 1, the function returns
	     the first bit not part of the string on the right.
		 RESP encoded -1 in case the bit argument is 1 and the string is empty or composed of just zero bytes.
		 RESP encoded -1 if we look for set bits and the string is empty or composed of just zero bytes, -1 is returned.
		 RESP encoded -1 if a clear bit isn't found in the specified range.`,
		Eval:  evalBITPOS,
		Arity: -2,
	}
	saddCmdMeta = DiceCmdMeta{
		Name: "SADD",
		Info: `SADD key member [member ...]
		Adds the specified members to the set stored at key.
		Specified members that are already a member of this set are ignored
		Non existing keys are treated as empty sets.
		An error is returned when the value stored at key is not a set.`,
		Eval:     evalSADD,
		Arity:    -3,
		KeySpecs: KeySpecs{BeginIndex: 1},
	}
	smembersCmdMeta = DiceCmdMeta{
		Name: "SMEMBERS",
		Info: `SMEMBERS key
		Returns all the members of the set value stored at key.`,
		Eval:     evalSMEMBERS,
		Arity:    2,
		KeySpecs: KeySpecs{BeginIndex: 1},
	}
	sremCmdMeta = DiceCmdMeta{
		Name: "SREM",
		Info: `SREM key member [member ...]
		Removes the specified members from the set stored at key.
		Non existing keys are treated as empty sets.
		An error is returned when the value stored at key is not a set.`,
		Eval:     evalSREM,
		Arity:    -3,
		KeySpecs: KeySpecs{BeginIndex: 1},
	}
	scardCmdMeta = DiceCmdMeta{
		Name: "SCARD",
		Info: `SCARD key
		Returns the number of elements of the set stored at key.
		An error is returned when the value stored at key is not a set.`,
		Eval:     evalSCARD,
		Arity:    2,
		KeySpecs: KeySpecs{BeginIndex: 1},
	}
	sdiffCmdMeta = DiceCmdMeta{
		Name: "SDIFF",
		Info: `SDIFF key1 [key2 ... key_N]
		Returns the members of the set resulting from the difference between the first set and all the successive sets.
		Non existing keys are treated as empty sets.`,
		Eval:     evalSDIFF,
		Arity:    -2,
		KeySpecs: KeySpecs{BeginIndex: 1},
	}
	sinterCmdMeta = DiceCmdMeta{
		Name: "SINTER",
		Info: `SINTER key1 [key2 ... key_N]
		Returns the members of the set resulting from the intersection of all the given sets.
		Non existing keys are treated as empty sets.`,
		Eval:     evalSINTER,
		Arity:    -2,
		KeySpecs: KeySpecs{BeginIndex: 1},
	}
	pfAddCmdMeta = DiceCmdMeta{
		Name: "PFADD",
		Info: `PFADD key [element [element ...]]
		Adds elements to a HyperLogLog key. Creates the key if it doesn't exist.`,
		Eval:     evalPFADD,
		Arity:    -2,
		KeySpecs: KeySpecs{BeginIndex: 1},
	}
	pfCountCmdMeta = DiceCmdMeta{
		Name: "PFCOUNT",
		Info: `PFCOUNT key [key ...]
		Returns the approximated cardinality of the set(s) observed by the HyperLogLog key(s).`,
		Eval:     evalPFCOUNT,
		Arity:    -2,
		KeySpecs: KeySpecs{BeginIndex: 1},
	}
)

func init() {
	DiceCmds["PING"] = pingCmdMeta
	DiceCmds["AUTH"] = authCmdMeta
	DiceCmds["SET"] = setCmdMeta
	DiceCmds["GET"] = getCmdMeta
	DiceCmds["MSET"] = msetCmdMeta
	DiceCmds["JSON.SET"] = jsonsetCmdMeta
	DiceCmds["JSON.GET"] = jsongetCmdMeta
	DiceCmds["JSON.TYPE"] = jsontypeCmdMeta
	DiceCmds["JSON.CLEAR"] = jsonclearCmdMeta
	DiceCmds["JSON.DEL"] = jsondelCmdMeta
<<<<<<< HEAD
	DiceCmds["JSON.FORGET"] = jsonforgetCmdMeta
=======
	DiceCmds["JSON.ARRLEN"] = jsonarrlenCmdMeta
>>>>>>> e56a0a7f
	DiceCmds["TTL"] = ttlCmdMeta
	DiceCmds["DEL"] = delCmdMeta
	DiceCmds["EXPIRE"] = expireCmdMeta
	DiceCmds["EXPIRETIME"] = expiretimeCmdMeta
	DiceCmds["EXPIREAT"] = expireatCmdMeta
	DiceCmds["HELLO"] = helloCmdMeta
	DiceCmds["BGREWRITEAOF"] = bgrewriteaofCmdMeta
	DiceCmds["INCR"] = incrCmdMeta
	DiceCmds["INFO"] = infoCmdMeta
	DiceCmds["CLIENT"] = clientCmdMeta
	DiceCmds["LATENCY"] = latencyCmdMeta
	DiceCmds["LRU"] = lruCmdMeta
	DiceCmds["SLEEP"] = sleepCmdMeta
	DiceCmds["BFINIT"] = bfinitCmdMeta
	DiceCmds["BFADD"] = bfaddCmdMeta
	DiceCmds["BFEXISTS"] = bfexistsCmdMeta
	DiceCmds["BFINFO"] = bfinfoCmdMeta
	DiceCmds["SUBSCRIBE"] = subscribeCmdMeta
	DiceCmds["QWATCH"] = qwatchCmdMeta
	DiceCmds["QUNWATCH"] = qUnwatchCmdMeta
	DiceCmds["MULTI"] = MultiCmdMeta
	DiceCmds["EXEC"] = ExecCmdMeta
	DiceCmds["DISCARD"] = DiscardCmdMeta
	DiceCmds["ABORT"] = abortCmdMeta
	DiceCmds["COMMAND"] = commandCmdMeta
	DiceCmds["SETBIT"] = setBitCmdMeta
	DiceCmds["GETBIT"] = getBitCmdMeta
	DiceCmds["BITCOUNT"] = bitCountCmdMeta
	DiceCmds["BITOP"] = bitOpCmdMeta
	DiceCmds["KEYS"] = keysCmdMeta
	DiceCmds["MGET"] = MGetCmdMeta
	DiceCmds["PERSIST"] = persistCmdMeta
	DiceCmds["COPY"] = copyCmdMeta
	DiceCmds["DECR"] = decrCmdMeta
	DiceCmds["EXISTS"] = existsCmdMeta
	DiceCmds["GETDEL"] = getDelCmdMeta
	DiceCmds["DECRBY"] = decrByCmdMeta
	DiceCmds["RENAME"] = renameCmdMeta
	DiceCmds["GETEX"] = getexCmdMeta
	DiceCmds["PTTL"] = pttlCmdMeta
	DiceCmds["HSET"] = hsetCmdMeta
	DiceCmds["OBJECT"] = objectCmdMeta
	DiceCmds["TOUCH"] = touchCmdMeta
	DiceCmds["LPUSH"] = lpushCmdMeta
	DiceCmds["RPOP"] = rpopCmdMeta
	DiceCmds["RPUSH"] = rpushCmdMeta
	DiceCmds["LPOP"] = lpopCmdMeta
	DiceCmds["DBSIZE"] = dbSizeCmdMeta
	DiceCmds["GETSET"] = getSetCmdMeta
	DiceCmds["FLUSHDB"] = flushdbCmdMeta
	DiceCmds["BITPOS"] = bitposCmdMeta
	DiceCmds["SADD"] = saddCmdMeta
	DiceCmds["SMEMBERS"] = smembersCmdMeta
	DiceCmds["SREM"] = sremCmdMeta
	DiceCmds["SCARD"] = scardCmdMeta
	DiceCmds["SDIFF"] = sdiffCmdMeta
	DiceCmds["SINTER"] = sinterCmdMeta
	DiceCmds["HGETALL"] = hgetAllCmdMeta
	DiceCmds["PFADD"] = pfAddCmdMeta
	DiceCmds["PFCOUNT"] = pfCountCmdMeta
	DiceCmds["HGET"] = hgetCmdMeta
}

// Function to convert DiceCmdMeta to []interface{}
func convertCmdMetaToSlice(cmdMeta DiceCmdMeta) []interface{} {
	return []interface{}{cmdMeta.Name, cmdMeta.Arity, cmdMeta.KeySpecs.BeginIndex, cmdMeta.KeySpecs.LastKey, cmdMeta.KeySpecs.Step}
}

// Function to convert map[string]DiceCmdMeta{} to []interface{}
func convertDiceCmdsMapToSlice() []interface{} {
	var result []interface{}
	for _, cmdMeta := range DiceCmds {
		result = append(result, convertCmdMetaToSlice(cmdMeta))
	}
	return result
}<|MERGE_RESOLUTION|>--- conflicted
+++ resolved
@@ -126,7 +126,7 @@
 		Arity:    -2,
 		KeySpecs: KeySpecs{BeginIndex: 1},
 	}
-<<<<<<< HEAD
+
 	jsonforgetCmdMeta = DiceCmdMeta{
 		Name: "JSON.FORGET",
 		Info: `JSON.FORGET key [path]
@@ -134,7 +134,9 @@
 		Returns RespZero if the key doesn't exist or key is expired.
 		Error reply: If the number of arguments is incorrect.`,
 		Eval:     evalJSONFORGET,
-=======
+    Arity:    -2,
+		KeySpecs: KeySpecs{BeginIndex: 1},
+	}
 	jsonarrlenCmdMeta = DiceCmdMeta{
 		Name: "JSON.ARRLEN",
 		Info: `JSON.ARRLEN key [path]
@@ -142,7 +144,6 @@
 		Returns error response if the key doesn't exist or key is expired or the matching value is not an array.
 		Error reply: If the number of arguments is incorrect.`,
 		Eval:     evalJSONARRLEN,
->>>>>>> e56a0a7f
 		Arity:    -2,
 		KeySpecs: KeySpecs{BeginIndex: 1},
 	}
@@ -652,11 +653,8 @@
 	DiceCmds["JSON.TYPE"] = jsontypeCmdMeta
 	DiceCmds["JSON.CLEAR"] = jsonclearCmdMeta
 	DiceCmds["JSON.DEL"] = jsondelCmdMeta
-<<<<<<< HEAD
 	DiceCmds["JSON.FORGET"] = jsonforgetCmdMeta
-=======
 	DiceCmds["JSON.ARRLEN"] = jsonarrlenCmdMeta
->>>>>>> e56a0a7f
 	DiceCmds["TTL"] = ttlCmdMeta
 	DiceCmds["DEL"] = delCmdMeta
 	DiceCmds["EXPIRE"] = expireCmdMeta
