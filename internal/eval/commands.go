package eval

import (
	"strings"

	"github.com/dicedb/dice/internal/cmd"
	dstore "github.com/dicedb/dice/internal/store"
)

type DiceCmdMeta struct {
	Name  string
	Info  string
	Eval  func([]string, *dstore.Store) []byte
	Arity int // number of arguments, it is possible to use -N to say >= N
	KeySpecs
	SubCommands []string // list of sub-commands supported by the command

	// IsMigrated indicates whether a command has been migrated to a new evaluation
	// mechanism. If true, the command uses the newer evaluation logic represented by
	// the NewEval function. This allows backward compatibility for commands that have
	// not yet been migrated, ensuring they continue to use the older Eval function.
	// As part of the transition process, commands can be flagged with IsMigrated to
	// signal that they are using the updated execution path.
	IsMigrated bool

	// NewEval is the newer evaluation function for commands. It follows an updated
	// execution model that returns an EvalResponse struct, offering more structured
	// and detailed results, including metadata such as errors and additional info,
	// instead of just raw bytes. Commands that have been migrated to this new model
	// will utilize this function for evaluation, allowing for better handling of
	// complex command execution scenarios and improved response consistency.
	NewEval func([]string, *dstore.Store) *EvalResponse

	// StoreObjectEval is a specialized evaluation function for commands that operate on an object.
	// It is designed for scenarios where the command and subsequent dependent command requires
	// an object as part of its execution. This function processes the command,
	// evaluates it based on the provided object, and returns an EvalResponse struct
	// Commands that involve object manipulation, is not recommended for general use.
	// Only commands that really requires full object definition to pass across multiple shards
	// should implement this function. e.g. COPY, RENAME etc
	StoreObjectEval func(*cmd.DiceDBCmd, *dstore.Store) *EvalResponse
}

type KeySpecs struct {
	BeginIndex int
	Step       int
	LastKey    int
}

var (
	PreProcessing = map[string]func([]string, *dstore.Store) *EvalResponse{}
	DiceCmds      = map[string]DiceCmdMeta{}
)

var (
	echoCmdMeta = DiceCmdMeta{
		Name:  "ECHO",
		Info:  `ECHO returns the string given as argument.`,
		Eval:  evalECHO,
		Arity: 1,
	}

	pingCmdMeta = DiceCmdMeta{
		Name:  "PING",
		Info:  `PING returns with an encoded "PONG" If any message is added with the ping command,the message will be returned.`,
		Arity: -1,
		// TODO: Move this to true once compatible with HTTP server
		IsMigrated: false,
		Eval:       evalPING,
	}

	setCmdMeta = DiceCmdMeta{
		Name: "SET",
		Info: `SET puts a new <key, value> pair in db as in the args
		args must contain key and value.
		args can also contain multiple options -
		EX or ex which will set the expiry time(in secs) for the key
		Returns encoded error response if at least a <key, value> pair is not part of args
		Returns encoded error response if expiry tme value in not integer
		Returns encoded OK RESP once new entry is added
		If the key already exists then the value will be overwritten and expiry will be discarded`,
		Arity:      -3,
		KeySpecs:   KeySpecs{BeginIndex: 1},
		IsMigrated: true,
		NewEval:    evalSET,
	}
	getCmdMeta = DiceCmdMeta{
		Name: "GET",
		Info: `GET returns the value for the queried key in args
		The key should be the only param in args
		The RESP value of the key is encoded and then returned
		GET returns RespNIL if key is expired or it does not exist`,
		Arity:      2,
		KeySpecs:   KeySpecs{BeginIndex: 1},
		IsMigrated: true,
		NewEval:    evalGET,
	}

	getSetCmdMeta = DiceCmdMeta{
		Name:       "GETSET",
		Info:       `GETSET returns the previous string value of a key after setting it to a new value.`,
		Arity:      2,
		IsMigrated: true,
		NewEval:    evalGETSET,
	}

	authCmdMeta = DiceCmdMeta{
		Name: "AUTH",
		Info: `AUTH returns with an encoded "OK" if the user is authenticated.
		If the user is not authenticated, it returns with an encoded error message`,
		Eval: nil,
	}
	getDelCmdMeta = DiceCmdMeta{
		Name: "GETDEL",
		Info: `GETDEL returns the value for the queried key in args
		The key should be the only param in args And If the key exists, it will be deleted before its value is returned.
		The RESP value of the key is encoded and then returned
		GETDEL returns RespNIL if key is expired or it does not exist`,
		Arity:      2,
		KeySpecs:   KeySpecs{BeginIndex: 1},
		IsMigrated: true,
		NewEval:    evalGETDEL,
	}
	msetCmdMeta = DiceCmdMeta{
		Name: "MSET",
		Info: `MSET sets multiple keys to multiple values in the db
		args should contain an even number of elements
		each pair of elements will be treated as <key, value> pair
		Returns encoded error response if the number of arguments is not even
		Returns encoded OK RESP once all entries are added`,
		Eval:     evalMSET,
		Arity:    -3,
		KeySpecs: KeySpecs{BeginIndex: 1, Step: 2, LastKey: -1},
	}
	jsonsetCmdMeta = DiceCmdMeta{
		Name: "JSON.SET",
		Info: `JSON.SET key path json-string
		Sets a JSON value at the specified key.
		Returns OK if successful.
		Returns encoded error message if the number of arguments is incorrect or the JSON string is invalid.`,
		NewEval:    evalJSONSET,
		Arity:      -3,
		KeySpecs:   KeySpecs{BeginIndex: 1},
		IsMigrated: true,
	}
	jsongetCmdMeta = DiceCmdMeta{
		Name: "JSON.GET",
		Info: `JSON.GET key [path]
		Returns the encoded RESP value of the key, if present
		Null reply: If the key doesn't exist or has expired.
		Error reply: If the number of arguments is incorrect or the stored value is not a JSON type.`,
		NewEval:    evalJSONGET,
		Arity:      2,
		KeySpecs:   KeySpecs{BeginIndex: 1},
		IsMigrated: true,
	}
	jsonMGetCmdMeta = DiceCmdMeta{
		Name: "JSON.MGET",
		Info: `JSON.MGET key..key [path]
		Returns the encoded RESP value of the key, if present
		Null reply: If the key doesn't exist or has expired.
		Error reply: If the number of arguments is incorrect or the stored value is not a JSON type.`,
		Eval:     evalJSONMGET,
		Arity:    2,
		KeySpecs: KeySpecs{BeginIndex: 1},
	}
	jsontoggleCmdMeta = DiceCmdMeta{
		Name: "JSON.TOGGLE",
		Info: `JSON.TOGGLE key [path]
		Toggles Boolean values between true and false at the path.Return
		If the path is enhanced syntax:
    	1.Array of integers (0 - false, 1 - true) that represent the resulting Boolean value at each path.
	    2.If a value is a not a Boolean value, its corresponding return value is null.
		3.NONEXISTENT if the document key does not exist.
		If the path is restricted syntax:
    	1.String ("true"/"false") that represents the resulting Boolean value.
    	2.NONEXISTENT if the document key does not exist.
    	3.WRONGTYPE error if the value at the path is not a Boolean value.`,
<<<<<<< HEAD
		NewEval:    evalJSONTOGGLE,
		Arity:      2,
		KeySpecs:   KeySpecs{BeginIndex: 1},
		IsMigrated: true,
=======
		Arity:      2,
		KeySpecs:   KeySpecs{BeginIndex: 1},
		IsMigrated: true,
		NewEval:    evalJSONTOGGLE,
>>>>>>> 9c35e905
	}
	jsontypeCmdMeta = DiceCmdMeta{
		Name: "JSON.TYPE",
		Info: `JSON.TYPE key [path]
		Returns string reply for each path, specified as the value's type.
		Returns RespNIL If the key doesn't exist.
		Error reply: If the number of arguments is incorrect.`,
		NewEval:    evalJSONTYPE,
		Arity:      -2,
		KeySpecs:   KeySpecs{BeginIndex: 1},
		IsMigrated: true,
	}
	jsonclearCmdMeta = DiceCmdMeta{
		Name: "JSON.CLEAR",
		Info: `JSON.CLEAR key [path]
		Returns an integer reply specifying the number ofmatching JSON arrays and
		objects cleared +number of matching JSON numerical values zeroed.
		Error reply: If the number of arguments is incorrect the key doesn't exist.`,
		Arity:      -2,
		KeySpecs:   KeySpecs{BeginIndex: 1},
		IsMigrated: true,
		NewEval:    evalJSONCLEAR,
	}
	jsondelCmdMeta = DiceCmdMeta{
		Name: "JSON.DEL",
		Info: `JSON.DEL key [path]
		Returns an integer reply specified as the number of paths deleted (0 or more).
		Returns RespZero if the key doesn't exist or key is expired.
		Error reply: If the number of arguments is incorrect.`,
<<<<<<< HEAD
		NewEval:    evalJSONDEL,
		Arity:      -2,
		KeySpecs:   KeySpecs{BeginIndex: 1},
		IsMigrated: true,
=======
		Arity:      -2,
		KeySpecs:   KeySpecs{BeginIndex: 1},
		IsMigrated: true,
		NewEval:    evalJSONDEL,
>>>>>>> 9c35e905
	}
	jsonarrappendCmdMeta = DiceCmdMeta{
		Name: "JSON.ARRAPPEND",
		Info: `JSON.ARRAPPEND key [path] value [value ...]
        Returns an array of integer replies for each path, the array's new size,
        or nil, if the matching JSON value is not an array.`,
		Arity:      -3,
		IsMigrated: true,
		NewEval:    evalJSONARRAPPEND,
	}
	jsonforgetCmdMeta = DiceCmdMeta{
		Name: "JSON.FORGET",
		Info: `JSON.FORGET key [path]
		Returns an integer reply specified as the number of paths deleted (0 or more).
		Returns RespZero if the key doesn't exist or key is expired.
		Error reply: If the number of arguments is incorrect.`,
<<<<<<< HEAD
		NewEval:    evalJSONFORGET,
		Arity:      -2,
		KeySpecs:   KeySpecs{BeginIndex: 1},
		IsMigrated: true,
=======
		Arity:      -2,
		KeySpecs:   KeySpecs{BeginIndex: 1},
		IsMigrated: true,
		NewEval:    evalJSONFORGET,
>>>>>>> 9c35e905
	}
	jsonarrlenCmdMeta = DiceCmdMeta{
		Name: "JSON.ARRLEN",
		Info: `JSON.ARRLEN key [path]
		Returns an array of integer replies.
		Returns error response if the key doesn't exist or key is expired or the matching value is not an array.
		Error reply: If the number of arguments is incorrect.`,
		Arity:      -2,
		KeySpecs:   KeySpecs{BeginIndex: 1},
		IsMigrated: true,
		NewEval:    evalJSONARRLEN,
	}
	jsonnummultbyCmdMeta = DiceCmdMeta{
		Name: "JSON.NUMMULTBY",
		Info: `JSON.NUMMULTBY key path value
		Multiply the number value stored at the specified path by a value.`,
<<<<<<< HEAD
		NewEval:    evalJSONNUMMULTBY,
		Arity:      3,
		KeySpecs:   KeySpecs{BeginIndex: 1},
		IsMigrated: true,
=======
		Arity:      3,
		KeySpecs:   KeySpecs{BeginIndex: 1},
		IsMigrated: true,
		NewEval:    evalJSONNUMMULTBY,
>>>>>>> 9c35e905
	}
	jsonobjlenCmdMeta = DiceCmdMeta{
		Name: "JSON.OBJLEN",
		Info: `JSON.OBJLEN key [path]
		Report the number of keys in the JSON object at path in key
		Returns error response if the key doesn't exist or key is expired or the matching value is not an array.
		Error reply: If the number of arguments is incorrect.`,
		Arity:      -2,
		KeySpecs:   KeySpecs{BeginIndex: 1},
		IsMigrated: true,
		NewEval:    evalJSONOBJLEN,
	}
	jsondebugCmdMeta = DiceCmdMeta{
		Name: "JSON.DEBUG",
		Info: `evaluates JSON.DEBUG subcommand based on subcommand
		JSON.DEBUG MEMORY returns memory usage by key in bytes
		JSON.DEBUG HELP displays help message
		`,
		Eval:     evalJSONDebug,
		Arity:    2,
		KeySpecs: KeySpecs{BeginIndex: 1},
	}
	jsonobjkeysCmdMeta = DiceCmdMeta{
		Name: "JSON.OBJKEYS",
		Info: `JSON.OBJKEYS key [path]
		Retrieves the keys of a JSON object stored at path specified.
		Null reply: If the key doesn't exist or has expired.
		Error reply: If the number of arguments is incorrect or the stored value is not a JSON type.`,
		NewEval:    evalJSONOBJKEYS,
		IsMigrated: true,
		Arity:      2,
	}
	jsonarrpopCmdMeta = DiceCmdMeta{
		Name: "JSON.ARRPOP",
		Info: `JSON.ARRPOP key [path [index]]
		Removes and returns an element from the index in the array and updates the array in memory.
		Returns error if key doesn't exist.
		Return nil if array is empty or there is no array at the path.
		It supports negative index and is out of bound safe.
		`,
		Arity:      -2,
		IsMigrated: true,
		NewEval:    evalJSONARRPOP,
	}
	jsoningestCmdMeta = DiceCmdMeta{
		Name: "JSON.INGEST",
		Info: `JSON.INGEST key_prefix json-string
		The whole key is generated by appending a unique identifier to the provided key prefix.
		the generated key is then used to store the provided JSON value at specified path.
		Returns unique identifier if successful.
		Returns encoded error message if the number of arguments is incorrect or the JSON string is invalid.`,
		NewEval:    evalJSONINGEST,
		Arity:      -3,
		KeySpecs:   KeySpecs{BeginIndex: 1},
		IsMigrated: true,
	}
	jsonarrinsertCmdMeta = DiceCmdMeta{
		Name: "JSON.ARRINSERT",
		Info: `JSON.ARRINSERT key path index value [value ...]
		Returns an array of integer replies for each path.
		Returns nil if the matching JSON value is not an array.
		Returns error response if the key doesn't exist or key is expired or the matching value is not an array.
		Error reply: If the number of arguments is incorrect.`,
		NewEval:    evalJSONARRINSERT,
		IsMigrated: true,
		Arity:      -5,
		KeySpecs:   KeySpecs{BeginIndex: 1},
	}
	jsonrespCmdMeta = DiceCmdMeta{
		Name: "JSON.RESP",
		Info: `JSON.RESP key [path]
		Return the JSON in key in Redis serialization protocol specification form`,
		Eval:     evalJSONRESP,
		Arity:    -2,
		KeySpecs: KeySpecs{BeginIndex: 1},
	}
	jsonarrtrimCmdMeta = DiceCmdMeta{
		Name: "JSON.ARRTRIM",
		Info: `JSON.ARRTRIM key path start stop
		Trim an array so that it contains only the specified inclusive range of elements
		Returns an array of integer replies for each path.
		Returns error response if the key doesn't exist or key is expired.
		Error reply: If the number of arguments is incorrect.`,
		NewEval:    evalJSONARRTRIM,
		IsMigrated: true,
		Arity:      -5,
	}
	ttlCmdMeta = DiceCmdMeta{
		Name: "TTL",
		Info: `TTL returns Time-to-Live in secs for the queried key in args
		The key should be the only param in args else returns with an error
		Returns
		RESP encoded time (in secs) remaining for the key to expire
		RESP encoded -2 stating key doesn't exist or key is expired
		RESP encoded -1 in case no expiration is set on the key`,
		NewEval:    evalTTL,
		IsMigrated: true,
		Arity:      2,
		KeySpecs:   KeySpecs{BeginIndex: 1},
	}
	delCmdMeta = DiceCmdMeta{
		Name: "DEL",
		Info: `DEL deletes all the specified keys in args list
		returns the count of total deleted keys after encoding`,
		Eval:     evalDEL,
		Arity:    -2,
		KeySpecs: KeySpecs{BeginIndex: 1, Step: 1, LastKey: -1},
	}
	expireCmdMeta = DiceCmdMeta{
		Name: "EXPIRE",
		Info: `EXPIRE sets a expiry time(in secs) on the specified key in args
		args should contain 2 values, key and the expiry time to be set for the key
		The expiry time should be in integer format; if not, it returns encoded error response
		Returns RespOne if expiry was set on the key successfully.
		Once the time is lapsed, the key will be deleted automatically`,
		NewEval:    evalEXPIRE,
		IsMigrated: true,
		Arity:      -3,
		KeySpecs:   KeySpecs{BeginIndex: 1, Step: 1},
	}
	expiretimeCmdMeta = DiceCmdMeta{
		Name: "EXPIRETIME",
		Info: `EXPIRETIME returns the absolute Unix timestamp (since January 1, 1970) in seconds
		at which the given key will expire`,
		NewEval:    evalEXPIRETIME,
		IsMigrated: true,
		Arity:      -2,
		KeySpecs:   KeySpecs{BeginIndex: 1, Step: 1},
	}
	expireatCmdMeta = DiceCmdMeta{
		Name: "EXPIREAT",
		Info: `EXPIREAT sets a expiry time(in unix-time-seconds) on the specified key in args
		args should contain 2 values, key and the expiry time to be set for the key
		The expiry time should be in integer format; if not, it returns encoded error response
		Returns RespOne if expiry was set on the key successfully.
		Once the time is lapsed, the key will be deleted automatically`,
		NewEval:    evalEXPIREAT,
		IsMigrated: true,
		Arity:      -3,
		KeySpecs:   KeySpecs{BeginIndex: 1, Step: 1},
	}
	helloCmdMeta = DiceCmdMeta{
		Name:  "HELLO",
		Info:  `HELLO always replies with a list of current server and connection properties, such as: versions, modules loaded, client ID, replication role and so forth`,
		Eval:  evalHELLO,
		Arity: -1,
	}
	bgrewriteaofCmdMeta = DiceCmdMeta{
		Name:  "BGREWRITEAOF",
		Info:  `Instruct Dice to start an Append Only File rewrite process. The rewrite will create a small optimized version of the current Append Only File.`,
		Eval:  EvalBGREWRITEAOF,
		Arity: 1,
	}
	incrCmdMeta = DiceCmdMeta{
		Name: "INCR",
		Info: `INCR increments the value of the specified key in args by 1,
		if the key exists and the value is integer format.
		The key should be the only param in args.
		If the key does not exist, new key is created with value 0,
		the value of the new key is then incremented.
		The value for the queried key should be of integer format,
		if not INCR returns encoded error response.
		evalINCR returns the incremented value for the key if there are no errors.`,
		NewEval:    evalINCR,
		IsMigrated: true,
		Arity:      2,
		KeySpecs:   KeySpecs{BeginIndex: 1, Step: 1},
	}
	incrByFloatCmdMeta = DiceCmdMeta{
		Name: "INCRBYFLOAT",
		Info: `INCRBYFLOAT increments the value of the key in args by the specified increment,
		if the key exists and the value is a number.
		The key should be the first parameter in args, and the increment should be the second parameter.
		If the key does not exist, a new key is created with increment's value.
		If the value at the key is a string, it should be parsable to float64,
		if not INCRBYFLOAT returns an  error response.
		INCRBYFLOAT returns the incremented value for the key after applying the specified increment if there are no errors.`,
		Arity:      2,
		NewEval:    evalINCRBYFLOAT,
		IsMigrated: true,
	}
	infoCmdMeta = DiceCmdMeta{
		Name: "INFO",
		Info: `INFO creates a buffer with the info of total keys per db
		Returns the encoded buffer as response`,
		Eval:  evalINFO,
		Arity: -1,
	}
	clientCmdMeta = DiceCmdMeta{
		Name:  "CLIENT",
		Info:  `This is a container command for client connection commands.`,
		Eval:  evalCLIENT,
		Arity: -2,
	}
	latencyCmdMeta = DiceCmdMeta{
		Name:  "LATENCY",
		Info:  `This is a container command for latency diagnostics commands.`,
		Eval:  evalLATENCY,
		Arity: -2,
	}
	lruCmdMeta = DiceCmdMeta{
		Name: "LRU",
		Info: `LRU deletes all the keys from the LRU
		returns encoded RESP OK`,
		Eval:  evalLRU,
		Arity: 1,
	}
	sleepCmdMeta = DiceCmdMeta{
		Name: "SLEEP",
		Info: `SLEEP sets db to sleep for the specified number of seconds.
		The sleep time should be the only param in args.
		Returns error response if the time param in args is not of integer format.
		SLEEP returns RespOK after sleeping for mentioned seconds`,
		Eval:  evalSLEEP,
		Arity: 1,
	}
	bfreserveCmdMeta = DiceCmdMeta{
		Name: "BF.RESERVE",
		Info: `BF.RESERVE command initializes a new bloom filter and allocation it's relevant parameters based on given inputs.
		If no params are provided, it uses defaults.`,
		IsMigrated: true,
		NewEval:    evalBFRESERVE,
		Arity:      -2,
		KeySpecs:   KeySpecs{BeginIndex: 1, Step: 1},
	}
	bfaddCmdMeta = DiceCmdMeta{
		Name: "BF.ADD",
		Info: `BF.ADD adds an element to
		a bloom filter. If the filter does not exists, it will create a new one
		with default parameters.`,
		IsMigrated: true,
		NewEval:    evalBFADD,
		Arity:      3,
		KeySpecs:   KeySpecs{BeginIndex: 1, Step: 1},
	}
	bfexistsCmdMeta = DiceCmdMeta{
		Name:       "BF.EXISTS",
		Info:       `BF.EXISTS checks existence of an element in a bloom filter.`,
		NewEval:    evalBFEXISTS,
		IsMigrated: true,
		Arity:      3,
		KeySpecs:   KeySpecs{BeginIndex: 1, Step: 1},
	}
	bfinfoCmdMeta = DiceCmdMeta{
		Name:       "BF.INFO",
		Info:       `BF.INFO returns the parameters and metadata of an existing bloom filter.`,
		NewEval:    evalBFINFO,
		IsMigrated: true,
		Arity:      2,
	}
	// TODO: Remove this override once we support QWATCH in dice-cli.
	subscribeCmdMeta = DiceCmdMeta{
		Name: "SUBSCRIBE",
		Info: `SUBSCRIBE(or QWATCH) adds the specified key to the watch list for the caller client.
		Every time a key in the watch list is modified, the client will be sent a response
		containing the new value of the key along with the operation that was performed on it.
		Contains only one argument, the key to be watched.`,
		Eval:  nil,
		Arity: 1,
	}
	qwatchCmdMeta = DiceCmdMeta{
		Name: "Q.WATCH",
		Info: `Q.WATCH adds the specified key to the watch list for the caller client.
		Every time a key in the watch list is modified, the client will be sent a response
		containing the new value of the key along with the operation that was performed on it.
		Contains only one argument, the key to be watched.`,
		Eval:  nil,
		Arity: 1,
	}
	qUnwatchCmdMeta = DiceCmdMeta{
		Name: "Q.UNWATCH",
		Info: `Unsubscribes or QUnwatches the client from the given key's watch session.
		It removes the key from the watch list for the caller client.`,
		Eval:  nil,
		Arity: 1,
	}
	MultiCmdMeta = DiceCmdMeta{
		Name: "MULTI",
		Info: `MULTI marks the start of the transaction for the client.
		All subsequent commands fired will be queued for atomic execution.
		The commands will not be executed until EXEC is triggered.
		Once EXEC is triggered it executes all the commands in queue,
		and closes the MULTI transaction.`,
		Eval:  evalMULTI,
		Arity: 1,
	}
	ExecCmdMeta = DiceCmdMeta{
		Name:  "EXEC",
		Info:  `EXEC executes commands in a transaction, which is initiated by MULTI`,
		Eval:  nil,
		Arity: 1,
	}
	DiscardCmdMeta = DiceCmdMeta{
		Name:  "DISCARD",
		Info:  `DISCARD discards all the commands in a transaction, which is initiated by MULTI`,
		Eval:  nil,
		Arity: 1,
	}
	abortCmdMeta = DiceCmdMeta{
		Name:  "ABORT",
		Info:  "Quit the server",
		Eval:  nil,
		Arity: 1,
	}
	setBitCmdMeta = DiceCmdMeta{
		Name:       "SETBIT",
		Info:       "SETBIT sets or clears the bit at offset in the string value stored at key",
		IsMigrated: true,
		NewEval:    evalSETBIT,
	}
	getBitCmdMeta = DiceCmdMeta{
		Name:       "GETBIT",
		Info:       "GETBIT returns the bit value at offset in the string value stored at key",
		IsMigrated: true,
		NewEval:    evalGETBIT,
	}
	bitCountCmdMeta = DiceCmdMeta{
		Name:       "BITCOUNT",
		Info:       "BITCOUNT counts the number of set bits in the string value stored at key",
		Arity:      -1,
		IsMigrated: true,
		NewEval:    evalBITCOUNT,
	}
	bitOpCmdMeta = DiceCmdMeta{
		Name: "BITOP",
		Info: "BITOP performs bitwise operations between multiple keys",
		Eval: evalBITOP,
	}
	commandCmdMeta = DiceCmdMeta{
		Name:        "COMMAND",
		Info:        "Evaluates COMMAND <subcommand> command based on subcommand",
		Eval:        evalCommand,
		Arity:       -1,
		SubCommands: []string{Count, GetKeys, GetKeysandFlags, List, Help, Info, Docs},
	}
	commandCountCmdMeta = DiceCmdMeta{
		Name:  "COMMAND|COUNT",
		Info:  "Returns a count of commands.",
		Eval:  evalCommand,
		Arity: 2,
	}
	commandHelpCmdMeta = DiceCmdMeta{
		Name:  "COMMAND|HELP",
		Info:  "Returns helpful text about the different subcommands",
		Eval:  evalCommand,
		Arity: 2,
	}
	commandInfoCmdMeta = DiceCmdMeta{
		Name:  "COMMAND|INFO",
		Info:  "Returns information about one, multiple or all commands.",
		Eval:  evalCommand,
		Arity: -2,
	}
	commandListCmdMeta = DiceCmdMeta{
		Name:  "COMMAND|LIST",
		Info:  "Returns a list of command names.",
		Eval:  evalCommand,
		Arity: -2,
	}
	commandDocsCmdMeta = DiceCmdMeta{
		Name:  "COMMAND|DOCS",
		Info:  "Returns documentary information about one, multiple or all commands.",
		Eval:  evalCommand,
		Arity: -2,
	}
	commandGetKeysCmdMeta = DiceCmdMeta{
		Name:  "COMMAND|GETKEYS",
		Info:  "Extracts the key names from an arbitrary command.",
		Eval:  evalCommand,
		Arity: -4,
	}
	commandGetKeysAndFlagsCmdMeta = DiceCmdMeta{
		Name:  "COMMAND|GETKEYSANDFLAGS",
		Info:  "Returns a list of command names.",
		Eval:  evalCommand,
		Arity: -4,
	}

	keysCmdMeta = DiceCmdMeta{
		Name: "KEYS",
		Info: "KEYS command is used to get all the keys in the database. Complexity is O(n) where n is the number of keys in the database.",
		Eval: evalKeys,
	}
	MGetCmdMeta = DiceCmdMeta{
		Name: "MGET",
		Info: `The MGET command returns an array of RESP values corresponding to the provided keys.
		For each key, if the key is expired or does not exist, the response will be RespNIL;
		otherwise, the response will be the RESP value of the key.
		`,
		Eval:     evalMGET,
		Arity:    -2,
		KeySpecs: KeySpecs{BeginIndex: 1, Step: 1, LastKey: -1},
	}
	persistCmdMeta = DiceCmdMeta{
		Name: "PERSIST",
		Info: "PERSIST removes the expiration from a key",
		Eval: evalPersist,
	}

	//TODO: supports only http protocol, needs to be removed once http is migrated to multishard
	copyCmdMeta = DiceCmdMeta{
		Name:  "COPY",
		Info:  `COPY command copies the value stored at the source key to the destination key.`,
		Eval:  evalCOPY,
		Arity: -2,
	}

	//TODO: supports only http protocol, needs to be removed once http is migrated to multishard
	objectCopyCmdMeta = DiceCmdMeta{
		Name:            "OBJECTCOPY",
		Info:            `COPY command copies the value stored at the source key to the destination key.`,
		StoreObjectEval: evalCOPYObject,
		IsMigrated:      true,
		Arity:           -2,
	}

	decrCmdMeta = DiceCmdMeta{
		Name: "DECR",
		Info: `DECR decrements the value of the specified key in args by 1,
		if the key exists and the value is integer format.
		The key should be the only param in args.
		If the key does not exist, new key is created with value 0,
		the value of the new key is then decremented.
		The value for the queried key should be of integer format,
		if not DECR returns encoded error response.
		evalDECR returns the decremented value for the key if there are no errors.`,
		NewEval:    evalDECR,
		IsMigrated: true,
		Arity:      2,
		KeySpecs:   KeySpecs{BeginIndex: 1, Step: 1},
	}
	decrByCmdMeta = DiceCmdMeta{
		Name: "DECRBY",
		Info: `DECRBY decrements the value of the specified key in args by the specified decrement,
		if the key exists and the value is in integer format.
		The key should be the first parameter in args, and the decrement should be the second parameter.
		If the key does not exist, new key is created with value 0,
		the value of the new key is then decremented by specified decrement.
		The value for the queried key should be of integer format,
		if not, DECRBY returns an encoded error response.
		evalDECRBY returns the decremented value for the key after applying the specified decrement if there are no errors.`,
		NewEval:    evalDECRBY,
		IsMigrated: true,
		Arity:      3,
		KeySpecs:   KeySpecs{BeginIndex: 1, Step: 1},
	}
	existsCmdMeta = DiceCmdMeta{
		Name: "EXISTS",
		Info: `EXISTS key1 key2 ... key_N
		Return value is the number of keys existing.`,
		Eval: evalEXISTS,
	}
	renameCmdMeta = DiceCmdMeta{
		Name:  "RENAME",
		Info:  "Renames a key and overwrites the destination",
		Eval:  evalRename,
		Arity: 3,
	}
	getexCmdMeta = DiceCmdMeta{
		Name: "GETEX",
		Info: `Get the value of key and optionally set its expiration.
		GETEX is similar to GET, but is a write command with additional options.`,
		Arity:      -2,
		KeySpecs:   KeySpecs{BeginIndex: 1},
		IsMigrated: true,
		NewEval:    evalGETEX,
	}
	pttlCmdMeta = DiceCmdMeta{
		Name: "PTTL",
		Info: `PTTL returns Time-to-Live in millisecs for the queried key in args
		The key should be the only param in args else returns with an error
		Returns
		RESP encoded time (in secs) remaining for the key to expire
		RESP encoded -2 stating key doesn't exist or key is expired
		RESP encoded -1 in case no expiration is set on the key`,
		NewEval:    evalPTTL,
		IsMigrated: true,
		Arity:      2,
		KeySpecs:   KeySpecs{BeginIndex: 1},
	}
	hsetCmdMeta = DiceCmdMeta{
		Name: "HSET",
		Info: `HSET sets the specific fields to their respective values in the
		hash stored at key. If any given field is already present, the previous
		value will be overwritten with the new value
		Returns
		This command returns the number of keys that are stored at given key.
		`,
		NewEval:    evalHSET,
		Arity:      -4,
		KeySpecs:   KeySpecs{BeginIndex: 1},
		IsMigrated: true,
	}
	hmsetCmdMeta = DiceCmdMeta{
		Name: "HMSET",
		Info: `HSET sets the specific fields to their respective values in the
		hash stored at key. If any given field is already present, the previous
		value will be overwritten with the new value
		Returns
		This command returns the number of keys that are stored at given key.
		`,
		NewEval:    evalHMSET,
		Arity:      -4,
		KeySpecs:   KeySpecs{BeginIndex: 1},
		IsMigrated: true,
	}
	hkeysCmdMeta = DiceCmdMeta{
		Name:       "HKEYS",
		Info:       `HKEYS command is used to retrieve all the keys(or field names) within a hash. Complexity is O(n) where n is the size of the hash.`,
		NewEval:    evalHKEYS,
		Arity:      1,
		KeySpecs:   KeySpecs{BeginIndex: 1},
		IsMigrated: true,
	}
	hsetnxCmdMeta = DiceCmdMeta{
		Name: "HSETNX",
		Info: `Sets field in the hash stored at key to value, only if field does not yet exist.
		If key does not exist, a new key holding a hash is created. If field already exists,
		this operation has no effect.`,
		NewEval:    evalHSETNX,
		Arity:      4,
		KeySpecs:   KeySpecs{BeginIndex: 1},
		IsMigrated: true,
	}
	hgetCmdMeta = DiceCmdMeta{
		Name:       "HGET",
		Info:       `Returns the value associated with field in the hash stored at key.`,
		NewEval:    evalHGET,
		Arity:      -3,
		KeySpecs:   KeySpecs{BeginIndex: 1},
		IsMigrated: true,
	}
	hmgetCmdMeta = DiceCmdMeta{
		Name:       "HMGET",
		Info:       `Returns the values associated with the specified fields in the hash stored at key.`,
		NewEval:    evalHMGET,
		Arity:      -2,
		KeySpecs:   KeySpecs{BeginIndex: 1},
		IsMigrated: true,
	}
	hgetAllCmdMeta = DiceCmdMeta{
		Name: "HGETALL",
		Info: `Returns all fields and values of the hash stored at key. In the returned value,
        every field name is followed by its value, so the length of the reply is twice the size of the hash.`,
		NewEval:    evalHGETALL,
		Arity:      -2,
		KeySpecs:   KeySpecs{BeginIndex: 1},
		IsMigrated: true,
	}
	hValsCmdMeta = DiceCmdMeta{
		Name:       "HVALS",
		Info:       `Returns all values of the hash stored at key. The length of the reply is same as the size of the hash.`,
		NewEval:    evalHVALS,
		Arity:      -2,
		KeySpecs:   KeySpecs{BeginIndex: 1},
		IsMigrated: true,
	}
	hincrbyCmdMeta = DiceCmdMeta{
		Name: "HINCRBY",
		Info: `Increments the number stored at field in the hash stored at key by increment.
		If key does not exist, a new key holding a hash is created.
		If field does not exist the value is set to 0 before the operation is performed.`,
		Arity:      -4,
		KeySpecs:   KeySpecs{BeginIndex: 1},
		IsMigrated: true,
		NewEval:    evalHINCRBY,
	}
	hstrLenCmdMeta = DiceCmdMeta{
		Name:       "HSTRLEN",
		Info:       `Returns the length of value associated with field in the hash stored at key.`,
		NewEval:    evalHSTRLEN,
		IsMigrated: true,
		Arity:      -3,
		KeySpecs:   KeySpecs{BeginIndex: 1},
	}

	hdelCmdMeta = DiceCmdMeta{
		Name: "HDEL",
		Info: `HDEL removes the specified fields from the hash stored at key.
		Specified fields that do not exist within this hash are ignored.
		Deletes the hash if no fields remain.
		If key does not exist, it is treated as an empty hash and this command returns 0.
		Returns
		The number of fields that were removed from the hash, not including specified but non-existing fields.`,
		NewEval:    evalHDEL,
		Arity:      -3,
		KeySpecs:   KeySpecs{BeginIndex: 1},
		IsMigrated: true,
	}
	hscanCmdMeta = DiceCmdMeta{
		Name: "HSCAN",
		Info: `HSCAN is used to iterate over fields and values of a hash.
		It returns a cursor and a list of key-value pairs.
		The cursor is used to paginate through the hash.
		The command returns a cursor value of 0 when all the elements are iterated.`,
		NewEval:    evalHSCAN,
		IsMigrated: true,
		Arity:      -3,
		KeySpecs:   KeySpecs{BeginIndex: 1},
	}
	hexistsCmdMeta = DiceCmdMeta{
		Name:       "HEXISTS",
		Info:       `Returns if field is an existing field in the hash stored at key.`,
		NewEval:    evalHEXISTS,
		Arity:      -3,
		KeySpecs:   KeySpecs{BeginIndex: 1},
		IsMigrated: true,
	}

	objectCmdMeta = DiceCmdMeta{
		Name: "OBJECT",
		Info: `OBJECT subcommand [arguments [arguments ...]]
		OBJECT command is used to inspect the internals of the Redis objects.`,
		Eval:     evalOBJECT,
		Arity:    -2,
		KeySpecs: KeySpecs{BeginIndex: 2},
	}
	touchCmdMeta = DiceCmdMeta{
		Name: "TOUCH",
		Info: `TOUCH key1 key2 ... key_N
		Alters the last access time of a key(s).
		A key is ignored if it does not exist.`,
		Eval:     evalTOUCH,
		Arity:    -2,
		KeySpecs: KeySpecs{BeginIndex: 1},
	}
	lpushCmdMeta = DiceCmdMeta{
		Name:       "LPUSH",
		Info:       "LPUSH pushes values into the left side of the deque",
		NewEval:    evalLPUSH,
		IsMigrated: true,
		Arity:      -3,
	}
	rpushCmdMeta = DiceCmdMeta{
		Name:       "RPUSH",
		Info:       "RPUSH pushes values into the right side of the deque",
		NewEval:    evalRPUSH,
		IsMigrated: true,
		Arity:      -3,
	}
	lpopCmdMeta = DiceCmdMeta{
		Name:       "LPOP",
		Info:       "LPOP pops a value from the left side of the deque",
		NewEval:    evalLPOP,
		IsMigrated: true,
		Arity:      2,
	}
	rpopCmdMeta = DiceCmdMeta{
		Name:       "RPOP",
		Info:       "RPOP pops a value from the right side of the deque",
		NewEval:    evalRPOP,
		IsMigrated: true,
		Arity:      2,
	}
	llenCmdMeta = DiceCmdMeta{
		Name: "LLEN",
		Info: `LLEN key
		Returns the length of the list stored at key. If key does not exist,
		it is interpreted as an empty list and 0 is returned.
		An error is returned when the value stored at key is not a list.`,
		NewEval:    evalLLEN,
		IsMigrated: true,
		Arity:      1,
	}
	dbSizeCmdMeta = DiceCmdMeta{
		Name:  "DBSIZE",
		Info:  `DBSIZE Return the number of keys in the database`,
		Eval:  evalDBSIZE,
		Arity: 1,
	}
	flushdbCmdMeta = DiceCmdMeta{
		Name:  "FLUSHDB",
		Info:  `FLUSHDB deletes all the keys of the currently selected DB`,
		Eval:  evalFLUSHDB,
		Arity: -1,
	}
	bitposCmdMeta = DiceCmdMeta{
		Name: "BITPOS",
		Info: `BITPOS returns the position of the first bit set to 1 or 0 in a string
		 The position is returned, thinking of the string as an array of bits from left to right,
		 where the first byte's most significant bit is at position 0, the second byte's most significant
		 bit is at position 8, and so forth.
		 By default, all the bytes contained in the string are examined. It is possible to look for bits only in a
		 specified interval passing the additional arguments start and end (it is possible to just pass start,
		 the operation will assume that the end is the last byte of the string).
		 By default, the range is interpreted as a range of bytes and not a range of bits, so start=0 and end=2 means
		 to look at the first three bytes.
		 You can use the optional BIT modifier to specify that the range should be interpreted as a range of bits. So
		 start=0 and end=2 means to look at the first three bits.
		 Note that bit positions are returned always as absolute values starting from bit zero even when start and end
		 are used to specify a range.
		 The start and end can contain negative values in order to index bytes starting from the end of the string,
		 where -1 is the last byte, -2 is the penultimate, and so forth. When BIT is specified, -1 is the last bit, -2
		 is the penultimate, and so forth.
		 Returns
		 RESP encoded integer indicating the position of the first bit set to 1 or 0 according to the request.
		 RESP encoded integer if we look for clear bits and the string only contains bits set to 1, the function returns
	     the first bit not part of the string on the right.
		 RESP encoded -1 in case the bit argument is 1 and the string is empty or composed of just zero bytes.
		 RESP encoded -1 if we look for set bits and the string is empty or composed of just zero bytes, -1 is returned.
		 RESP encoded -1 if a clear bit isn't found in the specified range.`,
		IsMigrated: true,
		NewEval:    evalBITPOS,
		Arity:      -2,
	}
	saddCmdMeta = DiceCmdMeta{
		Name: "SADD",
		Info: `SADD key member [member ...]
		Adds the specified members to the set stored at key.
		Specified members that are already a member of this set are ignored
		Non existing keys are treated as empty sets.
		An error is returned when the value stored at key is not a set.`,
		NewEval:    evalSADD,
		Arity:      -3,
		KeySpecs:   KeySpecs{BeginIndex: 1},
		IsMigrated: true,
	}
	smembersCmdMeta = DiceCmdMeta{
		Name: "SMEMBERS",
		Info: `SMEMBERS key
		Returns all the members of the set value stored at key.`,
		Arity:      2,
		KeySpecs:   KeySpecs{BeginIndex: 1},
		IsMigrated: true,
		NewEval:    evalSMEMBERS,
	}
	sremCmdMeta = DiceCmdMeta{
		Name: "SREM",
		Info: `SREM key member [member ...]
		Removes the specified members from the set stored at key.
		Non existing keys are treated as empty sets.
		An error is returned when the value stored at key is not a set.`,
		Arity:      -3,
		KeySpecs:   KeySpecs{BeginIndex: 1},
		IsMigrated: true,
		NewEval:    evalSREM,
	}
	scardCmdMeta = DiceCmdMeta{
		Name: "SCARD",
		Info: `SCARD key
		Returns the number of elements of the set stored at key.
		An error is returned when the value stored at key is not a set.`,
		Arity:      2,
		KeySpecs:   KeySpecs{BeginIndex: 1},
		IsMigrated: true,
		NewEval:    evalSCARD,
	}
	sdiffCmdMeta = DiceCmdMeta{
		Name: "SDIFF",
		Info: `SDIFF key1 [key2 ... key_N]
		Returns the members of the set resulting from the difference between the first set and all the successive sets.
		Non existing keys are treated as empty sets.`,
		Eval:     evalSDIFF,
		Arity:    -2,
		KeySpecs: KeySpecs{BeginIndex: 1},
	}
	sinterCmdMeta = DiceCmdMeta{
		Name: "SINTER",
		Info: `SINTER key1 [key2 ... key_N]
		Returns the members of the set resulting from the intersection of all the given sets.
		Non existing keys are treated as empty sets.`,
		Eval:     evalSINTER,
		Arity:    -2,
		KeySpecs: KeySpecs{BeginIndex: 1},
	}
	pfAddCmdMeta = DiceCmdMeta{
		Name: "PFADD",
		Info: `PFADD key [element [element ...]]
		Adds elements to a HyperLogLog key. Creates the key if it doesn't exist.`,
		NewEval:    evalPFADD,
		IsMigrated: true,
		Arity:      -2,
		KeySpecs:   KeySpecs{BeginIndex: 1},
	}
	pfCountCmdMeta = DiceCmdMeta{
		Name: "PFCOUNT",
		Info: `PFCOUNT key [key ...]
		Returns the approximated cardinality of the set(s) observed by the HyperLogLog key(s).`,
		NewEval:    evalPFCOUNT,
		IsMigrated: true,
		Arity:      -2,
		KeySpecs:   KeySpecs{BeginIndex: 1},
	}
	pfMergeCmdMeta = DiceCmdMeta{
		Name: "PFMERGE",
		Info: `PFMERGE destkey [sourcekey [sourcekey ...]]
		Merges one or more HyperLogLog values into a single key.`,
		NewEval:    evalPFMERGE,
		IsMigrated: true,
		Arity:      -2,
		KeySpecs:   KeySpecs{BeginIndex: 1},
	}
	jsonStrlenCmdMeta = DiceCmdMeta{
		Name: "JSON.STRLEN",
		Info: `JSON.STRLEN key [path]
		Report the length of the JSON String at path in key`,
		Arity:      -2,
		KeySpecs:   KeySpecs{BeginIndex: 1},
		IsMigrated: true,
		NewEval:    evalJSONSTRLEN,
	}
	hlenCmdMeta = DiceCmdMeta{
		Name: "HLEN",
		Info: `HLEN key
		Returns the number of fields contained in the hash stored at key.`,
		NewEval:    evalHLEN,
		IsMigrated: true,
		Arity:      2,
	}
	selectCmdMeta = DiceCmdMeta{
		Name:  "SELECT",
		Info:  `Select the logical database having the specified zero-based numeric index. New connections always use the database 0`,
		Eval:  evalSELECT,
		Arity: 1,
	}
	jsonnumincrbyCmdMeta = DiceCmdMeta{
		Name:       "JSON.NUMINCRBY",
		Info:       `Increment the number value stored at path by number.`,
<<<<<<< HEAD
		NewEval:    evalJSONNUMINCRBY,
		Arity:      3,
		KeySpecs:   KeySpecs{BeginIndex: 1},
		IsMigrated: true,
=======
		Arity:      3,
		KeySpecs:   KeySpecs{BeginIndex: 1},
		IsMigrated: true,
		NewEval:    evalJSONNUMINCRBY,
>>>>>>> 9c35e905
	}
	dumpkeyCMmdMeta = DiceCmdMeta{
		Name: "DUMP",
		Info: `Serialize the value stored at key in a Redis-specific format and return it to the user.
				The returned value can be synthesized back into a Redis key using the RESTORE command.`,
		Eval:     evalDUMP,
		Arity:    1,
		KeySpecs: KeySpecs{BeginIndex: 1},
	}
	restorekeyCmdMeta = DiceCmdMeta{
		Name: "RESTORE",
		Info: `Serialize the value stored at key in a Redis-specific format and return it to the user.
				The returned value can be synthesized back into a Redis key using the RESTORE command.`,
		Eval:     evalRestore,
		Arity:    2,
		KeySpecs: KeySpecs{BeginIndex: 1},
	}
	typeCmdMeta = DiceCmdMeta{
		Name:  "TYPE",
		Info:  `Returns the string representation of the type of the value stored at key. The different types that can be returned are: string, list, set, zset, hash and stream.`,
		Eval:  evalTYPE,
		Arity: 1,

		KeySpecs: KeySpecs{BeginIndex: 1},
	}
	incrbyCmdMeta = DiceCmdMeta{
		Name: "INCRBY",
		Info: `INCRBY increments the value of the specified key in args by increment integer specified,
		if the key exists and the value is integer format.
		The key and the increment integer should be the only param in args.
		If the key does not exist, new key is created with value 0,
		the value of the new key is then incremented.
		The value for the queried key should be of integer format,
		if not INCRBY returns encoded error response.
		evalINCRBY returns the incremented value for the key if there are no errors.`,
		NewEval:    evalINCRBY,
		IsMigrated: true,
		Arity:      2,
		KeySpecs:   KeySpecs{BeginIndex: 1, Step: 1},
	}
	getRangeCmdMeta = DiceCmdMeta{
		Name:       "GETRANGE",
		Info:       `Returns a substring of the string stored at a key.`,
		IsMigrated: true,
		NewEval:    evalGETRANGE,
		Arity:      3,
		KeySpecs:   KeySpecs{BeginIndex: 1},
	}
	setexCmdMeta = DiceCmdMeta{
		Name: "SETEX",
		Info: `SETEX puts a new <key, value> pair in along with expity
		args must contain key and value and expiry.
		Returns encoded error response if <key,exp,value> is not part of args
		Returns encoded error response if expiry time value in not integer
		Returns encoded OK RESP once new entry is added
		If the key already exists then the value and expiry will be overwritten`,
		Arity:      3,
		KeySpecs:   KeySpecs{BeginIndex: 1},
		IsMigrated: true,
		NewEval:    evalSETEX,
	}
	hrandfieldCmdMeta = DiceCmdMeta{
		Name:       "HRANDFIELD",
		Info:       `Returns one or more random fields from a hash.`,
		Arity:      -2,
		KeySpecs:   KeySpecs{BeginIndex: 1},
		IsMigrated: true,
		NewEval:    evalHRANDFIELD,
	}
	appendCmdMeta = DiceCmdMeta{
		Name:       "APPEND",
		Info:       `Appends a string to the value of a key. Creates the key if it doesn't exist.`,
		IsMigrated: true,
		NewEval:    evalAPPEND,
		Arity:      2,
	}
	zaddCmdMeta = DiceCmdMeta{
		Name: "ZADD",
		Info: `ZADD key [NX|XX] [CH] [INCR] score member [score member ...]
		Adds all the specified members with the specified scores to the sorted set stored at key.
		Options: NX, XX, CH, INCR
		Returns the number of elements added to the sorted set, not including elements already existing for which the score was updated.`,
		Arity:      -4,
		KeySpecs:   KeySpecs{BeginIndex: 1},
		IsMigrated: true,
		NewEval:    evalZADD,
	}
	zcountCmdMeta = DiceCmdMeta{
		Name: "ZCOUNT",
		Info: `ZCOUNT key min max
		Counts the number of members in a sorted set with scores between min and max (inclusive).
		Use -inf and +inf for unbounded ranges. Returns 0 if the key does not exist.`,
		Arity:      4,
		IsMigrated: true,
		NewEval:    evalZCOUNT,
	}
	zrangeCmdMeta = DiceCmdMeta{
		Name: "ZRANGE",
		Info: `ZRANGE key start stop [WithScores]
		Returns the specified range of elements in the sorted set stored at key.
		The elements are considered to be ordered from the lowest to the highest score.
		Both start and stop are 0-based indexes, where 0 is the first element, 1 is the next element and so on.
		These indexes can also be negative numbers indicating offsets from the end of the sorted set, with -1 being the last element of the sorted set, -2 the penultimate element and so on.
		Returns the specified range of elements in the sorted set.`,
		Arity:      -4,
		KeySpecs:   KeySpecs{BeginIndex: 1},
		IsMigrated: true,
		NewEval:    evalZRANGE,
	}
	zpopmaxCmdMeta = DiceCmdMeta{
		Name: "ZPOPMAX",
		Info: `ZPOPMAX  key [count]
		Pops count number of elements from the sorted set from highest to lowest and returns those score and member.
		If count is not provided '1' is considered by default.
		The element with the highest score is removed first
		if two elements have same score then the element which is lexicographically higher is popped first`,
		Arity:      -1,
		KeySpecs:   KeySpecs{BeginIndex: 1},
		IsMigrated: true,
		NewEval:    evalZPOPMAX,
	}
	zpopminCmdMeta = DiceCmdMeta{
		Name: "ZPOPMIN",
		Info: `ZPOPMIN key [count]
		Removes and returns the member with the lowest score from the sorted set at the specified key.
		If multiple members have the same score, the one that comes first alphabetically is returned.
		You can also specify a count to remove and return multiple members at once.
		If the set is empty, it returns an empty result.`,
		Arity:      -1,
		KeySpecs:   KeySpecs{BeginIndex: 1},
		IsMigrated: true,
		NewEval:    evalZPOPMIN,
	}
	zrankCmdMeta = DiceCmdMeta{
		Name: "ZRANK",
		Info: `ZRANK key member [WITHSCORE]
		Returns the rank of member in the sorted set stored at key, with the scores ordered from low to high.
		The rank (or index) is 0-based, which means that the member with the lowest score has rank 0.
		The optional WITHSCORE argument supplements the command's reply with the score of the element returned.`,
		Arity:      -2,
		KeySpecs:   KeySpecs{BeginIndex: 1},
		IsMigrated: true,
		NewEval:    evalZRANK,
	}
	zcardCmdMeta = DiceCmdMeta{
		Name: "ZCARD",
		Info: `ZCARD key
		Returns the sorted set cardinality (number of elements) of the sorted set stored at key.`,
		Arity:      2,
		KeySpecs:   KeySpecs{BeginIndex: 1},
		IsMigrated: true,
		NewEval:    evalZCARD,
	}
	zremCmdMeta = DiceCmdMeta{
		Name: "ZREM",
		Info: `ZREM key member [member ...]
		Removes the specified members from the sorted set stored at key. Non existing members are ignored.
		An error is returned when key exists and does not hold a sorted set.`,
		Arity:      -3,
		KeySpecs:   KeySpecs{BeginIndex: 1},
		IsMigrated: true,
		NewEval:    evalZREM,
	}
	bitfieldCmdMeta = DiceCmdMeta{
		Name: "BITFIELD",
		Info: `The command treats a string as an array of bits as well as bytearray data structure,
		and is capable of addressing specific integer fields of varying bit widths
		and arbitrary non (necessary) aligned offset.
		In practical terms using this command you can set, for example,
		a signed 5 bits integer at bit offset 1234 to a specific value,
		retrieve a 31 bit unsigned integer from offset 4567.
		Similarly the command handles increments and decrements of the
		specified integers, providing guaranteed and well specified overflow
		and underflow behavior that the user can configure.
		The following is the list of supported commands.
		GET <encoding> <offset> -- Returns the specified bit field.
		SET <encoding> <offset> <value> -- Set the specified bit field
		and returns its old value.
		INCRBY <encoding> <offset> <increment> -- Increments or decrements
		(if a negative increment is given) the specified bit field and returns the new value.
		There is another subcommand that only changes the behavior of successive
		INCRBY and SET subcommands calls by setting the overflow behavior:
		OVERFLOW [WRAP|SAT|FAIL]`,
		Arity:      -1,
		KeySpecs:   KeySpecs{BeginIndex: 1},
		IsMigrated: true,
		NewEval:    evalBITFIELD,
	}
	bitfieldroCmdMeta = DiceCmdMeta{
		Name: "BITFIELD_RO",
		Info: `It is read-only variant of the BITFIELD command.
		It is like the original BITFIELD but only accepts GET subcommand.`,
		Arity:      -1,
		KeySpecs:   KeySpecs{BeginIndex: 1},
		IsMigrated: true,
		NewEval:    evalBITFIELDRO,
	}
	hincrbyFloatCmdMeta = DiceCmdMeta{
		Name: "HINCRBYFLOAT",
		Info: `HINCRBYFLOAT increments the specified field of a hash stored at the key,
		and representing a floating point number, by the specified increment.
		If the field does not exist, it is set to 0 before performing the operation.
		If the field contains a value of wrong type or specified increment
		is not parsable as floating point number, then an error occurs.
		`,
		Arity:      -4,
		KeySpecs:   KeySpecs{BeginIndex: 1},
		IsMigrated: true,
		NewEval:    evalHINCRBYFLOAT,
	}
	geoAddCmdMeta = DiceCmdMeta{
		Name:     "GEOADD",
		Info:     `Adds one or more members to a geospatial index. The key is created if it doesn't exist.`,
		Arity:    -5,
		Eval:     evalGEOADD,
		KeySpecs: KeySpecs{BeginIndex: 1},
	}
	geoDistCmdMeta = DiceCmdMeta{
		Name:     "GEODIST",
		Info:     `Returns the distance between two members in the geospatial index.`,
		Arity:    -4,
		Eval:     evalGEODIST,
		KeySpecs: KeySpecs{BeginIndex: 1},
	}
	jsonstrappendCmdMeta = DiceCmdMeta{
		Name: "JSON.STRAPPEND",
		Info: `JSON.STRAPPEND key [path] value
		Append the JSON string values to the string at path
		Returns an array of integer replies for each path, the string's new length, or nil, if the matching JSON value is not a string.
		Error reply: If the value at path is not a string or if the key doesn't exist.`,
		Eval:     evalJSONSTRAPPEND,
		Arity:    3,
		KeySpecs: KeySpecs{BeginIndex: 1},
	}
	cmsInitByDimCmdMeta = DiceCmdMeta{
		Name:       "CMS.INITBYDIM",
		Info:       `Sets up count min sketch`,
		Arity:      3,
		IsMigrated: true,
		NewEval:    evalCMSINITBYDIM,
		KeySpecs:   KeySpecs{BeginIndex: 1},
	}
	cmsInitByProbCmdMeta = DiceCmdMeta{
		Name:       "CMS.INITBYPROB",
		Info:       `Sets up count min sketch with given error rate and probability`,
		Arity:      3,
		IsMigrated: true,
		NewEval:    evalCMSINITBYPROB,
		KeySpecs:   KeySpecs{BeginIndex: 1},
	}
	cmsInfoCmdMeta = DiceCmdMeta{
		Name:       "CMS.INFO",
		Info:       `Get info about count min sketch`,
		Arity:      1,
		IsMigrated: true,
		NewEval:    evalCMSINFO,
		KeySpecs:   KeySpecs{BeginIndex: 1},
	}
	cmsQueryCmdMeta = DiceCmdMeta{
		Name:       "CMS.QUERY",
		Info:       `Query count min sketch with for given list of keys`,
		Arity:      -2,
		IsMigrated: true,
		NewEval:    evalCMSQuery,
		KeySpecs:   KeySpecs{BeginIndex: 1},
	}
	cmsIncrByCmdMeta = DiceCmdMeta{
		Name:       "CMS.INCRBY",
		Info:       `Increase count of the list of keys to count min sketch`,
		Arity:      -3,
		IsMigrated: true,
		NewEval:    evalCMSIncrBy,
		KeySpecs:   KeySpecs{BeginIndex: 1},
	}
	cmsMergeCmdMeta = DiceCmdMeta{
		Name: "CMS.MERGE",
		Info: `Merges several sketches into one sketch.
				 All sketches must have identical width and depth.
				 Weights can be used to multiply certain sketches. Default weight is 1.`,
		Arity:      -3,
		IsMigrated: true,
		NewEval:    evalCMSMerge,
		KeySpecs:   KeySpecs{BeginIndex: 1},
	}
	linsertCmdMeta = DiceCmdMeta{
		Name: "LINSERT",
		Info: `
		Usage:
			LINSERT key <BEFORE | AFTER> pivot element
		Info:
			Inserts element in the list stored at key either before or after the reference value pivot.
			When key does not exist, it is considered an empty list and no operation is performed.
			An error is returned when key exists but does not hold a list value.
		Returns:
			Integer - the list length after a successful insert operation.
			0 when the key doesn't exist.
			-1 when the pivot wasn't found.
		`,
		NewEval:    evalLINSERT,
		IsMigrated: true,
		Arity:      5,
		KeySpecs:   KeySpecs{BeginIndex: 1},
	}
	lrangeCmdMeta = DiceCmdMeta{
		Name: "LRANGE",
		Info: `
		Usage:
			LRANGE key start stop
		Info:
			Returns the specified elements of the list stored at key.
			The offsets start and stop are zero-based indexes, with 0 being the first element of the list (the head of the list), 1 being the next element and so on.

			These offsets can also be negative numbers indicating offsets starting at the end of the list.
			For example, -1 is the last element of the list, -2 the penultimate, and so on.
			
			Out of range indexes will not produce an error. If start is larger than the end of the list, an empty list is returned.
			If stop is larger than the actual end of the list it will be treated like the last element of the list.
		Returns:
			Array reply: a list of elements in the specified range, or an empty array if the key doesn't exist.
		`,
		NewEval:    evalLRANGE,
		IsMigrated: true,
		Arity:      4,
		KeySpecs:   KeySpecs{BeginIndex: 1},
	}
)

func init() {
	PreProcessing["COPY"] = evalGetObject
	PreProcessing["RENAME"] = evalGET

	DiceCmds["ABORT"] = abortCmdMeta
	DiceCmds["APPEND"] = appendCmdMeta
	DiceCmds["AUTH"] = authCmdMeta
	DiceCmds["BF.ADD"] = bfaddCmdMeta
	DiceCmds["BF.EXISTS"] = bfexistsCmdMeta
	DiceCmds["BF.INFO"] = bfinfoCmdMeta
	DiceCmds["BF.RESERVE"] = bfreserveCmdMeta
	DiceCmds["BGREWRITEAOF"] = bgrewriteaofCmdMeta
	DiceCmds["BITCOUNT"] = bitCountCmdMeta
	DiceCmds["BITFIELD"] = bitfieldCmdMeta
	DiceCmds["BITOP"] = bitOpCmdMeta
	DiceCmds["BITFIELD_RO"] = bitfieldroCmdMeta
	DiceCmds["BITPOS"] = bitposCmdMeta
	DiceCmds["CLIENT"] = clientCmdMeta
	DiceCmds["COMMAND"] = commandCmdMeta
	DiceCmds["COMMAND|COUNT"] = commandCountCmdMeta
	DiceCmds["COMMAND|GETKEYS"] = commandGetKeysCmdMeta
	DiceCmds["COMMAND|LIST"] = commandListCmdMeta
	DiceCmds["COMMAND|HELP"] = commandHelpCmdMeta
	DiceCmds["COMMAND|INFO"] = commandInfoCmdMeta
	DiceCmds["COMMAND|DOCS"] = commandDocsCmdMeta
	DiceCmds["COMMAND|GETKEYSANDFLAGS"] = commandGetKeysAndFlagsCmdMeta
	DiceCmds["COPY"] = copyCmdMeta
	DiceCmds["OBJECTCOPY"] = objectCopyCmdMeta
	DiceCmds["DBSIZE"] = dbSizeCmdMeta
	DiceCmds["DECR"] = decrCmdMeta
	DiceCmds["DECRBY"] = decrByCmdMeta
	DiceCmds["DEL"] = delCmdMeta
	DiceCmds["DISCARD"] = DiscardCmdMeta
	DiceCmds["DUMP"] = dumpkeyCMmdMeta
	DiceCmds["ECHO"] = echoCmdMeta
	DiceCmds["EXEC"] = ExecCmdMeta
	DiceCmds["EXISTS"] = existsCmdMeta
	DiceCmds["EXPIRE"] = expireCmdMeta
	DiceCmds["EXPIREAT"] = expireatCmdMeta
	DiceCmds["EXPIRETIME"] = expiretimeCmdMeta
	DiceCmds["FLUSHDB"] = flushdbCmdMeta
	DiceCmds["GEOADD"] = geoAddCmdMeta
	DiceCmds["GEODIST"] = geoDistCmdMeta
	DiceCmds["GET"] = getCmdMeta
	DiceCmds["GETBIT"] = getBitCmdMeta
	DiceCmds["GETDEL"] = getDelCmdMeta
	DiceCmds["GETEX"] = getexCmdMeta
	DiceCmds["GETRANGE"] = getRangeCmdMeta
	DiceCmds["GETSET"] = getSetCmdMeta
	DiceCmds["HDEL"] = hdelCmdMeta
	DiceCmds["HELLO"] = helloCmdMeta
	DiceCmds["HEXISTS"] = hexistsCmdMeta
	DiceCmds["HGET"] = hgetCmdMeta
	DiceCmds["HGETALL"] = hgetAllCmdMeta
	DiceCmds["HINCRBY"] = hincrbyCmdMeta
	DiceCmds["HINCRBYFLOAT"] = hincrbyFloatCmdMeta
	DiceCmds["HKEYS"] = hkeysCmdMeta
	DiceCmds["HLEN"] = hlenCmdMeta
	DiceCmds["HMGET"] = hmgetCmdMeta
	DiceCmds["HMSET"] = hmsetCmdMeta
	DiceCmds["HRANDFIELD"] = hrandfieldCmdMeta
	DiceCmds["HSCAN"] = hscanCmdMeta
	DiceCmds["HSET"] = hsetCmdMeta
	DiceCmds["HSETNX"] = hsetnxCmdMeta
	DiceCmds["HSTRLEN"] = hstrLenCmdMeta
	DiceCmds["HVALS"] = hValsCmdMeta
	DiceCmds["INCR"] = incrCmdMeta
	DiceCmds["INCRBYFLOAT"] = incrByFloatCmdMeta
	DiceCmds["INCRBY"] = incrbyCmdMeta
	DiceCmds["INFO"] = infoCmdMeta
	DiceCmds["JSON.ARRAPPEND"] = jsonarrappendCmdMeta
	DiceCmds["JSON.ARRINSERT"] = jsonarrinsertCmdMeta
	DiceCmds["JSON.ARRLEN"] = jsonarrlenCmdMeta
	DiceCmds["JSON.ARRPOP"] = jsonarrpopCmdMeta
	DiceCmds["JSON.ARRTRIM"] = jsonarrtrimCmdMeta
	DiceCmds["JSON.CLEAR"] = jsonclearCmdMeta
	DiceCmds["JSON.DEBUG"] = jsondebugCmdMeta
	DiceCmds["JSON.DEL"] = jsondelCmdMeta
	DiceCmds["JSON.FORGET"] = jsonforgetCmdMeta
	DiceCmds["JSON.GET"] = jsongetCmdMeta
	DiceCmds["JSON.INGEST"] = jsoningestCmdMeta
	DiceCmds["JSON.MGET"] = jsonMGetCmdMeta
	DiceCmds["JSON.NUMINCRBY"] = jsonnumincrbyCmdMeta
	DiceCmds["JSON.NUMMULTBY"] = jsonnummultbyCmdMeta
	DiceCmds["JSON.OBJKEYS"] = jsonobjkeysCmdMeta
	DiceCmds["JSON.OBJLEN"] = jsonobjlenCmdMeta
	DiceCmds["JSON.RESP"] = jsonrespCmdMeta
	DiceCmds["JSON.SET"] = jsonsetCmdMeta
	DiceCmds["JSON.STRLEN"] = jsonStrlenCmdMeta
	DiceCmds["JSON.TOGGLE"] = jsontoggleCmdMeta
	DiceCmds["JSON.TYPE"] = jsontypeCmdMeta
	DiceCmds["KEYS"] = keysCmdMeta
	DiceCmds["LATENCY"] = latencyCmdMeta
	DiceCmds["LLEN"] = llenCmdMeta
	DiceCmds["LPOP"] = lpopCmdMeta
	DiceCmds["LPUSH"] = lpushCmdMeta
	DiceCmds["LRU"] = lruCmdMeta
	DiceCmds["MGET"] = MGetCmdMeta
	DiceCmds["MSET"] = msetCmdMeta
	DiceCmds["MULTI"] = MultiCmdMeta
	DiceCmds["OBJECT"] = objectCmdMeta
	DiceCmds["PERSIST"] = persistCmdMeta
	DiceCmds["PFADD"] = pfAddCmdMeta
	DiceCmds["PFCOUNT"] = pfCountCmdMeta
	DiceCmds["PFMERGE"] = pfMergeCmdMeta
	DiceCmds["PING"] = pingCmdMeta
	DiceCmds["PTTL"] = pttlCmdMeta
	DiceCmds["Q.UNWATCH"] = qUnwatchCmdMeta
	DiceCmds["Q.WATCH"] = qwatchCmdMeta
	DiceCmds["RENAME"] = renameCmdMeta
	DiceCmds["RESTORE"] = restorekeyCmdMeta
	DiceCmds["RPOP"] = rpopCmdMeta
	DiceCmds["RPUSH"] = rpushCmdMeta
	DiceCmds["SADD"] = saddCmdMeta
	DiceCmds["SCARD"] = scardCmdMeta
	DiceCmds["SDIFF"] = sdiffCmdMeta
	DiceCmds["SELECT"] = selectCmdMeta
	DiceCmds["SET"] = setCmdMeta
	DiceCmds["SETBIT"] = setBitCmdMeta
	DiceCmds["SETEX"] = setexCmdMeta
	DiceCmds["SINTER"] = sinterCmdMeta
	DiceCmds["SLEEP"] = sleepCmdMeta
	DiceCmds["SMEMBERS"] = smembersCmdMeta
	DiceCmds["SREM"] = sremCmdMeta
	DiceCmds["SUBSCRIBE"] = subscribeCmdMeta
	DiceCmds["TOUCH"] = touchCmdMeta
	DiceCmds["TTL"] = ttlCmdMeta
	DiceCmds["TYPE"] = typeCmdMeta
	DiceCmds["ZADD"] = zaddCmdMeta
	DiceCmds["ZCOUNT"] = zcountCmdMeta
	DiceCmds["ZRANGE"] = zrangeCmdMeta
	DiceCmds["ZPOPMAX"] = zpopmaxCmdMeta
	DiceCmds["ZPOPMIN"] = zpopminCmdMeta
	DiceCmds["ZRANK"] = zrankCmdMeta
	DiceCmds["ZCARD"] = zcardCmdMeta
	DiceCmds["ZREM"] = zremCmdMeta
	DiceCmds["JSON.STRAPPEND"] = jsonstrappendCmdMeta
	DiceCmds["CMS.INITBYDIM"] = cmsInitByDimCmdMeta
	DiceCmds["CMS.INITBYPROB"] = cmsInitByProbCmdMeta
	DiceCmds["CMS.INFO"] = cmsInfoCmdMeta
	DiceCmds["CMS.QUERY"] = cmsQueryCmdMeta
	DiceCmds["CMS.INCRBY"] = cmsIncrByCmdMeta
	DiceCmds["CMS.MERGE"] = cmsMergeCmdMeta
	DiceCmds["LINSERT"] = linsertCmdMeta
	DiceCmds["LRANGE"] = lrangeCmdMeta
}

// Function to convert DiceCmdMeta to []interface{}
func convertCmdMetaToSlice(cmdMeta *DiceCmdMeta) []interface{} {
	var result []interface{} = []interface{}{strings.ToLower(cmdMeta.Name), cmdMeta.Arity, cmdMeta.KeySpecs.BeginIndex, cmdMeta.KeySpecs.LastKey, cmdMeta.KeySpecs.Step}
	var subCommandsList []interface{}
	for _, subCommand := range cmdMeta.SubCommands {
		key := cmdMeta.Name + "|" + subCommand
		if val, exists := DiceCmds[key]; exists {
			valCopy := val // Store the value in a variable
			subCommandsList = append(subCommandsList, convertCmdMetaToSlice(&valCopy))
		}
	}

	return append(result, subCommandsList)
}

// Function to convert map[string]DiceCmdMeta{} to []interface{}
func convertDiceCmdsMapToSlice() []interface{} {
	var result []interface{}
	for _, cmdMeta := range DiceCmds {
		result = append(result, convertCmdMetaToSlice(&cmdMeta))
	}
	return result
}

func convertCmdMetaToDocs(cmdMeta *DiceCmdMeta) []interface{} {
	var result []interface{} = []interface{}{"summary", cmdMeta.Info, "arity", cmdMeta.Arity, "beginIndex", cmdMeta.KeySpecs.BeginIndex,
		"lastIndex", cmdMeta.KeySpecs.LastKey, "step", cmdMeta.KeySpecs.Step}
	var subCommandsList []interface{}
	for _, subCommand := range cmdMeta.SubCommands {
		key := cmdMeta.Name + "|" + subCommand
		if val, exists := DiceCmds[key]; exists {
			valCopy := val // Store the value in a variable
			subCommandsList = append(subCommandsList, convertCmdMetaToDocs(&valCopy))
		}
	}

	if len(subCommandsList) != 0 {
		result = append(result, "subcommands", subCommandsList)
	}

	return []interface{}{strings.ToLower(cmdMeta.Name), result}
}

// Function to convert map[string]DiceCmdMeta{} to []interface{}
func convertDiceCmdsMapToDocs() []interface{} {
	var result []interface{}
	for _, cmdMeta := range DiceCmds {
		result = append(result, convertCmdMetaToDocs(&cmdMeta))
	}
	return result
}<|MERGE_RESOLUTION|>--- conflicted
+++ resolved
@@ -176,17 +176,10 @@
     	1.String ("true"/"false") that represents the resulting Boolean value.
     	2.NONEXISTENT if the document key does not exist.
     	3.WRONGTYPE error if the value at the path is not a Boolean value.`,
-<<<<<<< HEAD
 		NewEval:    evalJSONTOGGLE,
 		Arity:      2,
 		KeySpecs:   KeySpecs{BeginIndex: 1},
 		IsMigrated: true,
-=======
-		Arity:      2,
-		KeySpecs:   KeySpecs{BeginIndex: 1},
-		IsMigrated: true,
-		NewEval:    evalJSONTOGGLE,
->>>>>>> 9c35e905
 	}
 	jsontypeCmdMeta = DiceCmdMeta{
 		Name: "JSON.TYPE",
@@ -216,17 +209,10 @@
 		Returns an integer reply specified as the number of paths deleted (0 or more).
 		Returns RespZero if the key doesn't exist or key is expired.
 		Error reply: If the number of arguments is incorrect.`,
-<<<<<<< HEAD
 		NewEval:    evalJSONDEL,
 		Arity:      -2,
 		KeySpecs:   KeySpecs{BeginIndex: 1},
 		IsMigrated: true,
-=======
-		Arity:      -2,
-		KeySpecs:   KeySpecs{BeginIndex: 1},
-		IsMigrated: true,
-		NewEval:    evalJSONDEL,
->>>>>>> 9c35e905
 	}
 	jsonarrappendCmdMeta = DiceCmdMeta{
 		Name: "JSON.ARRAPPEND",
@@ -243,17 +229,10 @@
 		Returns an integer reply specified as the number of paths deleted (0 or more).
 		Returns RespZero if the key doesn't exist or key is expired.
 		Error reply: If the number of arguments is incorrect.`,
-<<<<<<< HEAD
 		NewEval:    evalJSONFORGET,
 		Arity:      -2,
 		KeySpecs:   KeySpecs{BeginIndex: 1},
 		IsMigrated: true,
-=======
-		Arity:      -2,
-		KeySpecs:   KeySpecs{BeginIndex: 1},
-		IsMigrated: true,
-		NewEval:    evalJSONFORGET,
->>>>>>> 9c35e905
 	}
 	jsonarrlenCmdMeta = DiceCmdMeta{
 		Name: "JSON.ARRLEN",
@@ -270,17 +249,10 @@
 		Name: "JSON.NUMMULTBY",
 		Info: `JSON.NUMMULTBY key path value
 		Multiply the number value stored at the specified path by a value.`,
-<<<<<<< HEAD
 		NewEval:    evalJSONNUMMULTBY,
 		Arity:      3,
 		KeySpecs:   KeySpecs{BeginIndex: 1},
 		IsMigrated: true,
-=======
-		Arity:      3,
-		KeySpecs:   KeySpecs{BeginIndex: 1},
-		IsMigrated: true,
-		NewEval:    evalJSONNUMMULTBY,
->>>>>>> 9c35e905
 	}
 	jsonobjlenCmdMeta = DiceCmdMeta{
 		Name: "JSON.OBJLEN",
@@ -1099,17 +1071,10 @@
 	jsonnumincrbyCmdMeta = DiceCmdMeta{
 		Name:       "JSON.NUMINCRBY",
 		Info:       `Increment the number value stored at path by number.`,
-<<<<<<< HEAD
 		NewEval:    evalJSONNUMINCRBY,
 		Arity:      3,
 		KeySpecs:   KeySpecs{BeginIndex: 1},
 		IsMigrated: true,
-=======
-		Arity:      3,
-		KeySpecs:   KeySpecs{BeginIndex: 1},
-		IsMigrated: true,
-		NewEval:    evalJSONNUMINCRBY,
->>>>>>> 9c35e905
 	}
 	dumpkeyCMmdMeta = DiceCmdMeta{
 		Name: "DUMP",
