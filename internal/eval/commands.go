--- conflicted
+++ resolved
@@ -1371,13 +1371,8 @@
 	DiceCmds["COMMAND|GETKEYSANDFLAGS"] = commandGetKeysAndFlagsCmdMeta
 	DiceCmds["OBJECTCOPY"] = objectCopyCmdMeta
 	DiceCmds["DECR"] = decrCmdMeta // moved to ironhawk
-<<<<<<< HEAD
 	DiceCmds["DECRBY"] = decrByCmdMeta // moved to ironhawk
-	DiceCmds["DEL"] = delCmdMeta
-=======
-	DiceCmds["DECRBY"] = decrByCmdMeta
 	DiceCmds["DEL"] = delCmdMeta // moved to ironhawk
->>>>>>> 16ecd4c7
 	DiceCmds["DUMP"] = dumpkeyCMmdMeta
 	DiceCmds["ECHO"] = echoCmdMeta // moved to ironhawk
 	DiceCmds["EXISTS"] = existsCmdMeta
