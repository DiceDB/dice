package eval

const (
	BYTE = "BYTE"
	BIT  = "BIT"

	AND string = "AND"
	OR  string = "OR"
	XOR string = "XOR"
	NOT string = "NOT"

	Ex      string = "EX"
	Px      string = "PX"
	Pxat    string = "PXAT"
	Exat    string = "EXAT"
	XX      string = "XX"
	NX      string = "NX"
	Xx      string = "xx"
	Nx      string = "nx"
	GT      string = "GT"
	LT      string = "LT"
	KEEPTTL string = "KEEPTTL"
	Keepttl string = "keepttl"
	Sync    string = "SYNC"
	Async   string = "ASYNC"
	Help    string = "HELP"
	Memory  string = "MEMORY"
<<<<<<< HEAD
	Count   string = "COUNT"
	GetKeys string = "GETKEYS"
	List    string = "LIST"
=======
	Null    string = "null"
	null    string = "null"
	NULL    string = "null"
>>>>>>> 8a73eb30
)<|MERGE_RESOLUTION|>--- conflicted
+++ resolved
@@ -25,13 +25,10 @@
 	Async   string = "ASYNC"
 	Help    string = "HELP"
 	Memory  string = "MEMORY"
-<<<<<<< HEAD
 	Count   string = "COUNT"
 	GetKeys string = "GETKEYS"
 	List    string = "LIST"
-=======
 	Null    string = "null"
 	null    string = "null"
 	NULL    string = "null"
->>>>>>> 8a73eb30
 )