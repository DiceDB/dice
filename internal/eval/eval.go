--- conflicted
+++ resolved
@@ -64,28 +64,6 @@
 	serverID = fmt.Sprintf("%s:%d", config.DiceConfig.Server.Addr, config.DiceConfig.Server.Port)
 }
 
-<<<<<<< HEAD
-// evalPING returns with an encoded "PONG"
-// If any message is added with the ping command,
-// the message will be returned.
-func evalPING(args []string, store *dstore.Store) []byte {
-	var b []byte
-
-	if len(args) >= 2 {
-		return diceerrors.NewErrArity("PING")
-	}
-
-	if len(args) == 0 {
-		b = clientio.Encode("PONG", true)
-	} else {
-		b = clientio.Encode(args[0], false)
-	}
-
-	return b
-}
-
-=======
->>>>>>> 406b0f53
 // evalECHO returns the argument passed by the user
 func evalECHO(args []string, store *dstore.Store) []byte {
 	if len(args) != 1 {
