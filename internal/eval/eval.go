--- conflicted
+++ resolved
@@ -4908,7 +4908,6 @@
 	return clientio.Encode(numkey, false)
 }
 
-<<<<<<< HEAD
 // Read-only variant of the BITFIELD command. It is like the original BITFIELD but only accepts GET subcommand and can safely be used in read-only replicas.
 func evalBITFIELDRO(args []string, store *dstore.Store) []byte {
 	if len(args) < 1 {
@@ -4978,7 +4977,8 @@
 	}
 
 	return clientio.Encode(result, false)
-=======
+}
+
 func evalGEOADD(args []string, store *dstore.Store) []byte {
 	if len(args) < 4 {
 		return diceerrors.NewErrArity("GEOADD")
@@ -5109,5 +5109,4 @@
 	}
 
 	return clientio.Encode(utils.RoundToDecimals(result, 4), false)
->>>>>>> e4258b31
 }