package eval

import (
	"bytes"
	"errors"
	"fmt"
	"log/slog"
	"math"
	"math/bits"
	"regexp"
	"sort"
	"strconv"
	"strings"
	"time"
	"unicode"
	"unsafe"

	"github.com/dicedb/dice/internal/eval/geo"
	"github.com/dicedb/dice/internal/eval/sortedset"
	"github.com/dicedb/dice/internal/object"
	"github.com/rs/xid"

	"github.com/dicedb/dice/internal/sql"

	"github.com/bytedance/sonic"
	"github.com/dicedb/dice/config"
	"github.com/dicedb/dice/internal/clientio"
	"github.com/dicedb/dice/internal/comm"
	diceerrors "github.com/dicedb/dice/internal/errors"
	"github.com/dicedb/dice/internal/querymanager"
	"github.com/dicedb/dice/internal/server/utils"
	dstore "github.com/dicedb/dice/internal/store"
	"github.com/gobwas/glob"
	"github.com/ohler55/ojg/jp"
)

type exDurationState int

const (
	Uninitialized exDurationState = iota
	Initialized
)

var (
	TxnCommands       map[string]bool
	serverID          string
	diceCommandsCount int
)

// EvalResponse represents the response of an evaluation operation for a command from store.
// It contains the sequence ID, the result of the store operation, and any error encountered during the operation.
type EvalResponse struct {
	Result interface{} // Result holds the outcome of the Store operation. Currently, it is expected to be of type []byte, but this may change in the future.
	Error  error       // Error holds any error that occurred during the operation. If no error, it will be nil.
}

type jsonOperation string

const (
	IncrBy = "INCRBY"
	MultBy = "MULTBY"
)

const (
	defaultRootPath = "$"
	maxExDuration   = 9223372036854775
	CountConst      = "COUNT"
)

func init() {
	diceCommandsCount = len(DiceCmds)
	TxnCommands = map[string]bool{"EXEC": true, "DISCARD": true}
	serverID = fmt.Sprintf("%s:%d", config.DiceConfig.AsyncServer.Addr, config.DiceConfig.AsyncServer.Port)
}

// evalPING returns with an encoded "PONG"
// If any message is added with the ping command,
// the message will be returned.
func evalPING(args []string, store *dstore.Store) []byte {
	var b []byte

	if len(args) >= 2 {
		return diceerrors.NewErrArity("PING")
	}

	if len(args) == 0 {
		b = clientio.Encode("PONG", true)
	} else {
		b = clientio.Encode(args[0], false)
	}

	return b
}

// evalECHO returns the argument passed by the user
func evalECHO(args []string, store *dstore.Store) []byte {
	if len(args) != 1 {
		return diceerrors.NewErrArity("ECHO")
	}

	return clientio.Encode(args[0], false)
}

// EvalAUTH returns with an encoded "OK" if the user is authenticated
// If the user is not authenticated, it returns with an encoded error message
func EvalAUTH(args []string, c *comm.Client) []byte {
	var err error

	if config.DiceConfig.Auth.Password == "" {
		return diceerrors.NewErrWithMessage("AUTH <password> called without any password configured for the default user. Are you sure your configuration is correct?")
	}

	username := config.DiceConfig.Auth.UserName
	var password string

	if len(args) == 1 {
		password = args[0]
	} else if len(args) == 2 {
		username, password = args[0], args[1]
	} else {
		return diceerrors.NewErrArity("AUTH")
	}

	if err = c.Session.Validate(username, password); err != nil {
		return clientio.Encode(err, false)
	}
	return clientio.RespOK
}

// evalMSET puts multiple <key, value> pairs in db as in the args
// MSET is atomic, so all given keys are set at once.
// args must contain key and value pairs.

// Returns encoded error response if at least a <key, value> pair is not part of args
// Returns encoded OK RESP once new entries are added
// If the key already exists then the value will be overwritten and expiry will be discarded
func evalMSET(args []string, store *dstore.Store) []byte {
	if len(args) <= 1 || len(args)%2 != 0 {
		return diceerrors.NewErrArity("MSET")
	}

	// MSET does not have expiry support
	var exDurationMs int64 = -1

	insertMap := make(map[string]*object.Obj, len(args)/2)
	for i := 0; i < len(args); i += 2 {
		key, value := args[i], args[i+1]
		oType, oEnc := deduceTypeEncoding(value)
		var storedValue interface{}
		switch oEnc {
		case object.ObjEncodingInt:
			storedValue, _ = strconv.ParseInt(value, 10, 64)
		case object.ObjEncodingEmbStr, object.ObjEncodingRaw:
			storedValue = value
		default:
			return clientio.Encode(fmt.Errorf("ERR unsupported encoding: %d", oEnc), false)
		}
		insertMap[key] = store.NewObj(storedValue, exDurationMs, oType, oEnc)
	}

	store.PutAll(insertMap)
	return clientio.RespOK
}

// evalDBSIZE returns the number of keys in the database.
func evalDBSIZE(args []string, store *dstore.Store) []byte {
	if len(args) > 0 {
		return diceerrors.NewErrArity("DBSIZE")
	}

	// Expired keys must be explicitly deleted since the cronFrequency for cleanup is configurable.
	// A longer delay may prevent timely cleanup, leading to incorrect DBSIZE results.
	dstore.DeleteExpiredKeys(store)
	// return the RESP encoded value
	return clientio.Encode(store.GetDBSize(), false)
}

// evalGETDEL returns the value for the queried key in args
// The key should be the only param in args
// The RESP value of the key is encoded and then returned
// In evalGETDEL  If the key exists, it will be deleted before its value is returned.
// evalGETDEL returns response.RespNIL if key is expired or it does not exist
func evalGETDEL(args []string, store *dstore.Store) []byte {
	if len(args) != 1 {
		return diceerrors.NewErrArity("GETDEL")
	}

	key := args[0]

	// getting the key based on previous touch value
	obj := store.GetNoTouch(key)

	// if key does not exist, return RESP encoded nil
	if obj == nil {
		return clientio.RespNIL
	}

	// If the object exists, check if it is a Set object.
	if err := object.AssertType(obj.TypeEncoding, object.ObjTypeSet); err == nil {
		return diceerrors.NewErrWithFormattedMessage(diceerrors.WrongTypeErr)
	}

	// If the object exists, check if it is a JSON object.
	if err := object.AssertType(obj.TypeEncoding, object.ObjTypeJSON); err == nil {
		return diceerrors.NewErrWithFormattedMessage(diceerrors.WrongTypeErr)
	}

	// Get the key from the hash table
	objVal := store.GetDel(key)

	// Decode and return the value based on its encoding
	switch _, oEnc := object.ExtractTypeEncoding(objVal); oEnc {
	case object.ObjEncodingInt:
		// Value is stored as an int64, so use type assertion
		if val, ok := objVal.Value.(int64); ok {
			return clientio.Encode(val, false)
		}
		return diceerrors.NewErrWithFormattedMessage("expected int64 but got another type: %s", objVal.Value)

	case object.ObjEncodingEmbStr, object.ObjEncodingRaw:
		// Value is stored as a string, use type assertion
		if val, ok := objVal.Value.(string); ok {
			return clientio.Encode(val, false)
		}
		return diceerrors.NewErrWithMessage("expected string but got another type")

	case object.ObjEncodingByteArray:
		// Value is stored as a bytearray, use type assertion
		if val, ok := objVal.Value.(*ByteArray); ok {
			return clientio.Encode(string(val.data), false)
		}
		return diceerrors.NewErrWithMessage(diceerrors.WrongTypeErr)

	default:
		return diceerrors.NewErrWithMessage(diceerrors.WrongTypeErr)
	}
}

// evalJSONARRTRIM trim an array so that it contains only the specified inclusive range of elements
// an array of integer replies for each path, the array's new size, or nil, if the matching JSON value is not an array.
func evalJSONARRTRIM(args []string, store *dstore.Store) []byte {
	if len(args) != 4 {
		return diceerrors.NewErrArity("JSON.ARRTRIM")
	}
	var err error

	start := args[2]
	stop := args[3]
	var startIdx, stopIdx int
	startIdx, err = strconv.Atoi(start)
	if err != nil {
		return diceerrors.NewErrWithMessage("Couldn't parse as integer")
	}
	stopIdx, err = strconv.Atoi(stop)
	if err != nil {
		return diceerrors.NewErrWithMessage("Couldn't parse as integer")
	}

	key := args[0]
	obj := store.Get(key)
	if obj == nil {
		return diceerrors.NewErrWithMessage("could not perform this operation on a key that doesn't exist")
	}

	errWithMessage := object.AssertTypeAndEncoding(obj.TypeEncoding, object.ObjTypeJSON, object.ObjEncodingJSON)
	if errWithMessage != nil {
		return errWithMessage
	}

	jsonData := obj.Value

	_, err = sonic.Marshal(jsonData)
	if err != nil {
		return diceerrors.NewErrWithMessage("Existing key has wrong Dice type")
	}

	path := args[1]
	expr, err := jp.ParseString(path)
	if err != nil {
		return diceerrors.NewErrWithMessage("invalid JSONPath")
	}

	results := expr.Get(jsonData)
	if len(results) == 0 {
		return clientio.RespEmptyArray
	}

	var resultsArray []interface{}
	// Capture the modified data when modifying the root path
	newData, modifyErr := expr.Modify(jsonData, func(data any) (interface{}, bool) {
		arr, ok := data.([]interface{})
		if !ok {
			// Not an array
			resultsArray = append(resultsArray, nil)
			return data, false
		}

		updatedArray := trimElementAndUpdateArray(arr, startIdx, stopIdx)

		resultsArray = append(resultsArray, len(updatedArray))
		return updatedArray, true
	})
	if modifyErr != nil {
		return diceerrors.NewErrWithMessage(fmt.Sprintf("ERR failed to modify JSON data: %v", modifyErr))
	}

	jsonData = newData
	obj.Value = jsonData
	return clientio.Encode(resultsArray, false)
}

// evalJSONARRINSERT insert the json values into the array at path before the index (shifts to the right)
// returns an array of integer replies for each path, the array's new size, or nil.
func evalJSONARRINSERT(args []string, store *dstore.Store) []byte {
	if len(args) < 4 {
		return diceerrors.NewErrArity("JSON.ARRINSERT")
	}
	key := args[0]
	obj := store.Get(key)
	if obj == nil {
		return diceerrors.NewErrWithMessage("could not perform this operation on a key that doesn't exist")
	}

	errWithMessage := object.AssertTypeAndEncoding(obj.TypeEncoding, object.ObjTypeJSON, object.ObjEncodingJSON)
	if errWithMessage != nil {
		return errWithMessage
	}

	jsonData := obj.Value
	var err error
	_, err = sonic.Marshal(jsonData)
	if err != nil {
		return diceerrors.NewErrWithMessage("Existing key has wrong Dice type")
	}

	path := args[1]
	expr, err := jp.ParseString(path)
	if err != nil {
		return diceerrors.NewErrWithMessage("invalid JSONPath")
	}

	results := expr.Get(jsonData)
	if len(results) == 0 {
		return clientio.RespEmptyArray
	}
	index := args[2]
	var idx int
	idx, err = strconv.Atoi(index)
	if err != nil {
		return diceerrors.NewErrWithMessage("Couldn't parse as integer")
	}

	values := args[3:]
	// Parse the input values as JSON
	parsedValues := make([]interface{}, len(values))
	for i, v := range values {
		var parsedValue interface{}
		err := sonic.UnmarshalString(v, &parsedValue)
		if err != nil {
			return diceerrors.NewErrWithMessage(err.Error())
		}
		parsedValues[i] = parsedValue
	}

	var resultsArray []interface{}
	// Capture the modified data when modifying the root path
	modified := false
	newData, modifyErr := expr.Modify(jsonData, func(data any) (interface{}, bool) {
		arr, ok := data.([]interface{})
		if !ok {
			// Not an array
			resultsArray = append(resultsArray, nil)
			return data, false
		}

		// Append the parsed values to the array
		updatedArray, insertErr := insertElementAndUpdateArray(arr, idx, parsedValues)
		if insertErr != nil {
			err = insertErr
			return data, false
		}
		modified = true
		resultsArray = append(resultsArray, len(updatedArray))
		return updatedArray, true
	})
	if err != nil {
		return diceerrors.NewErrWithMessage(err.Error())
	}

	if modifyErr != nil {
		return diceerrors.NewErrWithMessage(fmt.Sprintf("ERR failed to modify JSON data: %v", modifyErr))
	}

	if !modified {
		return clientio.Encode(resultsArray, false)
	}

	jsonData = newData
	obj.Value = jsonData
	return clientio.Encode(resultsArray, false)
}

// evalJSONDEBUG reports value's memory usage in bytes
// Returns arity error if subcommand is missing
// Supports only two subcommand as of now - HELP and MEMORY
func evalJSONDebug(args []string, store *dstore.Store) []byte {
	if len(args) < 1 {
		return diceerrors.NewErrArity("JSON.DEBUG")
	}
	subcommand := strings.ToUpper(args[0])
	switch subcommand {
	case Help:
		return evalJSONDebugHelp()
	case Memory:
		return evalJSONDebugMemory(args[1:], store)
	default:
		return diceerrors.NewErrWithFormattedMessage("unknown subcommand - try `JSON.DEBUG HELP`")
	}
}

// evalJSONDebugHelp implements HELP subcommand for evalJSONDebug
// It returns help text
// It ignore any other args
func evalJSONDebugHelp() []byte {
	memoryText := "MEMORY <key> [path] - reports memory usage"
	helpText := "HELP                - this message"
	message := []string{memoryText, helpText}
	return clientio.Encode(message, false)
}

// evalJSONDebugMemory implements MEMORY subcommand for evalJSONDebug
// It returns value's memory usage in bytes
func evalJSONDebugMemory(args []string, store *dstore.Store) []byte {
	if len(args) < 1 {
		return diceerrors.NewErrArity("json.debug")
	}
	key := args[0]

	// default path is root if not specified
	path := defaultRootPath
	if len(args) > 1 {
		path = args[1] // anymore args are ignored for this command altogether
	}

	obj := store.Get(key)
	if obj == nil {
		return clientio.RespZero
	}

	// check if the object is a valid JSON
	errWithMessage := object.AssertTypeAndEncoding(obj.TypeEncoding, object.ObjTypeJSON, object.ObjEncodingJSON)
	if errWithMessage != nil {
		return errWithMessage
	}

	// handle root path
	if path == defaultRootPath {
		jsonData := obj.Value

		// memory used by json data
		size := calculateSizeInBytes(jsonData)
		if size == -1 {
			return diceerrors.NewErrWithMessage("unknown type")
		}

		// add memory used by storage object
		size += int(unsafe.Sizeof(obj)) + calculateSizeInBytes(obj.LastAccessedAt) + calculateSizeInBytes(obj.TypeEncoding)

		return clientio.Encode(size, false)
	}

	// handle nested paths
	var results []any
	if path != defaultRootPath {
		// check if path is valid
		expr, err := jp.ParseString(path)
		if err != nil {
			return diceerrors.NewErrWithMessage("invalid JSON path")
		}

		results = expr.Get(obj.Value)

		// handle error cases
		if len(results) == 0 {
			// this block will return '[]' for out of bound index for an array json type
			// this will maintain consistency with redis
			isArray := utils.IsArray(obj.Value)
			if isArray {
				arr, ok := obj.Value.([]any)
				if !ok {
					return diceerrors.NewErrWithMessage("invalid array json")
				}

				// extract index from arg
				reg := regexp.MustCompile(`^\$\.?\[(\d+|\*)\]`)
				matches := reg.FindStringSubmatch(path)

				if len(matches) == 2 {
					// convert index to int
					index, err := strconv.Atoi(matches[1])
					if err != nil {
						return diceerrors.NewErrWithMessage("unable to extract index")
					}

					// if index is out of bound return empty array
					if index >= len(arr) {
						return clientio.RespEmptyArray
					}
				}
			}

			// for rest json types, throw error
			return diceerrors.NewErrWithFormattedMessage("Path '$.%v' does not exist", path)
		}
	}

	// get memory used by each path
	sizeList := make([]interface{}, 0, len(results))
	for _, result := range results {
		size := calculateSizeInBytes(result)
		sizeList = append(sizeList, size)
	}

	return clientio.Encode(sizeList, false)
}

func calculateSizeInBytes(value interface{}) int {
	switch convertedValue := value.(type) {
	case string:
		return int(unsafe.Sizeof(value)) + len(convertedValue)

	case int, int8, int16, int32, int64, uint, uint8, uint16, uint32, uint64, float32, float64, bool, nil:
		return int(unsafe.Sizeof(value))

	// object
	case map[string]interface{}:
		size := int(unsafe.Sizeof(value))
		for k, v := range convertedValue {
			size += int(unsafe.Sizeof(k)) + len(k) + calculateSizeInBytes(v)
		}
		return size

	// array
	case []interface{}:
		size := int(unsafe.Sizeof(value))
		for _, elem := range convertedValue {
			size += calculateSizeInBytes(elem)
		}
		return size

	// unknown type
	default:
		return -1
	}
}

// evaLJSONFORGET removes the field specified by the given JSONPath from the JSON document stored under the provided key.
// calls the evalJSONDEL() with the arguments passed
// Returns response.RespZero if key is expired, or it does not exist
// Returns encoded error response if incorrect number of arguments
// If the JSONPath points to the root of the JSON document, the entire key is deleted from the store.
// Returns an integer reply specified as the number of paths deleted (0 or more)
func evalJSONFORGET(args []string, store *dstore.Store) []byte {
	if len(args) < 1 {
		return diceerrors.NewErrArity("JSON.FORGET")
	}

	return evalJSONDEL(args, store)
}

// evalJSONARRLEN return the length of the JSON array at path in key
// Returns an array of integer replies, an integer for each matching value,
// each is the array's length, or nil, if the matching value is not an array.
// Returns encoded error if the key doesn't exist or key is expired or the matching value is not an array.
// Returns encoded error response if incorrect number of arguments
func evalJSONARRLEN(args []string, store *dstore.Store) []byte {
	if len(args) < 1 {
		return diceerrors.NewErrArity("JSON.ARRLEN")
	}
	key := args[0]

	// Retrieve the object from the database
	obj := store.Get(key)

	// If the object is not present in the store or if its nil, then we should simply return nil.
	if obj == nil {
		return clientio.RespNIL
	}

	errWithMessage := object.AssertTypeAndEncoding(obj.TypeEncoding, object.ObjTypeJSON, object.ObjEncodingJSON)
	if errWithMessage != nil {
		return errWithMessage
	}

	jsonData := obj.Value

	_, err := sonic.Marshal(jsonData)
	if err != nil {
		return diceerrors.NewErrWithMessage("Existing key has wrong Dice type")
	}

	// This is the case if only argument passed to JSON.ARRLEN is the key itself.
	// This is valid only if the key holds an array; otherwise, an error should be returned.
	if len(args) == 1 {
		if utils.GetJSONFieldType(jsonData) == utils.ArrayType {
			return clientio.Encode(len(jsonData.([]interface{})), false)
		}
		return diceerrors.NewErrWithMessage("Path '$' does not exist or not an array")
	}

	path := args[1] // Getting the path to find the length of the array
	expr, err := jp.ParseString(path)
	if err != nil {
		return diceerrors.NewErrWithMessage("Invalid JSONPath")
	}

	results := expr.Get(jsonData)
	errMessage := fmt.Sprintf("Path '%s' does not exist", args[1])

	// If there are no results, that means the JSONPath does not exist
	if len(results) == 0 {
		return diceerrors.NewErrWithMessage(errMessage)
	}

	// If the results are greater than one, we need to print them as a list
	// This condition should be updated in future when supporting Complex JSONPaths
	if len(results) > 1 {
		arrlenList := make([]interface{}, 0, len(results))
		for _, result := range results {
			switch utils.GetJSONFieldType(result) {
			case utils.ArrayType:
				arrlenList = append(arrlenList, len(result.([]interface{})))
			default:
				arrlenList = append(arrlenList, nil)
			}
		}

		return clientio.Encode(arrlenList, false)
	}

	// Single result should be printed as single integer instead of list
	jsonValue := results[0]

	if utils.GetJSONFieldType(jsonValue) == utils.ArrayType {
		return clientio.Encode(len(jsonValue.([]interface{})), false)
	}

	// If execution reaches this point, the provided path either does not exist.
	errMessage = fmt.Sprintf("Path '%s' does not exist or not array", args[1])
	return diceerrors.NewErrWithMessage(errMessage)
}

func evalJSONARRPOP(args []string, store *dstore.Store) []byte {
	if len(args) < 1 {
		return diceerrors.NewErrArity("json.arrpop")
	}
	key := args[0]

	path := defaultRootPath
	if len(args) >= 2 {
		path = args[1]
	}

	var index string
	if len(args) >= 3 {
		index = args[2]
	}

	// Retrieve the object from the database
	obj := store.Get(key)
	if obj == nil {
		return diceerrors.NewErrWithMessage("could not perform this operation on a key that doesn't exist")
	}

	errWithMessage := object.AssertTypeAndEncoding(obj.TypeEncoding, object.ObjTypeJSON, object.ObjEncodingJSON)
	if errWithMessage != nil {
		return errWithMessage
	}

	jsonData := obj.Value
	_, err := sonic.Marshal(jsonData)
	if err != nil {
		return diceerrors.NewErrWithMessage("Existing key has wrong Dice type")
	}

	if path == defaultRootPath {
		arr, ok := jsonData.([]any)
		// if value can not be converted to array, it is of another type
		// returns nil in this case similar to redis
		// also, return nil if array is empty
		if !ok || len(arr) == 0 {
			return diceerrors.NewErrWithMessage("Path '$' does not exist or not an array")
		}
		popElem, arr, err := popElementAndUpdateArray(arr, index)
		if err != nil {
			return diceerrors.NewErrWithFormattedMessage("error popping element: %v", err)
		}

		// save the remaining array
		newObj := store.NewObj(arr, -1, object.ObjTypeJSON, object.ObjEncodingJSON)
		store.Put(key, newObj)

		return clientio.Encode(popElem, false)
	}

	// if path is not root then extract value at path
	expr, err := jp.ParseString(path)
	if err != nil {
		return diceerrors.NewErrWithMessage("invalid JSONPath")
	}
	results := expr.Get(jsonData)

	// process value at each path
	popArr := make([]any, 0, len(results))
	for _, result := range results {
		arr, ok := result.([]any)
		// if value can not be converted to array, it is of another type
		// returns nil in this case similar to redis
		// also, return nil if array is empty
		if !ok || len(arr) == 0 {
			popElem := clientio.RespNIL
			popArr = append(popArr, popElem)
			continue
		}

		popElem, arr, err := popElementAndUpdateArray(arr, index)
		if err != nil {
			return diceerrors.NewErrWithFormattedMessage("error popping element: %v", err)
		}

		// update array in place in the json object
		err = expr.Set(jsonData, arr)
		if err != nil {
			return diceerrors.NewErrWithFormattedMessage("error saving updated json: %v", err)
		}

		popArr = append(popArr, popElem)
	}
	return clientio.Encode(popArr, false)
}

// trimElementAndUpdateArray trim the array between the given start and stop index
// Returns trimmed array
func trimElementAndUpdateArray(arr []any, start, stop int) []any {
	updatedArray := make([]any, 0)
	length := len(arr)
	if len(arr) == 0 {
		return updatedArray
	}
	var startIdx, stopIdx int

	if start >= length {
		return updatedArray
	}

	startIdx = adjustIndex(start, arr)
	stopIdx = adjustIndex(stop, arr)

	if startIdx > stopIdx {
		return updatedArray
	}

	updatedArray = arr[startIdx : stopIdx+1]
	return updatedArray
}

// insertElementAndUpdateArray add an element at the given index
// Returns remaining array and error
func insertElementAndUpdateArray(arr []any, index int, elements []interface{}) (updatedArray []any, err error) {
	length := len(arr)
	var idx int
	if index >= -length && index <= length {
		idx = adjustIndex(index, arr)
	} else {
		return nil, errors.New("index out of bounds")
	}
	before := arr[:idx]
	after := arr[idx:]

	elements = append(elements, after...)
	before = append(before, elements...)
	updatedArray = append(updatedArray, before...)
	return updatedArray, nil
}

// popElementAndUpdateArray removes an element at the given index
// Returns popped element, remaining array and error
func popElementAndUpdateArray(arr []any, index string) (popElem any, updatedArray []any, err error) {
	if len(arr) == 0 {
		return nil, nil, nil
	}

	var idx int
	// if index is empty, pop last element
	if index == "" {
		idx = len(arr) - 1
	} else {
		var err error
		idx, err = strconv.Atoi(index)
		if err != nil {
			return nil, nil, err
		}
		// convert index to a valid index
		idx = adjustIndex(idx, arr)
	}

	popElem = arr[idx]
	arr = append(arr[:idx], arr[idx+1:]...)

	return popElem, arr, nil
}

// adjustIndex will bound the array between 0 and len(arr) - 1
// It also handles negative indexes
func adjustIndex(idx int, arr []any) int {
	// if index is positive and out of bound, limit it to the last index
	if idx > len(arr) {
		idx = len(arr) - 1
	}

	// if index is negative, change it to equivalent positive index
	if idx < 0 {
		// if index is out of bound then limit it to the first index
		if idx < -len(arr) {
			idx = 0
		} else {
			idx = len(arr) + idx
		}
	}
	return idx
}

// evalJSONDEL delete a value that the given json path include in.
// Returns response.RespZero if key is expired, or it does not exist
// Returns encoded error response if incorrect number of arguments
// Returns an integer reply specified as the number of paths deleted (0 or more)
func evalJSONDEL(args []string, store *dstore.Store) []byte {
	if len(args) < 1 {
		return diceerrors.NewErrArity("JSON.DEL")
	}
	key := args[0]

	// Default path is root if not specified
	path := defaultRootPath
	if len(args) > 1 {
		path = args[1]
	}

	// Retrieve the object from the database
	obj := store.Get(key)
	if obj == nil {
		return clientio.RespZero
	}

	errWithMessage := object.AssertTypeAndEncoding(obj.TypeEncoding, object.ObjTypeJSON, object.ObjEncodingJSON)
	if errWithMessage != nil {
		return errWithMessage
	}

	jsonData := obj.Value

	_, err := sonic.Marshal(jsonData)
	if err != nil {
		return diceerrors.NewErrWithMessage("Existing key has wrong Dice type")
	}

	if len(args) == 1 || path == defaultRootPath {
		store.Del(key)
		return clientio.RespOne
	}

	expr, err := jp.ParseString(path)
	if err != nil {
		return diceerrors.NewErrWithMessage("invalid JSONPath")
	}
	results := expr.Get(jsonData)

	hasBrackets := strings.Contains(path, "[") && strings.Contains(path, "]")

	// If the command has square brackets then we have to delete an element inside an array
	if hasBrackets {
		_, err = expr.Remove(jsonData)
	} else {
		err = expr.Del(jsonData)
	}

	if err != nil {
		return diceerrors.NewErrWithMessage(err.Error())
	}
	// Create a new object with the updated JSON data
	newObj := store.NewObj(jsonData, -1, object.ObjTypeJSON, object.ObjEncodingJSON)
	store.Put(key, newObj)
	return clientio.Encode(len(results), false)
}

// evalJSONTYPE retrieves a JSON value type stored at the specified key
// args must contain at least the key;  (path unused in this implementation)
// Returns response.RespNIL if key is expired, or it does not exist
// Returns encoded error response if incorrect number of arguments
// The RESP value of the key's value type is encoded and then returned
func evalJSONTYPE(args []string, store *dstore.Store) []byte {
	if len(args) < 1 {
		return diceerrors.NewErrArity("JSON.TYPE")
	}
	key := args[0]

	// Default path is root if not specified
	path := defaultRootPath
	if len(args) > 1 {
		path = args[1]
	}
	// Retrieve the object from the database
	obj := store.Get(key)
	if obj == nil {
		return clientio.RespNIL
	}

	errWithMessage := object.AssertTypeAndEncoding(obj.TypeEncoding, object.ObjTypeJSON, object.ObjEncodingJSON)
	if errWithMessage != nil {
		return errWithMessage
	}

	jsonData := obj.Value

	if path == defaultRootPath {
		_, err := sonic.Marshal(jsonData)
		if err != nil {
			return diceerrors.NewErrWithMessage("could not serialize result")
		}
		// If path is root and len(args) == 1, return "object" instantly
		if len(args) == 1 {
			return clientio.Encode(utils.ObjectType, false)
		}
	}

	// Parse the JSONPath expression
	expr, err := jp.ParseString(path)
	if err != nil {
		return diceerrors.NewErrWithMessage("invalid JSONPath")
	}

	results := expr.Get(jsonData)
	if len(results) == 0 {
		return clientio.RespEmptyArray
	}

	typeList := make([]string, 0, len(results))
	for _, result := range results {
		jsonType := utils.GetJSONFieldType(result)
		typeList = append(typeList, jsonType)
	}
	return clientio.Encode(typeList, false)
}

// evalJSONGET retrieves a JSON value stored at the specified key
// args must contain at least the key;  (path unused in this implementation)
// Returns response.RespNIL if key is expired, or it does not exist
// Returns encoded error response if incorrect number of arguments
// The RESP value of the key is encoded and then returned
func evalJSONGET(args []string, store *dstore.Store) []byte {
	if len(args) < 1 {
		return diceerrors.NewErrArity("JSON.GET")
	}

	key := args[0]
	// Default path is root if not specified
	path := defaultRootPath
	if len(args) > 1 {
		path = args[1]
	}
	result, err := jsonGETHelper(store, path, key)
	if err != nil {
		return err
	}
	return clientio.Encode(result, false)
}

// helper function used by evalJSONGET and evalJSONMGET to prepare the results
func jsonGETHelper(store *dstore.Store, path, key string) (result interface{}, err2 []byte) {
	// Retrieve the object from the database
	obj := store.Get(key)
	if obj == nil {
		return result, nil
	}

	// Check if the object is of JSON type
	errWithMessage := object.AssertTypeAndEncoding(obj.TypeEncoding, object.ObjTypeJSON, object.ObjEncodingJSON)
	if errWithMessage != nil {
		return result, errWithMessage
	}

	jsonData := obj.Value

	// If path is root, return the entire JSON
	if path == defaultRootPath {
		resultBytes, err := sonic.Marshal(jsonData)
		if err != nil {
			return result, diceerrors.NewErrWithMessage("could not serialize result")
		}
		return string(resultBytes), nil
	}

	// Parse the JSONPath expression
	expr, err := jp.ParseString(path)
	if err != nil {
		return result, diceerrors.NewErrWithMessage("invalid JSONPath")
	}

	// Execute the JSONPath query
	results := expr.Get(jsonData)
	if len(results) == 0 {
		return result, diceerrors.NewErrWithMessage(fmt.Sprintf("Path '%s' does not exist", path))
	}

	// Serialize the result
	var resultBytes []byte
	if len(results) == 1 {
		resultBytes, err = sonic.Marshal(results[0])
	} else {
		resultBytes, err = sonic.Marshal(results)
	}
	if err != nil {
		return nil, diceerrors.NewErrWithMessage("could not serialize result")
	}
	return string(resultBytes), nil
}

// evalJSONMGET retrieves a JSON value stored for the multiple key
// args must contain at least the key and a path;
// Returns encoded error response if incorrect number of arguments
// The RESP value of the key is encoded and then returned
func evalJSONMGET(args []string, store *dstore.Store) []byte {
	if len(args) < 2 {
		return diceerrors.NewErrArity("JSON.MGET")
	}

	var results []interface{}

	// Default path is root if not specified
	argsLen := len(args)
	path := args[argsLen-1]

	for i := 0; i < (argsLen - 1); i++ {
		key := args[i]
		result, _ := jsonGETHelper(store, path, key)
		results = append(results, result)
	}

	var interfaceObj interface{} = results
	return clientio.Encode(interfaceObj, false)
}

// evalJSONTOGGLE toggles a boolean value stored at the specified key and path.
// args must contain at least the key and path (where the boolean is located).
// If the key does not exist or is expired, it returns response.RespNIL.
// If the field at the specified path is not a boolean, it returns an encoded error response.
// If the boolean is `true`, it toggles to `false` (returns :0), and if `false`, it toggles to `true` (returns :1).
// Returns an encoded error response if the incorrect number of arguments is provided.
func evalJSONTOGGLE(args []string, store *dstore.Store) []byte {
	if len(args) < 2 {
		return diceerrors.NewErrArity("JSON.TOGGLE")
	}
	key := args[0]
	path := args[1]

	obj := store.Get(key)
	if obj == nil {
		return diceerrors.NewErrWithFormattedMessage("-ERR could not perform this operation on a key that doesn't exist")
	}

	errWithMessage := object.AssertTypeAndEncoding(obj.TypeEncoding, object.ObjTypeJSON, object.ObjEncodingJSON)
	if errWithMessage != nil {
		return errWithMessage
	}

	jsonData := obj.Value
	expr, err := jp.ParseString(path)
	if err != nil {
		return diceerrors.NewErrWithMessage("invalid JSONPath")
	}

	var toggleResults []interface{}
	modified := false

	_, err = expr.Modify(jsonData, func(value interface{}) (interface{}, bool) {
		boolValue, ok := value.(bool)
		if !ok {
			toggleResults = append(toggleResults, nil)
			return value, false
		}
		newValue := !boolValue
		toggleResults = append(toggleResults, boolToInt(newValue))
		modified = true
		return newValue, true
	})
	if err != nil {
		return diceerrors.NewErrWithMessage("failed to toggle values")
	}

	if modified {
		obj.Value = jsonData
	}

	toggleResults = ReverseSlice(toggleResults)
	return clientio.Encode(toggleResults, false)
}

func boolToInt(b bool) int {
	if b {
		return 1
	}
	return 0
}

// ReverseSlice takes a slice of any type and returns a new slice with the elements reversed.
func ReverseSlice[T any](slice []T) []T {
	reversed := make([]T, len(slice))
	for i, v := range slice {
		reversed[len(slice)-1-i] = v
	}
	return reversed
}

// evalJSONSET stores a JSON value at the specified key
// args must contain at least the key, path (unused in this implementation), and JSON string
// Returns encoded error response if incorrect number of arguments
// Returns encoded error if the JSON string is invalid
// Returns response.RespOK if the JSON value is successfully stored
func evalJSONSET(args []string, store *dstore.Store) []byte {
	// Check if there are enough arguments
	if len(args) < 3 {
		return diceerrors.NewErrArity("JSON.SET")
	}

	key := args[0]
	path := args[1]
	jsonStr := args[2]
	for i := 3; i < len(args); i++ {
		switch strings.ToUpper(args[i]) {
		case NX:
			if i != len(args)-1 {
				return diceerrors.NewErrWithMessage(diceerrors.SyntaxErr)
			}
			obj := store.Get(key)
			if obj != nil {
				return clientio.RespNIL
			}
		case XX:
			if i != len(args)-1 {
				return diceerrors.NewErrWithMessage(diceerrors.SyntaxErr)
			}
			obj := store.Get(key)
			if obj == nil {
				return clientio.RespNIL
			}

		default:
			return diceerrors.NewErrWithMessage(diceerrors.SyntaxErr)
		}
	}

	// Parse the JSON string
	var jsonValue interface{}
	if err := sonic.UnmarshalString(jsonStr, &jsonValue); err != nil {
		return diceerrors.NewErrWithFormattedMessage("invalid JSON: %v", err.Error())
	}

	// Retrieve existing object or create new one
	obj := store.Get(key)
	var rootData interface{}

	if obj == nil {
		// If the key doesn't exist, create a new object
		if path != defaultRootPath {
			rootData = make(map[string]interface{})
		} else {
			rootData = jsonValue
		}
	} else {
		// If the key exists, check if it's a JSON object
		err := object.AssertType(obj.TypeEncoding, object.ObjTypeJSON)
		if err != nil {
			return clientio.Encode(err, false)
		}
		err = object.AssertEncoding(obj.TypeEncoding, object.ObjEncodingJSON)
		if err != nil {
			return clientio.Encode(err, false)
		}
		rootData = obj.Value
	}

	// If path is not root, use JSONPath to set the value
	if path != defaultRootPath {
		expr, err := jp.ParseString(path)
		if err != nil {
			return diceerrors.NewErrWithMessage("invalid JSONPath")
		}

		err = expr.Set(rootData, jsonValue)
		if err != nil {
			return diceerrors.NewErrWithMessage("failed to set value")
		}
	} else {
		// If path is root, replace the entire JSON
		rootData = jsonValue
	}

	// Create a new object with the updated JSON data
	newObj := store.NewObj(rootData, -1, object.ObjTypeJSON, object.ObjEncodingJSON)
	store.Put(key, newObj)
	return clientio.RespOK
}

// Parses and returns the input string as an int64 or float64
func parseFloatInt(input string) (result interface{}, err error) {
	// Try to parse as an integer
	if intValue, parseErr := strconv.ParseInt(input, 10, 64); parseErr == nil {
		result = intValue
		return
	}

	// Try to parse as a float
	if floatValue, parseErr := strconv.ParseFloat(input, 64); parseErr == nil {
		result = floatValue
		return
	}

	// If neither parsing succeeds, return an error
	err = errors.New("invalid input: not a valid int or float")
	return
}

// Returns the new value after incrementing or multiplying the existing value
func incrMultValue(value any, multiplier interface{}, operation jsonOperation) (newVal interface{}, resultString string, isModified bool) {
	switch utils.GetJSONFieldType(value) {
	case utils.NumberType:
		oldVal := value.(float64)
		var newVal float64
		if v, ok := multiplier.(float64); ok {
			switch operation {
			case IncrBy:
				newVal = oldVal + v
			case MultBy:
				newVal = oldVal * v
			}
		} else {
			v, _ := multiplier.(int64)
			switch operation {
			case IncrBy:
				newVal = oldVal + float64(v)
			case MultBy:
				newVal = oldVal * float64(v)
			}
		}
		resultString := strconv.FormatFloat(newVal, 'f', -1, 64)
		return newVal, resultString, true
	case utils.IntegerType:
		if v, ok := multiplier.(float64); ok {
			oldVal := float64(value.(int64))
			var newVal float64
			switch operation {
			case IncrBy:
				newVal = oldVal + v
			case MultBy:
				newVal = oldVal * v
			}
			resultString := strconv.FormatFloat(newVal, 'f', -1, 64)
			return newVal, resultString, true
		} else {
			v, _ := multiplier.(int64)
			oldVal := value.(int64)
			var newVal int64
			switch operation {
			case IncrBy:
				newVal = oldVal + v
			case MultBy:
				newVal = oldVal * v
			}
			resultString := strconv.FormatInt(newVal, 10)
			return newVal, resultString, true
		}
	default:
		return value, "null", false
	}
}

// evalJSONNUMMULTBY multiplies the JSON fields matching the specified JSON path at the specified key
// args must contain key, JSON path and the multiplier value
// Returns encoded error response if incorrect number of arguments
// Returns encoded error if the JSON path or key is invalid
// Returns bulk string reply specified as a stringified updated values for each path
// Returns null if matching field is non-numerical
func evalJSONNUMMULTBY(args []string, store *dstore.Store) []byte {
	if len(args) < 3 {
		return diceerrors.NewErrArity("JSON.NUMMULTBY")
	}
	key := args[0]

	// Retrieve the object from the database
	obj := store.Get(key)
	if obj == nil {
		return diceerrors.NewErrWithFormattedMessage("could not perform this operation on a key that doesn't exist")
	}

	// Check if the object is of JSON type
	errWithMessage := object.AssertTypeAndEncoding(obj.TypeEncoding, object.ObjTypeJSON, object.ObjEncodingJSON)
	if errWithMessage != nil {
		return errWithMessage
	}
	path := args[1]
	// Parse the JSONPath expression
	expr, err := jp.ParseString(path)
	if err != nil {
		return diceerrors.NewErrWithMessage("invalid JSONPath")
	}

	// Get json matching expression
	jsonData := obj.Value
	results := expr.Get(jsonData)
	if len(results) == 0 {
		return clientio.Encode("[]", false)
	}

	for i, r := range args[2] {
		if !unicode.IsDigit(r) && r != '.' && r != '-' {
			if i == 0 {
				return diceerrors.NewErrWithFormattedMessage("-ERR expected value at line 1 column %d", i+1)
			}
			return diceerrors.NewErrWithFormattedMessage("-ERR trailing characters at line 1 column %d", i+1)
		}
	}

	// Parse the mulplier value
	multiplier, err := parseFloatInt(args[2])
	if err != nil {
		return diceerrors.NewErrWithMessage(diceerrors.IntOrOutOfRangeErr)
	}

	// Update matching values using Modify
	resultArray := make([]string, 0, len(results))
	if path == defaultRootPath {
		newValue, resultString, modified := incrMultValue(jsonData, multiplier, MultBy)
		if modified {
			jsonData = newValue
		}
		resultArray = append(resultArray, resultString)
	} else {
		_, err := expr.Modify(jsonData, func(value any) (interface{}, bool) {
			newValue, resultString, modified := incrMultValue(value, multiplier, MultBy)
			resultArray = append(resultArray, resultString)
			return newValue, modified
		})
		if err != nil {
			return diceerrors.NewErrWithMessage("invalid JSONPath")
		}
	}

	// Stringified updated values
	resultString := `[` + strings.Join(resultArray, ",") + `]`

	newObj := &object.Obj{
		Value:        jsonData,
		TypeEncoding: object.ObjTypeJSON,
	}
	exp, ok := dstore.GetExpiry(obj, store)

	var exDurationMs int64 = -1
	if ok {
		exDurationMs = int64(exp - uint64(utils.GetCurrentTime().UnixMilli()))
	}
	// newObj has default expiry time of -1 , we need to set it
	if exDurationMs > 0 {
		store.SetExpiry(newObj, exDurationMs)
	}

	store.Put(key, newObj)
	return clientio.Encode(resultString, false)
}

// evalJSONARRAPPEND appends the value(s) provided in the args to the given array path
// in the JSON object saved at key in arguments.
// Args must contain at least a key, path and value.
// If the key does not exist or is expired, it returns response.RespNIL.
// If the object at given path is not an array, it returns response.RespNIL.
// Returns the new length of the array at path.
func evalJSONARRAPPEND(args []string, store *dstore.Store) []byte {
	if len(args) < 3 {
		return diceerrors.NewErrArity("JSON.ARRAPPEND")
	}

	key := args[0]
	path := args[1]
	values := args[2:]

	obj := store.Get(key)
	if obj == nil {
		return diceerrors.NewErrWithMessage("ERR key does not exist")
	}
	errWithMessage := object.AssertTypeAndEncoding(obj.TypeEncoding, object.ObjTypeJSON, object.ObjEncodingJSON)
	if errWithMessage != nil {
		return errWithMessage
	}
	jsonData := obj.Value

	expr, err := jp.ParseString(path)
	if err != nil {
		return diceerrors.NewErrWithMessage(fmt.Sprintf("ERR Path '%s' does not exist or not an array", path))
	}

	// Parse the input values as JSON
	parsedValues := make([]interface{}, len(values))
	for i, v := range values {
		var parsedValue interface{}
		err := sonic.UnmarshalString(v, &parsedValue)
		if err != nil {
			return diceerrors.NewErrWithMessage(err.Error())
		}
		parsedValues[i] = parsedValue
	}

	var resultsArray []interface{}
	modified := false

	// Capture the modified data when modifying the root path
	var newData interface{}
	var modifyErr error

	newData, modifyErr = expr.Modify(jsonData, func(data any) (interface{}, bool) {
		arr, ok := data.([]interface{})
		if !ok {
			// Not an array
			resultsArray = append(resultsArray, nil)
			return data, false
		}

		// Append the parsed values to the array
		arr = append(arr, parsedValues...)

		resultsArray = append(resultsArray, int64(len(arr)))
		modified = true
		return arr, modified
	})

	if modifyErr != nil {
		return diceerrors.NewErrWithMessage(fmt.Sprintf("ERR failed to modify JSON data: %v", modifyErr))
	}

	if !modified {
		// If no modification was made, it means the path did not exist or was not an array
		return clientio.Encode([]interface{}{nil}, false)
	}

	jsonData = newData
	obj.Value = jsonData

	return clientio.Encode(resultsArray, false)
}

// evalJSONINGEST stores a value at a dynamically generated key
// The key is created using a provided key prefix combined with a unique identifier
// args must contains key_prefix and path and json value
// It will call to evalJSONSET internally.
// Returns encoded error response if incorrect number of arguments
// Returns encoded error if the JSON string is invalid
// Returns unique identifier if the JSON value is successfully stored
func evalJSONINGEST(args []string, store *dstore.Store) []byte {
	if len(args) < 3 {
		return diceerrors.NewErrArity("JSON.INGEST")
	}

	keyPrefix := args[0]

	uniqueID := xid.New()
	uniqueKey := keyPrefix + uniqueID.String()

	var setArgs []string
	setArgs = append(setArgs, uniqueKey)
	setArgs = append(setArgs, args[1:]...)

	result := evalJSONSET(setArgs, store)
	if bytes.Equal(result, clientio.RespOK) {
		return clientio.Encode(uniqueID.String(), true)
	}
	return result
}

// evalTTL returns Time-to-Live in secs for the queried key in args
// The key should be the only param in args else returns with an error
// Returns	RESP encoded time (in secs) remaining for the key to expire
//
//	RESP encoded -2 stating key doesn't exist or key is expired
//	RESP encoded -1 in case no expiration is set on the key
func evalTTL(args []string, store *dstore.Store) []byte {
	if len(args) != 1 {
		return diceerrors.NewErrArity("TTL")
	}

	key := args[0]

	obj := store.Get(key)

	// if key does not exist, return RESP encoded -2 denoting key does not exist
	if obj == nil {
		return clientio.RespMinusTwo
	}

	// if object exist, but no expiration is set on it then send -1
	exp, isExpirySet := dstore.GetExpiry(obj, store)
	if !isExpirySet {
		return clientio.RespMinusOne
	}

	// compute the time remaining for the key to expire and
	// return the RESP encoded form of it
	durationMs := exp - uint64(utils.GetCurrentTime().UnixMilli())

	return clientio.Encode(int64(durationMs/1000), false)
}

// evalDEL deletes all the specified keys in args list
// returns the count of total deleted keys after encoding
func evalDEL(args []string, store *dstore.Store) []byte {
	countDeleted := 0

	if len(args) < 1 {
		return diceerrors.NewErrArity("DEL")
	}

	for _, key := range args {
		if ok := store.Del(key); ok {
			countDeleted++
		}
	}

	return clientio.Encode(countDeleted, false)
}

// evalEXPIRE sets an expiry time(in secs) on the specified key in args
// args should contain 2 values, key and the expiry time to be set for the key
// The expiry time should be in integer format; if not, it returns encoded error response
// Returns response.RespOne if expiry was set on the key successfully.
// Once the time is lapsed, the key will be deleted automatically
func evalEXPIRE(args []string, store *dstore.Store) []byte {
	if len(args) <= 1 {
		return diceerrors.NewErrArity("EXPIRE")
	}

	key := args[0]
	exDurationSec, err := strconv.ParseInt(args[1], 10, 64)
	if err != nil {
		return diceerrors.NewErrWithMessage(diceerrors.IntOrOutOfRangeErr)
	}

	if exDurationSec < 0 || exDurationSec > maxExDuration {
		return diceerrors.NewErrExpireTime("EXPIRE")
	}

	obj := store.Get(key)

	// 0 if the timeout was not set. e.g. key doesn't exist, or operation skipped due to the provided arguments
	if obj == nil {
		return clientio.RespZero
	}
	isExpirySet, err2 := evaluateAndSetExpiry(args[2:], utils.AddSecondsToUnixEpoch(exDurationSec), key, store)

	if isExpirySet {
		return clientio.RespOne
	} else if err2 != nil {
		return err2
	}
	return clientio.RespZero
}

// evalEXPIRETIME returns the absolute Unix timestamp (since January 1, 1970) in seconds at which the given key will expire
// args should contain only 1 value, the key
// Returns expiration Unix timestamp in seconds.
// Returns -1 if the key exists but has no associated expiration time.
// Returns -2 if the key does not exist.
func evalEXPIRETIME(args []string, store *dstore.Store) []byte {
	if len(args) != 1 {
		return diceerrors.NewErrArity("EXPIRETIME")
	}

	key := args[0]

	obj := store.Get(key)

	// -2 if key doesn't exist
	if obj == nil {
		return clientio.RespMinusTwo
	}

	exTimeMili, ok := dstore.GetExpiry(obj, store)
	// -1 if key doesn't have expiration time set
	if !ok {
		return clientio.RespMinusOne
	}

	return clientio.Encode(int(exTimeMili/1000), false)
}

// evalEXPIREAT sets a expiry time(in unix-time-seconds) on the specified key in args
// args should contain 2 values, key and the expiry time to be set for the key
// The expiry time should be in integer format; if not, it returns encoded error response
// Returns response.RespOne if expiry was set on the key successfully.
// Once the time is lapsed, the key will be deleted automatically
func evalEXPIREAT(args []string, store *dstore.Store) []byte {
	if len(args) <= 1 {
		return clientio.Encode(errors.New("ERR wrong number of arguments for 'expireat' command"), false)
	}

	key := args[0]
	exUnixTimeSec, err := strconv.ParseInt(args[1], 10, 64)
	if exUnixTimeSec < 0 || exUnixTimeSec > maxExDuration {
		return diceerrors.NewErrExpireTime("EXPIREAT")
	}

	if err != nil {
		return clientio.Encode(errors.New(diceerrors.InvalidIntErr), false)
	}

	isExpirySet, err2 := evaluateAndSetExpiry(args[2:], exUnixTimeSec, key, store)
	if isExpirySet {
		return clientio.RespOne
	} else if err2 != nil {
		return err2
	}
	return clientio.RespZero
}

// NX: Set the expiration only if the key does not already have an expiration time.
// XX: Set the expiration only if the key already has an expiration time.
// GT: Set the expiration only if the new expiration time is greater than the current one.
// LT: Set the expiration only if the new expiration time is less than the current one.
// Returns Boolean True and error nil if expiry was set on the key successfully.
// Returns Boolean False and error nil if conditions didn't met.
// Returns Boolean False and error not-nil if invalid combination of subCommands or if subCommand is invalid
func evaluateAndSetExpiry(subCommands []string, newExpiry int64, key string,
	store *dstore.Store,
) (shouldSetExpiry bool, err []byte) {
	newExpInMilli := newExpiry * 1000
	var prevExpiry *uint64 = nil
	var nxCmd, xxCmd, gtCmd, ltCmd bool

	obj := store.Get(key)
	//  key doesn't exist
	if obj == nil {
		return false, nil
	}
	shouldSetExpiry = true
	// if no condition exists
	if len(subCommands) == 0 {
		store.SetUnixTimeExpiry(obj, newExpiry)
		return shouldSetExpiry, nil
	}

	expireTime, ok := dstore.GetExpiry(obj, store)
	if ok {
		prevExpiry = &expireTime
	}

	for i := range subCommands {
		subCommand := strings.ToUpper(subCommands[i])

		switch subCommand {
		case NX:
			nxCmd = true
			if prevExpiry != nil {
				shouldSetExpiry = false
			}
		case XX:
			xxCmd = true
			if prevExpiry == nil {
				shouldSetExpiry = false
			}
		case GT:
			gtCmd = true
			if prevExpiry == nil || *prevExpiry > uint64(newExpInMilli) {
				shouldSetExpiry = false
			}
		case LT:
			ltCmd = true
			if prevExpiry != nil && *prevExpiry < uint64(newExpInMilli) {
				shouldSetExpiry = false
			}
		default:
			return false, diceerrors.NewErrWithMessage("Unsupported option " + subCommands[i])
		}
	}

	if !nxCmd && gtCmd && ltCmd {
		return false, diceerrors.NewErrWithMessage("GT and LT options at the same time are not compatible")
	}

	if nxCmd && (xxCmd || gtCmd || ltCmd) {
		return false, diceerrors.NewErrWithMessage("NX and XX," +
			" GT or LT options at the same time are not compatible")
	}

	if shouldSetExpiry {
		store.SetUnixTimeExpiry(obj, newExpiry)
	}
	return shouldSetExpiry, nil
}

func evalHELLO(args []string, store *dstore.Store) []byte {
	if len(args) > 1 {
		return diceerrors.NewErrArity("HELLO")
	}

	var resp []interface{}
	resp = append(resp,
		"proto", 2,
		"id", serverID,
		"mode", "standalone",
		"role", "master",
		"modules", []interface{}{})

	return clientio.Encode(resp, false)
}

// evalINFO creates a buffer with the info of total keys per db
// Returns the encoded buffer as response
func evalINFO(args []string, store *dstore.Store) []byte {
	var info []byte
	buf := bytes.NewBuffer(info)
	buf.WriteString("# Keyspace\r\n")
	fmt.Fprintf(buf, "db0:keys=%d,expires=0,avg_ttl=0\r\n", store.GetKeyCount())
	return clientio.Encode(buf.String(), false)
}

// TODO: Placeholder to support monitoring
func evalCLIENT(args []string, store *dstore.Store) []byte {
	return clientio.RespOK
}

// TODO: Placeholder to support monitoring
func evalLATENCY(args []string, store *dstore.Store) []byte {
	return clientio.Encode([]string{}, false)
}

// evalLRU deletes all the keys from the LRU
// returns encoded RESP OK
func evalLRU(args []string, store *dstore.Store) []byte {
	dstore.EvictAllkeysLRUOrLFU(store)
	return clientio.RespOK
}

// evalSLEEP sets db to sleep for the specified number of seconds.
// The sleep time should be the only param in args.
// Returns error response if the time param in args is not of integer format.
// evalSLEEP returns response.RespOK after sleeping for mentioned seconds
func evalSLEEP(args []string, store *dstore.Store) []byte {
	if len(args) != 1 {
		return diceerrors.NewErrArity("SLEEP")
	}

	durationSec, err := strconv.ParseInt(args[0], 10, 64)
	if err != nil {
		return diceerrors.NewErrWithMessage(diceerrors.IntOrOutOfRangeErr)
	}
	time.Sleep(time.Duration(durationSec) * time.Second)
	return clientio.RespOK
}

// evalMULTI marks the start of the transaction for the client.
// All subsequent commands fired will be queued for atomic execution.
// The commands will not be executed until EXEC is triggered.
// Once EXEC is triggered it executes all the commands in queue,
// and closes the MULTI transaction.
func evalMULTI(args []string, store *dstore.Store) []byte {
	return clientio.RespOK
}

// EvalQWATCH adds the specified key to the watch list for the caller client.
// Every time a key in the watch list is modified, the client will be sent a response
// containing the new value of the key along with the operation that was performed on it.
// Contains only one argument, the query to be watched.
func EvalQWATCH(args []string, httpOp bool, client *comm.Client, store *dstore.Store) []byte {
	if len(args) != 1 {
		return diceerrors.NewErrArity("Q.WATCH")
	}

	// Parse and get the selection from the query.
	query, e := sql.ParseQuery( /*sql=*/ args[0])

	if e != nil {
		return clientio.Encode(e, false)
	}

	// use an unbuffered channel to ensure that we only proceed to query execution once the query watcher has built the cache
	cacheChannel := make(chan *[]struct {
		Key   string
		Value *object.Obj
	})
	var watchSubscription querymanager.QuerySubscription

	if httpOp {
		watchSubscription = querymanager.QuerySubscription{
			Subscribe:          true,
			Query:              query,
			CacheChan:          cacheChannel,
			QwatchClientChan:   client.HTTPQwatchResponseChan,
			ClientIdentifierID: client.ClientIdentifierID,
		}
	} else {
		watchSubscription = querymanager.QuerySubscription{
			Subscribe: true,
			Query:     query,
			ClientFD:  client.Fd,
			CacheChan: cacheChannel,
		}
	}

	querymanager.QuerySubscriptionChan <- watchSubscription
	store.CacheKeysForQuery(query.Where, cacheChannel)

	// Return the result of the query.
	responseChan := make(chan querymanager.AdhocQueryResult)
	querymanager.AdhocQueryChan <- querymanager.AdhocQuery{
		Query:        query,
		ResponseChan: responseChan,
	}

	queryResult := <-responseChan
	if queryResult.Err != nil {
		return clientio.Encode(queryResult.Err, false)
	}

	// TODO: We should return the list of all queries being watched by the client.
	return clientio.Encode(querymanager.GenericWatchResponse(sql.Qwatch, query.String(), *queryResult.Result), false)
}

// EvalQUNWATCH removes the specified key from the watch list for the caller client.
func EvalQUNWATCH(args []string, httpOp bool, client *comm.Client) []byte {
	if len(args) != 1 {
		return diceerrors.NewErrArity("Q.UNWATCH")
	}
	query, e := sql.ParseQuery( /*sql=*/ args[0])
	if e != nil {
		return clientio.Encode(e, false)
	}

	if httpOp {
		querymanager.QuerySubscriptionChan <- querymanager.QuerySubscription{
			Subscribe:          false,
			Query:              query,
			QwatchClientChan:   client.HTTPQwatchResponseChan,
			ClientIdentifierID: client.ClientIdentifierID,
		}
	} else {
		querymanager.QuerySubscriptionChan <- querymanager.QuerySubscription{
			Subscribe: false,
			Query:     query,
			ClientFD:  client.Fd,
		}
	}

	return clientio.RespOK
}

// SETBIT key offset value
func evalSETBIT(args []string, store *dstore.Store) []byte {
	var err error

	if len(args) != 3 {
		return diceerrors.NewErrArity("SETBIT")
	}

	key := args[0]
	offset, err := strconv.ParseInt(args[1], 10, 64)
	if err != nil {
		return diceerrors.NewErrWithMessage("bit offset is not an integer or out of range")
	}

	value, err := strconv.ParseBool(args[2])
	if err != nil {
		return diceerrors.NewErrWithMessage("bit is not an integer or out of range")
	}

	obj := store.Get(key)
	requiredByteArraySize := offset>>3 + 1

	if obj == nil {
		obj = store.NewObj(NewByteArray(int(requiredByteArraySize)), -1, object.ObjTypeByteArray, object.ObjEncodingByteArray)
		store.Put(args[0], obj)
	}

	if object.AssertType(obj.TypeEncoding, object.ObjTypeByteArray) == nil ||
		object.AssertType(obj.TypeEncoding, object.ObjTypeString) == nil ||
		object.AssertType(obj.TypeEncoding, object.ObjTypeInt) == nil {
		var byteArray *ByteArray
		oType, oEnc := object.ExtractTypeEncoding(obj)

		switch oType {
		case object.ObjTypeByteArray:
			byteArray = obj.Value.(*ByteArray)
		case object.ObjTypeString, object.ObjTypeInt:
			byteArray, err = NewByteArrayFromObj(obj)
			if err != nil {
				return diceerrors.NewErrWithMessage(diceerrors.WrongTypeErr)
			}
		default:
			return diceerrors.NewErrWithMessage(diceerrors.WrongTypeErr)
		}

		// Perform the resizing check
		byteArrayLength := byteArray.Length

		// check whether resize required or not
		if requiredByteArraySize > byteArrayLength {
			// resize as per the offset
			byteArray = byteArray.IncreaseSize(int(requiredByteArraySize))
		}

		resp := byteArray.GetBit(int(offset))
		byteArray.SetBit(int(offset), value)

		// We are returning newObject here so it is thread-safe
		// Old will be removed by GC
		newObj, err := ByteSliceToObj(store, obj, byteArray.data, oType, oEnc)
		if err != nil {
			return diceerrors.NewErrWithMessage(diceerrors.WrongTypeErr)
		}

		exp, ok := dstore.GetExpiry(obj, store)
		var exDurationMs int64 = -1
		if ok {
			exDurationMs = int64(exp - uint64(utils.GetCurrentTime().UnixMilli()))
		}
		// newObj has bydefault expiry time -1 , we need to set it
		if exDurationMs > 0 {
			store.SetExpiry(newObj, exDurationMs)
		}

		store.Put(key, newObj)
		if resp {
			return clientio.Encode(1, true)
		}
		return clientio.Encode(0, true)
	}
	return diceerrors.NewErrWithMessage(diceerrors.WrongTypeErr)
}

// GETBIT key offset
func evalGETBIT(args []string, store *dstore.Store) []byte {
	var err error

	if len(args) != 2 {
		return diceerrors.NewErrArity("GETBIT")
	}

	key := args[0]
	offset, err := strconv.ParseInt(args[1], 10, 64)
	if err != nil {
		return diceerrors.NewErrWithMessage("bit offset is not an integer or out of range")
	}

	obj := store.Get(key)
	if obj == nil {
		return clientio.Encode(0, true)
	}

	requiredByteArraySize := offset>>3 + 1
	switch oType, _ := object.ExtractTypeEncoding(obj); oType {
	case object.ObjTypeSet:
		return diceerrors.NewErrWithFormattedMessage(diceerrors.WrongTypeErr)
	case object.ObjTypeByteArray:
		byteArray := obj.Value.(*ByteArray)
		byteArrayLength := byteArray.Length

		// check whether offset, length exists or not
		if requiredByteArraySize > byteArrayLength {
			return clientio.Encode(0, true)
		}
		value := byteArray.GetBit(int(offset))
		if value {
			return clientio.Encode(1, true)
		}
		return clientio.Encode(0, true)
	case object.ObjTypeString, object.ObjTypeInt:
		byteArray, err := NewByteArrayFromObj(obj)
		if err != nil {
			return diceerrors.NewErrWithMessage(diceerrors.WrongTypeErr)
		}
		if requiredByteArraySize > byteArray.Length {
			return clientio.Encode(0, true)
		}
		value := byteArray.GetBit(int(offset))
		if value {
			return clientio.Encode(1, true)
		}
		return clientio.Encode(0, true)
	default:
		return clientio.Encode(0, true)
	}
}

func evalBITCOUNT(args []string, store *dstore.Store) []byte {
	var err error

	// if no key is provided, return error
	if len(args) == 0 {
		return diceerrors.NewErrArity("BITCOUNT")
	}

	// if more than 4 arguments are provided, return error
	if len(args) > 4 {
		return diceerrors.NewErrWithMessage(diceerrors.SyntaxErr)
	}

	// fetching value of the key
	key := args[0]
	obj := store.Get(key)
	if obj == nil {
		return clientio.Encode(0, false)
	}

	var value []byte
	var valueLength int64

	switch {
	case object.AssertType(obj.TypeEncoding, object.ObjTypeByteArray) == nil:
		byteArray := obj.Value.(*ByteArray)
		value = byteArray.data
		valueLength = byteArray.Length
	case object.AssertType(obj.TypeEncoding, object.ObjTypeString) == nil:
		value = []byte(obj.Value.(string))
		valueLength = int64(len(value))
	case object.AssertType(obj.TypeEncoding, object.ObjTypeInt) == nil:
		value = []byte(strconv.FormatInt(obj.Value.(int64), 10))
		valueLength = int64(len(value))
	default:
		return diceerrors.NewErrWithFormattedMessage(diceerrors.WrongTypeErr)
	}

	// defining constants of the function
	start, end := int64(0), valueLength-1
	unit := BYTE

	// checking which arguments are present and validating arguments
	if len(args) > 1 {
		start, err = strconv.ParseInt(args[1], 10, 64)
		if err != nil {
			return diceerrors.NewErrWithMessage(diceerrors.IntOrOutOfRangeErr)
		}
		if len(args) <= 2 {
			return diceerrors.NewErrWithMessage(diceerrors.SyntaxErr)
		}
		end, err = strconv.ParseInt(args[2], 10, 64)
		if err != nil {
			return diceerrors.NewErrWithMessage(diceerrors.IntOrOutOfRangeErr)
		}
	}
	if len(args) > 3 {
		unit = strings.ToUpper(args[3])
	}

	switch unit {
	case BYTE:
		if start < 0 {
			start += valueLength
		}
		if end < 0 {
			end += valueLength
		}
		if start > end || start >= valueLength {
			return clientio.Encode(0, true)
		}
		end = min(end, valueLength-1)
		bitCount := 0
		for i := start; i <= end; i++ {
			bitCount += bits.OnesCount8(value[i])
		}
		return clientio.Encode(bitCount, true)
	case BIT:
		if start < 0 {
			start += valueLength * 8
		}
		if end < 0 {
			end += valueLength * 8
		}
		if start > end {
			return clientio.Encode(0, true)
		}
		startByte, endByte := start/8, min(end/8, valueLength-1)
		startBitOffset, endBitOffset := start%8, end%8

		if endByte == valueLength-1 {
			endBitOffset = 7
		}

		if startByte >= valueLength {
			return clientio.Encode(0, true)
		}

		bitCount := 0

		// Use bit masks to count the bits instead of a loop
		if startByte == endByte {
			mask := byte(0xFF >> startBitOffset)
			mask &= byte(0xFF << (7 - endBitOffset))
			bitCount = bits.OnesCount8(value[startByte] & mask)
		} else {
			// Handle first byte
			firstByteMask := byte(0xFF >> startBitOffset)
			bitCount += bits.OnesCount8(value[startByte] & firstByteMask)

			// Handle all the middle ones
			for i := startByte + 1; i < endByte; i++ {
				bitCount += bits.OnesCount8(value[i])
			}

			// Handle last byte
			lastByteMask := byte(0xFF << (7 - endBitOffset))
			bitCount += bits.OnesCount8(value[endByte] & lastByteMask)
		}
		return clientio.Encode(bitCount, true)
	default:
		return diceerrors.NewErrWithMessage(diceerrors.SyntaxErr)
	}
}

// BITOP <AND | OR | XOR | NOT> destkey key [key ...]
func evalBITOP(args []string, store *dstore.Store) []byte {
	operation, destKey := args[0], args[1]
	operation = strings.ToUpper(operation)

	// get all the keys
	keys := args[2:]

	// validation of commands
	// if operation is not from enums, then error out
	if !(operation == AND || operation == OR || operation == XOR || operation == NOT) {
		return diceerrors.NewErrWithMessage(diceerrors.SyntaxErr)
	}

	if operation == NOT {
		if len(keys) != 1 {
			return diceerrors.NewErrWithMessage("BITOP NOT must be called with a single source key.")
		}
		key := keys[0]
		obj := store.Get(key)
		if obj == nil {
			return clientio.Encode(0, true)
		}

		var value []byte

		switch oType, _ := object.ExtractTypeEncoding(obj); oType {
		case object.ObjTypeByteArray:
			byteArray := obj.Value.(*ByteArray)
			byteArrayObject := *byteArray
			value = byteArrayObject.data
			// perform the operation
			result := make([]byte, len(value))
			for i := 0; i < len(value); i++ {
				result[i] = ^value[i]
			}

			// initialize result with byteArray
			operationResult := NewByteArray(len(result))
			operationResult.data = result
			operationResult.Length = int64(len(result))

			// resize the byte array if necessary
			operationResult.ResizeIfNecessary()

			// create object related to result
			obj = store.NewObj(operationResult, -1, object.ObjTypeByteArray, object.ObjEncodingByteArray)

			// store the result in destKey
			store.Put(destKey, obj)
			return clientio.Encode(len(value), true)
		case object.ObjTypeString, object.ObjTypeInt:
			if oType == object.ObjTypeString {
				value = []byte(obj.Value.(string))
			} else {
				value = []byte(strconv.FormatInt(obj.Value.(int64), 10))
			}
			// perform the operation
			result := make([]byte, len(value))
			for i := 0; i < len(value); i++ {
				result[i] = ^value[i]
			}
			resOType, resOEnc := deduceTypeEncoding(string(result))
			var storedValue interface{}
			if resOType == object.ObjTypeInt {
				storedValue, _ = strconv.ParseInt(string(result), 10, 64)
			} else {
				storedValue = string(result)
			}
			store.Put(destKey, store.NewObj(storedValue, -1, resOType, resOEnc))
			return clientio.Encode(len(value), true)
		default:
			return diceerrors.NewErrWithFormattedMessage(diceerrors.WrongTypeErr)
		}
	}
	// if operation is AND, OR, XOR
	values := make([][]byte, len(keys))

	// get the values of all keys
	for i, key := range keys {
		obj := store.Get(key)
		if obj == nil {
			values[i] = make([]byte, 0)
		} else {
			// handle the case when it is byte array
			switch oType, _ := object.ExtractTypeEncoding(obj); oType {
			case object.ObjTypeByteArray:
				byteArray := obj.Value.(*ByteArray)
				byteArrayObject := *byteArray
				values[i] = byteArrayObject.data
			case object.ObjTypeString:
				value := obj.Value.(string)
				values[i] = []byte(value)
			case object.ObjTypeInt:
				value := strconv.FormatInt(obj.Value.(int64), 10)
				values[i] = []byte(value)
			default:
				return diceerrors.NewErrWithFormattedMessage(diceerrors.WrongTypeErr)
			}
		}
	}
	// get the length of the largest value
	maxLength := 0
	minLength := len(values[0])
	maxKeyIterator := 0
	for keyIterator, value := range values {
		if len(value) > maxLength {
			maxLength = len(value)
			maxKeyIterator = keyIterator
		}
		minLength = min(minLength, len(value))
	}

	result := make([]byte, maxLength)
	if operation == AND {
		for i := 0; i < maxLength; i++ {
			result[i] = 0
			if i < minLength {
				result[i] = values[maxKeyIterator][i]
			}
		}
	} else {
		for i := 0; i < maxLength; i++ {
			result[i] = 0x00
		}
	}

	// perform the operation
	for _, value := range values {
		for i := 0; i < len(value); i++ {
			switch operation {
			case AND:
				result[i] &= value[i]
			case OR:
				result[i] |= value[i]
			case XOR:
				result[i] ^= value[i]
			}
		}
	}
	// initialize result with byteArray
	operationResult := NewByteArray(len(result))
	operationResult.data = result
	operationResult.Length = int64(len(result))

	// create object related to result
	operationResultObject := store.NewObj(operationResult, -1, object.ObjTypeByteArray, object.ObjEncodingByteArray)

	// store the result in destKey
	store.Put(destKey, operationResultObject)

	return clientio.Encode(len(result), true)
}

// evalCommand evaluates COMMAND <subcommand> command based on subcommand
// COUNT: return total count of commands in Dice.
func evalCommand(args []string, store *dstore.Store) []byte {
	if len(args) == 0 {
		return evalCommandDefault()
	}
	subcommand := strings.ToUpper(args[0])
	switch subcommand {
	case Count:
		return evalCommandCount(args[1:])
	case GetKeys:
		return evalCommandGetKeys(args[1:])
	case List:
		return evalCommandList(args[1:])
	case Help:
		return evalCommandHelp(args[1:])
	case Info:
		return evalCommandInfo(args[1:])
	default:
		return diceerrors.NewErrWithFormattedMessage("unknown subcommand '%s'. Try COMMAND HELP.", subcommand)
	}
}

// evalCommandHelp prints help message
func evalCommandHelp(args []string) []byte {
	if len(args) > 0 {
		return diceerrors.NewErrArity("COMMAND|HELP")
	}

	format := "COMMAND <subcommand> [<arg> [value] [opt] ...]. Subcommands are:"
	noTitle := "(no subcommand)"
	noMessage := "     Return details about all DiceDB commands."
	countTitle := CountConst
	countMessage := "     Return the total number of commands in this DiceDB server."
	listTitle := "LIST"
	listMessage := "     Return a list of all commands in this DiceDB server."
	infoTitle := "INFO [<command-name> ...]"
	infoMessage := "     Return details about the specified DiceDB commands. If no command names are given, documentation details for all commands are returned."
	getKeysTitle := "GETKEYS <full-command>"
	getKeysMessage := "     Return the keys from a full DiceDB command."
	helpTitle := "HELP"
	helpMessage := "     Print this help."
	message := []string{
		format,
		noTitle,
		noMessage,
		countTitle,
		countMessage,
		listTitle,
		listMessage,
		infoTitle,
		infoMessage,
		getKeysTitle,
		getKeysMessage,
		helpTitle,
		helpMessage,
	}
	return clientio.Encode(message, false)
}

func evalCommandDefault() []byte {
	cmds := convertDiceCmdsMapToSlice()
	return clientio.Encode(cmds, false)
}

func evalCommandList(args []string) []byte {
	if len(args) > 0 {
		return diceerrors.NewErrArity("COMMAND|LIST")
	}

	cmds := make([]string, 0, diceCommandsCount)
	for k := range DiceCmds {
		cmds = append(cmds, k)
		for _, sc := range DiceCmds[k].SubCommands {
			cmds = append(cmds, fmt.Sprint(k, "|", sc))
		}
	}
	return clientio.Encode(cmds, false)
}

// evalKeys returns the list of keys that match the pattern should be the only param in args
func evalKeys(args []string, store *dstore.Store) []byte {
	if len(args) != 1 {
		return diceerrors.NewErrArity("KEYS")
	}

	pattern := args[0]
	keys, err := store.Keys(pattern)
	if err != nil {
		return clientio.Encode(err, false)
	}

	return clientio.Encode(keys, false)
}

// evalCommandCount returns a number of commands supported by DiceDB
func evalCommandCount(args []string) []byte {
	if len(args) > 0 {
		return diceerrors.NewErrArity("COMMAND|COUNT")
	}

	return clientio.Encode(diceCommandsCount, false)
}

// evalCommandGetKeys helps identify which arguments in a redis command
// are interpreted as keys.
// This is useful in analyzing long commands / scripts
func evalCommandGetKeys(args []string) []byte {
	if len(args) == 0 {
		return diceerrors.NewErrArity("COMMAND|GETKEYS")
	}
	diceCmd, ok := DiceCmds[strings.ToUpper(args[0])]
	if !ok {
		return diceerrors.NewErrWithMessage("invalid command specified")
	}

	keySpecs := diceCmd.KeySpecs
	if keySpecs.BeginIndex == 0 {
		return diceerrors.NewErrWithMessage("the command has no key arguments")
	}

	arity := diceCmd.Arity
	if (arity < 0 && len(args) < -arity) ||
		(arity >= 0 && len(args) != arity) {
		return diceerrors.NewErrWithMessage("invalid number of arguments specified for command")
	}
	keys := make([]string, 0)
	step := max(keySpecs.Step, 1)
	lastIdx := keySpecs.BeginIndex
	if keySpecs.LastKey != 0 {
		lastIdx = len(args) + keySpecs.LastKey
	}
	for i := keySpecs.BeginIndex; i <= lastIdx; i += step {
		keys = append(keys, args[i])
	}
	return clientio.Encode(keys, false)
}

func evalCommandInfo(args []string) []byte {
	if len(args) == 0 {
		return evalCommandDefault()
	}

	cmdMetaMap := make(map[string]interface{})
	for _, cmdMeta := range DiceCmds {
		cmdMetaMap[cmdMeta.Name] = convertCmdMetaToSlice(&cmdMeta)
	}

	var result []interface{}
	for _, arg := range args {
		arg = strings.ToUpper(arg)
		if cmdMeta, found := cmdMetaMap[arg]; found {
			result = append(result, cmdMeta)
		} else {
			result = append(result, clientio.RespNIL)
		}
	}

	return clientio.Encode(result, false)
}

func evalRename(args []string, store *dstore.Store) []byte {
	if len(args) != 2 {
		return diceerrors.NewErrArity("RENAME")
	}
	sourceKey := args[0]
	destKey := args[1]

	// if Source key does not exist, return RESP encoded nil
	sourceObj := store.Get(sourceKey)
	if sourceObj == nil {
		return diceerrors.NewErrWithMessage(diceerrors.NoKeyErr)
	}

	// if Source and Destination Keys are same return RESP encoded ok
	if sourceKey == destKey {
		return clientio.RespOK
	}

	if ok := store.Rename(sourceKey, destKey); ok {
		return clientio.RespOK
	}
	return clientio.RespNIL
}

// The MGET command returns an array of RESP values corresponding to the provided keys.
// For each key, if the key is expired or does not exist, the response will be response.RespNIL;
// otherwise, the response will be the RESP value of the key.
// MGET is atomic, it retrieves all values at once
func evalMGET(args []string, store *dstore.Store) []byte {
	if len(args) < 1 {
		return diceerrors.NewErrArity("MGET")
	}
	values := store.GetAll(args)
	resp := make([]interface{}, len(args))
	for i, obj := range values {
		if obj == nil {
			resp[i] = clientio.RespNIL
		} else {
			resp[i] = obj.Value
		}
	}
	return clientio.Encode(resp, false)
}

func evalEXISTS(args []string, store *dstore.Store) []byte {
	if len(args) == 0 {
		return diceerrors.NewErrArity("EXISTS")
	}

	var count int
	for _, key := range args {
		if store.GetNoTouch(key) != nil {
			count++
		}
	}

	return clientio.Encode(count, false)
}

func evalPersist(args []string, store *dstore.Store) []byte {
	if len(args) != 1 {
		return diceerrors.NewErrArity("PERSIST")
	}

	key := args[0]

	obj := store.Get(key)

	// If the key does not exist, return RESP encoded 0 to denote the key does not exist
	if obj == nil {
		return clientio.RespZero
	}

	// If the object exists but no expiration is set on it, return 0
	_, isExpirySet := dstore.GetExpiry(obj, store)
	if !isExpirySet {
		return clientio.RespZero
	}

	// If the object exists, remove the expiration time
	dstore.DelExpiry(obj, store)

	return clientio.RespOne
}

func evalCOPY(args []string, store *dstore.Store) []byte {
	if len(args) < 2 {
		return diceerrors.NewErrArity("COPY")
	}

	isReplace := false

	sourceKey := args[0]
	destinationKey := args[1]
	sourceObj := store.Get(sourceKey)
	if sourceObj == nil {
		return clientio.RespZero
	}

	for i := 2; i < len(args); i++ {
		arg := strings.ToUpper(args[i])
		if arg == "REPLACE" {
			isReplace = true
		}
	}

	if isReplace {
		store.Del(destinationKey)
	}

	destinationObj := store.Get(destinationKey)
	if destinationObj != nil {
		return clientio.RespZero
	}

	copyObj := sourceObj.DeepCopy()
	if copyObj == nil {
		return clientio.RespZero
	}

	exp, ok := dstore.GetExpiry(sourceObj, store)
	var exDurationMs int64 = -1
	if ok {
		exDurationMs = int64(exp - uint64(utils.GetCurrentTime().UnixMilli()))
	}

	store.Put(destinationKey, copyObj)

	if exDurationMs > 0 {
		store.SetExpiry(copyObj, exDurationMs)
	}
	return clientio.RespOne
}

// GETEX key [EX seconds | PX milliseconds | EXAT unix-time-seconds |
// PXAT unix-time-milliseconds | PERSIST]
// Get the value of key and optionally set its expiration.
// GETEX is similar to GET, but is a write command with additional options.
// The GETEX command supports a set of options that modify its behavior:
// EX seconds -- Set the specified expire time, in seconds.
// PX milliseconds -- Set the specified expire time, in milliseconds.
// EXAT timestamp-seconds -- Set the specified Unix time at which the key will expire, in seconds.
// PXAT timestamp-milliseconds -- Set the specified Unix time at which the key will expire, in milliseconds.
// PERSIST -- Remove the time to live associated with the key.
// The RESP value of the key is encoded and then returned
// evalGET returns response.RespNIL if key is expired or it does not exist
func evalGETEX(args []string, store *dstore.Store) []byte {
	if len(args) < 1 {
		return diceerrors.NewErrArity("GETEX")
	}

	key := args[0]

	// Get the key from the hash table
	obj := store.Get(key)

	// if key does not exist, return RESP encoded nil
	if obj == nil {
		return clientio.RespNIL
	}

	// check if the object is set type or json type if yes then return error
	if object.AssertType(obj.TypeEncoding, object.ObjTypeSet) == nil ||
		object.AssertType(obj.TypeEncoding, object.ObjTypeJSON) == nil {
		return diceerrors.NewErrWithFormattedMessage(diceerrors.WrongTypeErr)
	}

	var exDurationMs int64 = -1
	state := Uninitialized
	persist := false
	for i := 1; i < len(args); i++ {
		arg := strings.ToUpper(args[i])
		switch arg {
		case Ex, Px:
			if state != Uninitialized {
				return diceerrors.NewErrWithMessage(diceerrors.SyntaxErr)
			}
			i++
			if i == len(args) {
				return diceerrors.NewErrWithMessage(diceerrors.SyntaxErr)
			}

			exDuration, err := strconv.ParseInt(args[i], 10, 64)
			if err != nil {
				return diceerrors.NewErrWithMessage(diceerrors.IntOrOutOfRangeErr)
			}
			if exDuration <= 0 || exDuration > maxExDuration {
				return diceerrors.NewErrExpireTime("GETEX")
			}

			// converting seconds to milliseconds
			if arg == Ex {
				exDuration *= 1000
			}
			exDurationMs = exDuration
			state = Initialized

		case Pxat, Exat:
			if state != Uninitialized {
				return diceerrors.NewErrWithMessage(diceerrors.SyntaxErr)
			}
			i++
			if i == len(args) {
				return diceerrors.NewErrWithMessage(diceerrors.SyntaxErr)
			}
			exDuration, err := strconv.ParseInt(args[i], 10, 64)
			if err != nil {
				return diceerrors.NewErrWithMessage(diceerrors.IntOrOutOfRangeErr)
			}

			if exDuration < 0 || exDuration > maxExDuration {
				return diceerrors.NewErrExpireTime("GETEX")
			}

			if arg == Exat {
				exDuration *= 1000
			}
			exDurationMs = exDuration - utils.GetCurrentTime().UnixMilli()
			// If the expiry time is in the past, set exDurationMs to 0
			// This will be used to signal immediate expiration
			if exDurationMs < 0 {
				exDurationMs = 0
			}
			state = Initialized

		case "PERSIST":
			if state != Uninitialized {
				return diceerrors.NewErrWithMessage(diceerrors.SyntaxErr)
			}
			persist = true
			state = Initialized
		default:
			return diceerrors.NewErrWithMessage(diceerrors.SyntaxErr)
		}
	}

	if state == Initialized {
		if persist {
			dstore.DelExpiry(obj, store)
		} else {
			store.SetExpiry(obj, exDurationMs)
		}
	}

	// return the RESP encoded value
	return clientio.Encode(obj.Value, false)
}

// evalPTTL returns Time-to-Live in millisecs for the queried key in args
// The key should be the only param in args else returns with an error
// Returns	RESP encoded time (in secs) remaining for the key to expire
//
//	RESP encoded -2 stating key doesn't exist or key is expired
//	RESP encoded -1 in case no expiration is set on the key
func evalPTTL(args []string, store *dstore.Store) []byte {
	if len(args) != 1 {
		return diceerrors.NewErrArity("PTTL")
	}

	key := args[0]

	obj := store.Get(key)

	if obj == nil {
		return clientio.RespMinusTwo
	}

	exp, isExpirySet := dstore.GetExpiry(obj, store)

	if !isExpirySet {
		return clientio.RespMinusOne
	}

	// compute the time remaining for the key to expire and
	// return the RESP encoded form of it
	durationMs := exp - uint64(utils.GetCurrentTime().UnixMilli())
	return clientio.Encode(int64(durationMs), false)
}

// evalHSET sets the specified fields to their
// respective values in a hashmap stored at key
//
// This command overwrites the values of specified
// fields that exist in the hash.
//
// If key doesn't exist, a new key holding a hash is created.
//
// Usage: HSET key field value [field value ...]
func evalHSET(args []string, store *dstore.Store) []byte {
	if len(args) < 3 {
		return diceerrors.NewErrArity("HSET")
	}

	numKeys, err := insertInHashMap(args, store)
	if err != nil {
		return err
	}

	return clientio.Encode(numKeys, false)
}

// evalHMSET sets the specified fields to their
// respective values in a hashmap stored at key
//
// This command overwrites the values of specified
// fields that exist in the hash.
//
// If key doesn't exist, a new key holding a hash is created.
//
// Usage: HMSET key field value [field value ...]
func evalHMSET(args []string, store *dstore.Store) []byte {
	if len(args) < 3 {
		return diceerrors.NewErrArity("HMSET")
	}

	_, err := insertInHashMap(args, store)
	if err != nil {
		return err
	}

	return clientio.RespOK
}

// helper function to insert key value in hashmap associated with the given hash
func insertInHashMap(args []string, store *dstore.Store) (numKeys int64, err2 []byte) {
	key := args[0]

	obj := store.Get(key)

	var hashMap HashMap

	if obj != nil {
		if err := object.AssertTypeAndEncoding(obj.TypeEncoding, object.ObjTypeHashMap, object.ObjEncodingHashMap); err != nil {
			return 0, diceerrors.NewErrWithMessage(diceerrors.WrongTypeErr)
		}
		hashMap = obj.Value.(HashMap)
	}

	keyValuePairs := args[1:]
	hashMap, numKeys, err := hashMapBuilder(keyValuePairs, hashMap)
	if err != nil {
		return 0, diceerrors.NewErrWithMessage(err.Error())
	}

	obj = store.NewObj(hashMap, -1, object.ObjTypeHashMap, object.ObjEncodingHashMap)

	store.Put(key, obj)

	return numKeys, nil
}

// evalHKEYS is used toretrieve all the keys(or field names) within a hash.
//
// This command returns empty array, if the specified key doesn't exist.
//
// Complexity is O(n) where n is the size of the hash.
//
// Usage: HKEYS key
func evalHKEYS(args []string, store *dstore.Store) []byte {
	if len(args) != 1 {
		return diceerrors.NewErrArity("HKEYS")
	}

	key := args[0]
	obj := store.Get(key)

	var hashMap HashMap
	var result []string

	if obj != nil {
		if err := object.AssertTypeAndEncoding(obj.TypeEncoding, object.ObjTypeHashMap, object.ObjEncodingHashMap); err != nil {
			return diceerrors.NewErrWithMessage(diceerrors.WrongTypeErr)
		}
		hashMap = obj.Value.(HashMap)
	} else {
		return clientio.Encode([]interface{}{}, false)
	}

	for hmKey := range hashMap {
		result = append(result, hmKey)
	}

	return clientio.Encode(result, false)
}
func evalHSETNX(args []string, store *dstore.Store) []byte {
	if len(args) != 3 {
		return diceerrors.NewErrArity("HSETNX")
	}

	key := args[0]
	hmKey := args[1]

	val, errWithMessage := getValueFromHashMap(key, hmKey, store)
	if errWithMessage != nil {
		return errWithMessage
	}
	if !bytes.Equal(val, clientio.RespNIL) { // hmKey is already present in hash map
		return clientio.RespZero
	}

	evalHSET(args, store)
	return clientio.RespOne
}

func evalHGETALL(args []string, store *dstore.Store) []byte {
	if len(args) != 1 {
		return diceerrors.NewErrArity("HGETALL")
	}

	key := args[0]

	obj := store.Get(key)

	var hashMap HashMap
	var results []string

	if obj != nil {
		if err := object.AssertTypeAndEncoding(obj.TypeEncoding, object.ObjTypeHashMap, object.ObjEncodingHashMap); err != nil {
			return diceerrors.NewErrWithMessage(diceerrors.WrongTypeErr)
		}
		hashMap = obj.Value.(HashMap)
	}

	for hmKey, hmValue := range hashMap {
		results = append(results, hmKey, hmValue)
	}

	return clientio.Encode(results, false)
}

func evalHGET(args []string, store *dstore.Store) []byte {
	if len(args) != 2 {
		return diceerrors.NewErrArity("HGET")
	}

	key := args[0]
	hmKey := args[1]

	val, errWithMessage := getValueFromHashMap(key, hmKey, store)
	if errWithMessage != nil {
		return errWithMessage
	}
	return val
}

// evalHMGET returns an array of values associated with the given fields,
// in the same order as they are requested.
// If a field does not exist, returns a corresponding nil value in the array.
// If the key does not exist, returns an array of nil values.
func evalHMGET(args []string, store *dstore.Store) []byte {
	if len(args) < 2 {
		return diceerrors.NewErrArity("HMGET")
	}
	key := args[0]

	obj := store.Get(key)

	results := make([]interface{}, len(args[1:]))
	if obj == nil {
		return clientio.Encode(results, false)
	}
	if err := object.AssertTypeAndEncoding(obj.TypeEncoding, object.ObjTypeHashMap, object.ObjEncodingHashMap); err != nil {
		return diceerrors.NewErrWithMessage(diceerrors.WrongTypeErr)
	}

	hashMap := obj.Value.(HashMap)

	for i, hmKey := range args[1:] {
		hmValue, ok := hashMap.Get(hmKey)
		if ok {
			results[i] = *hmValue
		} else {
			results[i] = clientio.RespNIL
		}
	}

	return clientio.Encode(results, false)
}

func evalHDEL(args []string, store *dstore.Store) []byte {
	if len(args) < 2 {
		return diceerrors.NewErrArity("HDEL")
	}

	key := args[0]
	fields := args[1:]

	obj := store.Get(key)
	if obj == nil {
		return clientio.Encode(0, false)
	}

	if err := object.AssertTypeAndEncoding(obj.TypeEncoding, object.ObjTypeHashMap, object.ObjEncodingHashMap); err != nil {
		return diceerrors.NewErrWithFormattedMessage(diceerrors.WrongTypeErr)
	}

	hashMap := obj.Value.(HashMap)
	count := 0
	for _, field := range fields {
		if _, ok := hashMap[field]; ok {
			delete(hashMap, field)
			count++
		}
	}

	if count > 0 {
		store.Put(key, obj)
	}

	return clientio.Encode(count, false)
}

func evalHSCAN(args []string, store *dstore.Store) []byte {
	if len(args) < 2 {
		return diceerrors.NewErrArity("HSCAN")
	}

	key := args[0]
	cursor, err := strconv.ParseInt(args[1], 10, 64)
	if err != nil {
		return diceerrors.NewErrWithMessage(diceerrors.InvalidIntErr)
	}

	obj := store.Get(key)
	if obj == nil {
		return clientio.Encode([]interface{}{"0", []string{}}, false)
	}

	if err := object.AssertTypeAndEncoding(obj.TypeEncoding, object.ObjTypeHashMap, object.ObjEncodingHashMap); err != nil {
		return diceerrors.NewErrWithMessage(diceerrors.WrongTypeErr)
	}

	hashMap := obj.Value.(HashMap)
	pattern := "*"
	count := 10

	// Parse optional arguments
	for i := 2; i < len(args); i += 2 {
		switch strings.ToUpper(args[i]) {
		case "MATCH":
			if i+1 < len(args) {
				pattern = args[i+1]
			}
		case CountConst:
			if i+1 < len(args) {
				parsedCount, err := strconv.Atoi(args[i+1])
				if err != nil || parsedCount < 1 {
					return diceerrors.NewErrWithMessage("value is not an integer or out of range")
				}
				count = parsedCount
			}
		}
	}

	// Note that this implementation has a time complexity of O(N), where N is the number of keys in 'hashMap'.
	// This is in contrast to Redis, which implements HSCAN in O(1) time complexity by maintaining a cursor.
	keys := make([]string, 0, len(hashMap))
	for k := range hashMap {
		keys = append(keys, k)
	}
	sort.Strings(keys)

	matched := 0
	results := make([]string, 0, count*2)
	newCursor := 0

	g, err := glob.Compile(pattern)
	if err != nil {
		return diceerrors.NewErrWithMessage(fmt.Sprintf("Invalid glob pattern: %s", err))
	}

	// Scan the keys and add them to the results if they match the pattern
	for i := int(cursor); i < len(keys); i++ {
		if g.Match(keys[i]) {
			results = append(results, keys[i], hashMap[keys[i]])
			matched++
			if matched >= count {
				newCursor = i + 1
				break
			}
		}
	}

	// If we've scanned all keys, reset cursor to 0
	if newCursor >= len(keys) {
		newCursor = 0
	}

	return clientio.Encode([]interface{}{strconv.Itoa(newCursor), results}, false)
}

// evalHKEYS returns all the values in the hash stored at key.
func evalHVALS(args []string, store *dstore.Store) []byte {
	if len(args) != 1 {
		return diceerrors.NewErrArity("HVALS")
	}

	key := args[0]
	obj := store.Get(key)

	if obj == nil {
		return clientio.Encode([]string{}, false) // Return an empty array for non-existent keys
	}

	if err := object.AssertTypeAndEncoding(obj.TypeEncoding, object.ObjTypeHashMap, object.ObjEncodingHashMap); err != nil {
		return diceerrors.NewErrWithMessage(diceerrors.WrongTypeErr)
	}

	hashMap := obj.Value.(HashMap)
	results := make([]string, 0, len(hashMap))

	for _, value := range hashMap {
		results = append(results, value)
	}

	return clientio.Encode(results, false)
}

// evalHSTRLEN returns the length of value associated with field in the hash stored at key.
//
// This command returns 0, if the specified field doesn't exist in the key
//
// If key doesn't exist, it returns 0.
//
// Usage: HSTRLEN key field value
func evalHSTRLEN(args []string, store *dstore.Store) []byte {
	if len(args) != 2 {
		return diceerrors.NewErrArity("HSTRLEN")
	}

	key := args[0]
	hmKey := args[1]
	obj := store.Get(key)

	var hashMap HashMap

	if obj != nil {
		if err := object.AssertTypeAndEncoding(obj.TypeEncoding, object.ObjTypeHashMap, object.ObjEncodingHashMap); err != nil {
			return diceerrors.NewErrWithMessage(diceerrors.WrongTypeErr)
		}
		hashMap = obj.Value.(HashMap)
	} else {
		return clientio.Encode(0, false)
	}

	val, ok := hashMap.Get(hmKey)
	// Return 0, if specified field doesn't exist in the HashMap.
	if ok {
		return clientio.Encode(len(*val), false)
	}
	return clientio.Encode(0, false)
}

// evalHEXISTS returns if field is an existing field in the hash stored at key.
//
// This command returns 0, if the specified field doesn't exist in the key and 1 if it exists.
//
// If key doesn't exist, it returns 0.
//
// Usage: HEXISTS key field
func evalHEXISTS(args []string, store *dstore.Store) []byte {
	if len(args) != 2 {
		return diceerrors.NewErrArity("HEXISTS")
	}

	key := args[0]
	hmKey := args[1]
	obj := store.Get(key)

	var hashMap HashMap

	if obj == nil {
		return clientio.Encode(0, false)
	}
	if err := object.AssertTypeAndEncoding(obj.TypeEncoding, object.ObjTypeHashMap, object.ObjEncodingHashMap); err != nil {
		return diceerrors.NewErrWithMessage(diceerrors.WrongTypeErr)
	}

	hashMap = obj.Value.(HashMap)

	_, ok := hashMap.Get(hmKey)
	if ok {
		return clientio.Encode(1, false)
	}
	// Return 0, if specified field doesn't exist in the HashMap.
	return clientio.Encode(0, false)
}

func evalObjectIdleTime(key string, store *dstore.Store) []byte {
	obj := store.GetNoTouch(key)
	if obj == nil {
		return clientio.RespNIL
	}

	return clientio.Encode(int64(dstore.GetIdleTime(obj.LastAccessedAt)), true)
}

func evalObjectEncoding(key string, store *dstore.Store) []byte {
	var encodingTypeStr string

	obj := store.GetNoTouch(key)
	if obj == nil {
		return clientio.RespNIL
	}

	oType, oEnc := object.ExtractTypeEncoding(obj)
	switch {
	case oType == object.ObjTypeString && oEnc == object.ObjEncodingRaw:
		encodingTypeStr = "raw"
		return clientio.Encode(encodingTypeStr, false)

	case oType == object.ObjTypeString && oEnc == object.ObjEncodingEmbStr:
		encodingTypeStr = "embstr"
		return clientio.Encode(encodingTypeStr, false)

	case oType == object.ObjTypeInt && oEnc == object.ObjEncodingInt:
		encodingTypeStr = "int"
		return clientio.Encode(encodingTypeStr, false)

	case oType == object.ObjTypeByteList && oEnc == object.ObjEncodingDeque:
		encodingTypeStr = "deque"
		return clientio.Encode(encodingTypeStr, false)

	case oType == object.ObjTypeBitSet && oEnc == object.ObjEncodingBF:
		encodingTypeStr = "bf"
		return clientio.Encode(encodingTypeStr, false)

	case oType == object.ObjTypeJSON && oEnc == object.ObjEncodingJSON:
		encodingTypeStr = "json"
		return clientio.Encode(encodingTypeStr, false)

	case oType == object.ObjTypeByteArray && oEnc == object.ObjEncodingByteArray:
		encodingTypeStr = "bytearray"
		return clientio.Encode(encodingTypeStr, false)

	case oType == object.ObjTypeSet && oEnc == object.ObjEncodingSetStr:
		encodingTypeStr = "setstr"
		return clientio.Encode(encodingTypeStr, false)

	case oType == object.ObjTypeSet && oEnc == object.ObjEncodingSetInt:
		encodingTypeStr = "setint"
		return clientio.Encode(encodingTypeStr, false)

	case oType == object.ObjTypeHashMap && oEnc == object.ObjEncodingHashMap:
		encodingTypeStr = "hashmap"
		return clientio.Encode(encodingTypeStr, false)

	case oType == object.ObjTypeSortedSet && oEnc == object.ObjEncodingBTree:
		encodingTypeStr = "btree"
		return clientio.Encode(encodingTypeStr, false)

	default:
		return diceerrors.NewErrWithFormattedMessage(diceerrors.WrongTypeErr)
	}
}

func evalOBJECT(args []string, store *dstore.Store) []byte {
	if len(args) < 2 {
		return diceerrors.NewErrArity("OBJECT")
	}

	subcommand := strings.ToUpper(args[0])
	key := args[1]

	switch subcommand {
	case "IDLETIME":
		return evalObjectIdleTime(key, store)
	case "ENCODING":
		return evalObjectEncoding(key, store)
	default:
		return diceerrors.NewErrWithMessage(diceerrors.SyntaxErr)
	}
}

func evalTOUCH(args []string, store *dstore.Store) []byte {
	if len(args) == 0 {
		return diceerrors.NewErrArity("TOUCH")
	}

	count := 0
	for _, key := range args {
		if store.Get(key) != nil {
			count++
		}
	}

	return clientio.Encode(count, false)
}

func evalLPUSH(args []string, store *dstore.Store) []byte {
	if len(args) < 2 {
		return diceerrors.NewErrArity("LPUSH")
	}

	obj := store.Get(args[0])
	if obj == nil {
		obj = store.NewObj(NewDeque(), -1, object.ObjTypeByteList, object.ObjEncodingDeque)
	}

	// if object is a set type, return error
	if object.AssertType(obj.TypeEncoding, object.ObjTypeSet) == nil {
		return diceerrors.NewErrWithFormattedMessage(diceerrors.WrongTypeErr)
	}

	if err := object.AssertType(obj.TypeEncoding, object.ObjTypeByteList); err != nil {
		return clientio.Encode(err, false)
	}

	if err := object.AssertEncoding(obj.TypeEncoding, object.ObjEncodingDeque); err != nil {
		return clientio.Encode(err, false)
	}

	store.Put(args[0], obj)
	for i := 1; i < len(args); i++ {
		obj.Value.(*Deque).LPush(args[i])
	}

	deq := obj.Value.(*Deque)

	return clientio.Encode(deq.Length, false)
}

func evalRPUSH(args []string, store *dstore.Store) []byte {
	if len(args) < 2 {
		return diceerrors.NewErrArity("RPUSH")
	}

	obj := store.Get(args[0])
	if obj == nil {
		obj = store.NewObj(NewDeque(), -1, object.ObjTypeByteList, object.ObjEncodingDeque)
	}

	// if object is a set type, return error
	if object.AssertType(obj.TypeEncoding, object.ObjTypeSet) == nil {
		return diceerrors.NewErrWithFormattedMessage(diceerrors.WrongTypeErr)
	}

	if err := object.AssertType(obj.TypeEncoding, object.ObjTypeByteList); err != nil {
		return clientio.Encode(err, false)
	}

	if err := object.AssertEncoding(obj.TypeEncoding, object.ObjEncodingDeque); err != nil {
		return clientio.Encode(err, false)
	}

	store.Put(args[0], obj)
	for i := 1; i < len(args); i++ {
		obj.Value.(*Deque).RPush(args[i])
	}

	deq := obj.Value.(*Deque)

	return clientio.Encode(deq.Length, false)
}

func evalRPOP(args []string, store *dstore.Store) []byte {
	if len(args) != 1 {
		return diceerrors.NewErrArity("RPOP")
	}

	obj := store.Get(args[0])
	if obj == nil {
		return clientio.RespNIL
	}

	// if object is a set type, return error
	if object.AssertType(obj.TypeEncoding, object.ObjTypeSet) == nil {
		return diceerrors.NewErrWithFormattedMessage(diceerrors.WrongTypeErr)
	}

	if err := object.AssertType(obj.TypeEncoding, object.ObjTypeByteList); err != nil {
		return clientio.Encode(err, false)
	}

	if err := object.AssertEncoding(obj.TypeEncoding, object.ObjEncodingDeque); err != nil {
		return clientio.Encode(err, false)
	}

	deq := obj.Value.(*Deque)
	x, err := deq.RPop()
	if err != nil {
		if errors.Is(err, ErrDequeEmpty) {
			return clientio.RespNIL
		}
		panic(fmt.Sprintf("unknown error: %v", err))
	}

	return clientio.Encode(x, false)
}

func evalLPOP(args []string, store *dstore.Store) []byte {
	if len(args) != 1 {
		return diceerrors.NewErrArity("LPOP")
	}

	obj := store.Get(args[0])
	if obj == nil {
		return clientio.RespNIL
	}

	// if object is a set type, return error
	if object.AssertType(obj.TypeEncoding, object.ObjTypeSet) == nil {
		return diceerrors.NewErrWithFormattedMessage(diceerrors.WrongTypeErr)
	}

	if err := object.AssertType(obj.TypeEncoding, object.ObjTypeByteList); err != nil {
		return clientio.Encode(err, false)
	}

	if err := object.AssertEncoding(obj.TypeEncoding, object.ObjEncodingDeque); err != nil {
		return clientio.Encode(err, false)
	}

	deq := obj.Value.(*Deque)
	x, err := deq.LPop()
	if err != nil {
		if errors.Is(err, ErrDequeEmpty) {
			return clientio.RespNIL
		}
		panic(fmt.Sprintf("unknown error: %v", err))
	}

	return clientio.Encode(x, false)
}

func evalLLEN(args []string, store *dstore.Store) []byte {
	if len(args) != 1 {
		return diceerrors.NewErrArity("LLEN")
	}

	obj := store.Get(args[0])
	if obj == nil {
		return clientio.Encode(0, false)
	}

	if err := object.AssertTypeAndEncoding(obj.TypeEncoding, object.ObjTypeByteList, object.ObjEncodingDeque); err != nil {
		return err
	}

	deq := obj.Value.(*Deque)
	return clientio.Encode(deq.Length, false)
}

func evalFLUSHDB(args []string, store *dstore.Store) []byte {
	slog.Info("FLUSHDB called", slog.Any("args", args))
	if len(args) > 1 {
		return diceerrors.NewErrArity("FLUSHDB")
	}

	flushType := Sync
	if len(args) == 1 {
		flushType = strings.ToUpper(args[0])
	}

	// TODO: Update this method to work with shared-nothing multithreaded implementation
	switch flushType {
	case Sync, Async:
		store.ResetStore()
	default:
		return diceerrors.NewErrWithMessage(diceerrors.SyntaxErr)
	}

	return clientio.RespOK
}

func evalSADD(args []string, store *dstore.Store) []byte {
	if len(args) < 2 {
		return diceerrors.NewErrArity("SADD")
	}
	key := args[0]

	// Get the set object from the store.
	obj := store.Get(key)
	lengthOfItems := len(args[1:])

	count := 0
	if obj == nil {
		var exDurationMs int64 = -1
		keepttl := false
		// If the object does not exist, create a new set object.
		value := make(map[string]struct{}, lengthOfItems)
		// Create a new object.
		obj = store.NewObj(value, exDurationMs, object.ObjTypeSet, object.ObjEncodingSetStr)
		store.Put(key, obj, dstore.WithKeepTTL(keepttl))
	}

	if err := object.AssertType(obj.TypeEncoding, object.ObjTypeSet); err != nil {
		return diceerrors.NewErrWithFormattedMessage(diceerrors.WrongTypeErr)
	}

	if err := object.AssertEncoding(obj.TypeEncoding, object.ObjEncodingSetStr); err != nil {
		return diceerrors.NewErrWithFormattedMessage(diceerrors.WrongTypeErr)
	}

	// Get the set object.
	set := obj.Value.(map[string]struct{})

	for _, arg := range args[1:] {
		if _, ok := set[arg]; !ok {
			set[arg] = struct{}{}
			count++
		}
	}

	return clientio.Encode(count, false)
}

func evalSMEMBERS(args []string, store *dstore.Store) []byte {
	if len(args) != 1 {
		return diceerrors.NewErrArity("SMEMBERS")
	}
	key := args[0]

	// Get the set object from the store.
	obj := store.Get(key)

	if obj == nil {
		return clientio.Encode([]string{}, false)
	}

	// If the object exists, check if it is a set object.
	if err := object.AssertType(obj.TypeEncoding, object.ObjTypeSet); err != nil {
		return diceerrors.NewErrWithFormattedMessage(diceerrors.WrongTypeErr)
	}

	if err := object.AssertEncoding(obj.TypeEncoding, object.ObjEncodingSetStr); err != nil {
		return diceerrors.NewErrWithFormattedMessage(diceerrors.WrongTypeErr)
	}

	// Get the set object.
	set := obj.Value.(map[string]struct{})
	// Get the members of the set.
	members := make([]string, 0, len(set))
	for k := range set {
		members = append(members, k)
	}

	return clientio.Encode(members, false)
}

func evalSREM(args []string, store *dstore.Store) []byte {
	if len(args) < 2 {
		return diceerrors.NewErrArity("SREM")
	}
	key := args[0]

	// Get the set object from the store.
	obj := store.Get(key)

	count := 0
	if obj == nil {
		return clientio.Encode(count, false)
	}

	// If the object exists, check if it is a set object.
	if err := object.AssertType(obj.TypeEncoding, object.ObjTypeSet); err != nil {
		return diceerrors.NewErrWithFormattedMessage(diceerrors.WrongTypeErr)
	}

	if err := object.AssertEncoding(obj.TypeEncoding, object.ObjEncodingSetStr); err != nil {
		return diceerrors.NewErrWithFormattedMessage(diceerrors.WrongTypeErr)
	}

	// Get the set object.
	set := obj.Value.(map[string]struct{})

	for _, arg := range args[1:] {
		if _, ok := set[arg]; ok {
			delete(set, arg)
			count++
		}
	}

	return clientio.Encode(count, false)
}

func evalSCARD(args []string, store *dstore.Store) []byte {
	if len(args) != 1 {
		return diceerrors.NewErrArity("SCARD")
	}

	key := args[0]

	// Get the set object from the store.
	obj := store.Get(key)

	if obj == nil {
		return clientio.Encode(0, false)
	}

	// If the object exists, check if it is a set object.
	if err := object.AssertType(obj.TypeEncoding, object.ObjTypeSet); err != nil {
		return diceerrors.NewErrWithFormattedMessage(diceerrors.WrongTypeErr)
	}

	if err := object.AssertEncoding(obj.TypeEncoding, object.ObjEncodingSetStr); err != nil {
		return diceerrors.NewErrWithFormattedMessage(diceerrors.WrongTypeErr)
	}

	// Get the set object.
	count := len(obj.Value.(map[string]struct{}))
	return clientio.Encode(count, false)
}

func evalSDIFF(args []string, store *dstore.Store) []byte {
	if len(args) < 1 {
		return diceerrors.NewErrArity("SDIFF")
	}

	srcKey := args[0]
	obj := store.Get(srcKey)

	// if the source key does not exist, return an empty response
	if obj == nil {
		return clientio.Encode([]string{}, false)
	}

	if err := object.AssertType(obj.TypeEncoding, object.ObjTypeSet); err != nil {
		return diceerrors.NewErrWithFormattedMessage(diceerrors.WrongTypeErr)
	}

	if err := object.AssertEncoding(obj.TypeEncoding, object.ObjEncodingSetStr); err != nil {
		return diceerrors.NewErrWithFormattedMessage(diceerrors.WrongTypeErr)
	}

	// Get the set object from the store.
	// store the count as the number of elements in the first set
	srcSet := obj.Value.(map[string]struct{})
	count := len(srcSet)

	tmpSet := make(map[string]struct{}, count)
	for k := range srcSet {
		tmpSet[k] = struct{}{}
	}

	// we decrement the count as we find the elements in the other sets
	// if the count is 0, we skip further sets but still get them from
	// the store to check if they are set objects and update their last accessed time

	for _, arg := range args[1:] {
		// Get the set object from the store.
		obj := store.Get(arg)

		if obj == nil {
			continue
		}

		// If the object exists, check if it is a set object.
		if err := object.AssertType(obj.TypeEncoding, object.ObjTypeSet); err != nil {
			return diceerrors.NewErrWithFormattedMessage(diceerrors.WrongTypeErr)
		}

		if err := object.AssertEncoding(obj.TypeEncoding, object.ObjEncodingSetStr); err != nil {
			return diceerrors.NewErrWithFormattedMessage(diceerrors.WrongTypeErr)
		}

		// only if the count is greater than 0, we need to check the other sets
		if count > 0 {
			// Get the set object.
			set := obj.Value.(map[string]struct{})

			for k := range set {
				if _, ok := tmpSet[k]; ok {
					delete(tmpSet, k)
					count--
				}
			}
		}
	}

	if count == 0 {
		return clientio.Encode([]string{}, false)
	}

	// Get the members of the set.
	members := make([]string, 0, len(tmpSet))
	for k := range tmpSet {
		members = append(members, k)
	}
	return clientio.Encode(members, false)
}

func evalSINTER(args []string, store *dstore.Store) []byte {
	if len(args) < 1 {
		return diceerrors.NewErrArity("SINTER")
	}

	sets := make([]map[string]struct{}, 0, len(args))

	empty := 0

	for _, arg := range args {
		// Get the set object from the store.
		obj := store.Get(arg)

		if obj == nil {
			empty++
			continue
		}

		// If the object exists, check if it is a set object.
		if err := object.AssertType(obj.TypeEncoding, object.ObjTypeSet); err != nil {
			return diceerrors.NewErrWithFormattedMessage(diceerrors.WrongTypeErr)
		}

		if err := object.AssertEncoding(obj.TypeEncoding, object.ObjEncodingSetStr); err != nil {
			return diceerrors.NewErrWithFormattedMessage(diceerrors.WrongTypeErr)
		}

		// Get the set object.
		set := obj.Value.(map[string]struct{})
		sets = append(sets, set)
	}

	if empty > 0 {
		return clientio.Encode([]string{}, false)
	}

	// sort the sets by the number of elements in the set
	// we will iterate over the smallest set
	// and check if the element is present in all the other sets
	sort.Slice(sets, func(i, j int) bool {
		return len(sets[i]) < len(sets[j])
	})

	count := 0
	resultSet := make(map[string]struct{}, len(sets[0]))

	// init the result set with the first set
	// store the number of elements in the first set in count
	// we will decrement the count if we do not find the elements in the other sets
	for k := range sets[0] {
		resultSet[k] = struct{}{}
		count++
	}

	for i := 1; i < len(sets); i++ {
		if count == 0 {
			break
		}
		for k := range resultSet {
			if _, ok := sets[i][k]; !ok {
				delete(resultSet, k)
				count--
			}
		}
	}

	if count == 0 {
		return clientio.Encode([]string{}, false)
	}

	members := make([]string, 0, len(resultSet))
	for k := range resultSet {
		members = append(members, k)
	}
	return clientio.Encode(members, false)
}
func evalHLEN(args []string, store *dstore.Store) []byte {
	if len(args) != 1 {
		return diceerrors.NewErrArity("HLEN")
	}

	key := args[0]

	obj := store.Get(key)

	if obj == nil {
		return clientio.RespZero
	}

	if err := object.AssertTypeAndEncoding(obj.TypeEncoding, object.ObjTypeHashMap, object.ObjEncodingHashMap); err != nil {
		return diceerrors.NewErrWithFormattedMessage(diceerrors.WrongTypeErr)
	}

	hashMap := obj.Value.(HashMap)
	return clientio.Encode(len(hashMap), false)
}

func evalSELECT(args []string, store *dstore.Store) []byte {
	if len(args) != 1 {
		return diceerrors.NewErrArity("SELECT")
	}

	return clientio.RespOK
}

// formatFloat formats float64 as string.
// Optionally appends a decimal (.0) for whole numbers,
// if b is true.
func formatFloat(f float64, b bool) string {
	formatted := strconv.FormatFloat(f, 'f', -1, 64)
	if b {
		parts := strings.Split(formatted, ".")
		if len(parts) == 1 {
			formatted += ".0"
		}
	}
	return formatted
}

// takes original value, increment values (float or int), a flag representing if increment is float
// returns new value, string representation, a boolean representing if the value was modified
func incrementValue(value any, isIncrFloat bool, incrFloat float64, incrInt int64) (newVal interface{}, stringRepresentation string, isModified bool) {
	switch utils.GetJSONFieldType(value) {
	case utils.NumberType:
		oldVal := value.(float64)
		var newVal float64
		if isIncrFloat {
			newVal = oldVal + incrFloat
		} else {
			newVal = oldVal + float64(incrInt)
		}
		resultString := formatFloat(newVal, isIncrFloat)
		return newVal, resultString, true
	case utils.IntegerType:
		if isIncrFloat {
			oldVal := float64(value.(int64))
			newVal := oldVal + incrFloat
			resultString := formatFloat(newVal, isIncrFloat)
			return newVal, resultString, true
		} else {
			oldVal := value.(int64)
			newVal := oldVal + incrInt
			resultString := fmt.Sprintf("%d", newVal)
			return newVal, resultString, true
		}
	default:
		return value, null, false
	}
}

func evalJSONNUMINCRBY(args []string, store *dstore.Store) []byte {
	if len(args) < 3 {
		return diceerrors.NewErrArity("JSON.NUMINCRBY")
	}
	key := args[0]
	obj := store.Get(key)

	if obj == nil {
		return diceerrors.NewErrWithFormattedMessage("-ERR could not perform this operation on a key that doesn't exist")
	}

	// Check if the object is of JSON type
	errWithMessage := object.AssertTypeAndEncoding(obj.TypeEncoding, object.ObjTypeJSON, object.ObjEncodingJSON)
	if errWithMessage != nil {
		return errWithMessage
	}

	path := args[1]

	jsonData := obj.Value
	// Parse the JSONPath expression
	expr, err := jp.ParseString(path)
	if err != nil {
		return diceerrors.NewErrWithMessage("invalid JSONPath")
	}

	isIncrFloat := false

	for i, r := range args[2] {
		if !unicode.IsDigit(r) && r != '.' && r != '-' {
			if i == 0 {
				return diceerrors.NewErrWithFormattedMessage("-ERR expected value at line 1 column %d", i+1)
			}
			return diceerrors.NewErrWithFormattedMessage("-ERR trailing characters at line 1 column %d", i+1)
		}
		if r == '.' {
			isIncrFloat = true
		}
	}
	var incrFloat float64
	var incrInt int64
	if isIncrFloat {
		incrFloat, err = strconv.ParseFloat(args[2], 64)
		if err != nil {
			return diceerrors.NewErrWithMessage(diceerrors.IntOrOutOfRangeErr)
		}
	} else {
		incrInt, err = strconv.ParseInt(args[2], 10, 64)
		if err != nil {
			return diceerrors.NewErrWithMessage(diceerrors.IntOrOutOfRangeErr)
		}
	}
	results := expr.Get(jsonData)

	if len(results) == 0 {
		respString := "[]"
		return clientio.Encode(respString, false)
	}

	resultArray := make([]string, 0, len(results))

	if path == defaultRootPath {
		newValue, resultString, isModified := incrementValue(jsonData, isIncrFloat, incrFloat, incrInt)
		if isModified {
			jsonData = newValue
		}
		resultArray = append(resultArray, resultString)
	} else {
		// Execute the JSONPath query
		_, err := expr.Modify(jsonData, func(value any) (interface{}, bool) {
			newValue, resultString, isModified := incrementValue(value, isIncrFloat, incrFloat, incrInt)
			resultArray = append(resultArray, resultString)
			return newValue, isModified
		})
		if err != nil {
			return diceerrors.NewErrWithMessage("invalid JSONPath")
		}
	}

	resultString := `[` + strings.Join(resultArray, ",") + `]`

	obj.Value = jsonData
	return clientio.Encode(resultString, false)
}

// evalJSONOBJKEYS retrieves the keys of a JSON object stored at path specified.
// It takes two arguments: the key where the JSON document is stored, and an optional JSON path.
// It returns a list of keys from the object at the specified path or an error if the path is invalid.
func evalJSONOBJKEYS(args []string, store *dstore.Store) []byte {
	if len(args) < 1 {
		return diceerrors.NewErrArity("JSON.OBJKEYS")
	}

	key := args[0]
	// Default path is root if not specified
	path := defaultRootPath
	if len(args) > 1 {
		path = args[1]
	}

	// Retrieve the object from the database
	obj := store.Get(key)
	if obj == nil {
		return diceerrors.NewErrWithMessage("could not perform this operation on a key that doesn't exist")
	}

	// Check if the object is of JSON type
	errWithMessage := object.AssertTypeAndEncoding(obj.TypeEncoding, object.ObjTypeJSON, object.ObjEncodingJSON)
	if errWithMessage != nil {
		return errWithMessage
	}

	jsonData := obj.Value
	_, err := sonic.Marshal(jsonData)
	if err != nil {
		return diceerrors.NewErrWithMessage("Existing key has wrong Dice type")
	}

	// If path is root, return all keys of the entire JSON
	if len(args) == 1 {
		if utils.GetJSONFieldType(jsonData) == utils.ObjectType {
			keys := make([]string, 0)
			for key := range jsonData.(map[string]interface{}) {
				keys = append(keys, key)
			}
			return clientio.Encode(keys, false)
		}
		return diceerrors.NewErrWithFormattedMessage(diceerrors.WrongTypeErr)
	}

	// Parse the JSONPath expression
	expr, err := jp.ParseString(path)
	if err != nil {
		return diceerrors.NewErrWithMessage(err.Error())
	}

	// Execute the JSONPath query
	results := expr.Get(jsonData)
	if len(results) == 0 {
		return clientio.RespEmptyArray
	}

	keysList := make([]interface{}, 0, len(results))

	for _, result := range results {
		switch utils.GetJSONFieldType(result) {
		case utils.ObjectType:
			keys := make([]string, 0)
			for key := range result.(map[string]interface{}) {
				keys = append(keys, key)
			}
			keysList = append(keysList, keys)
		default:
			keysList = append(keysList, clientio.RespNIL)
		}
	}

	return clientio.Encode(keysList, false)
}

func evalTYPE(args []string, store *dstore.Store) []byte {
	if len(args) != 1 {
		return diceerrors.NewErrArity("TYPE")
	}
	key := args[0]
	obj := store.Get(key)
	if obj == nil {
		return clientio.Encode("none", true)
	}

	var typeStr string
	switch oType, _ := object.ExtractTypeEncoding(obj); oType {
	case object.ObjTypeString, object.ObjTypeInt, object.ObjTypeByteArray:
		typeStr = "string"
	case object.ObjTypeByteList:
		typeStr = "list"
	case object.ObjTypeSet:
		typeStr = "set"
	case object.ObjTypeHashMap:
		typeStr = "hash"
	default:
		typeStr = "non-supported type"
	}

	return clientio.Encode(typeStr, true)
}

<<<<<<< HEAD
// evalHRANDFIELD returns random fields from a hash stored at key.
// If only the key is provided, one random field is returned.
// If count is provided, it returns that many unique random fields. A negative count allows repeated selections.
// The "WITHVALUES" option returns both fields and values.
// Returns nil if the key doesn't exist or the hash is empty.
// Errors: arity error, type error for non-hash, syntax error for "WITHVALUES", or count format error.
func evalHRANDFIELD(args []string, store *dstore.Store) []byte {
	if len(args) < 1 || len(args) > 3 {
		return diceerrors.NewErrArity("HRANDFIELD")
	}

	key := args[0]
	obj := store.Get(key)
	if obj == nil {
		return clientio.RespNIL
	}

	if err := object.AssertTypeAndEncoding(obj.TypeEncoding, object.ObjTypeHashMap, object.ObjEncodingHashMap); err != nil {
		return diceerrors.NewErrWithMessage(diceerrors.WrongTypeErr)
	}

	hashMap := obj.Value.(HashMap)
	if len(hashMap) == 0 {
		return clientio.Encode([]string{}, false)
	}

	count := 1
	withValues := false

	if len(args) > 1 {
		var err error
		// The second argument is the count.
		count, err = strconv.Atoi(args[1])
		if err != nil {
			return diceerrors.NewErrWithFormattedMessage(diceerrors.IntOrOutOfRangeErr)
		}

		// The third argument is the "WITHVALUES" option.
		if len(args) == 3 {
			if !strings.EqualFold(args[2], WithValues) {
				return diceerrors.NewErrWithFormattedMessage(diceerrors.SyntaxErr)
			}
			withValues = true
		}
	}

	return selectRandomFields(hashMap, count, withValues)
}

// selectRandomFields returns random fields from a hashmap.
func selectRandomFields(hashMap HashMap, count int, withValues bool) []byte {
	keys := make([]string, 0, len(hashMap))
	for k := range hashMap {
		keys = append(keys, k)
	}

	var results []string
	resultSet := make(map[string]struct{})

	abs := func(x int) int {
		if x < 0 {
			return -x
		}
		return x
	}

	for i := 0; i < abs(count); i++ {
		if count > 0 && len(resultSet) == len(keys) {
			break
		}

		randomIndex, _ := rand.Int(rand.Reader, big.NewInt(int64(len(keys))))
		randomField := keys[randomIndex.Int64()]

		if count > 0 {
			if _, exists := resultSet[randomField]; exists {
				i--
				continue
			}
			resultSet[randomField] = struct{}{}
		}

		results = append(results, randomField)
		if withValues {
			results = append(results, hashMap[randomField])
		}
	}

	return clientio.Encode(results, false)
=======
// evalGETRANGE returns the substring of the string value stored at key, determined by the offsets start and end
// The offsets are zero-based and can be negative values to index from the end of the string
//
// If the start offset is larger than the end offset, or if the start or end offset is greater than the length of the string,
// an empty string is returned
func evalGETRANGE(args []string, store *dstore.Store) []byte {
	if len(args) != 3 {
		return diceerrors.NewErrArity("GETRANGE")
	}
	key := args[0]
	obj := store.Get(key)
	if obj == nil {
		return clientio.Encode("", false)
	}

	start, err := strconv.Atoi(args[1])
	if err != nil {
		return diceerrors.NewErrWithFormattedMessage(diceerrors.IntOrOutOfRangeErr)
	}
	end, err := strconv.Atoi(args[2])
	if err != nil {
		return diceerrors.NewErrWithFormattedMessage(diceerrors.IntOrOutOfRangeErr)
	}

	var str string
	switch _, oEnc := object.ExtractTypeEncoding(obj); oEnc {
	case object.ObjEncodingEmbStr, object.ObjEncodingRaw:
		if val, ok := obj.Value.(string); ok {
			str = val
		} else {
			return diceerrors.NewErrWithMessage("expected string but got another type")
		}
	case object.ObjEncodingInt:
		str = strconv.FormatInt(obj.Value.(int64), 10)
	default:
		return diceerrors.NewErrWithFormattedMessage(diceerrors.WrongTypeErr)
	}

	if str == "" {
		return clientio.Encode("", false)
	}

	if start < 0 {
		start = len(str) + start
	}

	if end < 0 {
		end = len(str) + end
	}

	if start >= len(str) || end < 0 || start > end {
		return clientio.Encode("", false)
	}

	if start < 0 {
		start = 0
	}

	if end >= len(str) {
		end = len(str) - 1
	}

	return clientio.Encode(str[start:end+1], false)
}

// evalAPPEND takes two arguments: the key and the value to append to the key's current value.
// If the key does not exist, it creates a new key with the given value (so APPEND will be similar to SET in this special case)
// If key already exists and is a string (or integers stored as strings), this command appends the value at the end of the string
func evalAPPEND(args []string, store *dstore.Store) []byte {
	if len(args) != 2 {
		return diceerrors.NewErrArity("APPEND")
	}

	key, value := args[0], args[1]
	obj := store.Get(key)

	if obj == nil {
		// Key does not exist path

		// check if the value starts with '0' and has more than 1 character to handle leading zeros
		if len(value) > 1 && value[0] == '0' {
			// treat as string if has leading zeros
			store.Put(key, store.NewObj(value, -1, object.ObjTypeString, object.ObjEncodingRaw))
			return clientio.Encode(len(value), false)
		}

		// Deduce type and encoding based on the value if no leading zeros
		oType, oEnc := deduceTypeEncoding(value)

		var storedValue interface{}
		// Store the value with the appropriate encoding based on the type
		switch oEnc {
		case object.ObjEncodingInt:
			storedValue, _ = strconv.ParseInt(value, 10, 64)
		case object.ObjEncodingEmbStr, object.ObjEncodingRaw:
			storedValue = value
		default:
			return diceerrors.NewErrWithFormattedMessage(diceerrors.WrongTypeErr)
		}

		store.Put(key, store.NewObj(storedValue, -1, oType, oEnc))

		return clientio.Encode(len(value), false)
	}
	// Key exists path
	_, currentEnc := object.ExtractTypeEncoding(obj)

	var currentValueStr string
	switch currentEnc {
	case object.ObjEncodingInt:
		// If the encoding is an integer, convert the current value to a string for concatenation
		currentValueStr = strconv.FormatInt(obj.Value.(int64), 10)
	case object.ObjEncodingEmbStr, object.ObjEncodingRaw:
		// If the encoding is a string, retrieve the string value for concatenation
		currentValueStr = obj.Value.(string)
	default:
		// If the encoding is neither integer nor string, return a "wrong type" error
		return diceerrors.NewErrWithFormattedMessage(diceerrors.WrongTypeErr)
	}

	newValue := currentValueStr + value

	store.Put(key, store.NewObj(newValue, -1, object.ObjTypeString, object.ObjEncodingRaw))

	return clientio.Encode(len(newValue), false)
>>>>>>> 7747ff19
}

func evalJSONRESP(args []string, store *dstore.Store) []byte {
	if len(args) < 1 {
		return diceerrors.NewErrArity("json.resp")
	}
	key := args[0]

	path := defaultRootPath
	if len(args) > 1 {
		path = args[1]
	}

	obj := store.Get(key)
	if obj == nil {
		return clientio.RespNIL
	}

	// Check if the object is of JSON type
	errWithMessage := object.AssertTypeAndEncoding(obj.TypeEncoding, object.ObjTypeJSON, object.ObjEncodingJSON)
	if errWithMessage != nil {
		return errWithMessage
	}

	jsonData := obj.Value
	if path == defaultRootPath {
		resp := parseJSONStructure(jsonData, false)

		return clientio.Encode(resp, false)
	}

	// if path is not root then extract value at path
	expr, err := jp.ParseString(path)
	if err != nil {
		return diceerrors.NewErrWithMessage("invalid JSONPath")
	}
	results := expr.Get(jsonData)

	// process value at each path
	ret := []any{}
	for _, result := range results {
		resp := parseJSONStructure(result, false)
		ret = append(ret, resp)
	}

	return clientio.Encode(ret, false)
}

func parseJSONStructure(jsonData interface{}, nested bool) (resp []any) {
	switch json := jsonData.(type) {
	case string, bool:
		resp = append(resp, json)
	case int, int8, int16, int32, int64, uint, uint8, uint16, uint32, uint64, float32, float64, nil:
		resp = append(resp, json)
	case map[string]interface{}:
		resp = append(resp, "{")
		for key, value := range json {
			resp = append(resp, key)
			resp = append(resp, parseJSONStructure(value, true)...)
		}
		// wrap in another array to offset print
		if nested {
			resp = []interface{}{resp}
		}
	case []interface{}:
		resp = append(resp, "[")
		for _, value := range json {
			resp = append(resp, parseJSONStructure(value, true)...)
		}
		// wrap in another array to offset print
		if nested {
			resp = []interface{}{resp}
		}
	default:
		resp = append(resp, []byte("(unsupported type)"))
	}
	return resp
}

// This method executes each operation, contained in ops array, based on commands used.
func executeBitfieldOps(value *ByteArray, ops []utils.BitFieldOp) []interface{} {
	overflowType := WRAP
	var result []interface{}
	for _, op := range ops {
		switch op.Kind {
		case GET:
			res := value.getBits(int(op.Offset), int(op.EVal), op.EType == SIGNED)
			result = append(result, res)
		case SET:
			prevValue := value.getBits(int(op.Offset), int(op.EVal), op.EType == SIGNED)
			value.setBits(int(op.Offset), int(op.EVal), op.Value)
			result = append(result, prevValue)
		case INCRBY:
			res, err := value.incrByBits(int(op.Offset), int(op.EVal), op.Value, overflowType, op.EType == SIGNED)
			if err != nil {
				result = append(result, nil)
			} else {
				result = append(result, res)
			}
		case OVERFLOW:
			overflowType = op.EType
		}
	}
	return result
}

// Generic method for both BITFIELD and BITFIELD_RO.
// isReadOnly method is true for BITFIELD_RO command.
func bitfieldEvalGeneric(args []string, store *dstore.Store, isReadOnly bool) []byte {
	var ops []utils.BitFieldOp
	ops, err2 := utils.ParseBitfieldOps(args, isReadOnly)

	if err2 != nil {
		return err2
	}

	key := args[0]
	obj := store.Get(key)
	if obj == nil {
		obj = store.NewObj(NewByteArray(1), -1, object.ObjTypeByteArray, object.ObjEncodingByteArray)
		store.Put(args[0], obj)
	}
	var value *ByteArray
	var err error

	switch oType, _ := object.ExtractTypeEncoding(obj); oType {
	case object.ObjTypeByteArray:
		value = obj.Value.(*ByteArray)
	case object.ObjTypeString, object.ObjTypeInt:
		value, err = NewByteArrayFromObj(obj)
		if err != nil {
			return diceerrors.NewErrWithMessage("value is not a valid byte array")
		}
	default:
		return diceerrors.NewErrWithFormattedMessage(diceerrors.WrongTypeErr)
	}

	result := executeBitfieldOps(value, ops)
	return clientio.Encode(result, false)
}

// evalBITFIELD evaluates BITFIELD operations on a key store string, int or bytearray types
// it returns an array of results depending on the subcommands
// it allows mutation using SET and INCRBY commands
// returns arity error, offset type error, overflow type error, encoding type error, integer error, syntax error
// GET <encoding> <offset> -- Returns the specified bit field.
// SET <encoding> <offset> <value> -- Set the specified bit field
// and returns its old value.
// INCRBY <encoding> <offset> <increment> -- Increments or decrements
// (if a negative increment is given) the specified bit field and returns the new value.
// There is another subcommand that only changes the behavior of successive
// INCRBY and SET subcommands calls by setting the overflow behavior:
// OVERFLOW [WRAP|SAT|FAIL]`
func evalBITFIELD(args []string, store *dstore.Store) []byte {
	if len(args) < 1 {
		return diceerrors.NewErrArity("BITFIELD")
	}

	return bitfieldEvalGeneric(args, store, false)
}

// Read-only variant of the BITFIELD command. It is like the original BITFIELD but only accepts GET subcommand and can safely be used in read-only replicas.
func evalBITFIELDRO(args []string, store *dstore.Store) []byte {
	if len(args) < 1 {
		return diceerrors.NewErrArity("BITFIELD_RO")
	}

	return bitfieldEvalGeneric(args, store, true)
}
func evalGEOADD(args []string, store *dstore.Store) []byte {
	if len(args) < 4 {
		return diceerrors.NewErrArity("GEOADD")
	}

	key := args[0]
	var nx, xx bool
	startIdx := 1

	// Parse options
	for startIdx < len(args) {
		option := strings.ToUpper(args[startIdx])
		if option == "NX" {
			nx = true
			startIdx++
		} else if option == "XX" {
			xx = true
			startIdx++
		} else {
			break
		}
	}

	// Check if we have the correct number of arguments after parsing options
	if (len(args)-startIdx)%3 != 0 {
		return diceerrors.NewErrArity("GEOADD")
	}

	if xx && nx {
		return diceerrors.NewErrWithMessage("ERR XX and NX options at the same time are not compatible")
	}

	// Get or create sorted set
	obj := store.Get(key)
	var ss *sortedset.Set
	if obj != nil {
		var err []byte
		ss, err = sortedset.FromObject(obj)
		if err != nil {
			return err
		}
	} else {
		ss = sortedset.New()
	}

	added := 0
	for i := startIdx; i < len(args); i += 3 {
		longitude, err := strconv.ParseFloat(args[i], 64)
		if err != nil || math.IsNaN(longitude) || longitude < -180 || longitude > 180 {
			return diceerrors.NewErrWithMessage("ERR invalid longitude")
		}

		latitude, err := strconv.ParseFloat(args[i+1], 64)
		if err != nil || math.IsNaN(latitude) || latitude < -85.05112878 || latitude > 85.05112878 {
			return diceerrors.NewErrWithMessage("ERR invalid latitude")
		}

		member := args[i+2]
		_, exists := ss.Get(member)

		// Handle XX option: Only update existing elements
		if xx && !exists {
			continue
		}

		// Handle NX option: Only add new elements
		if nx && exists {
			continue
		}

		hash := geo.EncodeHash(latitude, longitude)

		wasInserted := ss.Upsert(hash, member)
		if wasInserted {
			added++
		}
	}

	obj = store.NewObj(ss, -1, object.ObjTypeSortedSet, object.ObjEncodingBTree)
	store.Put(key, obj)

	return clientio.Encode(added, false)
}

func evalGEODIST(args []string, store *dstore.Store) []byte {
	if len(args) < 3 || len(args) > 4 {
		return diceerrors.NewErrArity("GEODIST")
	}

	key := args[0]
	member1 := args[1]
	member2 := args[2]
	unit := "m"
	if len(args) == 4 {
		unit = strings.ToLower(args[3])
	}

	// Get the sorted set
	obj := store.Get(key)
	if obj == nil {
		return clientio.RespNIL
	}

	ss, err := sortedset.FromObject(obj)
	if err != nil {
		return err
	}

	// Get the scores (geohashes) for both members
	score1, ok := ss.Get(member1)
	if !ok {
		return clientio.RespNIL
	}
	score2, ok := ss.Get(member2)
	if !ok {
		return clientio.RespNIL
	}

	lat1, lon1 := geo.DecodeHash(score1)
	lat2, lon2 := geo.DecodeHash(score2)

	distance := geo.GetDistance(lon1, lat1, lon2, lat2)

	result, err := geo.ConvertDistance(distance, unit)
	if err != nil {
		return err
	}

	return clientio.Encode(utils.RoundToDecimals(result, 4), false)
}

// evalJSONSTRAPPEND appends a string value to the JSON string value at the specified path
// in the JSON object saved at the key in arguments.
// Args must contain at least a key and the string value to append.
// If the key does not exist or is expired, it returns an error response.
// If the value at the specified path is not a string, it returns an error response.
// Returns the new length of the string at the specified path if successful.
func evalJSONSTRAPPEND(args []string, store *dstore.Store) []byte {
	if len(args) != 3 {
		return diceerrors.NewErrArity("JSON.STRAPPEND")
	}

	key := args[0]
	path := args[1]
	value := args[2]

	obj := store.Get(key)
	if obj == nil {
		return diceerrors.NewErrWithMessage(diceerrors.NoKeyExistsErr)
	}

	errWithMessage := object.AssertTypeAndEncoding(obj.TypeEncoding, object.ObjTypeJSON, object.ObjEncodingJSON)
	if errWithMessage != nil {
		return diceerrors.NewErrWithFormattedMessage(diceerrors.WrongKeyTypeErr)
	}

	jsonData := obj.Value

	var resultsArray []interface{}

	if path == "$" {
		// Handle root-level string
		if str, ok := jsonData.(string); ok {
			unquotedValue := strings.Trim(value, "\"")
			newValue := str + unquotedValue
			resultsArray = append(resultsArray, int64(len(newValue)))
			jsonData = newValue
		} else {
			return clientio.RespEmptyArray
		}
	} else {
		expr, err := jp.ParseString(path)
		if err != nil {
			return clientio.RespEmptyArray
		}

		_, modifyErr := expr.Modify(jsonData, func(data any) (interface{}, bool) {
			switch v := data.(type) {
			case string:
				unquotedValue := strings.Trim(value, "\"")
				newValue := v + unquotedValue
				resultsArray = append([]interface{}{int64(len(newValue))}, resultsArray...)
				return newValue, true
			default:
				resultsArray = append([]interface{}{clientio.RespNIL}, resultsArray...)
				return data, false
			}
		})

		if modifyErr != nil {
			return clientio.RespEmptyArray
		}
	}

	if len(resultsArray) == 0 {
		return clientio.RespEmptyArray
	}

	obj.Value = jsonData
	return clientio.Encode(resultsArray, false)
}<|MERGE_RESOLUTION|>--- conflicted
+++ resolved
@@ -3955,225 +3955,6 @@
 	return clientio.Encode(typeStr, true)
 }
 
-<<<<<<< HEAD
-// evalHRANDFIELD returns random fields from a hash stored at key.
-// If only the key is provided, one random field is returned.
-// If count is provided, it returns that many unique random fields. A negative count allows repeated selections.
-// The "WITHVALUES" option returns both fields and values.
-// Returns nil if the key doesn't exist or the hash is empty.
-// Errors: arity error, type error for non-hash, syntax error for "WITHVALUES", or count format error.
-func evalHRANDFIELD(args []string, store *dstore.Store) []byte {
-	if len(args) < 1 || len(args) > 3 {
-		return diceerrors.NewErrArity("HRANDFIELD")
-	}
-
-	key := args[0]
-	obj := store.Get(key)
-	if obj == nil {
-		return clientio.RespNIL
-	}
-
-	if err := object.AssertTypeAndEncoding(obj.TypeEncoding, object.ObjTypeHashMap, object.ObjEncodingHashMap); err != nil {
-		return diceerrors.NewErrWithMessage(diceerrors.WrongTypeErr)
-	}
-
-	hashMap := obj.Value.(HashMap)
-	if len(hashMap) == 0 {
-		return clientio.Encode([]string{}, false)
-	}
-
-	count := 1
-	withValues := false
-
-	if len(args) > 1 {
-		var err error
-		// The second argument is the count.
-		count, err = strconv.Atoi(args[1])
-		if err != nil {
-			return diceerrors.NewErrWithFormattedMessage(diceerrors.IntOrOutOfRangeErr)
-		}
-
-		// The third argument is the "WITHVALUES" option.
-		if len(args) == 3 {
-			if !strings.EqualFold(args[2], WithValues) {
-				return diceerrors.NewErrWithFormattedMessage(diceerrors.SyntaxErr)
-			}
-			withValues = true
-		}
-	}
-
-	return selectRandomFields(hashMap, count, withValues)
-}
-
-// selectRandomFields returns random fields from a hashmap.
-func selectRandomFields(hashMap HashMap, count int, withValues bool) []byte {
-	keys := make([]string, 0, len(hashMap))
-	for k := range hashMap {
-		keys = append(keys, k)
-	}
-
-	var results []string
-	resultSet := make(map[string]struct{})
-
-	abs := func(x int) int {
-		if x < 0 {
-			return -x
-		}
-		return x
-	}
-
-	for i := 0; i < abs(count); i++ {
-		if count > 0 && len(resultSet) == len(keys) {
-			break
-		}
-
-		randomIndex, _ := rand.Int(rand.Reader, big.NewInt(int64(len(keys))))
-		randomField := keys[randomIndex.Int64()]
-
-		if count > 0 {
-			if _, exists := resultSet[randomField]; exists {
-				i--
-				continue
-			}
-			resultSet[randomField] = struct{}{}
-		}
-
-		results = append(results, randomField)
-		if withValues {
-			results = append(results, hashMap[randomField])
-		}
-	}
-
-	return clientio.Encode(results, false)
-=======
-// evalGETRANGE returns the substring of the string value stored at key, determined by the offsets start and end
-// The offsets are zero-based and can be negative values to index from the end of the string
-//
-// If the start offset is larger than the end offset, or if the start or end offset is greater than the length of the string,
-// an empty string is returned
-func evalGETRANGE(args []string, store *dstore.Store) []byte {
-	if len(args) != 3 {
-		return diceerrors.NewErrArity("GETRANGE")
-	}
-	key := args[0]
-	obj := store.Get(key)
-	if obj == nil {
-		return clientio.Encode("", false)
-	}
-
-	start, err := strconv.Atoi(args[1])
-	if err != nil {
-		return diceerrors.NewErrWithFormattedMessage(diceerrors.IntOrOutOfRangeErr)
-	}
-	end, err := strconv.Atoi(args[2])
-	if err != nil {
-		return diceerrors.NewErrWithFormattedMessage(diceerrors.IntOrOutOfRangeErr)
-	}
-
-	var str string
-	switch _, oEnc := object.ExtractTypeEncoding(obj); oEnc {
-	case object.ObjEncodingEmbStr, object.ObjEncodingRaw:
-		if val, ok := obj.Value.(string); ok {
-			str = val
-		} else {
-			return diceerrors.NewErrWithMessage("expected string but got another type")
-		}
-	case object.ObjEncodingInt:
-		str = strconv.FormatInt(obj.Value.(int64), 10)
-	default:
-		return diceerrors.NewErrWithFormattedMessage(diceerrors.WrongTypeErr)
-	}
-
-	if str == "" {
-		return clientio.Encode("", false)
-	}
-
-	if start < 0 {
-		start = len(str) + start
-	}
-
-	if end < 0 {
-		end = len(str) + end
-	}
-
-	if start >= len(str) || end < 0 || start > end {
-		return clientio.Encode("", false)
-	}
-
-	if start < 0 {
-		start = 0
-	}
-
-	if end >= len(str) {
-		end = len(str) - 1
-	}
-
-	return clientio.Encode(str[start:end+1], false)
-}
-
-// evalAPPEND takes two arguments: the key and the value to append to the key's current value.
-// If the key does not exist, it creates a new key with the given value (so APPEND will be similar to SET in this special case)
-// If key already exists and is a string (or integers stored as strings), this command appends the value at the end of the string
-func evalAPPEND(args []string, store *dstore.Store) []byte {
-	if len(args) != 2 {
-		return diceerrors.NewErrArity("APPEND")
-	}
-
-	key, value := args[0], args[1]
-	obj := store.Get(key)
-
-	if obj == nil {
-		// Key does not exist path
-
-		// check if the value starts with '0' and has more than 1 character to handle leading zeros
-		if len(value) > 1 && value[0] == '0' {
-			// treat as string if has leading zeros
-			store.Put(key, store.NewObj(value, -1, object.ObjTypeString, object.ObjEncodingRaw))
-			return clientio.Encode(len(value), false)
-		}
-
-		// Deduce type and encoding based on the value if no leading zeros
-		oType, oEnc := deduceTypeEncoding(value)
-
-		var storedValue interface{}
-		// Store the value with the appropriate encoding based on the type
-		switch oEnc {
-		case object.ObjEncodingInt:
-			storedValue, _ = strconv.ParseInt(value, 10, 64)
-		case object.ObjEncodingEmbStr, object.ObjEncodingRaw:
-			storedValue = value
-		default:
-			return diceerrors.NewErrWithFormattedMessage(diceerrors.WrongTypeErr)
-		}
-
-		store.Put(key, store.NewObj(storedValue, -1, oType, oEnc))
-
-		return clientio.Encode(len(value), false)
-	}
-	// Key exists path
-	_, currentEnc := object.ExtractTypeEncoding(obj)
-
-	var currentValueStr string
-	switch currentEnc {
-	case object.ObjEncodingInt:
-		// If the encoding is an integer, convert the current value to a string for concatenation
-		currentValueStr = strconv.FormatInt(obj.Value.(int64), 10)
-	case object.ObjEncodingEmbStr, object.ObjEncodingRaw:
-		// If the encoding is a string, retrieve the string value for concatenation
-		currentValueStr = obj.Value.(string)
-	default:
-		// If the encoding is neither integer nor string, return a "wrong type" error
-		return diceerrors.NewErrWithFormattedMessage(diceerrors.WrongTypeErr)
-	}
-
-	newValue := currentValueStr + value
-
-	store.Put(key, store.NewObj(newValue, -1, object.ObjTypeString, object.ObjEncodingRaw))
-
-	return clientio.Encode(len(newValue), false)
->>>>>>> 7747ff19
-}
-
 func evalJSONRESP(args []string, store *dstore.Store) []byte {
 	if len(args) < 1 {
 		return diceerrors.NewErrArity("json.resp")
