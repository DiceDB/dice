--- conflicted
+++ resolved
@@ -3921,193 +3921,6 @@
 	return clientio.Encode(members, false)
 }
 
-<<<<<<< HEAD
-// PFADD Adds all the element arguments to the HyperLogLog data structure stored at the variable
-// name specified as first argument.
-//
-// Returns:
-// If the approximated cardinality estimated by the HyperLogLog changed after executing the command,
-// returns 1, otherwise 0 is returned.
-func evalPFADD(args []string, store *dstore.Store) []byte {
-	if len(args) < 1 {
-		return diceerrors.NewErrArity("PFADD")
-	}
-
-	key := args[0]
-	obj := store.Get(key)
-
-	// If key doesn't exist prior initial cardinality changes hence return 1
-	if obj == nil {
-		hll := hyperloglog.New()
-		for _, arg := range args[1:] {
-			hll.Insert([]byte(arg))
-		}
-
-		obj = store.NewObj(hll, -1, object.ObjTypeString, object.ObjEncodingRaw)
-
-		store.Put(key, obj)
-		return clientio.Encode(1, false)
-	}
-
-	existingHll, ok := obj.Value.(*hyperloglog.Sketch)
-	if !ok {
-		return diceerrors.NewErrWithMessage(diceerrors.WrongTypeHllErr)
-	}
-	initialCardinality := existingHll.Estimate()
-	for _, arg := range args[1:] {
-		existingHll.Insert([]byte(arg))
-	}
-
-	if newCardinality := existingHll.Estimate(); initialCardinality != newCardinality {
-		return clientio.Encode(1, false)
-	}
-
-	return clientio.Encode(0, false)
-}
-
-func evalPFCOUNT(args []string, store *dstore.Store) []byte {
-	if len(args) < 1 {
-		return diceerrors.NewErrArity("PFCOUNT")
-	}
-
-	unionHll := hyperloglog.New()
-
-	for _, arg := range args {
-		obj := store.Get(arg)
-		if obj != nil {
-			currKeyHll, ok := obj.Value.(*hyperloglog.Sketch)
-			if !ok {
-				return diceerrors.NewErrWithMessage(diceerrors.WrongTypeHllErr)
-			}
-			err := unionHll.Merge(currKeyHll)
-			if err != nil {
-				return diceerrors.NewErrWithMessage(diceerrors.InvalidHllErr)
-			}
-		}
-	}
-
-	return clientio.Encode(unionHll.Estimate(), false)
-}
-
-func evalPFMERGE(args []string, store *dstore.Store) []byte {
-	if len(args) < 1 {
-		return diceerrors.NewErrArity("PFMERGE")
-	}
-
-	var mergedHll *hyperloglog.Sketch
-	destKey := args[0]
-	obj := store.Get(destKey)
-
-	// If destKey doesn't exist, create a new HLL, else fetch the existing
-	if obj == nil {
-		mergedHll = hyperloglog.New()
-	} else {
-		var ok bool
-		mergedHll, ok = obj.Value.(*hyperloglog.Sketch)
-		if !ok {
-			return diceerrors.NewErrWithMessage(diceerrors.WrongTypeHllErr)
-		}
-	}
-
-	for _, arg := range args {
-		obj := store.Get(arg)
-		if obj != nil {
-			currKeyHll, ok := obj.Value.(*hyperloglog.Sketch)
-			if !ok {
-				return diceerrors.NewErrWithMessage(diceerrors.WrongTypeHllErr)
-			}
-
-			err := mergedHll.Merge(currKeyHll)
-			if err != nil {
-				return diceerrors.NewErrWithMessage(diceerrors.InvalidHllErr)
-			}
-		}
-	}
-
-	// Save the mergedHll
-	obj = store.NewObj(mergedHll, -1, object.ObjTypeString, object.ObjEncodingRaw)
-	store.Put(destKey, obj)
-
-	return clientio.RespOK
-=======
-func evalJSONSTRLEN(args []string, store *dstore.Store) []byte {
-	if len(args) < 1 {
-		return diceerrors.NewErrArity("JSON.STRLEN")
-	}
-
-	key := args[0]
-
-	if len(args) < 2 {
-		// no recursive
-		// making consistent with arrlen
-		// to-do parsing
-		obj := store.Get(key)
-
-		if obj == nil {
-			return clientio.RespNIL
-		}
-		jsonData := obj.Value
-		jsonDataType := strings.ToLower(utils.GetJSONFieldType(jsonData))
-		if jsonDataType == "number" {
-			jsonDataFloat := jsonData.(float64)
-			if jsonDataFloat == float64(int64(jsonDataFloat)) {
-				jsonDataType = "integer"
-			}
-		}
-		if jsonDataType != utils.StringType {
-			return diceerrors.NewErrWithFormattedMessage(diceerrors.JSONPathValueTypeErr, jsonDataType)
-		}
-		return clientio.Encode(len(jsonData.(string)), false)
-	}
-
-	path := args[1]
-
-	obj := store.Get(key)
-
-	if obj == nil {
-		return clientio.RespNIL
-	}
-
-	// Check if the object is of JSON type
-	errWithMessage := object.AssertTypeAndEncoding(obj.TypeEncoding, object.ObjTypeJSON, object.ObjEncodingJSON)
-	if errWithMessage != nil {
-		return errWithMessage
-	}
-
-	jsonData := obj.Value
-	if path == defaultRootPath {
-		defaultStringResult := make([]interface{}, 0, 1)
-		if utils.GetJSONFieldType(jsonData) == utils.StringType {
-			defaultStringResult = append(defaultStringResult, int64(len(jsonData.(string))))
-		} else {
-			defaultStringResult = append(defaultStringResult, clientio.RespNIL)
-		}
-
-		return clientio.Encode(defaultStringResult, false)
-	}
-
-	// Parse the JSONPath expression
-	expr, err := jp.ParseString(path)
-	if err != nil {
-		return diceerrors.NewErrWithMessage("invalid JSONPath")
-	}
-	// Execute the JSONPath query
-	results := expr.Get(jsonData)
-	if len(results) == 0 {
-		return clientio.Encode([]interface{}{}, false)
-	}
-	strLenResults := make([]interface{}, 0, len(results))
-	for _, result := range results {
-		switch utils.GetJSONFieldType(result) {
-		case utils.StringType:
-			strLenResults = append(strLenResults, int64(len(result.(string))))
-		default:
-			strLenResults = append(strLenResults, clientio.RespNIL)
-		}
-	}
-	return clientio.Encode(strLenResults, false)
->>>>>>> d78f8be1
-}
 
 func evalHLEN(args []string, store *dstore.Store) []byte {
 	if len(args) != 1 {
