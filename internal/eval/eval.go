--- conflicted
+++ resolved
@@ -2111,8 +2111,6 @@
 	return clientio.Encode(result, false)
 }
 
-<<<<<<< HEAD
-=======
 func evalCommandDocs(args []string) []byte {
 	if len(args) == 0 {
 		return evalCommandDefaultDocs()
@@ -2178,7 +2176,6 @@
 	return clientio.Encode(resp, false)
 }
 
->>>>>>> 94c3579c
 func evalEXISTS(args []string, store *dstore.Store) []byte {
 	if len(args) == 0 {
 		return diceerrors.NewErrArity("EXISTS")
