package eval

import (
	"bytes"
	"errors"
	"fmt"
	"math"
	"regexp"
	"sort"
	"strconv"
	"strings"
	"syscall"
	"time"
	"unicode"
	"unsafe"

	"github.com/dicedb/dice/internal/object"

	"github.com/dicedb/dice/internal/sql"

	"github.com/axiomhq/hyperloglog"
	"github.com/bytedance/sonic"
	"github.com/charmbracelet/log"
	"github.com/dicedb/dice/config"
	"github.com/dicedb/dice/internal/auth"
	"github.com/dicedb/dice/internal/clientio"
	"github.com/dicedb/dice/internal/comm"
	diceerrors "github.com/dicedb/dice/internal/errors"
	"github.com/dicedb/dice/internal/querywatcher"
	"github.com/dicedb/dice/internal/server/utils"
	dstore "github.com/dicedb/dice/internal/store"
	"github.com/ohler55/ojg/jp"
)

type exDurationState int

const (
	Uninitialized exDurationState = iota
	Initialized
)

var (
	TxnCommands       map[string]bool
	serverID          string
	diceCommandsCount int
)

const defaultRootPath = "$"
const maxExDuration = 9223372036854775

func init() {
	diceCommandsCount = len(DiceCmds)
	TxnCommands = map[string]bool{"EXEC": true, "DISCARD": true}
	serverID = fmt.Sprintf("%s:%d", config.DiceConfig.Server.Addr, config.DiceConfig.Server.Port)
}

// evalPING returns with an encoded "PONG"
// If any message is added with the ping command,
// the message will be returned.
func evalPING(args []string, store *dstore.Store) []byte {
	var b []byte

	if len(args) >= 2 {
		return diceerrors.NewErrArity("PING")
	}

	if len(args) == 0 {
		b = clientio.Encode("PONG", true)
	} else {
		b = clientio.Encode(args[0], false)
	}

	return b
}

// EvalAUTH returns with an encoded "OK" if the user is authenticated
// If the user is not authenticated, it returns with an encoded error message
func EvalAUTH(args []string, c *comm.Client) []byte {
	var err error

	if config.DiceConfig.Auth.Password == "" {
		return diceerrors.NewErrWithMessage("AUTH <password> called without any password configured for the default user. Are you sure your configuration is correct?")
	}

	username := auth.DefaultUserName
	var password string

	if len(args) == 1 {
		password = args[0]
	} else if len(args) == 2 {
		username, password = args[0], args[1]
	} else {
		return diceerrors.NewErrArity("AUTH")
	}

	if err = c.Session.Validate(username, password); err != nil {
		return clientio.Encode(err, false)
	}
	return clientio.RespOK
}

// evalSET puts a new <key, value> pair in db as in the args
// args must contain key and value.
// args can also contain multiple options -
//
//	EX or ex which will set the expiry time(in secs) for the key
//	PX or px which will set the expiry time(in milliseconds) for the key
//	EXAT or exat which will set the specified Unix time at which the key will expire, in seconds (a positive integer).
//	PXAT or PX which will the specified Unix time at which the key will expire, in milliseconds (a positive integer).
//	XX orr xx which will only set the key if it already exists.
//
// Returns encoded error response if at least a <key, value> pair is not part of args
// Returns encoded error response if expiry time value in not integer
// Returns encoded error response if both PX and EX flags are present
// Returns encoded OK RESP once new entry is added
// If the key already exists then the value will be overwritten and expiry will be discarded
func evalSET(args []string, store *dstore.Store) []byte {
	if len(args) <= 1 {
		return diceerrors.NewErrArity("SET")
	}

	var key, value string
	var exDurationMs int64 = -1
	var state exDurationState = Uninitialized
	var keepttl bool = false

	key, value = args[0], args[1]
	oType, oEnc := deduceTypeEncoding(value)

	for i := 2; i < len(args); i++ {
		arg := strings.ToUpper(args[i])
		switch arg {
		case Ex, Px:
			if state != Uninitialized {
				return diceerrors.NewErrWithMessage(diceerrors.SyntaxErr)
			}
			i++
			if i == len(args) {
				return diceerrors.NewErrWithMessage(diceerrors.SyntaxErr)
			}

			exDuration, err := strconv.ParseInt(args[i], 10, 64)
			if err != nil {
				return diceerrors.NewErrWithMessage(diceerrors.IntOrOutOfRangeErr)
			}

			if exDuration <= 0 || exDuration >= maxExDuration {
				return diceerrors.NewErrExpireTime("SET")
			}

			// converting seconds to milliseconds
			if arg == Ex {
				exDuration *= 1000
			}
			exDurationMs = exDuration
			state = Initialized

		case Pxat, Exat:
			if state != Uninitialized {
				return diceerrors.NewErrWithMessage(diceerrors.SyntaxErr)
			}
			i++
			if i == len(args) {
				return diceerrors.NewErrWithMessage(diceerrors.SyntaxErr)
			}
			exDuration, err := strconv.ParseInt(args[i], 10, 64)
			if err != nil {
				return diceerrors.NewErrWithMessage(diceerrors.IntOrOutOfRangeErr)
			}

			if exDuration < 0 {
				return diceerrors.NewErrExpireTime("SET")
			}

			if arg == Exat {
				exDuration *= 1000
			}
			exDurationMs = exDuration - utils.GetCurrentTime().UnixMilli()
			// If the expiry time is in the past, set exDurationMs to 0
			// This will be used to signal immediate expiration
			if exDurationMs < 0 {
				exDurationMs = 0
			}
			state = Initialized

		case XX:
			// Get the key from the hash table
			obj := store.Get(key)

			// if key does not exist, return RESP encoded nil
			if obj == nil {
				return clientio.RespNIL
			}
		case NX:
			obj := store.Get(key)
			if obj != nil {
				return clientio.RespNIL
			}
		case KEEPTTL, Keepttl:
			keepttl = true
		default:
			return diceerrors.NewErrWithMessage(diceerrors.SyntaxErr)
		}
	}

	// Cast the value properly based on the encoding type
	var storedValue interface{}
	switch oEnc {
	case object.ObjEncodingInt:
		storedValue, _ = strconv.ParseInt(value, 10, 64)
	case object.ObjEncodingEmbStr, object.ObjEncodingRaw:
		storedValue = value
	default:
		return clientio.Encode(fmt.Errorf("ERR unsupported encoding: %d", oEnc), false)
	}

	// putting the k and value in a Hash Table
	store.Put(key, store.NewObj(storedValue, exDurationMs, oType, oEnc), dstore.WithKeepTTL(keepttl))

	return clientio.RespOK
}

// evalMSET puts multiple <key, value> pairs in db as in the args
// MSET is atomic, so all given keys are set at once.
// args must contain key and value pairs.

// Returns encoded error response if at least a <key, value> pair is not part of args
// Returns encoded OK RESP once new entries are added
// If the key already exists then the value will be overwritten and expiry will be discarded
func evalMSET(args []string, store *dstore.Store) []byte {
	if len(args) <= 1 || len(args)%2 != 0 {
		return diceerrors.NewErrArity("MSET")
	}

	// MSET does not have expiry support
	var exDurationMs int64 = -1

	insertMap := make(map[string]*object.Obj, len(args)/2)
	for i := 0; i < len(args); i += 2 {
		key, value := args[i], args[i+1]
		oType, oEnc := deduceTypeEncoding(value)
		insertMap[key] = store.NewObj(value, exDurationMs, oType, oEnc)
	}

	store.PutAll(insertMap)
	return clientio.RespOK
}

// evalGET returns the value for the queried key in args
// The key should be the only param in args
// The RESP value of the key is encoded and then returned
// evalGET returns response.RespNIL if key is expired or it does not exist
func evalGET(args []string, store *dstore.Store) []byte {
	if len(args) != 1 {
		return diceerrors.NewErrArity("GET")
	}

	key := args[0]

	obj := store.Get(key)

	// if key does not exist, return RESP encoded nil
	if obj == nil {
		return clientio.RespNIL
	}

	// Decode and return the value based on its encoding
	switch _, oEnc := object.ExtractTypeEncoding(obj); oEnc {
	case object.ObjEncodingInt:
		// Value is stored as an int64, so use type assertion
		if val, ok := obj.Value.(int64); ok {
			return clientio.Encode(val, false)
		}
		return diceerrors.NewErrWithFormattedMessage("expected int64 but got another type: %s", obj.Value)

	case object.ObjEncodingEmbStr, object.ObjEncodingRaw:
		// Value is stored as a string, use type assertion
		if val, ok := obj.Value.(string); ok {
			return clientio.Encode(val, false)
		}
		return diceerrors.NewErrWithMessage("expected string but got another type")

	case object.ObjEncodingByteArray:
		// Value is stored as a bytearray, use type assertion
		if val, ok := obj.Value.(*ByteArray); ok {
			return clientio.Encode(string(val.data), false)
		}
		return diceerrors.NewErrWithMessage(diceerrors.WrongTypeErr)

	default:
		return diceerrors.NewErrWithMessage(diceerrors.WrongTypeErr)
	}
}

// evalDBSIZE returns the number of keys in the database.
func evalDBSIZE(args []string, store *dstore.Store) []byte {
	if len(args) > 0 {
		return diceerrors.NewErrArity("DBSIZE")
	}

	// return the RESP encoded value
	return clientio.Encode(dstore.KeyspaceStat[0]["keys"], false)
}

// evalGETDEL returns the value for the queried key in args
// The key should be the only param in args
// The RESP value of the key is encoded and then returned
// In evalGETDEL  If the key exists, it will be deleted before its value is returned.
// evalGETDEL returns response.RespNIL if key is expired or it does not exist
func evalGETDEL(args []string, store *dstore.Store) []byte {
	if len(args) != 1 {
		return diceerrors.NewErrArity("GETDEL")
	}

	key := args[0]

	// getting the key based on previous touch value
	obj := store.GetNoTouch(key)

	// if key does not exist, return RESP encoded nil
	if obj == nil {
		return clientio.RespNIL
	}

	// If the object exists, check if it is a Set object.
	if err := object.AssertType(obj.TypeEncoding, object.ObjTypeSet); err == nil {
		return diceerrors.NewErrWithFormattedMessage(diceerrors.WrongTypeErr)
	}

	// If the object exists, check if it is a JSON object.
	if err := object.AssertType(obj.TypeEncoding, object.ObjTypeJSON); err == nil {
		return diceerrors.NewErrWithFormattedMessage(diceerrors.WrongTypeErr)
	}

	// Get the key from the hash table
	objVal := store.GetDel(key)

	// Decode and return the value based on its encoding
	switch _, oEnc := object.ExtractTypeEncoding(objVal); oEnc {
	case object.ObjEncodingInt:
		// Value is stored as an int64, so use type assertion
		if val, ok := objVal.Value.(int64); ok {
			return clientio.Encode(val, false)
		}
		return diceerrors.NewErrWithFormattedMessage("expected int64 but got another type: %s", objVal.Value)

	case object.ObjEncodingEmbStr, object.ObjEncodingRaw:
		// Value is stored as a string, use type assertion
		if val, ok := objVal.Value.(string); ok {
			return clientio.Encode(val, false)
		}
		return diceerrors.NewErrWithMessage("expected string but got another type")

	case object.ObjEncodingByteArray:
		// Value is stored as a bytearray, use type assertion
		if val, ok := objVal.Value.(*ByteArray); ok {
			return clientio.Encode(string(val.data), false)
		}
		return diceerrors.NewErrWithMessage(diceerrors.WrongTypeErr)

	default:
		return diceerrors.NewErrWithMessage(diceerrors.WrongTypeErr)
	}
}

// evalJSONDEBUG reports value's memmory usage in bytes
// Returns arity error if subcommand is missing
// Supports only two subcommand as of now - HELP and MEMORY
func evalJSONDebug(args []string, store *dstore.Store) []byte {
	if len(args) < 1 {
		return diceerrors.NewErrArity("JSON.DEBUG")
	}
	subcommand := strings.ToUpper(args[0])
	switch subcommand {
	case Help:
		return evalJSONDebugHelp()
	case Memory:
		return evalJSONDebugMemory(args[1:], store)
	default:
		return diceerrors.NewErrWithFormattedMessage("unknown subcommand - try `JSON.DEBUG HELP`")
	}
}

// evalJSONDebugHelp implements HELP subcommand for evalJSONDebug
// It returns help text
// It ignore any other args
func evalJSONDebugHelp() []byte {
	memoryText := "MEMORY <key> [path] - reports memory usage"
	helpText := "HELP                - this message"
	message := []string{memoryText, helpText}
	return clientio.Encode(message, false)
}

// evalJSONDebugMemory implements MEMORY subcommand for evalJSONDebug
// It returns value's memory usage in bytes
func evalJSONDebugMemory(args []string, store *dstore.Store) []byte {
	if len(args) < 1 {
		return diceerrors.NewErrArity("json.debug")
	}
	key := args[0]

	// default path is root if not specified
	path := defaultRootPath
	if len(args) > 1 {
		path = args[1] // any more args are ignored for this command altogether
	}

	obj := store.Get(key)
	if obj == nil {
		return clientio.RespZero
	}

	// check if the object is a valid JSON
	errWithMessage := object.AssertTypeAndEncoding(obj.TypeEncoding, object.ObjTypeJSON, object.ObjEncodingJSON)
	if errWithMessage != nil {
		return errWithMessage
	}

	// handle root path
	if path == defaultRootPath {
		jsonData := obj.Value

		// memory used by json data
		size := calculateSizeInBytes(jsonData)
		if size == -1 {
			return diceerrors.NewErrWithMessage("unknown type")
		}

		// add memory used by storage object
		size += int(unsafe.Sizeof(obj)) + calculateSizeInBytes(obj.LastAccessedAt) + calculateSizeInBytes(obj.TypeEncoding)

		return clientio.Encode(size, false)
	}

	// handle nested paths
	var results []any = []any{}
	if path != defaultRootPath {
		// check if path is valid
		expr, err := jp.ParseString(path)
		if err != nil {
			return diceerrors.NewErrWithMessage("invalid JSON path")
		}

		results = expr.Get(obj.Value)

		// handle error cases
		if len(results) == 0 {
			// this block will return '[]' for out of bound index for an array json type
			// this will maintain consistency with redis
			isArray := utils.IsArray(obj.Value)
			if isArray {
				arr, ok := obj.Value.([]any)
				if !ok {
					return diceerrors.NewErrWithMessage("invalid array json")
				}

				// extract index from arg
				reg := regexp.MustCompile(`^\$\.?\[(\d+|\*)\]`)
				matches := reg.FindStringSubmatch(path)

				if len(matches) == 2 {
					// convert index to int
					index, err := strconv.Atoi(matches[1])
					if err != nil {
						return diceerrors.NewErrWithMessage("unable to extract index")
					}

					// if index is out of bound return empty array
					if index >= len(arr) {
						return clientio.RespEmptyArray
					}
				}
			}

			// for rest json types, throw error
			return diceerrors.NewErrWithFormattedMessage("Path '$.%v' does not exist", path)
		}
	}

	// get memory used by each path
	sizeList := make([]interface{}, 0, len(results))
	for _, result := range results {
		size := calculateSizeInBytes(result)
		sizeList = append(sizeList, size)
	}

	return clientio.Encode(sizeList, false)
}

func calculateSizeInBytes(value interface{}) int {
	switch convertedValue := value.(type) {
	case string:
		return int(unsafe.Sizeof(value)) + len(convertedValue)

	case int, int8, int16, int32, int64, uint, uint8, uint16, uint32, uint64, float32, float64, bool, nil:
		return int(unsafe.Sizeof(value))

	// object
	case map[string]interface{}:
		size := int(unsafe.Sizeof(value))
		for k, v := range convertedValue {
			size += int(unsafe.Sizeof(k)) + len(k) + calculateSizeInBytes(v)
		}
		return size

	// array
	case []interface{}:
		size := int(unsafe.Sizeof(value))
		for _, elem := range convertedValue {
			size += calculateSizeInBytes(elem)
		}
		return size

	// unknown type
	default:
		return -1
	}
}

// evaLJSONFORGET removes the field specified by the given JSONPath from the JSON document stored under the provided key.
// calls the evalJSONDEL() with the arguments passed
// Returns response.RespZero if key is expired or it does not exist
// Returns encoded error response if incorrect number of arguments
// If the JSONPath points to the root of the JSON document, the entire key is deleted from the store.
// Returns an integer reply specified as the number of paths deleted (0 or more)
func evalJSONFORGET(args []string, store *dstore.Store) []byte {
	if len(args) < 1 {
		return diceerrors.NewErrArity("JSON.FORGET")
	}

	return evalJSONDEL(args, store)
}

// evalJSONARRLEN return the length of the JSON array at path in key
// Returns an array of integer replies, an integer for each matching value,
// each is the array's length, or nil, if the matching value is not an array.
// Returns encoded error if the key doesn't exist or key is expired or the matching value is not an array.
// Returns encoded error response if incorrect number of arguments
func evalJSONARRLEN(args []string, store *dstore.Store) []byte {
	if len(args) < 1 {
		return diceerrors.NewErrArity("JSON.ARRLEN")
	}
	key := args[0]

	// Retrieve the object from the database
	obj := store.Get(key)
	if obj == nil {
		return diceerrors.NewErrWithMessage("Path '.' does not exist or not an array")
	}

	errWithMessage := object.AssertTypeAndEncoding(obj.TypeEncoding, object.ObjTypeJSON, object.ObjEncodingJSON)
	if errWithMessage != nil {
		return errWithMessage
	}

	jsonData := obj.Value

	_, err := sonic.Marshal(jsonData)
	if err != nil {
		return diceerrors.NewErrWithMessage("Existing key has wrong Dice type")
	}

	if len(args) == 1 {
		if utils.GetJSONFieldType(jsonData) == utils.ArrayType {
			return clientio.Encode(len(jsonData.([]interface{})), false)
		}
		return diceerrors.NewErrWithMessage("Path '.' does not exist or not an array")
	}

	path := args[1]
	expr, err := jp.ParseString(path)
	if err != nil {
		return diceerrors.NewErrWithMessage("invalid JSONPath")
	}

	results := expr.Get(jsonData)

	arrlenList := make([]interface{}, 0, len(results))
	for _, result := range results {
		switch utils.GetJSONFieldType(result) {
		case utils.ArrayType:
			arrlenList = append(arrlenList, len(result.([]interface{})))
		default:
			arrlenList = append(arrlenList, nil)
		}
	}

	return clientio.Encode(arrlenList, false)
}

<<<<<<< HEAD

// evalJSONOBJLEN return the number of keys in the JSON object at path in key.
// Returns an array of integer replies, an integer for each matching value,
// which is the json objects length, or nil, if the matching value is not a json.
// Returns encoded error if the key doesn't exist or key is expired or the matching value is not an array.
// Returns encoded error response if incorrect number of arguments
func evalJSONOBJLEN(args []string, store *dstore.Store) []byte {
	if len(args) < 1 {
		return diceerrors.NewErrArity("JSON.OBJLEN")
	}

	key := args[0]

	// Retrieve the object from the database
	obj := store.Get(key)
	if obj == nil {
		return clientio.RespNIL
	}

	// check if the object is json
=======
func evalJSONARRPOP(args []string, store *dstore.Store) []byte {
	if len(args) < 1 {
		return diceerrors.NewErrArity("json.arrpop")
	}
	key := args[0]

	var path string = defaultRootPath
	if len(args) >= 2 {
		path = args[1]
	}

	var index string
	if len(args) >= 3 {
		index = args[2]
	}

	// Retrieve the object from the database
	obj := store.Get(key)
	if obj == nil {
		return diceerrors.NewErrWithMessage("could not perform this operation on a key that doesn't exist")
	}

>>>>>>> 44ffb55f
	errWithMessage := object.AssertTypeAndEncoding(obj.TypeEncoding, object.ObjTypeJSON, object.ObjEncodingJSON)
	if errWithMessage != nil {
		return errWithMessage
	}

<<<<<<< HEAD
	// get the value & check for marsheling error
	jsonData := obj.Value
	_,err := sonic.Marshal(jsonData)
=======
	jsonData := obj.Value
	_, err := sonic.Marshal(jsonData)
>>>>>>> 44ffb55f
	if err != nil {
		return diceerrors.NewErrWithMessage("Existing key has wrong Dice type")
	}

<<<<<<< HEAD

	if len(args) == 1 {
		// check if the value is of json type
		if utils.GetJSONFieldType(jsonData) == utils.ObjectType {
			if castedData, ok := jsonData.(map[string]interface{}); ok {
				return clientio.Encode(len(castedData), false)
			}	
			return clientio.RespNIL		
		}
		return diceerrors.NewErrWithFormattedMessage(diceerrors.WrongTypeErr)
	}

	path := args[1]

	expr, err := jp.ParseString(path)
	if err != nil {
		return diceerrors.NewErrWithMessage(err.Error())
	}

	// get all values for matching paths
	results := expr.Get(jsonData)

	objectLen := make([]interface{},0,len(results))

	for _,result := range results{
		switch utils.GetJSONFieldType(result) {
		case utils.ObjectType:
			if castedResult, ok := result.(map[string]interface{}); ok {
				objectLen = append(objectLen, len(castedResult)) 
			} else {
				objectLen = append(objectLen, nil)
			}
		default:
			objectLen = append(objectLen, nil)
		}
	}
	return clientio.Encode(objectLen,false)
=======
	if path == defaultRootPath {
		arr, ok := jsonData.([]any)
		// if value can not be converted to array, it is of another type
		// returns nil in this case similar to redis
		// also, return nil if array is empty
		if !ok || len(arr) == 0 {
			return diceerrors.NewErrWithMessage("Path '$' does not exist or not an array")
		}
		popElem, arr, err := popElementAndUpdateArray(arr, index)
		if err != nil {
			return diceerrors.NewErrWithFormattedMessage("error popping element: %v", err)
		}

		// save the remaining array
		newObj := store.NewObj(arr, -1, object.ObjTypeJSON, object.ObjEncodingJSON)
		store.Put(key, newObj)

		return clientio.Encode(popElem, false)
	}

	// if path is not root then extract value at path
	expr, err := jp.ParseString(path)
	if err != nil {
		return diceerrors.NewErrWithMessage("invalid JSONPath")
	}
	results := expr.Get(jsonData)

	// process value at each path
	popArr := make([]any, 0, len(results))
	for _, result := range results {
		arr, ok := result.([]any)
		// if value can not be converted to array, it is of another type
		// returns nil in this case similar to redis
		// also, return nil if array is empty
		if !ok || len(arr) == 0 {
			popElem := clientio.RespNIL
			popArr = append(popArr, popElem)
			continue
		}

		popElem, arr, err := popElementAndUpdateArray(arr, index)
		if err != nil {
			return diceerrors.NewErrWithFormattedMessage("error popping element: %v", err)
		}

		// update array in place in the json object
		err = expr.Set(jsonData, arr)
		if err != nil {
			return diceerrors.NewErrWithFormattedMessage("error saving updated json: %v", err)
		}

		popArr = append(popArr, popElem)
	}
	return clientio.Encode(popArr, false)
}

// popElementAndUpdateArray removes an element at the given index
// Returns popped element, remaining array and error
func popElementAndUpdateArray(arr []any, index string) (popElem any, updatedArray []any, err error) {
	if len(arr) == 0 {
		return nil, nil, nil
	}

	var idx int
	// if index is empty, pop last element
	if index == "" {
		idx = len(arr) - 1
	} else {
		var err error
		idx, err = strconv.Atoi(index)
		if err != nil {
			return nil, nil, err
		}
		// convert index to a valid index
		idx = adjustIndex(idx, arr)
	}

	popElem = arr[idx]
	arr = append(arr[:idx], arr[idx+1:]...)

	return popElem, arr, nil
}

// adjustIndex will bound the array between 0 and len(arr) - 1
// It also handles negative indexes
func adjustIndex(idx int, arr []any) int {
	// if index is positive and out of bound, limit it to the last index
	if idx > len(arr) {
		idx = len(arr) - 1
	}

	// if index is negative, change it to equivalent positive index
	if idx < 0 {
		// if index is out of bound then limit it to the first index
		if idx < -len(arr) {
			idx = 0
		} else {
			idx = len(arr) + idx
		}
	}
	return idx
>>>>>>> 44ffb55f
}

// evalJSONDEL delete a value that the given json path include in.
// Returns response.RespZero if key is expired or it does not exist
// Returns encoded error response if incorrect number of arguments
// Returns an integer reply specified as the number of paths deleted (0 or more)
func evalJSONDEL(args []string, store *dstore.Store) []byte {
	if len(args) < 1 {
		return diceerrors.NewErrArity("JSON.DEL")
	}
	key := args[0]

	// Default path is root if not specified
	path := defaultRootPath
	if len(args) > 1 {
		path = args[1]
	}

	// Retrieve the object from the database
	obj := store.Get(key)
	if obj == nil {
		return clientio.RespZero
	}

	errWithMessage := object.AssertTypeAndEncoding(obj.TypeEncoding, object.ObjTypeJSON, object.ObjEncodingJSON)
	if errWithMessage != nil {
		return errWithMessage
	}

	jsonData := obj.Value

	_, err := sonic.Marshal(jsonData)
	if err != nil {
		return diceerrors.NewErrWithMessage("Existing key has wrong Dice type")
	}

	if len(args) == 1 || path == defaultRootPath {
		store.Del(key)
		return clientio.RespOne
	}

	expr, err := jp.ParseString(path)
	if err != nil {
		return diceerrors.NewErrWithMessage("invalid JSONPath")
	}
	results := expr.Get(jsonData)
	err = expr.Del(jsonData)
	if err != nil {
		return diceerrors.NewErrWithMessage(err.Error())
	}
	// Create a new object with the updated JSON data
	newObj := store.NewObj(jsonData, -1, object.ObjTypeJSON, object.ObjEncodingJSON)
	store.Put(key, newObj)
	return clientio.Encode(len(results), false)
}

// evalJSONCLEAR Clear container values (arrays/objects) and set numeric values to 0,
// Already cleared values are ignored for empty containers and zero numbers
// args must contain at least the key;  (path unused in this implementation)
// Returns encoded error if key is expired or it does not exist
// Returns encoded error response if incorrect number of arguments
// Returns an integer reply specifying the number of matching JSON arrays
// and objects cleared + number of matching JSON numerical values zeroed.
func evalJSONCLEAR(args []string, store *dstore.Store) []byte {
	if len(args) < 1 {
		return diceerrors.NewErrArity("JSON.CLEAR")
	}
	key := args[0]

	// Default path is root if not specified
	path := defaultRootPath
	if len(args) > 1 {
		path = args[1]
	}

	// Retrieve the object from the database
	obj := store.Get(key)
	if obj == nil {
		return diceerrors.NewErrWithMessage("could not perform this operation on a key that doesn't exist")
	}

	errWithMessage := object.AssertTypeAndEncoding(obj.TypeEncoding, object.ObjTypeJSON, object.ObjEncodingJSON)
	if errWithMessage != nil {
		return errWithMessage
	}

	jsonData := obj.Value

	_, err := sonic.Marshal(jsonData)
	if err != nil {
		return diceerrors.NewErrWithMessage("Existing key has wrong Dice type")
	}

	var countClear uint64 = 0
	if len(args) == 1 || path == defaultRootPath {
		if jsonData != struct{}{} {
			// If path is root and len(args) == 1, return it instantly
			newObj := store.NewObj(struct{}{}, -1, object.ObjTypeJSON, object.ObjEncodingJSON)
			store.Put(key, newObj)
			countClear++
			return clientio.Encode(countClear, false)
		}
	}

	expr, err := jp.ParseString(path)
	if err != nil {
		return diceerrors.NewErrWithMessage("invalid JSONPath")
	}

	_, err = expr.Modify(jsonData, func(element any) (altered any, changed bool) {
		switch utils.GetJSONFieldType(element) {
		case utils.IntegerType, utils.NumberType:
			if element != utils.NumberZeroValue {
				countClear++
				return utils.NumberZeroValue, true
			}
		case utils.ArrayType:
			if len(element.([]interface{})) != 0 {
				countClear++
				return []interface{}{}, true
			}
		case utils.ObjectType:
			if element != struct{}{} {
				countClear++
				return struct{}{}, true
			}
		default:
			return element, false
		}
		return
	})
	if err != nil {
		return diceerrors.NewErrWithMessage(err.Error())
	}
	// Create a new object with the updated JSON data
	newObj := store.NewObj(jsonData, -1, object.ObjTypeJSON, object.ObjEncodingJSON)
	store.Put(key, newObj)
	return clientio.Encode(countClear, false)
}

// evalJSONTYPE retrieves a JSON value type stored at the specified key
// args must contain at least the key;  (path unused in this implementation)
// Returns response.RespNIL if key is expired or it does not exist
// Returns encoded error response if incorrect number of arguments
// The RESP value of the key's value type is encoded and then returned
func evalJSONTYPE(args []string, store *dstore.Store) []byte {
	if len(args) < 1 {
		return diceerrors.NewErrArity("JSON.TYPE")
	}
	key := args[0]

	// Default path is root if not specified
	path := defaultRootPath
	if len(args) > 1 {
		path = args[1]
	}
	// Retrieve the object from the database
	obj := store.Get(key)
	if obj == nil {
		return clientio.RespNIL
	}

	errWithMessage := object.AssertTypeAndEncoding(obj.TypeEncoding, object.ObjTypeJSON, object.ObjEncodingJSON)
	if errWithMessage != nil {
		return errWithMessage
	}

	jsonData := obj.Value

	if path == defaultRootPath {
		_, err := sonic.Marshal(jsonData)
		if err != nil {
			return diceerrors.NewErrWithMessage("could not serialize result")
		}
		// If path is root and len(args) == 1, return "object" instantly
		if len(args) == 1 {
			return clientio.Encode(utils.ObjectType, false)
		}
	}

	// Parse the JSONPath expression
	expr, err := jp.ParseString(path)
	if err != nil {
		return diceerrors.NewErrWithMessage("invalid JSONPath")
	}

	results := expr.Get(jsonData)
	if len(results) == 0 {
		return clientio.RespEmptyArray
	}

	typeList := make([]string, 0, len(results))
	for _, result := range results {
		jsonType := utils.GetJSONFieldType(result)
		typeList = append(typeList, jsonType)
	}
	return clientio.Encode(typeList, false)
}

// evalJSONGET retrieves a JSON value stored at the specified key
// args must contain at least the key;  (path unused in this implementation)
// Returns response.RespNIL if key is expired or it does not exist
// Returns encoded error response if incorrect number of arguments
// The RESP value of the key is encoded and then returned
func evalJSONGET(args []string, store *dstore.Store) []byte {
	if len(args) < 1 {
		return diceerrors.NewErrArity("JSON.GET")
	}

	key := args[0]
	// Default path is root if not specified
	path := defaultRootPath
	if len(args) > 1 {
		path = args[1]
	}
	result, err := jsonGETHelper(store, path, key)
	if err != nil {
		return err
	}
	return clientio.Encode(result, false)
}

// helper function used by evalJSONGET and evalJSONMGET to prepare the results
func jsonGETHelper(store *dstore.Store, path, key string) (result interface{}, err2 []byte) {
	// Retrieve the object from the database
	obj := store.Get(key)
	if obj == nil {
		return result, nil
	}

	// Check if the object is of JSON type
	errWithMessage := object.AssertTypeAndEncoding(obj.TypeEncoding, object.ObjTypeJSON, object.ObjEncodingJSON)
	if errWithMessage != nil {
		return result, errWithMessage
	}

	jsonData := obj.Value

	// If path is root, return the entire JSON
	if path == defaultRootPath {
		resultBytes, err := sonic.Marshal(jsonData)
		if err != nil {
			return result, diceerrors.NewErrWithMessage("could not serialize result")
		}
		return string(resultBytes), nil
	}

	// Parse the JSONPath expression
	expr, err := jp.ParseString(path)
	if err != nil {
		return result, diceerrors.NewErrWithMessage("invalid JSONPath")
	}

	// Execute the JSONPath query
	results := expr.Get(jsonData)
	if len(results) == 0 {
		return result, nil
	}

	// Serialize the result
	var resultBytes []byte
	if len(results) == 1 {
		resultBytes, err = sonic.Marshal(results[0])
	} else {
		resultBytes, err = sonic.Marshal(results)
	}
	if err != nil {
		return nil, diceerrors.NewErrWithMessage("could not serialize result")
	}
	return string(resultBytes), nil
}

// evalJSONMGET retrieves a JSON value stored for the multiple key
// args must contain at least the key and a path;
// Returns encoded error response if incorrect number of arguments
// The RESP value of the key is encoded and then returned
func evalJSONMGET(args []string, store *dstore.Store) []byte {
	if len(args) < 2 {
		return diceerrors.NewErrArity("JSON.MGET")
	}

	var results []interface{}

	// Default path is root if not specified
	argsLen := len(args)
	path := args[argsLen-1]

	for i := 0; i < (argsLen - 1); i++ {
		key := args[i]
		result, _ := jsonGETHelper(store, path, key)
		results = append(results, result)
	}

	var interfaceObj interface{} = results
	return clientio.Encode(interfaceObj, false)
}

// evalJSONTOGGLE toggles a boolean value stored at the specified key and path.
// args must contain at least the key and path (where the boolean is located).
// If the key does not exist or is expired, it returns response.RespNIL.
// If the field at the specified path is not a boolean, it returns an encoded error response.
// If the boolean is `true`, it toggles to `false` (returns :0), and if `false`, it toggles to `true` (returns :1).
// Returns an encoded error response if the incorrect number of arguments is provided.
func evalJSONTOGGLE(args []string, store *dstore.Store) []byte {
	if len(args) < 2 {
		return diceerrors.NewErrArity("JSON.TOGGLE")
	}
	key := args[0]
	path := args[1]

	obj := store.Get(key)
	if obj == nil {
		return diceerrors.NewErrWithFormattedMessage("-ERR could not perform this operation on a key that doesn't exist")
	}

	errWithMessage := object.AssertTypeAndEncoding(obj.TypeEncoding, object.ObjTypeJSON, object.ObjEncodingJSON)
	if errWithMessage != nil {
		return errWithMessage
	}

	jsonData := obj.Value
	expr, err := jp.ParseString(path)
	if err != nil {
		return diceerrors.NewErrWithMessage("invalid JSONPath")
	}

	toggleResults := []interface{}{}
	modified := false

	_, err = expr.Modify(jsonData, func(value interface{}) (interface{}, bool) {
		boolValue, ok := value.(bool)
		if !ok {
			toggleResults = append(toggleResults, nil)
			return value, false
		}
		newValue := !boolValue
		toggleResults = append(toggleResults, boolToInt(newValue))
		modified = true
		return newValue, true
	})

	if err != nil {
		return diceerrors.NewErrWithMessage("failed to toggle values")
	}

	if modified {
		obj.Value = jsonData
	}

	toggleResults = ReverseSlice(toggleResults)
	return clientio.Encode(toggleResults, false)
}

func boolToInt(b bool) int {
	if b {
		return 1
	}
	return 0
}

// ReverseSlice takes a slice of any type and returns a new slice with the elements reversed.
func ReverseSlice[T any](slice []T) []T {
	reversed := make([]T, len(slice))
	for i, v := range slice {
		reversed[len(slice)-1-i] = v
	}
	return reversed
}

// evalJSONSET stores a JSON value at the specified key
// args must contain at least the key, path (unused in this implementation), and JSON string
// Returns encoded error response if incorrect number of arguments
// Returns encoded error if the JSON string is invalid
// Returns response.RespOK if the JSON value is successfully stored
func evalJSONSET(args []string, store *dstore.Store) []byte {
	// Check if there are enough arguments
	if len(args) < 3 {
		return diceerrors.NewErrArity("JSON.SET")
	}

	key := args[0]
	path := args[1]
	jsonStr := args[2]
	for i := 3; i < len(args); i++ {
		switch args[i] {
		case NX, Nx:
			if i != len(args)-1 {
				return diceerrors.NewErrWithMessage(diceerrors.SyntaxErr)
			}
			obj := store.Get(key)
			if obj != nil {
				return clientio.RespNIL
			}
		case XX, Xx:
			if i != len(args)-1 {
				return diceerrors.NewErrWithMessage(diceerrors.SyntaxErr)
			}
			obj := store.Get(key)
			if obj == nil {
				return clientio.RespNIL
			}

		default:
			return diceerrors.NewErrWithMessage(diceerrors.SyntaxErr)
		}
	}

	// Parse the JSON string
	var jsonValue interface{}
	if err := sonic.UnmarshalString(jsonStr, &jsonValue); err != nil {
		return diceerrors.NewErrWithFormattedMessage("invalid JSON: %v", err.Error())
	}

	// Retrieve existing object or create new one
	obj := store.Get(key)
	var rootData interface{}

	if obj == nil {
		// If the key doesn't exist, create a new object
		if path != defaultRootPath {
			rootData = make(map[string]interface{})
		} else {
			rootData = jsonValue
		}
	} else {
		// If the key exists, check if it's a JSON object
		err := object.AssertType(obj.TypeEncoding, object.ObjTypeJSON)
		if err != nil {
			return clientio.Encode(err, false)
		}
		err = object.AssertEncoding(obj.TypeEncoding, object.ObjEncodingJSON)
		if err != nil {
			return clientio.Encode(err, false)
		}
		rootData = obj.Value
	}

	// If path is not root, use JSONPath to set the value
	if path != defaultRootPath {
		expr, err := jp.ParseString(path)
		if err != nil {
			return diceerrors.NewErrWithMessage("invalid JSONPath")
		}

		err = expr.Set(rootData, jsonValue)
		if err != nil {
			return diceerrors.NewErrWithMessage("failed to set value")
		}
	} else {
		// If path is root, replace the entire JSON
		rootData = jsonValue
	}

	// Create a new object with the updated JSON data
	newObj := store.NewObj(rootData, -1, object.ObjTypeJSON, object.ObjEncodingJSON)
	store.Put(key, newObj)
	return clientio.RespOK
}

// evalJSONARRAPPEND appends the value(s) provided in the args to the given array path
// in the JSON object saved at key in arguments.
// Args must contain atleast a key, path and value.
// If the key does not exist or is expired, it returns response.RespNIL.
// If the object at given path is not an array, it returns response.RespNIL.
// Returns the new length of the array at path.
func evalJSONARRAPPEND(args []string, store *dstore.Store) []byte {
	if len(args) < 3 {
		return diceerrors.NewErrArity("JSON.ARRAPPEND")
	}

	key := args[0]
	path := args[1]
	values := args[2:]

	obj := store.Get(key)
	if obj == nil {
		return diceerrors.NewErrWithMessage("ERR key does not exist")
	}

	errWithMessage := object.AssertTypeAndEncoding(obj.TypeEncoding, object.ObjTypeJSON, object.ObjEncodingJSON)
	if errWithMessage != nil {
		return errWithMessage
	}

	jsonData := obj.Value

	expr, err := jp.ParseString(path)
	if err != nil {
		return diceerrors.NewErrWithMessage(fmt.Sprintf("ERR Path '%s' does not exist or not an array", path))
	}

	// Parse the input values as JSON
	parsedValues := make([]interface{}, len(values))
	for i, v := range values {
		var parsedValue interface{}
		err := sonic.UnmarshalString(v, &parsedValue)
		if err != nil {
			return diceerrors.NewErrWithMessage(err.Error())
		}
		parsedValues[i] = parsedValue
	}

	var resultsArray []interface{}
	modified := false

	// Capture the modified data when modifying the root path
	var newData interface{}
	var modifyErr error

	newData, modifyErr = expr.Modify(jsonData, func(data any) (interface{}, bool) {
		arr, ok := data.([]interface{})
		if !ok {
			// Not an array
			resultsArray = append(resultsArray, nil)
			return data, false
		}

		// Append the parsed values to the array
		arr = append(arr, parsedValues...)

		resultsArray = append(resultsArray, int64(len(arr)))
		modified = true
		return arr, modified
	})

	if modifyErr != nil {
		return diceerrors.NewErrWithMessage(fmt.Sprintf("ERR failed to modify JSON data: %v", modifyErr))
	}

	if !modified {
		// If no modification was made, it means the path did not exist or was not an array
		return clientio.Encode([]interface{}{nil}, false)
	}

	jsonData = newData
	obj.Value = jsonData

	return clientio.Encode(resultsArray, false)
}

// evalTTL returns Time-to-Live in secs for the queried key in args
// The key should be the only param in args else returns with an error
// Returns	RESP encoded time (in secs) remaining for the key to expire
//
//	RESP encoded -2 stating key doesn't exist or key is expired
//	RESP encoded -1 in case no expiration is set on the key
func evalTTL(args []string, store *dstore.Store) []byte {
	if len(args) != 1 {
		return diceerrors.NewErrArity("TTL")
	}

	var key string = args[0]

	obj := store.Get(key)

	// if key does not exist, return RESP encoded -2 denoting key does not exist
	if obj == nil {
		return clientio.RespMinusTwo
	}

	// if object exist, but no expiration is set on it then send -1
	exp, isExpirySet := dstore.GetExpiry(obj, store)
	if !isExpirySet {
		return clientio.RespMinusOne
	}

	// compute the time remaining for the key to expire and
	// return the RESP encoded form of it
	durationMs := exp - uint64(utils.GetCurrentTime().UnixMilli())

	return clientio.Encode(int64(durationMs/1000), false)
}

// evalDEL deletes all the specified keys in args list
// returns the count of total deleted keys after encoding
func evalDEL(args []string, store *dstore.Store) []byte {
	var countDeleted int = 0

	for _, key := range args {
		if ok := store.Del(key); ok {
			countDeleted++
		}
	}

	return clientio.Encode(countDeleted, false)
}

// evalEXPIRE sets a expiry time(in secs) on the specified key in args
// args should contain 2 values, key and the expiry time to be set for the key
// The expiry time should be in integer format; if not, it returns encoded error response
// Returns response.RespOne if expiry was set on the key successfully.
// Once the time is lapsed, the key will be deleted automatically
func evalEXPIRE(args []string, store *dstore.Store) []byte {
	if len(args) <= 1 {
		return diceerrors.NewErrArity("EXPIRE")
	}

	var key string = args[0]
	exDurationSec, err := strconv.ParseInt(args[1], 10, 64)
	if exDurationSec < 0 || exDurationSec > maxExDuration {
		return diceerrors.NewErrExpireTime("EXPIRE")
	}

	if err != nil {
		return diceerrors.NewErrExpireTime("EXPIRE")
	}

	obj := store.Get(key)

	// 0 if the timeout was not set. e.g. key doesn't exist, or operation skipped due to the provided arguments
	if obj == nil {
		return clientio.RespZero
	}
	isExpirySet, err2 := evaluateAndSetExpiry(args[2:], utils.AddSecondsToUnixEpoch(exDurationSec), key, store)

	if isExpirySet {
		return clientio.RespOne
	} else if err2 != nil {
		return err2
	}
	return clientio.RespZero
}

// evalEXPIRETIME returns the absolute Unix timestamp (since January 1, 1970) in seconds at which the given key will expire
// args should contain only 1 value, the key
// Returns expiration Unix timestamp in seconds.
// Returns -1 if the key exists but has no associated expiration time.
// Returns -2 if the key does not exist.
func evalEXPIRETIME(args []string, store *dstore.Store) []byte {
	if len(args) != 1 {
		return diceerrors.NewErrArity("EXPIRETIME")
	}

	var key string = args[0]

	obj := store.Get(key)

	// -2 if key doesn't exist
	if obj == nil {
		return clientio.RespMinusTwo
	}

	exTimeMili, ok := dstore.GetExpiry(obj, store)
	// -1 if key doesn't have expiration time set
	if !ok {
		return clientio.RespMinusOne
	}

	return clientio.Encode(int(exTimeMili/1000), false)
}

// evalEXPIREAT sets a expiry time(in unix-time-seconds) on the specified key in args
// args should contain 2 values, key and the expiry time to be set for the key
// The expiry time should be in integer format; if not, it returns encoded error response
// Returns response.RespOne if expiry was set on the key successfully.
// Once the time is lapsed, the key will be deleted automatically
func evalEXPIREAT(args []string, store *dstore.Store) []byte {
	if len(args) <= 1 {
		return clientio.Encode(errors.New("ERR wrong number of arguments for 'expireat' command"), false)
	}

	var key string = args[0]
	exUnixTimeSec, err := strconv.ParseInt(args[1], 10, 64)
	if exUnixTimeSec < 0 || exUnixTimeSec > maxExDuration {
		return diceerrors.NewErrExpireTime("EXPIREAT")
	}

	if err != nil {
		return clientio.Encode(errors.New("ERR value is not an integer or out of range"), false)
	}

	isExpirySet, err2 := evaluateAndSetExpiry(args[2:], exUnixTimeSec, key, store)
	if isExpirySet {
		return clientio.RespOne
	} else if err2 != nil {
		return err2
	}
	return clientio.RespZero
}

// NX: Set the expiration only if the key does not already have an expiration time.
// XX: Set the expiration only if the key already has an expiration time.
// GT: Set the expiration only if the new expiration time is greater than the current one.
// LT: Set the expiration only if the new expiration time is less than the current one.
// Returns Boolean True and error nil if expiry was set on the key successfully.
// Returns Boolean False and error nil if conditions didn't met.
// Returns Boolean False and error not-nil if invalid combination of subCommands or if subCommand is invalid
func evaluateAndSetExpiry(subCommands []string, newExpiry int64, key string,
	store *dstore.Store) (shouldSetExpiry bool, err []byte) {
	var newExpInMilli = newExpiry * 1000
	var prevExpiry *uint64 = nil
	var nxCmd, xxCmd, gtCmd, ltCmd bool

	obj := store.Get(key)
	//  key doesn't exist
	if obj == nil {
		return false, nil
	}
	shouldSetExpiry = true
	// if no condition exists
	if len(subCommands) == 0 {
		store.SetUnixTimeExpiry(obj, newExpiry)
		return shouldSetExpiry, nil
	}

	expireTime, ok := dstore.GetExpiry(obj, store)
	if ok {
		prevExpiry = &expireTime
	}

	for i := range subCommands {
		subCommand := strings.ToUpper(subCommands[i])

		switch subCommand {
		case NX:
			nxCmd = true
			if prevExpiry != nil {
				shouldSetExpiry = false
			}
		case XX:
			xxCmd = true
			if prevExpiry == nil {
				shouldSetExpiry = false
			}
		case GT:
			gtCmd = true
			if prevExpiry == nil || *prevExpiry > uint64(newExpInMilli) {
				shouldSetExpiry = false
			}
		case LT:
			ltCmd = true
			if prevExpiry != nil && *prevExpiry < uint64(newExpInMilli) {
				shouldSetExpiry = false
			}
		default:
			return false, diceerrors.NewErrWithMessage("Unsupported option " + subCommands[i])
		}
	}

	if !nxCmd && gtCmd && ltCmd {
		return false, diceerrors.NewErrWithMessage("GT and LT options at the same time are not compatible")
	}

	if nxCmd && (xxCmd || gtCmd || ltCmd) {
		return false, diceerrors.NewErrWithMessage("NX and XX," +
			" GT or LT options at the same time are not compatible")
	}

	if shouldSetExpiry {
		store.SetUnixTimeExpiry(obj, newExpiry)
	}
	return shouldSetExpiry, nil
}

func evalHELLO(args []string, store *dstore.Store) []byte {
	if len(args) > 1 {
		return diceerrors.NewErrArity("HELLO")
	}

	var resp []interface{}
	resp = append(resp,
		"proto", 2,
		"id", serverID,
		"mode", "standalone",
		"role", "master",
		"modules", []interface{}{})

	return clientio.Encode(resp, false)
}

/* Description - Spawn a background thread to persist the data via AOF technique. Current implementation is
based on CoW optimization and Fork */
// TODO: Implement Acknowledgement so that main process could know whether child has finished writing to its AOF file or not.
// TODO: Make it safe from failure, an stable policy would be to write the new flushes to a temporary files and then rename them to the main process's AOF file
// TODO: Add fsync() and fdatasync() to persist to AOF for above cases.
func EvalBGREWRITEAOF(args []string, store *dstore.Store) []byte {
	// Fork a child process, this child process would inherit all the uncommitted pages from main process.
	// This technique utilizes the CoW or copy-on-write, so while the main process is free to modify them
	// the child would save all the pages to disk.
	// Check details here -https://www.sobyte.net/post/2022-10/fork-cow/
	newChild, _, _ := syscall.Syscall(syscall.SYS_FORK, 0, 0, 0)
	if newChild == 0 {
		// We are inside child process now, so we'll start flushing to disk.
		if err := dstore.DumpAllAOF(store); err != nil {
			return diceerrors.NewErrWithMessage("AOF failed")
		}
		return []byte(utils.EmptyStr)
	}
	// Back to main threadg
	return clientio.RespOK
}

// evalINCR increments the value of the specified key in args by 1,
// if the key exists and the value is integer format.
// The key should be the only param in args.
// If the key does not exist, new key is created with value 0,
// the value of the new key is then incremented.
// The value for the queried key should be of integer format,
// if not evalINCR returns encoded error response.
// evalINCR returns the incremented value for the key if there are no errors.
func evalINCR(args []string, store *dstore.Store) []byte {
	if len(args) != 1 {
		return diceerrors.NewErrArity("INCR")
	}
	return incrDecrCmd(args, 1, store)
}

// evalDECR decrements the value of the specified key in args by 1,
// if the key exists and the value is integer format.
// The key should be the only param in args.
// If the key does not exist, new key is created with value 0,
// the value of the new key is then decremented.
// The value for the queried key should be of integer format,
// if not evalDECR returns encoded error response.
// evalDECR returns the decremented value for the key if there are no errors.
func evalDECR(args []string, store *dstore.Store) []byte {
	if len(args) != 1 {
		return diceerrors.NewErrArity("DECR")
	}
	return incrDecrCmd(args, -1, store)
}

// evalDECRBY decrements the value of the specified key in args by the specified decrement,
// if the key exists and the value is integer format.
// The key should be the first parameter in args, and the decrement should be the second parameter.
// If the key does not exist, new key is created with value 0,
// the value of the new key is then decremented by specified decrement.
// The value for the queried key should be of integer format,
// if not evalDECRBY returns an encoded error response.
// evalDECRBY returns the decremented value for the key after applying the specified decrement if there are no errors.
func evalDECRBY(args []string, store *dstore.Store) []byte {
	if len(args) != 2 {
		return diceerrors.NewErrArity("DECRBY")
	}
	decrementAmount, err := strconv.ParseInt(args[1], 10, 64)
	if err != nil {
		return diceerrors.NewErrWithMessage(diceerrors.IntOrOutOfRangeErr)
	}
	return incrDecrCmd(args, -decrementAmount, store)
}

func incrDecrCmd(args []string, incr int64, store *dstore.Store) []byte {
	key := args[0]
	obj := store.Get(key)
	if obj == nil {
		obj = store.NewObj(int64(0), -1, object.ObjTypeInt, object.ObjEncodingInt)
		store.Put(key, obj)
	}

	// If the object exists, check if it is a set object.
	if err := object.AssertType(obj.TypeEncoding, object.ObjTypeSet); err == nil {
		return diceerrors.NewErrWithFormattedMessage(diceerrors.WrongTypeErr)
	}

	if err := object.AssertType(obj.TypeEncoding, object.ObjTypeInt); err != nil {
		return diceerrors.NewErrWithMessage(err.Error())
	}

	if err := object.AssertEncoding(obj.TypeEncoding, object.ObjEncodingInt); err != nil {
		return diceerrors.NewErrWithMessage(err.Error())
	}

	i, _ := obj.Value.(int64)
	// check overflow
	if (incr < 0 && i < 0 && incr < (math.MinInt64-i)) ||
		(incr > 0 && i > 0 && incr > (math.MaxInt64-i)) {
		return diceerrors.NewErrWithMessage(diceerrors.ValOutOfRangeErr)
	}

	i += incr
	obj.Value = i

	return clientio.Encode(i, false)
}

// evalINFO creates a buffer with the info of total keys per db
// Returns the encoded buffer as response
func evalINFO(args []string, store *dstore.Store) []byte {
	var info []byte
	buf := bytes.NewBuffer(info)
	buf.WriteString("# Keyspace\r\n")
	for i := range dstore.KeyspaceStat {
		fmt.Fprintf(buf, "db%d:keys=%d,expires=0,avg_ttl=0\r\n", i, dstore.KeyspaceStat[i]["keys"])
	}
	return clientio.Encode(buf.String(), false)
}

// TODO: Placeholder to support monitoring
func evalCLIENT(args []string, store *dstore.Store) []byte {
	return clientio.RespOK
}

// TODO: Placeholder to support monitoring
func evalLATENCY(args []string, store *dstore.Store) []byte {
	return clientio.Encode([]string{}, false)
}

// evalLRU deletes all the keys from the LRU
// returns encoded RESP OK
func evalLRU(args []string, store *dstore.Store) []byte {
	dstore.EvictAllkeysLRU(store)
	return clientio.RespOK
}

// evalSLEEP sets db to sleep for the specified number of seconds.
// The sleep time should be the only param in args.
// Returns error response if the time param in args is not of integer format.
// evalSLEEP returns response.RespOK after sleeping for mentioned seconds
func evalSLEEP(args []string, store *dstore.Store) []byte {
	if len(args) != 1 {
		return diceerrors.NewErrArity("SLEEP")
	}

	durationSec, err := strconv.ParseInt(args[0], 10, 64)
	if err != nil {
		return diceerrors.NewErrWithMessage(diceerrors.IntOrOutOfRangeErr)
	}
	time.Sleep(time.Duration(durationSec) * time.Second)
	return clientio.RespOK
}

// evalMULTI marks the start of the transaction for the client.
// All subsequent commands fired will be queued for atomic execution.
// The commands will not be executed until EXEC is triggered.
// Once EXEC is triggered it executes all the commands in queue,
// and closes the MULTI transaction.
func evalMULTI(args []string, store *dstore.Store) []byte {
	return clientio.RespOK
}

// EvalQWATCH adds the specified key to the watch list for the caller client.
// Every time a key in the watch list is modified, the client will be sent a response
// containing the new value of the key along with the operation that was performed on it.
// Contains only one argument, the query to be watched.
func EvalQWATCH(args []string, clientFd int, store *dstore.Store) []byte {
	if len(args) != 1 {
		return diceerrors.NewErrArity("QWATCH")
	}

	// Parse and get the selection from the query.
	query, e := sql.ParseQuery( /*sql=*/ args[0])

	if e != nil {
		return clientio.Encode(e, false)
	}

	// use an unbuffered channel to ensure that we only proceed to query execution once the query watcher has built the cache
	cacheChannel := make(chan *[]struct {
		Key   string
		Value *object.Obj
	})
	querywatcher.WatchSubscriptionChan <- querywatcher.WatchSubscription{
		Subscribe: true,
		Query:     query,
		ClientFD:  clientFd,
		CacheChan: cacheChannel,
	}

	store.CacheKeysForQuery(query.Where, cacheChannel)

	// Return the result of the query.
	responseChan := make(chan querywatcher.AdhocQueryResult)
	querywatcher.AdhocQueryChan <- querywatcher.AdhocQuery{
		Query:        query,
		ResponseChan: responseChan,
	}

	queryResult := <-responseChan
	if queryResult.Err != nil {
		return clientio.Encode(queryResult.Err, false)
	}

	// TODO: We should return the list of all queries being watched by the client.
	return clientio.Encode(clientio.CreatePushResponse(&query, queryResult.Result), false)
}

// EvalQUNWATCH removes the specified key from the watch list for the caller client.
func EvalQUNWATCH(args []string, clientFd int) []byte {
	if len(args) != 1 {
		return diceerrors.NewErrArity("QUNWATCH")
	}
	query, e := sql.ParseQuery( /*sql=*/ args[0])
	if e != nil {
		return clientio.Encode(e, false)
	}

	querywatcher.WatchSubscriptionChan <- querywatcher.WatchSubscription{
		Subscribe: false,
		Query:     query,
		ClientFD:  clientFd,
	}

	return clientio.RespOK
}

// SETBIT key offset value
func evalSETBIT(args []string, store *dstore.Store) []byte {
	var err error

	if len(args) != 3 {
		return diceerrors.NewErrArity("SETBIT")
	}

	key := args[0]
	offset, err := strconv.ParseInt(args[1], 10, 64)
	if err != nil {
		return diceerrors.NewErrWithMessage("bit offset is not an integer or out of range")
	}

	value, err := strconv.ParseBool(args[2])
	if err != nil {
		return diceerrors.NewErrWithMessage("bit is not an integer or out of range")
	}

	obj := store.Get(key)
	requiredByteArraySize := offset>>3 + 1

	if obj == nil {
		obj = store.NewObj(NewByteArray(int(requiredByteArraySize)), -1, object.ObjTypeByteArray, object.ObjEncodingByteArray)
		store.Put(args[0], obj)
	}

	if object.AssertType(obj.TypeEncoding, object.ObjTypeByteArray) == nil ||
		object.AssertType(obj.TypeEncoding, object.ObjTypeString) == nil ||
		object.AssertType(obj.TypeEncoding, object.ObjTypeInt) == nil {
		var byteArray *ByteArray
		oType, oEnc := object.ExtractTypeEncoding(obj)

		switch oType {
		case object.ObjTypeByteArray:
			byteArray = obj.Value.(*ByteArray)
		case object.ObjTypeString, object.ObjTypeInt:
			byteArray, err = NewByteArrayFromObj(obj)
			if err != nil {
				return diceerrors.NewErrWithMessage(diceerrors.WrongTypeErr)
			}
		default:
			return diceerrors.NewErrWithMessage(diceerrors.WrongTypeErr)
		}

		// Perform the resizing check
		byteArrayLength := byteArray.Length

		// check whether resize required or not
		if requiredByteArraySize > byteArrayLength {
			// resize as per the offset
			byteArray = byteArray.IncreaseSize(int(requiredByteArraySize))
		}

		resp := byteArray.GetBit(int(offset))
		byteArray.SetBit(int(offset), value)

		// We are returning newObject here so it is thread-safe
		// Old will be removed by GC
		newObj, err := ByteSliceToObj(store, obj, byteArray.data, oType, oEnc)
		if err != nil {
			return diceerrors.NewErrWithMessage(diceerrors.WrongTypeErr)
		}

		exp, ok := dstore.GetExpiry(obj, store)
		var exDurationMs int64 = -1
		if ok {
			exDurationMs = int64(exp - uint64(utils.GetCurrentTime().UnixMilli()))
		}
		// newObj has bydefault expiry time -1 , we need to set it
		if exDurationMs > 0 {
			store.SetExpiry(newObj, exDurationMs)
		}

		store.Put(key, newObj)
		if resp {
			return clientio.Encode(int(1), true)
		}
		return clientio.Encode(int(0), true)
	}
	return diceerrors.NewErrWithMessage(diceerrors.WrongTypeErr)
}

// GETBIT key offset
func evalGETBIT(args []string, store *dstore.Store) []byte {
	var err error

	if len(args) != 2 {
		return diceerrors.NewErrArity("GETBIT")
	}

	key := args[0]
	offset, err := strconv.ParseInt(args[1], 10, 64)
	if err != nil {
		return diceerrors.NewErrWithMessage("bit offset is not an integer or out of range")
	}

	obj := store.Get(key)
	if obj == nil {
		return clientio.Encode(0, true)
	}

	requiredByteArraySize := offset>>3 + 1
	switch oType, _ := object.ExtractTypeEncoding(obj); oType {
	case object.ObjTypeSet:
		return diceerrors.NewErrWithFormattedMessage(diceerrors.WrongTypeErr)
	case object.ObjTypeByteArray:
		byteArray := obj.Value.(*ByteArray)
		byteArrayLength := byteArray.Length

		// check whether offset, length exists or not
		if requiredByteArraySize > byteArrayLength {
			return clientio.Encode(0, true)
		}
		value := byteArray.GetBit(int(offset))
		if value {
			return clientio.Encode(1, true)
		}
		return clientio.Encode(0, true)
	case object.ObjTypeString, object.ObjTypeInt:
		byteArray, err := NewByteArrayFromObj(obj)
		if err != nil {
			return diceerrors.NewErrWithMessage(diceerrors.WrongTypeErr)
		}
		if requiredByteArraySize > byteArray.Length {
			return clientio.Encode(0, true)
		}
		value := byteArray.GetBit(int(offset))
		if value {
			return clientio.Encode(1, true)
		}
		return clientio.Encode(0, true)
	default:
		return clientio.Encode(0, true)
	}
}

func evalBITCOUNT(args []string, store *dstore.Store) []byte {
	var err error

	// if more than 4 arguments are provided, return error
	if len(args) > 4 {
		return diceerrors.NewErrWithMessage(diceerrors.SyntaxErr)
	}

	// fetching value of the key
	var key string = args[0]
	obj := store.Get(key)
	if obj == nil {
		return clientio.Encode(0, false)
	}

	// Check for the type of the object
	if object.AssertType(obj.TypeEncoding, object.ObjTypeSet) == nil {
		return diceerrors.NewErrWithFormattedMessage(diceerrors.WrongTypeErr)
	}

	valueInterface := obj.Value
	value := []byte{}
	valueLength := int64(0)

	if object.AssertType(obj.TypeEncoding, object.ObjTypeByteArray) == nil {
		byteArray := obj.Value.(*ByteArray)
		byteArrayObject := *byteArray
		value = byteArrayObject.data
		valueLength = byteArray.Length
	}

	if object.AssertType(obj.TypeEncoding, object.ObjTypeString) == nil {
		value = []byte(valueInterface.(string))
		valueLength = int64(len(value))
	}

	if object.AssertType(obj.TypeEncoding, object.ObjTypeInt) == nil {
		value = []byte(strconv.FormatInt(valueInterface.(int64), 10))
		valueLength = int64(len(value))
	}

	// defining constants of the function
	start := int64(0)
	end := valueLength - 1
	unit := BYTE

	// checking which arguments are present and according validating arguments
	if len(args) > 1 {
		start, err = strconv.ParseInt(args[1], 10, 64)
		if err != nil {
			return diceerrors.NewErrWithMessage(diceerrors.IntOrOutOfRangeErr)
		}
		// Adjust start index if it is negative
		if start < 0 {
			start += valueLength
		}
	}
	if len(args) > 2 {
		end, err = strconv.ParseInt(args[2], 10, 64)
		if err != nil {
			return diceerrors.NewErrWithMessage(diceerrors.IntOrOutOfRangeErr)
		}

		// Adjust end index if it is negative
		if end < 0 {
			end += valueLength
		}
	}
	if len(args) > 3 {
		unit = strings.ToUpper(args[3])
		if unit != BYTE && unit != BIT {
			return diceerrors.NewErrWithMessage(diceerrors.SyntaxErr)
		}
	}
	if start > end {
		return clientio.Encode(0, true)
	}
	if start > valueLength && unit == BYTE {
		return clientio.Encode(0, true)
	}
	if end > valueLength && unit == BYTE {
		end = valueLength - 1
	}

	bitCount := 0
	if unit == BYTE {
		for i := start; i <= end; i++ {
			bitCount += int(popcount(value[i]))
		}
		return clientio.Encode(bitCount, true)
	}
	startBitRange := start / 8
	endBitRange := min(end/8, valueLength-1)
	for i := startBitRange; i <= endBitRange; i++ {
		if i == startBitRange {
			considerBits := start % 8
			for j := 8 - considerBits - 1; j >= 0; j-- {
				bitCount += int(popcount(byte(int(value[i]) & (1 << j))))
			}
		} else if i == endBitRange {
			considerBits := end % 8
			for j := considerBits; j >= 0; j-- {
				bitCount += int(popcount(byte(int(value[i]) & (1 << (8 - j - 1)))))
			}
		} else {
			bitCount += int(popcount(value[i]))
		}
	}
	return clientio.Encode(bitCount, true)
}

// BITOP <AND | OR | XOR | NOT> destkey key [key ...]
func evalBITOP(args []string, store *dstore.Store) []byte {
	operation, destKey := args[0], args[1]
	operation = strings.ToUpper(operation)

	// get all the keys
	keys := args[2:]

	// validation of commands
	// if operation is not from enums, then error out
	if !(operation == AND || operation == OR || operation == XOR || operation == NOT) {
		return diceerrors.NewErrWithMessage(diceerrors.SyntaxErr)
	}

	if operation == NOT {
		if len(keys) != 1 {
			return diceerrors.NewErrWithMessage("BITOP NOT must be called with a single source key.")
		}
		key := keys[0]
		obj := store.Get(key)
		if obj == nil {
			return clientio.Encode(0, true)
		}

		var value []byte

		switch oType, _ := object.ExtractTypeEncoding(obj); oType {
		case object.ObjTypeByteArray:
			byteArray := obj.Value.(*ByteArray)
			byteArrayObject := *byteArray
			value = byteArrayObject.data
			// perform the operation
			result := make([]byte, len(value))
			for i := 0; i < len(value); i++ {
				result[i] = ^value[i]
			}

			// initialize result with byteArray
			operationResult := NewByteArray(len(result))
			operationResult.data = result
			operationResult.Length = int64(len(result))

			// resize the byte array if necessary
			operationResult.ResizeIfNecessary()

			// create object related to result
			obj = store.NewObj(operationResult, -1, object.ObjTypeByteArray, object.ObjEncodingByteArray)

			// store the result in destKey
			store.Put(destKey, obj)
			return clientio.Encode(len(value), true)
		case object.ObjTypeString, object.ObjTypeInt:
			if oType == object.ObjTypeString {
				value = []byte(obj.Value.(string))
			} else {
				value = []byte(strconv.FormatInt(obj.Value.(int64), 10))
			}
			// perform the operation
			result := make([]byte, len(value))
			for i := 0; i < len(value); i++ {
				result[i] = ^value[i]
			}
			resOType, resOEnc := deduceTypeEncoding(string(result))
			var storedValue interface{}
			if resOType == object.ObjTypeInt {
				storedValue, _ = strconv.ParseInt(string(result), 10, 64)
			} else {
				storedValue = string(result)
			}
			store.Put(destKey, store.NewObj(storedValue, -1, resOType, resOEnc))
			return clientio.Encode(len(value), true)
		default:
			return diceerrors.NewErrWithFormattedMessage(diceerrors.WrongTypeErr)
		}
	}
	// if operation is AND, OR, XOR
	values := make([][]byte, len(keys))

	// get the values of all keys
	for i, key := range keys {
		obj := store.Get(key)
		if obj == nil {
			values[i] = make([]byte, 0)
		} else {
			// handle the case when it is byte array
			switch oType, _ := object.ExtractTypeEncoding(obj); oType {
			case object.ObjTypeByteArray:
				byteArray := obj.Value.(*ByteArray)
				byteArrayObject := *byteArray
				values[i] = byteArrayObject.data
			case object.ObjTypeString:
				value := obj.Value.(string)
				values[i] = []byte(value)
			case object.ObjTypeInt:
				value := strconv.FormatInt(obj.Value.(int64), 10)
				values[i] = []byte(value)
			default:
				return diceerrors.NewErrWithMessage("value is not a valid byte array")
			}
		}
	}
	// get the length of the largest value
	maxLength := 0
	minLength := len(values[0])
	maxKeyIterator := 0
	for keyIterator, value := range values {
		if len(value) > maxLength {
			maxLength = len(value)
			maxKeyIterator = keyIterator
		}
		minLength = min(minLength, len(value))
	}

	result := make([]byte, maxLength)
	if operation == AND {
		for i := 0; i < maxLength; i++ {
			result[i] = 0
			if i < minLength {
				result[i] = values[maxKeyIterator][i]
			}
		}
	} else {
		for i := 0; i < maxLength; i++ {
			result[i] = 0x00
		}
	}

	// perform the operation
	for _, value := range values {
		for i := 0; i < len(value); i++ {
			switch operation {
			case AND:
				result[i] &= value[i]
			case OR:
				result[i] |= value[i]
			case XOR:
				result[i] ^= value[i]
			}
		}
	}
	// initialize result with byteArray
	operationResult := NewByteArray(len(result))
	operationResult.data = result
	operationResult.Length = int64(len(result))

	// create object related to result
	operationResultObject := store.NewObj(operationResult, -1, object.ObjTypeByteArray, object.ObjEncodingByteArray)

	// store the result in destKey
	store.Put(destKey, operationResultObject)

	return clientio.Encode(len(result), true)
}

// evalCommand evaluates COMMAND <subcommand> command based on subcommand
// COUNT: return total count of commands in Dice.
func evalCommand(args []string, store *dstore.Store) []byte {
	if len(args) == 0 {
		return evalCommandDefault()
	}
	subcommand := strings.ToUpper(args[0])
	switch subcommand {
	case "COUNT":
		return evalCommandCount()
	case "GETKEYS":
		return evalCommandGetKeys(args[1:])
	case "LIST":
		return evalCommandList()
	default:
		return diceerrors.NewErrWithFormattedMessage("unknown subcommand '%s'. Try COMMAND HELP.", subcommand)
	}
}

func evalCommandDefault() []byte {
	cmds := convertDiceCmdsMapToSlice()
	return clientio.Encode(cmds, false)
}

func evalCommandList() []byte {
	cmds := make([]string, 0, diceCommandsCount)
	for k := range DiceCmds {
		cmds = append(cmds, k)
	}
	return clientio.Encode(cmds, false)
}

// evalKeys returns the list of keys that match the pattern
// The pattern should be the only param in args
func evalKeys(args []string, store *dstore.Store) []byte {
	if len(args) != 1 {
		return diceerrors.NewErrArity("KEYS")
	}

	pattern := args[0]
	keys, err := store.Keys(pattern)
	if err != nil {
		return clientio.Encode(err, false)
	}

	return clientio.Encode(keys, false)
}

// evalCommandCount returns an number of commands supported by DiceDB
func evalCommandCount() []byte {
	return clientio.Encode(diceCommandsCount, false)
}

// evalCommandGetKeys helps identify which arguments in a redis command
// are interpreted as keys.
// This is useful in analying long commands / scripts
func evalCommandGetKeys(args []string) []byte {
	if len(args) == 0 {
		return diceerrors.NewErrArity("COMMAND|GETKEYS")
	}
	diceCmd, ok := DiceCmds[strings.ToUpper(args[0])]
	if !ok {
		return diceerrors.NewErrWithMessage("invalid command specified")
	}

	keySpecs := diceCmd.KeySpecs
	if keySpecs.BeginIndex == 0 {
		return diceerrors.NewErrWithMessage("the command has no key arguments")
	}

	arity := diceCmd.Arity
	if (arity < 0 && len(args) < -arity) ||
		(arity >= 0 && len(args) != arity) {
		return diceerrors.NewErrWithMessage("invalid number of arguments specified for command")
	}
	keys := make([]string, 0)
	step := max(keySpecs.Step, 1)
	lastIdx := keySpecs.BeginIndex
	if keySpecs.LastKey != 0 {
		lastIdx = len(args) + keySpecs.LastKey
	}
	for i := keySpecs.BeginIndex; i <= lastIdx; i += step {
		keys = append(keys, args[i])
	}
	return clientio.Encode(keys, false)
}

func evalRename(args []string, store *dstore.Store) []byte {
	if len(args) != 2 {
		return diceerrors.NewErrArity("RENAME")
	}
	sourceKey := args[0]
	destKey := args[1]

	// if Source key does not exist, return RESP encoded nil
	sourceObj := store.Get(sourceKey)
	if sourceObj == nil {
		return diceerrors.NewErrWithMessage(diceerrors.NoKeyErr)
	}

	// if Source and Destination Keys are same return RESP encoded ok
	if sourceKey == destKey {
		return clientio.RespOK
	}

	if ok := store.Rename(sourceKey, destKey); ok {
		return clientio.RespOK
	}
	return clientio.RespNIL
}

// The MGET command returns an array of RESP values corresponding to the provided keys.
// For each key, if the key is expired or does not exist, the response will be response.RespNIL;
// otherwise, the response will be the RESP value of the key.
// MGET is atomic, it retrieves all values at once
func evalMGET(args []string, store *dstore.Store) []byte {
	if len(args) < 1 {
		return diceerrors.NewErrArity("MGET")
	}
	values := store.GetAll(args)
	resp := make([]interface{}, len(args))
	for i, obj := range values {
		if obj == nil {
			resp[i] = clientio.RespNIL
		} else {
			resp[i] = obj.Value
		}
	}
	return clientio.Encode(resp, false)
}

func evalEXISTS(args []string, store *dstore.Store) []byte {
	if len(args) == 0 {
		return diceerrors.NewErrArity("EXISTS")
	}

	var count int
	for _, key := range args {
		if store.GetNoTouch(key) != nil {
			count++
		}
	}

	return clientio.Encode(count, false)
}

func evalPersist(args []string, store *dstore.Store) []byte {
	if len(args) != 1 {
		return diceerrors.NewErrArity("PERSIST")
	}

	key := args[0]

	obj := store.Get(key)

	// If the key does not exist, return RESP encoded 0 to denote the key does not exist
	if obj == nil {
		return clientio.RespZero
	}

	// If the object exists but no expiration is set on it, return -1
	_, isExpirySet := dstore.GetExpiry(obj, store)
	if !isExpirySet {
		return clientio.RespMinusOne
	}

	// If the object exists, remove the expiration time
	dstore.DelExpiry(obj, store)

	return clientio.RespOne
}

func evalCOPY(args []string, store *dstore.Store) []byte {
	if len(args) < 2 {
		return diceerrors.NewErrArity("COPY")
	}

	isReplace := false

	sourceKey := args[0]
	destinationKey := args[1]
	sourceObj := store.Get(sourceKey)
	if sourceObj == nil {
		return clientio.RespZero
	}

	for i := 2; i < len(args); i++ {
		arg := strings.ToUpper(args[i])
		if arg == "REPLACE" {
			isReplace = true
		}
	}

	if isReplace {
		store.Del(destinationKey)
	}

	destinationObj := store.Get(destinationKey)
	if destinationObj != nil {
		return clientio.RespZero
	}

	copyObj := sourceObj.DeepCopy()
	if copyObj == nil {
		return clientio.RespZero
	}

	exp, ok := dstore.GetExpiry(sourceObj, store)
	var exDurationMs int64 = -1
	if ok {
		exDurationMs = int64(exp - uint64(utils.GetCurrentTime().UnixMilli()))
	}

	store.Put(destinationKey, copyObj)

	if exDurationMs > 0 {
		store.SetExpiry(copyObj, exDurationMs)
	}
	return clientio.RespOne
}

// GETEX key [EX seconds | PX milliseconds | EXAT unix-time-seconds |
// PXAT unix-time-milliseconds | PERSIST]
// Get the value of key and optionally set its expiration.
// GETEX is similar to GET, but is a write command with additional options.
// The GETEX command supports a set of options that modify its behavior:
// EX seconds -- Set the specified expire time, in seconds.
// PX milliseconds -- Set the specified expire time, in milliseconds.
// EXAT timestamp-seconds -- Set the specified Unix time at which the key will expire, in seconds.
// PXAT timestamp-milliseconds -- Set the specified Unix time at which the key will expire, in milliseconds.
// PERSIST -- Remove the time to live associated with the key.
// The RESP value of the key is encoded and then returned
// evalGET returns response.RespNIL if key is expired or it does not exist
func evalGETEX(args []string, store *dstore.Store) []byte {
	if len(args) < 1 {
		return diceerrors.NewErrArity("GETEX")
	}

	var key string = args[0]

	// Get the key from the hash table
	obj := store.Get(key)

	// if key does not exist, return RESP encoded nil
	if obj == nil {
		return clientio.RespNIL
	}

	// check if the object is set type if yes then return error
	if object.AssertType(obj.TypeEncoding, object.ObjTypeSet) == nil {
		return diceerrors.NewErrWithFormattedMessage(diceerrors.WrongTypeErr)
	}

	var exDurationMs int64 = -1
	var state exDurationState = Uninitialized
	var persist bool = false
	for i := 1; i < len(args); i++ {
		arg := strings.ToUpper(args[i])
		switch arg {
		case Ex, Px:
			if state != Uninitialized {
				return diceerrors.NewErrWithMessage(diceerrors.SyntaxErr)
			}
			i++
			if i == len(args) {
				return diceerrors.NewErrWithMessage(diceerrors.SyntaxErr)
			}

			exDuration, err := strconv.ParseInt(args[i], 10, 64)
			if err != nil {
				return diceerrors.NewErrWithMessage(diceerrors.IntOrOutOfRangeErr)
			}
			if exDuration <= 0 || exDuration > maxExDuration {
				return diceerrors.NewErrExpireTime("GETEX")
			}

			// converting seconds to milliseconds
			if arg == Ex {
				exDuration *= 1000
			}
			exDurationMs = exDuration
			state = Initialized

		case Pxat, Exat:
			if state != Uninitialized {
				return diceerrors.NewErrWithMessage(diceerrors.SyntaxErr)
			}
			i++
			if i == len(args) {
				return diceerrors.NewErrWithMessage(diceerrors.SyntaxErr)
			}
			exDuration, err := strconv.ParseInt(args[i], 10, 64)
			if err != nil {
				return diceerrors.NewErrWithMessage(diceerrors.IntOrOutOfRangeErr)
			}

			if exDuration < 0 || exDuration > maxExDuration {
				return diceerrors.NewErrExpireTime("GETEX")
			}

			if arg == Exat {
				exDuration *= 1000
			}
			exDurationMs = exDuration - utils.GetCurrentTime().UnixMilli()
			// If the expiry time is in the past, set exDurationMs to 0
			// This will be used to signal immediate expiration
			if exDurationMs < 0 {
				exDurationMs = 0
			}
			state = Initialized

		case "PERSIST":
			if state != Uninitialized {
				return diceerrors.NewErrWithMessage(diceerrors.SyntaxErr)
			}
			persist = true
			state = Initialized
		default:
			return diceerrors.NewErrWithMessage(diceerrors.SyntaxErr)
		}
	}

	if state == Initialized {
		if persist {
			dstore.DelExpiry(obj, store)
		} else {
			store.SetExpiry(obj, exDurationMs)
		}
	}

	// return the RESP encoded value
	return clientio.Encode(obj.Value, false)
}

// evalPTTL returns Time-to-Live in millisecs for the queried key in args
// The key should be the only param in args else returns with an error
// Returns	RESP encoded time (in secs) remaining for the key to expire
//
//	RESP encoded -2 stating key doesn't exist or key is expired
//	RESP encoded -1 in case no expiration is set on the key
func evalPTTL(args []string, store *dstore.Store) []byte {
	if len(args) != 1 {
		return diceerrors.NewErrArity("PTTL")
	}

	key := args[0]

	obj := store.Get(key)

	if obj == nil {
		return clientio.RespMinusTwo
	}

	exp, isExpirySet := dstore.GetExpiry(obj, store)

	if !isExpirySet {
		return clientio.RespMinusOne
	}

	// compute the time remaining for the key to expire and
	// return the RESP encoded form of it
	durationMs := exp - uint64(utils.GetCurrentTime().UnixMilli())
	return clientio.Encode(int64(durationMs), false)
}

// evalHSET sets the specified fields to their
// respective values in an hashmap stored at key
//
// This command overwrites the values of specified
// fields that exist in the hash.
//
// If key doesn't exist, a new key holding a hash is created.
//
// Usage: HSET key field value [field value ...]
func evalHSET(args []string, store *dstore.Store) []byte {
	if len(args) < 3 {
		return diceerrors.NewErrArity("HSET")
	}

	key := args[0]

	obj := store.Get(key)

	var hashMap HashMap
	var numKeys int64

	if obj != nil {
		if err := object.AssertTypeAndEncoding(obj.TypeEncoding, object.ObjTypeHashMap, object.ObjEncodingHashMap); err != nil {
			return diceerrors.NewErrWithMessage(diceerrors.WrongTypeErr)
		}
		hashMap = obj.Value.(HashMap)
	}

	keyValuePairs := args[1:]
	hashMap, numKeys, err := hashMapBuilder(keyValuePairs, hashMap)
	if err != nil {
		return diceerrors.NewErrWithMessage(err.Error())
	}

	obj = store.NewObj(hashMap, -1, object.ObjTypeHashMap, object.ObjEncodingHashMap)

	store.Put(key, obj)

	return clientio.Encode(numKeys, false)
}

func evalHGETALL(args []string, store *dstore.Store) []byte {
	if len(args) != 1 {
		return diceerrors.NewErrArity("HGETALL")
	}

	key := args[0]

	obj := store.Get(key)

	var hashMap HashMap
	var results []string

	if obj != nil {
		if err := object.AssertTypeAndEncoding(obj.TypeEncoding, object.ObjTypeHashMap, object.ObjEncodingHashMap); err != nil {
			return diceerrors.NewErrWithMessage(diceerrors.WrongTypeErr)
		}
		hashMap = obj.Value.(HashMap)
	}

	for hmKey, hmValue := range hashMap {
		results = append(results, hmKey, hmValue)
	}

	return clientio.Encode(results, false)
}

func evalHGET(args []string, store *dstore.Store) []byte {
	if len(args) != 2 {
		return diceerrors.NewErrArity("HGET")
	}

	key := args[0]
	hmKey := args[1]

	val, errWithMessage := getValueFromHashMap(key, hmKey, store)
	if errWithMessage != nil {
		return errWithMessage
	}
	return val
}

func evalObjectIdleTime(key string, store *dstore.Store) []byte {
	obj := store.GetNoTouch(key)
	if obj == nil {
		return clientio.RespNIL
	}

	return clientio.Encode(int64(dstore.GetIdleTime(obj.LastAccessedAt)), true)
}

func evalOBJECT(args []string, store *dstore.Store) []byte {
	if len(args) < 2 {
		return diceerrors.NewErrArity("OBJECT")
	}

	subcommand := strings.ToUpper(args[0])
	key := args[1]

	switch subcommand {
	case "IDLETIME":
		return evalObjectIdleTime(key, store)
	default:
		return diceerrors.NewErrWithMessage(diceerrors.SyntaxErr)
	}
}

func evalTOUCH(args []string, store *dstore.Store) []byte {
	if len(args) == 0 {
		return diceerrors.NewErrArity("TOUCH")
	}

	count := 0
	for _, key := range args {
		if store.Get(key) != nil {
			count++
		}
	}

	return clientio.Encode(count, false)
}

func evalLPUSH(args []string, store *dstore.Store) []byte {
	if len(args) < 2 {
		return diceerrors.NewErrArity("LPUSH")
	}

	obj := store.Get(args[0])
	if obj == nil {
		obj = store.NewObj(NewDeque(), -1, object.ObjTypeByteList, object.ObjEncodingDeque)
	}

	// if object is a set type, return error
	if object.AssertType(obj.TypeEncoding, object.ObjTypeSet) == nil {
		return diceerrors.NewErrWithFormattedMessage(diceerrors.WrongTypeErr)
	}

	if err := object.AssertType(obj.TypeEncoding, object.ObjTypeByteList); err != nil {
		return clientio.Encode(err, false)
	}

	if err := object.AssertEncoding(obj.TypeEncoding, object.ObjEncodingDeque); err != nil {
		return clientio.Encode(err, false)
	}

	store.Put(args[0], obj)
	for i := 1; i < len(args); i++ {
		obj.Value.(*Deque).LPush(args[i])
	}

	return clientio.RespOK
}

func evalRPUSH(args []string, store *dstore.Store) []byte {
	if len(args) < 2 {
		return diceerrors.NewErrArity("RPUSH")
	}

	obj := store.Get(args[0])
	if obj == nil {
		obj = store.NewObj(NewDeque(), -1, object.ObjTypeByteList, object.ObjEncodingDeque)
	}

	// if object is a set type, return error
	if object.AssertType(obj.TypeEncoding, object.ObjTypeSet) == nil {
		return diceerrors.NewErrWithFormattedMessage(diceerrors.WrongTypeErr)
	}

	if err := object.AssertType(obj.TypeEncoding, object.ObjTypeByteList); err != nil {
		return clientio.Encode(err, false)
	}

	if err := object.AssertEncoding(obj.TypeEncoding, object.ObjEncodingDeque); err != nil {
		return clientio.Encode(err, false)
	}

	store.Put(args[0], obj)
	for i := 1; i < len(args); i++ {
		obj.Value.(*Deque).RPush(args[i])
	}

	return clientio.RespOK
}

func evalRPOP(args []string, store *dstore.Store) []byte {
	if len(args) != 1 {
		return diceerrors.NewErrArity("RPOP")
	}

	obj := store.Get(args[0])
	if obj == nil {
		return clientio.RespNIL
	}

	// if object is a set type, return error
	if object.AssertType(obj.TypeEncoding, object.ObjTypeSet) == nil {
		return diceerrors.NewErrWithFormattedMessage(diceerrors.WrongTypeErr)
	}

	if err := object.AssertType(obj.TypeEncoding, object.ObjTypeByteList); err != nil {
		return clientio.Encode(err, false)
	}

	if err := object.AssertEncoding(obj.TypeEncoding, object.ObjEncodingDeque); err != nil {
		return clientio.Encode(err, false)
	}

	deq := obj.Value.(*Deque)
	x, err := deq.RPop()
	if err != nil {
		if err == ErrDequeEmpty {
			return clientio.RespNIL
		}
		panic(fmt.Sprintf("unknown error: %v", err))
	}

	return clientio.Encode(x, false)
}

func evalLPOP(args []string, store *dstore.Store) []byte {
	if len(args) != 1 {
		return diceerrors.NewErrArity("LPOP")
	}

	obj := store.Get(args[0])
	if obj == nil {
		return clientio.RespNIL
	}

	// if object is a set type, return error
	if object.AssertType(obj.TypeEncoding, object.ObjTypeSet) == nil {
		return diceerrors.NewErrWithFormattedMessage(diceerrors.WrongTypeErr)
	}

	if err := object.AssertType(obj.TypeEncoding, object.ObjTypeByteList); err != nil {
		return clientio.Encode(err, false)
	}

	if err := object.AssertEncoding(obj.TypeEncoding, object.ObjEncodingDeque); err != nil {
		return clientio.Encode(err, false)
	}

	deq := obj.Value.(*Deque)
	x, err := deq.LPop()
	if err != nil {
		if err == ErrDequeEmpty {
			return clientio.RespNIL
		}
		panic(fmt.Sprintf("unknown error: %v", err))
	}

	return clientio.Encode(x, false)
}

func evalLLEN(args []string, store *dstore.Store) []byte {
	if len(args) != 1 {
		return diceerrors.NewErrArity("LLEN")
	}

	obj := store.Get(args[0])
	if obj == nil {
		return clientio.Encode(0, false)
	}

	if err := object.AssertTypeAndEncoding(obj.TypeEncoding, object.ObjTypeByteList, object.ObjEncodingDeque); err != nil {
		return err
	}

	deq := obj.Value.(*Deque)
	return clientio.Encode(deq.Length, false)
}

// GETSET atomically sets key to value and returns the old value stored at key.
// Returns an error when key exists but does not hold a string value.
// Any previous time to live associated with the key is
// discarded on successful SET operation.
//
// Returns:
// Bulk string reply: the old value stored at the key.
// Nil reply: if the key does not exist.
func evalGETSET(args []string, store *dstore.Store) []byte {
	if len(args) != 2 {
		return diceerrors.NewErrArity("GETSET")
	}

	key, value := args[0], args[1]
	getResp := evalGET([]string{key}, store)
	// Check if it's an error resp from GET
	if strings.HasPrefix(string(getResp), "-") {
		return getResp
	}

	// Previous TTL needs to be reset
	setResp := evalSET([]string{key, value}, store)
	// Check if it's an error resp from SET
	if strings.HasPrefix(string(setResp), "-") {
		return setResp
	}

	return getResp
}

func evalFLUSHDB(args []string, store *dstore.Store) []byte {
	log.Info(args)
	if len(args) > 1 {
		return diceerrors.NewErrArity("FLUSHDB")
	}

	flushType := Sync
	if len(args) == 1 {
		flushType = strings.ToUpper(args[0])
	}

	// TODO: Update this method to work with shared-nothing multithreaded implementation
	switch flushType {
	case Sync, Async:
		store.ResetStore()
	default:
		return diceerrors.NewErrWithMessage(diceerrors.SyntaxErr)
	}

	return clientio.RespOK
}

func evalSADD(args []string, store *dstore.Store) []byte {
	if len(args) < 2 {
		return diceerrors.NewErrArity("SADD")
	}
	key := args[0]

	// Get the set object from the store.
	obj := store.Get(key)
	lengthOfItems := len(args[1:])

	var count int = 0
	if obj == nil {
		var exDurationMs int64 = -1
		var keepttl bool = false
		// If the object does not exist, create a new set object.
		value := make(map[string]struct{}, lengthOfItems)
		// Create a new object.
		obj = store.NewObj(value, exDurationMs, object.ObjTypeSet, object.ObjEncodingSetStr)
		store.Put(key, obj, dstore.WithKeepTTL(keepttl))
	}

	if err := object.AssertType(obj.TypeEncoding, object.ObjTypeSet); err != nil {
		return diceerrors.NewErrWithFormattedMessage(diceerrors.WrongTypeErr)
	}

	if err := object.AssertEncoding(obj.TypeEncoding, object.ObjEncodingSetStr); err != nil {
		return diceerrors.NewErrWithFormattedMessage(diceerrors.WrongTypeErr)
	}

	// Get the set object.
	set := obj.Value.(map[string]struct{})

	for _, arg := range args[1:] {
		if _, ok := set[arg]; !ok {
			set[arg] = struct{}{}
			count++
		}
	}

	return clientio.Encode(count, false)
}

func evalSMEMBERS(args []string, store *dstore.Store) []byte {
	if len(args) != 1 {
		return diceerrors.NewErrArity("SMEMBERS")
	}
	key := args[0]

	// Get the set object from the store.
	obj := store.Get(key)

	if obj == nil {
		return clientio.Encode([]string{}, false)
	}

	// If the object exists, check if it is a set object.
	if err := object.AssertType(obj.TypeEncoding, object.ObjTypeSet); err != nil {
		return diceerrors.NewErrWithFormattedMessage(diceerrors.WrongTypeErr)
	}

	if err := object.AssertEncoding(obj.TypeEncoding, object.ObjEncodingSetStr); err != nil {
		return diceerrors.NewErrWithFormattedMessage(diceerrors.WrongTypeErr)
	}

	// Get the set object.
	set := obj.Value.(map[string]struct{})
	// Get the members of the set.
	members := make([]string, 0, len(set))
	for k := range set {
		members = append(members, k)
	}

	return clientio.Encode(members, false)
}

func evalSREM(args []string, store *dstore.Store) []byte {
	if len(args) < 2 {
		return diceerrors.NewErrArity("SREM")
	}
	key := args[0]

	// Get the set object from the store.
	obj := store.Get(key)

	var count int = 0
	if obj == nil {
		return clientio.Encode(count, false)
	}

	// If the object exists, check if it is a set object.
	if err := object.AssertType(obj.TypeEncoding, object.ObjTypeSet); err != nil {
		return diceerrors.NewErrWithFormattedMessage(diceerrors.WrongTypeErr)
	}

	if err := object.AssertEncoding(obj.TypeEncoding, object.ObjEncodingSetStr); err != nil {
		return diceerrors.NewErrWithFormattedMessage(diceerrors.WrongTypeErr)
	}

	// Get the set object.
	set := obj.Value.(map[string]struct{})

	for _, arg := range args[1:] {
		if _, ok := set[arg]; ok {
			delete(set, arg)
			count++
		}
	}

	return clientio.Encode(count, false)
}

func evalSCARD(args []string, store *dstore.Store) []byte {
	if len(args) != 1 {
		return diceerrors.NewErrArity("SCARD")
	}

	key := args[0]

	// Get the set object from the store.
	obj := store.Get(key)

	if obj == nil {
		return clientio.Encode(0, false)
	}

	// If the object exists, check if it is a set object.
	if err := object.AssertType(obj.TypeEncoding, object.ObjTypeSet); err != nil {
		return diceerrors.NewErrWithFormattedMessage(diceerrors.WrongTypeErr)
	}

	if err := object.AssertEncoding(obj.TypeEncoding, object.ObjEncodingSetStr); err != nil {
		return diceerrors.NewErrWithFormattedMessage(diceerrors.WrongTypeErr)
	}

	// Get the set object.
	count := len(obj.Value.(map[string]struct{}))
	return clientio.Encode(count, false)
}

func evalSDIFF(args []string, store *dstore.Store) []byte {
	if len(args) < 1 {
		return diceerrors.NewErrArity("SDIFF")
	}

	srcKey := args[0]
	obj := store.Get(srcKey)

	// if the source key does not exist, return an empty response
	if obj == nil {
		return clientio.Encode([]string{}, false)
	}

	if err := object.AssertType(obj.TypeEncoding, object.ObjTypeSet); err != nil {
		return diceerrors.NewErrWithFormattedMessage(diceerrors.WrongTypeErr)
	}

	if err := object.AssertEncoding(obj.TypeEncoding, object.ObjEncodingSetStr); err != nil {
		return diceerrors.NewErrWithFormattedMessage(diceerrors.WrongTypeErr)
	}

	// Get the set object from the store.
	// store the count as the number of elements in the first set
	srcSet := obj.Value.(map[string]struct{})
	count := len(srcSet)

	tmpSet := make(map[string]struct{}, count)
	for k := range srcSet {
		tmpSet[k] = struct{}{}
	}

	// we decrement the count as we find the elements in the other sets
	// if the count is 0, we skip further sets but still get them from
	// the store to check if they are set objects and update their last accessed time

	for _, arg := range args[1:] {
		// Get the set object from the store.
		obj := store.Get(arg)

		if obj == nil {
			continue
		}

		// If the object exists, check if it is a set object.
		if err := object.AssertType(obj.TypeEncoding, object.ObjTypeSet); err != nil {
			return diceerrors.NewErrWithFormattedMessage(diceerrors.WrongTypeErr)
		}

		if err := object.AssertEncoding(obj.TypeEncoding, object.ObjEncodingSetStr); err != nil {
			return diceerrors.NewErrWithFormattedMessage(diceerrors.WrongTypeErr)
		}

		// only if the count is greater than 0, we need to check the other sets
		if count > 0 {
			// Get the set object.
			set := obj.Value.(map[string]struct{})

			for k := range set {
				if _, ok := tmpSet[k]; ok {
					delete(tmpSet, k)
					count--
				}
			}
		}
	}

	if count == 0 {
		return clientio.Encode([]string{}, false)
	}

	// Get the members of the set.
	members := make([]string, 0, len(tmpSet))
	for k := range tmpSet {
		members = append(members, k)
	}
	return clientio.Encode(members, false)
}

func evalSINTER(args []string, store *dstore.Store) []byte {
	if len(args) < 2 {
		return diceerrors.NewErrArity("SINTER")
	}

	sets := make([]map[string]struct{}, 0, len(args))

	var empty int = 0

	for _, arg := range args {
		// Get the set object from the store.
		obj := store.Get(arg)

		if obj == nil {
			empty++
			continue
		}

		// If the object exists, check if it is a set object.
		if err := object.AssertType(obj.TypeEncoding, object.ObjTypeSet); err != nil {
			return diceerrors.NewErrWithFormattedMessage(diceerrors.WrongTypeErr)
		}

		if err := object.AssertEncoding(obj.TypeEncoding, object.ObjEncodingSetStr); err != nil {
			return diceerrors.NewErrWithFormattedMessage(diceerrors.WrongTypeErr)
		}

		// Get the set object.
		set := obj.Value.(map[string]struct{})
		sets = append(sets, set)
	}

	if empty > 0 {
		return clientio.Encode([]string{}, false)
	}

	// sort the sets by the number of elements in the set
	// we will iterate over the smallest set
	// and check if the element is present in all the other sets
	sort.Slice(sets, func(i, j int) bool {
		return len(sets[i]) < len(sets[j])
	})

	count := 0
	resultSet := make(map[string]struct{}, len(sets[0]))

	// init the result set with the first set
	// store the number of elements in the first set in count
	// we will decrement the count if we do not find the elements in the other sets
	for k := range sets[0] {
		resultSet[k] = struct{}{}
		count++
	}

	for i := 1; i < len(sets); i++ {
		if count == 0 {
			break
		}
		for k := range resultSet {
			if _, ok := sets[i][k]; !ok {
				delete(resultSet, k)
				count--
			}
		}
	}

	if count == 0 {
		return clientio.Encode([]string{}, false)
	}

	members := make([]string, 0, len(resultSet))
	for k := range resultSet {
		members = append(members, k)
	}
	return clientio.Encode(members, false)
}

// PFADD Adds all the element arguments to the HyperLogLog data structure stored at the variable
// name specified as first argument.
//
// Returns:
// If the approximated cardinality estimated by the HyperLogLog changed after executing the command,
// returns 1, otherwise 0 is returned.
func evalPFADD(args []string, store *dstore.Store) []byte {
	if len(args) < 1 {
		return diceerrors.NewErrArity("PFADD")
	}

	key := args[0]
	obj := store.Get(key)

	// If key doesn't exist prior initial cardinality changes hence return 1
	if obj == nil {
		hll := hyperloglog.New()
		for _, arg := range args[1:] {
			hll.Insert([]byte(arg))
		}

		obj = store.NewObj(hll, -1, object.ObjTypeString, object.ObjEncodingRaw)

		store.Put(key, obj)
		return clientio.Encode(1, false)
	}

	existingHll, ok := obj.Value.(*hyperloglog.Sketch)
	if !ok {
		return diceerrors.NewErrWithMessage(diceerrors.WrongTypeHllErr)
	}
	initialCardinality := existingHll.Estimate()
	for _, arg := range args[1:] {
		existingHll.Insert([]byte(arg))
	}

	if newCardinality := existingHll.Estimate(); initialCardinality != newCardinality {
		return clientio.Encode(1, false)
	}

	return clientio.Encode(0, false)
}

func evalPFCOUNT(args []string, store *dstore.Store) []byte {
	if len(args) < 1 {
		return diceerrors.NewErrArity("PFCOUNT")
	}

	unionHll := hyperloglog.New()

	for _, arg := range args {
		obj := store.Get(arg)
		if obj != nil {
			currKeyHll, ok := obj.Value.(*hyperloglog.Sketch)
			if !ok {
				return diceerrors.NewErrWithMessage(diceerrors.WrongTypeHllErr)
			}
			err := unionHll.Merge(currKeyHll)
			if err != nil {
				return diceerrors.NewErrWithMessage(diceerrors.InvalidHllErr)
			}
		}
	}

	return clientio.Encode(unionHll.Estimate(), false)
}

func evalPFMERGE(args []string, store *dstore.Store) []byte {
	if len(args) < 1 {
		return diceerrors.NewErrArity("PFMERGE")
	}

	var mergedHll *hyperloglog.Sketch
	destKey := args[0]
	obj := store.Get(destKey)

	// If destKey doesn't exist, create a new HLL, else fetch the existing
	if obj == nil {
		mergedHll = hyperloglog.New()
	} else {
		var ok bool
		mergedHll, ok = obj.Value.(*hyperloglog.Sketch)
		if !ok {
			return diceerrors.NewErrWithMessage(diceerrors.WrongTypeHllErr)
		}
	}

	for _, arg := range args {
		obj := store.Get(arg)
		if obj != nil {
			currKeyHll, ok := obj.Value.(*hyperloglog.Sketch)
			if !ok {
				return diceerrors.NewErrWithMessage(diceerrors.WrongTypeHllErr)
			}

			err := mergedHll.Merge(currKeyHll)
			if err != nil {
				return diceerrors.NewErrWithMessage(diceerrors.InvalidHllErr)
			}
		}
	}

	// Save the mergedHll
	obj = store.NewObj(mergedHll, -1, object.ObjTypeString, object.ObjEncodingRaw)
	store.Put(destKey, obj)

	return clientio.RespOK
}

func evalJSONSTRLEN(args []string, store *dstore.Store) []byte {
	if len(args) < 1 {
		return diceerrors.NewErrArity("JSON.STRLEN")
	}

	key := args[0]

	if len(args) < 2 {
		// no recursive
		// making consistent with arrlen
		// to-do parsing
		obj := store.Get(key)

		if obj == nil {
			return clientio.RespNIL
		}
		jsonData := obj.Value

		if utils.GetJSONFieldType(jsonData) != utils.StringType {
			return diceerrors.NewErrWithFormattedMessage(diceerrors.JSONPathValueTypeErr)
		}
		return clientio.Encode(len(jsonData.(string)), false)
	}

	path := args[1]

	obj := store.Get(key)

	if obj == nil {
		return clientio.RespNIL
	}

	// Check if the object is of JSON type
	errWithMessage := object.AssertTypeAndEncoding(obj.TypeEncoding, object.ObjTypeJSON, object.ObjEncodingJSON)
	if errWithMessage != nil {
		return errWithMessage
	}

	jsonData := obj.Value
	if path == defaultRootPath {
		defaultStringResult := make([]interface{}, 0, 1)
		if utils.GetJSONFieldType(jsonData) == utils.StringType {
			defaultStringResult = append(defaultStringResult, int64(len(jsonData.(string))))
		} else {
			defaultStringResult = append(defaultStringResult, clientio.RespNIL)
		}

		return clientio.Encode(defaultStringResult, false)
	}

	// Parse the JSONPath expression
	expr, err := jp.ParseString(path)
	if err != nil {
		return diceerrors.NewErrWithMessage("invalid JSONPath")
	}
	// Execute the JSONPath query
	results := expr.Get(jsonData)
	if len(results) == 0 {
		return clientio.Encode([]interface{}{}, false)
	}
	strLenResults := make([]interface{}, 0, len(results))
	for _, result := range results {
		switch utils.GetJSONFieldType(result) {
		case utils.StringType:
			strLenResults = append(strLenResults, int64(len(result.(string))))
		default:
			strLenResults = append(strLenResults, clientio.RespNIL)
		}
	}
	return clientio.Encode(strLenResults, false)
}

func evalHLEN(args []string, store *dstore.Store) []byte {
	if len(args) != 1 {
		return diceerrors.NewErrArity("HLEN")
	}

	key := args[0]

	obj := store.Get(key)

	if obj == nil {
		return clientio.RespZero
	}

	if err := object.AssertTypeAndEncoding(obj.TypeEncoding, object.ObjTypeHashMap, object.ObjEncodingHashMap); err != nil {
		return diceerrors.NewErrWithFormattedMessage(diceerrors.WrongTypeErr)
	}

	hashMap := obj.Value.(HashMap)
	return clientio.Encode(len(hashMap), false)
}

func evalSELECT(args []string, store *dstore.Store) []byte {
	if len(args) != 1 {
		return diceerrors.NewErrArity("SELECT")
	}

	return clientio.RespOK
}

func formatFloat(f float64, b bool) string {
	formatted := strconv.FormatFloat(f, 'f', -1, 64)
	if b {
		parts := strings.Split(formatted, ".")
		if len(parts) == 1 {
			formatted += ".0"
		}
	}
	return formatted
}

// takes original value, increment values (float or int), a flag representing if increment is float
// returns new value, string representation, a boolean representing if the value was modified
func incrementValue(value any, isIncrFloat bool, incrFloat float64, incrInt int64) (newVal interface{}, stringRepresentation string, isModified bool) {
	switch utils.GetJSONFieldType(value) {
	case utils.NumberType:
		oldVal := value.(float64)
		var newVal float64
		if isIncrFloat {
			newVal = oldVal + incrFloat
		} else {
			newVal = oldVal + float64(incrInt)
		}
		resultString := formatFloat(newVal, isIncrFloat)
		return newVal, resultString, true
	case utils.IntegerType:
		if isIncrFloat {
			oldVal := float64(value.(int64))
			newVal := oldVal + incrFloat
			resultString := formatFloat(newVal, isIncrFloat)
			return newVal, resultString, true
		} else {
			oldVal := value.(int64)
			newVal := oldVal + incrInt
			resultString := fmt.Sprintf("%d", newVal)
			return newVal, resultString, true
		}
	default:
		return value, null, false
	}
}

func evalJSONNUMINCRBY(args []string, store *dstore.Store) []byte {
	if len(args) < 3 {
		return diceerrors.NewErrArity("JSON.NUMINCRBY")
	}
	key := args[0]
	obj := store.Get(key)

	if obj == nil {
		return diceerrors.NewErrWithFormattedMessage("-ERR could not perform this operation on a key that doesn't exist")
	}

	// Check if the object is of JSON type
	errWithMessage := object.AssertTypeAndEncoding(obj.TypeEncoding, object.ObjTypeJSON, object.ObjEncodingJSON)
	if errWithMessage != nil {
		return errWithMessage
	}

	path := args[1]

	jsonData := obj.Value
	// Parse the JSONPath expression
	expr, err := jp.ParseString(path)

	if err != nil {
		return diceerrors.NewErrWithMessage("invalid JSONPath")
	}

	isIncrFloat := false

	for i, r := range args[2] {
		if !unicode.IsDigit(r) && r != '.' && r != '-' {
			if i == 0 {
				return diceerrors.NewErrWithFormattedMessage("-ERR expected value at line 1 column %d", i+1)
			}
			return diceerrors.NewErrWithFormattedMessage("-ERR trailing characters at line 1 column %d", i+1)
		}
		if r == '.' {
			isIncrFloat = true
		}
	}
	var incrFloat float64
	var incrInt int64
	if isIncrFloat {
		incrFloat, err = strconv.ParseFloat(args[2], 64)
		if err != nil {
			return diceerrors.NewErrWithMessage(diceerrors.IntOrOutOfRangeErr)
		}
	} else {
		incrInt, err = strconv.ParseInt(args[2], 10, 64)
		if err != nil {
			return diceerrors.NewErrWithMessage(diceerrors.IntOrOutOfRangeErr)
		}
	}
	results := expr.Get(jsonData)

	if len(results) == 0 {
		respString := "[]"
		return clientio.Encode(respString, false)
	}

	resultArray := make([]string, 0, len(results))

	if path == defaultRootPath {
		newValue, resultString, isModified := incrementValue(jsonData, isIncrFloat, incrFloat, incrInt)
		if isModified {
			jsonData = newValue
		}
		resultArray = append(resultArray, resultString)
	} else {
		// Execute the JSONPath query
		_, err := expr.Modify(jsonData, func(value any) (interface{}, bool) {
			newValue, resultString, isModified := incrementValue(value, isIncrFloat, incrFloat, incrInt)
			resultArray = append(resultArray, resultString)
			return newValue, isModified
		})
		if err != nil {
			return diceerrors.NewErrWithMessage("invalid JSONPath")
		}
	}

	resultString := `[` + strings.Join(resultArray, ",") + `]`

	obj.Value = jsonData
	return clientio.Encode(resultString, false)
}<|MERGE_RESOLUTION|>--- conflicted
+++ resolved
@@ -588,28 +588,6 @@
 	return clientio.Encode(arrlenList, false)
 }
 
-<<<<<<< HEAD
-
-// evalJSONOBJLEN return the number of keys in the JSON object at path in key.
-// Returns an array of integer replies, an integer for each matching value,
-// which is the json objects length, or nil, if the matching value is not a json.
-// Returns encoded error if the key doesn't exist or key is expired or the matching value is not an array.
-// Returns encoded error response if incorrect number of arguments
-func evalJSONOBJLEN(args []string, store *dstore.Store) []byte {
-	if len(args) < 1 {
-		return diceerrors.NewErrArity("JSON.OBJLEN")
-	}
-
-	key := args[0]
-
-	// Retrieve the object from the database
-	obj := store.Get(key)
-	if obj == nil {
-		return clientio.RespNIL
-	}
-
-	// check if the object is json
-=======
 func evalJSONARRPOP(args []string, store *dstore.Store) []byte {
 	if len(args) < 1 {
 		return diceerrors.NewErrArity("json.arrpop")
@@ -632,63 +610,17 @@
 		return diceerrors.NewErrWithMessage("could not perform this operation on a key that doesn't exist")
 	}
 
->>>>>>> 44ffb55f
 	errWithMessage := object.AssertTypeAndEncoding(obj.TypeEncoding, object.ObjTypeJSON, object.ObjEncodingJSON)
 	if errWithMessage != nil {
 		return errWithMessage
 	}
 
-<<<<<<< HEAD
-	// get the value & check for marsheling error
-	jsonData := obj.Value
-	_,err := sonic.Marshal(jsonData)
-=======
 	jsonData := obj.Value
 	_, err := sonic.Marshal(jsonData)
->>>>>>> 44ffb55f
 	if err != nil {
 		return diceerrors.NewErrWithMessage("Existing key has wrong Dice type")
 	}
 
-<<<<<<< HEAD
-
-	if len(args) == 1 {
-		// check if the value is of json type
-		if utils.GetJSONFieldType(jsonData) == utils.ObjectType {
-			if castedData, ok := jsonData.(map[string]interface{}); ok {
-				return clientio.Encode(len(castedData), false)
-			}	
-			return clientio.RespNIL		
-		}
-		return diceerrors.NewErrWithFormattedMessage(diceerrors.WrongTypeErr)
-	}
-
-	path := args[1]
-
-	expr, err := jp.ParseString(path)
-	if err != nil {
-		return diceerrors.NewErrWithMessage(err.Error())
-	}
-
-	// get all values for matching paths
-	results := expr.Get(jsonData)
-
-	objectLen := make([]interface{},0,len(results))
-
-	for _,result := range results{
-		switch utils.GetJSONFieldType(result) {
-		case utils.ObjectType:
-			if castedResult, ok := result.(map[string]interface{}); ok {
-				objectLen = append(objectLen, len(castedResult)) 
-			} else {
-				objectLen = append(objectLen, nil)
-			}
-		default:
-			objectLen = append(objectLen, nil)
-		}
-	}
-	return clientio.Encode(objectLen,false)
-=======
 	if path == defaultRootPath {
 		arr, ok := jsonData.([]any)
 		// if value can not be converted to array, it is of another type
@@ -790,7 +722,77 @@
 		}
 	}
 	return idx
->>>>>>> 44ffb55f
+}
+
+
+// evalJSONOBJLEN return the number of keys in the JSON object at path in key.
+// Returns an array of integer replies, an integer for each matching value,
+// which is the json objects length, or nil, if the matching value is not a json.
+// Returns encoded error if the key doesn't exist or key is expired or the matching value is not an array.
+// Returns encoded error response if incorrect number of arguments
+func evalJSONOBJLEN(args []string, store *dstore.Store) []byte {
+	if len(args) < 1 {
+		return diceerrors.NewErrArity("JSON.OBJLEN")
+	}
+
+	key := args[0]
+
+	// Retrieve the object from the database
+	obj := store.Get(key)
+	if obj == nil {
+		return clientio.RespNIL
+	}
+
+	// check if the object is json
+	errWithMessage := object.AssertTypeAndEncoding(obj.TypeEncoding, object.ObjTypeJSON, object.ObjEncodingJSON)
+	if errWithMessage != nil {
+		return errWithMessage
+	}
+
+	// get the value & check for marsheling error
+	jsonData := obj.Value
+	_,err := sonic.Marshal(jsonData)
+	if err != nil {
+		return diceerrors.NewErrWithMessage("Existing key has wrong Dice type")
+	}
+
+
+	if len(args) == 1 {
+		// check if the value is of json type
+		if utils.GetJSONFieldType(jsonData) == utils.ObjectType {
+			if castedData, ok := jsonData.(map[string]interface{}); ok {
+				return clientio.Encode(len(castedData), false)
+			}
+			return clientio.RespNIL
+		}
+		return diceerrors.NewErrWithFormattedMessage(diceerrors.WrongTypeErr)
+	}
+
+	path := args[1]
+
+	expr, err := jp.ParseString(path)
+	if err != nil {
+		return diceerrors.NewErrWithMessage(err.Error())
+	}
+
+	// get all values for matching paths
+	results := expr.Get(jsonData)
+
+	objectLen := make([]interface{},0,len(results))
+
+	for _,result := range results{
+		switch utils.GetJSONFieldType(result) {
+		case utils.ObjectType:
+			if castedResult, ok := result.(map[string]interface{}); ok {
+				objectLen = append(objectLen, len(castedResult))
+			} else {
+				objectLen = append(objectLen, nil)
+			}
+		default:
+			objectLen = append(objectLen, nil)
+		}
+	}
+	return clientio.Encode(objectLen,false)
 }
 
 // evalJSONDEL delete a value that the given json path include in.
