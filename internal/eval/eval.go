package eval

import (
	"bytes"
	"crypto/rand"
	"errors"
	"fmt"
	"log/slog"
	"math"
	"math/big"
	"math/bits"
	"regexp"
	"sort"
	"strconv"
	"strings"
	"time"
	"unicode"
	"unsafe"

	"github.com/google/btree"

	"github.com/dicedb/dice/internal/object"
	"github.com/rs/xid"

	"github.com/dicedb/dice/internal/sql"

	"github.com/axiomhq/hyperloglog"
	"github.com/bytedance/sonic"
	"github.com/dicedb/dice/config"
	"github.com/dicedb/dice/internal/clientio"
	"github.com/dicedb/dice/internal/comm"
	diceerrors "github.com/dicedb/dice/internal/errors"
	"github.com/dicedb/dice/internal/querywatcher"
	"github.com/dicedb/dice/internal/server/utils"
	dstore "github.com/dicedb/dice/internal/store"
	"github.com/ohler55/ojg/jp"
)

type exDurationState int

const (
	Uninitialized exDurationState = iota
	Initialized
)

var (
	TxnCommands       map[string]bool
	serverID          string
	diceCommandsCount int
)

type EvalResponse struct {
	Result interface{} // Result of the Store operation, for now the type is set to []byte, but this can change in the future.
	Error  error
}
type jsonOperation string

const (
	IncrBy = "INCRBY"
	MultBy = "MULTBY"
)

const defaultRootPath = "$"
const maxExDuration = 9223372036854775

func init() {
	diceCommandsCount = len(DiceCmds)
	TxnCommands = map[string]bool{"EXEC": true, "DISCARD": true}
	serverID = fmt.Sprintf("%s:%d", config.DiceConfig.Server.Addr, config.DiceConfig.Server.Port)
}

// evalPING returns with an encoded "PONG"
// If any message is added with the ping command,
// the message will be returned.
func evalPING(args []string, store *dstore.Store) []byte {
	var b []byte

	if len(args) >= 2 {
		return diceerrors.NewErrArity("PING")
	}

	if len(args) == 0 {
		b = clientio.Encode("PONG", true)
	} else {
		b = clientio.Encode(args[0], false)
	}

	return b
}

// evalECHO returns the argument passed by the user
func evalECHO(args []string, store *dstore.Store) []byte {
	if len(args) != 1 {
		return diceerrors.NewErrArity("ECHO")
	}

	return clientio.Encode(args[0], false)
}

// EvalAUTH returns with an encoded "OK" if the user is authenticated
// If the user is not authenticated, it returns with an encoded error message
func EvalAUTH(args []string, c *comm.Client) []byte {
	var err error

	if config.DiceConfig.Auth.Password == "" {
		return diceerrors.NewErrWithMessage("AUTH <password> called without any password configured for the default user. Are you sure your configuration is correct?")
	}

	username := config.DiceConfig.Auth.UserName
	var password string

	if len(args) == 1 {
		password = args[0]
	} else if len(args) == 2 {
		username, password = args[0], args[1]
	} else {
		return diceerrors.NewErrArity("AUTH")
	}

	if err = c.Session.Validate(username, password); err != nil {
		return clientio.Encode(err, false)
	}
	return clientio.RespOK
}

// evalMSET puts multiple <key, value> pairs in db as in the args
// MSET is atomic, so all given keys are set at once.
// args must contain key and value pairs.

// Returns encoded error response if at least a <key, value> pair is not part of args
// Returns encoded OK RESP once new entries are added
// If the key already exists then the value will be overwritten and expiry will be discarded
func evalMSET(args []string, store *dstore.Store) []byte {
	if len(args) <= 1 || len(args)%2 != 0 {
		return diceerrors.NewErrArity("MSET")
	}

	// MSET does not have expiry support
	var exDurationMs int64 = -1

	insertMap := make(map[string]*object.Obj, len(args)/2)
	for i := 0; i < len(args); i += 2 {
		key, value := args[i], args[i+1]
		oType, oEnc := deduceTypeEncoding(value)
		var storedValue interface{}
		switch oEnc {
		case object.ObjEncodingInt:
			storedValue, _ = strconv.ParseInt(value, 10, 64)
		case object.ObjEncodingEmbStr, object.ObjEncodingRaw:
			storedValue = value
		default:
			return clientio.Encode(fmt.Errorf("ERR unsupported encoding: %d", oEnc), false)
		}
		insertMap[key] = store.NewObj(storedValue, exDurationMs, oType, oEnc)
	}

	store.PutAll(insertMap)
	return clientio.RespOK
}

// evalDBSIZE returns the number of keys in the database.
func evalDBSIZE(args []string, store *dstore.Store) []byte {
	if len(args) > 0 {
		return diceerrors.NewErrArity("DBSIZE")
	}

	// return the RESP encoded value
	return clientio.Encode(dstore.KeyspaceStat[0]["keys"], false)
}

// evalGETDEL returns the value for the queried key in args
// The key should be the only param in args
// The RESP value of the key is encoded and then returned
// In evalGETDEL  If the key exists, it will be deleted before its value is returned.
// evalGETDEL returns response.RespNIL if key is expired or it does not exist
func evalGETDEL(args []string, store *dstore.Store) []byte {
	if len(args) != 1 {
		return diceerrors.NewErrArity("GETDEL")
	}

	key := args[0]

	// getting the key based on previous touch value
	obj := store.GetNoTouch(key)

	// if key does not exist, return RESP encoded nil
	if obj == nil {
		return clientio.RespNIL
	}

	// If the object exists, check if it is a Set object.
	if err := object.AssertType(obj.TypeEncoding, object.ObjTypeSet); err == nil {
		return diceerrors.NewErrWithFormattedMessage(diceerrors.WrongTypeErr)
	}

	// If the object exists, check if it is a JSON object.
	if err := object.AssertType(obj.TypeEncoding, object.ObjTypeJSON); err == nil {
		return diceerrors.NewErrWithFormattedMessage(diceerrors.WrongTypeErr)
	}

	// Get the key from the hash table
	objVal := store.GetDel(key)

	// Decode and return the value based on its encoding
	switch _, oEnc := object.ExtractTypeEncoding(objVal); oEnc {
	case object.ObjEncodingInt:
		// Value is stored as an int64, so use type assertion
		if val, ok := objVal.Value.(int64); ok {
			return clientio.Encode(val, false)
		}
		return diceerrors.NewErrWithFormattedMessage("expected int64 but got another type: %s", objVal.Value)

	case object.ObjEncodingEmbStr, object.ObjEncodingRaw:
		// Value is stored as a string, use type assertion
		if val, ok := objVal.Value.(string); ok {
			return clientio.Encode(val, false)
		}
		return diceerrors.NewErrWithMessage("expected string but got another type")

	case object.ObjEncodingByteArray:
		// Value is stored as a bytearray, use type assertion
		if val, ok := objVal.Value.(*ByteArray); ok {
			return clientio.Encode(string(val.data), false)
		}
		return diceerrors.NewErrWithMessage(diceerrors.WrongTypeErr)

	default:
		return diceerrors.NewErrWithMessage(diceerrors.WrongTypeErr)
	}
}

// evalJSONARRINSERT insert the json values into the array at path before the index (shifts to the right)
// returns an array of integer replies for each path, the array's new size, or nil.
func evalJSONARRINSERT(args []string, store *dstore.Store) []byte {
	if len(args) < 4 {
		return diceerrors.NewErrArity("JSON.ARRINSERT")
	}
	key := args[0]
	obj := store.Get(key)
	if obj == nil {
		return diceerrors.NewErrWithMessage("could not perform this operation on a key that doesn't exist")
	}

	errWithMessage := object.AssertTypeAndEncoding(obj.TypeEncoding, object.ObjTypeJSON, object.ObjEncodingJSON)
	if errWithMessage != nil {
		return errWithMessage
	}

	jsonData := obj.Value
	var err error
	_, err = sonic.Marshal(jsonData)
	if err != nil {
		return diceerrors.NewErrWithMessage("Existing key has wrong Dice type")
	}

	path := args[1]
	expr, err := jp.ParseString(path)
	if err != nil {
		return diceerrors.NewErrWithMessage("invalid JSONPath")
	}

	results := expr.Get(jsonData)
	if len(results) == 0 {
		return clientio.RespEmptyArray
	}
	index := args[2]
	var idx int
	idx, err = strconv.Atoi(index)
	if err != nil {
		return diceerrors.NewErrWithMessage("Couldn't parse as integer")
	}

	values := args[3:]
	// Parse the input values as JSON
	parsedValues := make([]interface{}, len(values))
	for i, v := range values {
		var parsedValue interface{}
		err := sonic.UnmarshalString(v, &parsedValue)
		if err != nil {
			return diceerrors.NewErrWithMessage(err.Error())
		}
		parsedValues[i] = parsedValue
	}

	var resultsArray []interface{}
	// Capture the modified data when modifying the root path
	modified := false
	newData, modifyErr := expr.Modify(jsonData, func(data any) (interface{}, bool) {
		arr, ok := data.([]interface{})
		if !ok {
			// Not an array
			resultsArray = append(resultsArray, nil)
			return data, false
		}

		// Append the parsed values to the array
		updatedArray, insertErr := insertElementAndUpdateArray(arr, idx, parsedValues)
		if insertErr != nil {
			err = insertErr
			return data, false
		}
		modified = true
		resultsArray = append(resultsArray, len(updatedArray))
		return updatedArray, true
	})
	if err != nil {
		return diceerrors.NewErrWithMessage(err.Error())
	}

	if modifyErr != nil {
		return diceerrors.NewErrWithMessage(fmt.Sprintf("ERR failed to modify JSON data: %v", modifyErr))
	}

	if !modified {
		return clientio.Encode(resultsArray, false)
	}

	jsonData = newData
	obj.Value = jsonData
	return clientio.Encode(resultsArray, false)
}

// evalJSONDEBUG reports value's memmory usage in bytes
// Returns arity error if subcommand is missing
// Supports only two subcommand as of now - HELP and MEMORY
func evalJSONDebug(args []string, store *dstore.Store) []byte {
	if len(args) < 1 {
		return diceerrors.NewErrArity("JSON.DEBUG")
	}
	subcommand := strings.ToUpper(args[0])
	switch subcommand {
	case Help:
		return evalJSONDebugHelp()
	case Memory:
		return evalJSONDebugMemory(args[1:], store)
	default:
		return diceerrors.NewErrWithFormattedMessage("unknown subcommand - try `JSON.DEBUG HELP`")
	}
}

// evalJSONDebugHelp implements HELP subcommand for evalJSONDebug
// It returns help text
// It ignore any other args
func evalJSONDebugHelp() []byte {
	memoryText := "MEMORY <key> [path] - reports memory usage"
	helpText := "HELP                - this message"
	message := []string{memoryText, helpText}
	return clientio.Encode(message, false)
}

// evalJSONDebugMemory implements MEMORY subcommand for evalJSONDebug
// It returns value's memory usage in bytes
func evalJSONDebugMemory(args []string, store *dstore.Store) []byte {
	if len(args) < 1 {
		return diceerrors.NewErrArity("json.debug")
	}
	key := args[0]

	// default path is root if not specified
	path := defaultRootPath
	if len(args) > 1 {
		path = args[1] // anymore args are ignored for this command altogether
	}

	obj := store.Get(key)
	if obj == nil {
		return clientio.RespZero
	}

	// check if the object is a valid JSON
	errWithMessage := object.AssertTypeAndEncoding(obj.TypeEncoding, object.ObjTypeJSON, object.ObjEncodingJSON)
	if errWithMessage != nil {
		return errWithMessage
	}

	// handle root path
	if path == defaultRootPath {
		jsonData := obj.Value

		// memory used by json data
		size := calculateSizeInBytes(jsonData)
		if size == -1 {
			return diceerrors.NewErrWithMessage("unknown type")
		}

		// add memory used by storage object
		size += int(unsafe.Sizeof(obj)) + calculateSizeInBytes(obj.LastAccessedAt) + calculateSizeInBytes(obj.TypeEncoding)

		return clientio.Encode(size, false)
	}

	// handle nested paths
	var results []any
	if path != defaultRootPath {
		// check if path is valid
		expr, err := jp.ParseString(path)
		if err != nil {
			return diceerrors.NewErrWithMessage("invalid JSON path")
		}

		results = expr.Get(obj.Value)

		// handle error cases
		if len(results) == 0 {
			// this block will return '[]' for out of bound index for an array json type
			// this will maintain consistency with redis
			isArray := utils.IsArray(obj.Value)
			if isArray {
				arr, ok := obj.Value.([]any)
				if !ok {
					return diceerrors.NewErrWithMessage("invalid array json")
				}

				// extract index from arg
				reg := regexp.MustCompile(`^\$\.?\[(\d+|\*)\]`)
				matches := reg.FindStringSubmatch(path)

				if len(matches) == 2 {
					// convert index to int
					index, err := strconv.Atoi(matches[1])
					if err != nil {
						return diceerrors.NewErrWithMessage("unable to extract index")
					}

					// if index is out of bound return empty array
					if index >= len(arr) {
						return clientio.RespEmptyArray
					}
				}
			}

			// for rest json types, throw error
			return diceerrors.NewErrWithFormattedMessage("Path '$.%v' does not exist", path)
		}
	}

	// get memory used by each path
	sizeList := make([]interface{}, 0, len(results))
	for _, result := range results {
		size := calculateSizeInBytes(result)
		sizeList = append(sizeList, size)
	}

	return clientio.Encode(sizeList, false)
}

func calculateSizeInBytes(value interface{}) int {
	switch convertedValue := value.(type) {
	case string:
		return int(unsafe.Sizeof(value)) + len(convertedValue)

	case int, int8, int16, int32, int64, uint, uint8, uint16, uint32, uint64, float32, float64, bool, nil:
		return int(unsafe.Sizeof(value))

	// object
	case map[string]interface{}:
		size := int(unsafe.Sizeof(value))
		for k, v := range convertedValue {
			size += int(unsafe.Sizeof(k)) + len(k) + calculateSizeInBytes(v)
		}
		return size

	// array
	case []interface{}:
		size := int(unsafe.Sizeof(value))
		for _, elem := range convertedValue {
			size += calculateSizeInBytes(elem)
		}
		return size

	// unknown type
	default:
		return -1
	}
}

// evaLJSONFORGET removes the field specified by the given JSONPath from the JSON document stored under the provided key.
// calls the evalJSONDEL() with the arguments passed
// Returns response.RespZero if key is expired, or it does not exist
// Returns encoded error response if incorrect number of arguments
// If the JSONPath points to the root of the JSON document, the entire key is deleted from the store.
// Returns an integer reply specified as the number of paths deleted (0 or more)
func evalJSONFORGET(args []string, store *dstore.Store) []byte {
	if len(args) < 1 {
		return diceerrors.NewErrArity("JSON.FORGET")
	}

	return evalJSONDEL(args, store)
}

// evalJSONARRLEN return the length of the JSON array at path in key
// Returns an array of integer replies, an integer for each matching value,
// each is the array's length, or nil, if the matching value is not an array.
// Returns encoded error if the key doesn't exist or key is expired or the matching value is not an array.
// Returns encoded error response if incorrect number of arguments
func evalJSONARRLEN(args []string, store *dstore.Store) []byte {
	if len(args) < 1 {
		return diceerrors.NewErrArity("JSON.ARRLEN")
	}
	key := args[0]

	// Retrieve the object from the database
	obj := store.Get(key)
	if obj == nil {
		return diceerrors.NewErrWithMessage("Path '.' does not exist or not an array")
	}

	errWithMessage := object.AssertTypeAndEncoding(obj.TypeEncoding, object.ObjTypeJSON, object.ObjEncodingJSON)
	if errWithMessage != nil {
		return errWithMessage
	}

	jsonData := obj.Value

	_, err := sonic.Marshal(jsonData)
	if err != nil {
		return diceerrors.NewErrWithMessage("Existing key has wrong Dice type")
	}

	if len(args) == 1 {
		if utils.GetJSONFieldType(jsonData) == utils.ArrayType {
			return clientio.Encode(len(jsonData.([]interface{})), false)
		}
		return diceerrors.NewErrWithMessage("Path '.' does not exist or not an array")
	}

	path := args[1]
	expr, err := jp.ParseString(path)
	if err != nil {
		return diceerrors.NewErrWithMessage("invalid JSONPath")
	}

	results := expr.Get(jsonData)

	arrlenList := make([]interface{}, 0, len(results))
	for _, result := range results {
		switch utils.GetJSONFieldType(result) {
		case utils.ArrayType:
			arrlenList = append(arrlenList, len(result.([]interface{})))
		default:
			arrlenList = append(arrlenList, nil)
		}
	}

	return clientio.Encode(arrlenList, false)
}

func evalJSONARRPOP(args []string, store *dstore.Store) []byte {
	if len(args) < 1 {
		return diceerrors.NewErrArity("json.arrpop")
	}
	key := args[0]

	var path = defaultRootPath
	if len(args) >= 2 {
		path = args[1]
	}

	var index string
	if len(args) >= 3 {
		index = args[2]
	}

	// Retrieve the object from the database
	obj := store.Get(key)
	if obj == nil {
		return diceerrors.NewErrWithMessage("could not perform this operation on a key that doesn't exist")
	}

	errWithMessage := object.AssertTypeAndEncoding(obj.TypeEncoding, object.ObjTypeJSON, object.ObjEncodingJSON)
	if errWithMessage != nil {
		return errWithMessage
	}

	jsonData := obj.Value
	_, err := sonic.Marshal(jsonData)
	if err != nil {
		return diceerrors.NewErrWithMessage("Existing key has wrong Dice type")
	}

	if path == defaultRootPath {
		arr, ok := jsonData.([]any)
		// if value can not be converted to array, it is of another type
		// returns nil in this case similar to redis
		// also, return nil if array is empty
		if !ok || len(arr) == 0 {
			return diceerrors.NewErrWithMessage("Path '$' does not exist or not an array")
		}
		popElem, arr, err := popElementAndUpdateArray(arr, index)
		if err != nil {
			return diceerrors.NewErrWithFormattedMessage("error popping element: %v", err)
		}

		// save the remaining array
		newObj := store.NewObj(arr, -1, object.ObjTypeJSON, object.ObjEncodingJSON)
		store.Put(key, newObj)

		return clientio.Encode(popElem, false)
	}

	// if path is not root then extract value at path
	expr, err := jp.ParseString(path)
	if err != nil {
		return diceerrors.NewErrWithMessage("invalid JSONPath")
	}
	results := expr.Get(jsonData)

	// process value at each path
	popArr := make([]any, 0, len(results))
	for _, result := range results {
		arr, ok := result.([]any)
		// if value can not be converted to array, it is of another type
		// returns nil in this case similar to redis
		// also, return nil if array is empty
		if !ok || len(arr) == 0 {
			popElem := clientio.RespNIL
			popArr = append(popArr, popElem)
			continue
		}

		popElem, arr, err := popElementAndUpdateArray(arr, index)
		if err != nil {
			return diceerrors.NewErrWithFormattedMessage("error popping element: %v", err)
		}

		// update array in place in the json object
		err = expr.Set(jsonData, arr)
		if err != nil {
			return diceerrors.NewErrWithFormattedMessage("error saving updated json: %v", err)
		}

		popArr = append(popArr, popElem)
	}
	return clientio.Encode(popArr, false)
}

// insertElementAndUpdateArray add an element at the given index
// Returns remaining array and error
func insertElementAndUpdateArray(arr []any, index int, elements []interface{}) (updatedArray []any, err error) {
	length := len(arr)
	var idx int
	if index >= -length && index <= length {
		idx = adjustIndex(index, arr)
	} else {
		return nil, errors.New("index out of bounds")
	}
	before := arr[:idx]
	after := arr[idx:]

	elements = append(elements, after...)
	before = append(before, elements...)
	updatedArray = append(updatedArray, before...)
	return updatedArray, nil
}

// popElementAndUpdateArray removes an element at the given index
// Returns popped element, remaining array and error
func popElementAndUpdateArray(arr []any, index string) (popElem any, updatedArray []any, err error) {
	if len(arr) == 0 {
		return nil, nil, nil
	}

	var idx int
	// if index is empty, pop last element
	if index == "" {
		idx = len(arr) - 1
	} else {
		var err error
		idx, err = strconv.Atoi(index)
		if err != nil {
			return nil, nil, err
		}
		// convert index to a valid index
		idx = adjustIndex(idx, arr)
	}

	popElem = arr[idx]
	arr = append(arr[:idx], arr[idx+1:]...)

	return popElem, arr, nil
}

// adjustIndex will bound the array between 0 and len(arr) - 1
// It also handles negative indexes
func adjustIndex(idx int, arr []any) int {
	// if index is positive and out of bound, limit it to the last index
	if idx > len(arr) {
		idx = len(arr) - 1
	}

	// if index is negative, change it to equivalent positive index
	if idx < 0 {
		// if index is out of bound then limit it to the first index
		if idx < -len(arr) {
			idx = 0
		} else {
			idx = len(arr) + idx
		}
	}
	return idx
}

// evalJSONOBJLEN return the number of keys in the JSON object at path in key.
// Returns an array of integer replies, an integer for each matching value,
// which is the json objects length, or nil, if the matching value is not a json.
// Returns encoded error if the key doesn't exist or key is expired or the matching value is not an array.
// Returns encoded error response if incorrect number of arguments
func evalJSONOBJLEN(args []string, store *dstore.Store) []byte {
	if len(args) < 1 {
		return diceerrors.NewErrArity("JSON.OBJLEN")
	}

	key := args[0]

	// Retrieve the object from the database
	obj := store.Get(key)
	if obj == nil {
		return clientio.RespNIL
	}

	// check if the object is json
	errWithMessage := object.AssertTypeAndEncoding(obj.TypeEncoding, object.ObjTypeJSON, object.ObjEncodingJSON)
	if errWithMessage != nil {
		return errWithMessage
	}

	// get the value & check for marsheling error
	jsonData := obj.Value
	_, err := sonic.Marshal(jsonData)
	if err != nil {
		return diceerrors.NewErrWithMessage("Existing key has wrong Dice type")
	}
	if len(args) == 1 {
		// check if the value is of json type
		if utils.GetJSONFieldType(jsonData) == utils.ObjectType {
			if castedData, ok := jsonData.(map[string]interface{}); ok {
				return clientio.Encode(len(castedData), false)
			}
			return clientio.RespNIL
		}
		return diceerrors.NewErrWithFormattedMessage(diceerrors.WrongTypeErr)
	}

	path := args[1]

	expr, err := jp.ParseString(path)
	if err != nil {
		return diceerrors.NewErrWithMessage(err.Error())
	}

	// get all values for matching paths
	results := expr.Get(jsonData)

	objectLen := make([]interface{}, 0, len(results))

	for _, result := range results {
		switch utils.GetJSONFieldType(result) {
		case utils.ObjectType:
			if castedResult, ok := result.(map[string]interface{}); ok {
				objectLen = append(objectLen, len(castedResult))
			} else {
				objectLen = append(objectLen, nil)
			}
		default:
			objectLen = append(objectLen, nil)
		}
	}
	return clientio.Encode(objectLen, false)
}

// evalJSONDEL delete a value that the given json path include in.
// Returns response.RespZero if key is expired, or it does not exist
// Returns encoded error response if incorrect number of arguments
// Returns an integer reply specified as the number of paths deleted (0 or more)
func evalJSONDEL(args []string, store *dstore.Store) []byte {
	if len(args) < 1 {
		return diceerrors.NewErrArity("JSON.DEL")
	}
	key := args[0]

	// Default path is root if not specified
	path := defaultRootPath
	if len(args) > 1 {
		path = args[1]
	}

	// Retrieve the object from the database
	obj := store.Get(key)
	if obj == nil {
		return clientio.RespZero
	}

	errWithMessage := object.AssertTypeAndEncoding(obj.TypeEncoding, object.ObjTypeJSON, object.ObjEncodingJSON)
	if errWithMessage != nil {
		return errWithMessage
	}

	jsonData := obj.Value

	_, err := sonic.Marshal(jsonData)
	if err != nil {
		return diceerrors.NewErrWithMessage("Existing key has wrong Dice type")
	}

	if len(args) == 1 || path == defaultRootPath {
		store.Del(key)
		return clientio.RespOne
	}

	expr, err := jp.ParseString(path)
	if err != nil {
		return diceerrors.NewErrWithMessage("invalid JSONPath")
	}
	results := expr.Get(jsonData)
	err = expr.Del(jsonData)
	if err != nil {
		return diceerrors.NewErrWithMessage(err.Error())
	}
	// Create a new object with the updated JSON data
	newObj := store.NewObj(jsonData, -1, object.ObjTypeJSON, object.ObjEncodingJSON)
	store.Put(key, newObj)
	return clientio.Encode(len(results), false)
}

// evalJSONCLEAR Clear container values (arrays/objects) and set numeric values to 0,
// Already cleared values are ignored for empty containers and zero numbers
// args must contain at least the key;  (path unused in this implementation)
// Returns encoded error if key is expired, or it does not exist
// Returns encoded error response if incorrect number of arguments
// Returns an integer reply specifying the number of matching JSON arrays
// and objects cleared + number of matching JSON numerical values zeroed.
func evalJSONCLEAR(args []string, store *dstore.Store) []byte {
	if len(args) < 1 {
		return diceerrors.NewErrArity("JSON.CLEAR")
	}
	key := args[0]

	// Default path is root if not specified
	path := defaultRootPath
	if len(args) > 1 {
		path = args[1]
	}

	// Retrieve the object from the database
	obj := store.Get(key)
	if obj == nil {
		return diceerrors.NewErrWithMessage("could not perform this operation on a key that doesn't exist")
	}

	errWithMessage := object.AssertTypeAndEncoding(obj.TypeEncoding, object.ObjTypeJSON, object.ObjEncodingJSON)
	if errWithMessage != nil {
		return errWithMessage
	}

	jsonData := obj.Value

	_, err := sonic.Marshal(jsonData)
	if err != nil {
		return diceerrors.NewErrWithMessage("Existing key has wrong Dice type")
	}

	var countClear uint64 = 0
	if len(args) == 1 || path == defaultRootPath {
		if jsonData != struct{}{} {
			// If path is root and len(args) == 1, return it instantly
			newObj := store.NewObj(struct{}{}, -1, object.ObjTypeJSON, object.ObjEncodingJSON)
			store.Put(key, newObj)
			countClear++
			return clientio.Encode(countClear, false)
		}
	}

	expr, err := jp.ParseString(path)
	if err != nil {
		return diceerrors.NewErrWithMessage("invalid JSONPath")
	}

	newData, err := expr.Modify(jsonData, func(element any) (altered any, changed bool) {
		switch utils.GetJSONFieldType(element) {
		case utils.IntegerType, utils.NumberType:
			if element != utils.NumberZeroValue {
				countClear++
				return utils.NumberZeroValue, true
			}
		case utils.ArrayType:
			if len(element.([]interface{})) != 0 {
				countClear++
				return []interface{}{}, true
			}
		case utils.ObjectType:
			if element != struct{}{} {
				countClear++
				return struct{}{}, true
			}
		default:
			return element, false
		}
		return
	})
	if err != nil {
		return diceerrors.NewErrWithMessage(err.Error())
	}

	jsonData = newData
	obj.Value = jsonData
	return clientio.Encode(countClear, false)
}

// evalJSONTYPE retrieves a JSON value type stored at the specified key
// args must contain at least the key;  (path unused in this implementation)
// Returns response.RespNIL if key is expired, or it does not exist
// Returns encoded error response if incorrect number of arguments
// The RESP value of the key's value type is encoded and then returned
func evalJSONTYPE(args []string, store *dstore.Store) []byte {
	if len(args) < 1 {
		return diceerrors.NewErrArity("JSON.TYPE")
	}
	key := args[0]

	// Default path is root if not specified
	path := defaultRootPath
	if len(args) > 1 {
		path = args[1]
	}
	// Retrieve the object from the database
	obj := store.Get(key)
	if obj == nil {
		return clientio.RespNIL
	}

	errWithMessage := object.AssertTypeAndEncoding(obj.TypeEncoding, object.ObjTypeJSON, object.ObjEncodingJSON)
	if errWithMessage != nil {
		return errWithMessage
	}

	jsonData := obj.Value

	if path == defaultRootPath {
		_, err := sonic.Marshal(jsonData)
		if err != nil {
			return diceerrors.NewErrWithMessage("could not serialize result")
		}
		// If path is root and len(args) == 1, return "object" instantly
		if len(args) == 1 {
			return clientio.Encode(utils.ObjectType, false)
		}
	}

	// Parse the JSONPath expression
	expr, err := jp.ParseString(path)
	if err != nil {
		return diceerrors.NewErrWithMessage("invalid JSONPath")
	}

	results := expr.Get(jsonData)
	if len(results) == 0 {
		return clientio.RespEmptyArray
	}

	typeList := make([]string, 0, len(results))
	for _, result := range results {
		jsonType := utils.GetJSONFieldType(result)
		typeList = append(typeList, jsonType)
	}
	return clientio.Encode(typeList, false)
}

// evalJSONGET retrieves a JSON value stored at the specified key
// args must contain at least the key;  (path unused in this implementation)
// Returns response.RespNIL if key is expired, or it does not exist
// Returns encoded error response if incorrect number of arguments
// The RESP value of the key is encoded and then returned
func evalJSONGET(args []string, store *dstore.Store) []byte {
	if len(args) < 1 {
		return diceerrors.NewErrArity("JSON.GET")
	}

	key := args[0]
	// Default path is root if not specified
	path := defaultRootPath
	if len(args) > 1 {
		path = args[1]
	}
	result, err := jsonGETHelper(store, path, key)
	if err != nil {
		return err
	}
	return clientio.Encode(result, false)
}

// helper function used by evalJSONGET and evalJSONMGET to prepare the results
func jsonGETHelper(store *dstore.Store, path, key string) (result interface{}, err2 []byte) {
	// Retrieve the object from the database
	obj := store.Get(key)
	if obj == nil {
		return result, nil
	}

	// Check if the object is of JSON type
	errWithMessage := object.AssertTypeAndEncoding(obj.TypeEncoding, object.ObjTypeJSON, object.ObjEncodingJSON)
	if errWithMessage != nil {
		return result, errWithMessage
	}

	jsonData := obj.Value

	// If path is root, return the entire JSON
	if path == defaultRootPath {
		resultBytes, err := sonic.Marshal(jsonData)
		if err != nil {
			return result, diceerrors.NewErrWithMessage("could not serialize result")
		}
		return string(resultBytes), nil
	}

	// Parse the JSONPath expression
	expr, err := jp.ParseString(path)
	if err != nil {
		return result, diceerrors.NewErrWithMessage("invalid JSONPath")
	}

	// Execute the JSONPath query
	results := expr.Get(jsonData)
	if len(results) == 0 {
		return result, nil
	}

	// Serialize the result
	var resultBytes []byte
	if len(results) == 1 {
		resultBytes, err = sonic.Marshal(results[0])
	} else {
		resultBytes, err = sonic.Marshal(results)
	}
	if err != nil {
		return nil, diceerrors.NewErrWithMessage("could not serialize result")
	}
	return string(resultBytes), nil
}

// evalJSONMGET retrieves a JSON value stored for the multiple key
// args must contain at least the key and a path;
// Returns encoded error response if incorrect number of arguments
// The RESP value of the key is encoded and then returned
func evalJSONMGET(args []string, store *dstore.Store) []byte {
	if len(args) < 2 {
		return diceerrors.NewErrArity("JSON.MGET")
	}

	var results []interface{}

	// Default path is root if not specified
	argsLen := len(args)
	path := args[argsLen-1]

	for i := 0; i < (argsLen - 1); i++ {
		key := args[i]
		result, _ := jsonGETHelper(store, path, key)
		results = append(results, result)
	}

	var interfaceObj interface{} = results
	return clientio.Encode(interfaceObj, false)
}

// evalJSONTOGGLE toggles a boolean value stored at the specified key and path.
// args must contain at least the key and path (where the boolean is located).
// If the key does not exist or is expired, it returns response.RespNIL.
// If the field at the specified path is not a boolean, it returns an encoded error response.
// If the boolean is `true`, it toggles to `false` (returns :0), and if `false`, it toggles to `true` (returns :1).
// Returns an encoded error response if the incorrect number of arguments is provided.
func evalJSONTOGGLE(args []string, store *dstore.Store) []byte {
	if len(args) < 2 {
		return diceerrors.NewErrArity("JSON.TOGGLE")
	}
	key := args[0]
	path := args[1]

	obj := store.Get(key)
	if obj == nil {
		return diceerrors.NewErrWithFormattedMessage("-ERR could not perform this operation on a key that doesn't exist")
	}

	errWithMessage := object.AssertTypeAndEncoding(obj.TypeEncoding, object.ObjTypeJSON, object.ObjEncodingJSON)
	if errWithMessage != nil {
		return errWithMessage
	}

	jsonData := obj.Value
	expr, err := jp.ParseString(path)
	if err != nil {
		return diceerrors.NewErrWithMessage("invalid JSONPath")
	}

	var toggleResults []interface{}
	modified := false

	_, err = expr.Modify(jsonData, func(value interface{}) (interface{}, bool) {
		boolValue, ok := value.(bool)
		if !ok {
			toggleResults = append(toggleResults, nil)
			return value, false
		}
		newValue := !boolValue
		toggleResults = append(toggleResults, boolToInt(newValue))
		modified = true
		return newValue, true
	})

	if err != nil {
		return diceerrors.NewErrWithMessage("failed to toggle values")
	}

	if modified {
		obj.Value = jsonData
	}

	toggleResults = ReverseSlice(toggleResults)
	return clientio.Encode(toggleResults, false)
}

func boolToInt(b bool) int {
	if b {
		return 1
	}
	return 0
}

// ReverseSlice takes a slice of any type and returns a new slice with the elements reversed.
func ReverseSlice[T any](slice []T) []T {
	reversed := make([]T, len(slice))
	for i, v := range slice {
		reversed[len(slice)-1-i] = v
	}
	return reversed
}

// evalJSONSET stores a JSON value at the specified key
// args must contain at least the key, path (unused in this implementation), and JSON string
// Returns encoded error response if incorrect number of arguments
// Returns encoded error if the JSON string is invalid
// Returns response.RespOK if the JSON value is successfully stored
func evalJSONSET(args []string, store *dstore.Store) []byte {
	// Check if there are enough arguments
	if len(args) < 3 {
		return diceerrors.NewErrArity("JSON.SET")
	}

	key := args[0]
	path := args[1]
	jsonStr := args[2]
	for i := 3; i < len(args); i++ {
		switch strings.ToUpper(args[i]) {
		case NX:
			if i != len(args)-1 {
				return diceerrors.NewErrWithMessage(diceerrors.SyntaxErr)
			}
			obj := store.Get(key)
			if obj != nil {
				return clientio.RespNIL
			}
		case XX:
			if i != len(args)-1 {
				return diceerrors.NewErrWithMessage(diceerrors.SyntaxErr)
			}
			obj := store.Get(key)
			if obj == nil {
				return clientio.RespNIL
			}

		default:
			return diceerrors.NewErrWithMessage(diceerrors.SyntaxErr)
		}
	}

	// Parse the JSON string
	var jsonValue interface{}
	if err := sonic.UnmarshalString(jsonStr, &jsonValue); err != nil {
		return diceerrors.NewErrWithFormattedMessage("invalid JSON: %v", err.Error())
	}

	// Retrieve existing object or create new one
	obj := store.Get(key)
	var rootData interface{}

	if obj == nil {
		// If the key doesn't exist, create a new object
		if path != defaultRootPath {
			rootData = make(map[string]interface{})
		} else {
			rootData = jsonValue
		}
	} else {
		// If the key exists, check if it's a JSON object
		err := object.AssertType(obj.TypeEncoding, object.ObjTypeJSON)
		if err != nil {
			return clientio.Encode(err, false)
		}
		err = object.AssertEncoding(obj.TypeEncoding, object.ObjEncodingJSON)
		if err != nil {
			return clientio.Encode(err, false)
		}
		rootData = obj.Value
	}

	// If path is not root, use JSONPath to set the value
	if path != defaultRootPath {
		expr, err := jp.ParseString(path)
		if err != nil {
			return diceerrors.NewErrWithMessage("invalid JSONPath")
		}

		err = expr.Set(rootData, jsonValue)
		if err != nil {
			return diceerrors.NewErrWithMessage("failed to set value")
		}
	} else {
		// If path is root, replace the entire JSON
		rootData = jsonValue
	}

	// Create a new object with the updated JSON data
	newObj := store.NewObj(rootData, -1, object.ObjTypeJSON, object.ObjEncodingJSON)
	store.Put(key, newObj)
	return clientio.RespOK
}

// Parses and returns the input string as an int64 or float64
func parseFloatInt(input string) (result interface{}, err error) {
	// Try to parse as an integer
	if intValue, parseErr := strconv.ParseInt(input, 10, 64); parseErr == nil {
		result = intValue
		return
	}

	// Try to parse as a float
	if floatValue, parseErr := strconv.ParseFloat(input, 64); parseErr == nil {
		result = floatValue
		return
	}

	// If neither parsing succeeds, return an error
	err = errors.New("invalid input: not a valid int or float")
	return
}

// Returns the new value after incrementing or multiplying the existing value
func incrMultValue(value any, multiplier interface{}, operation jsonOperation) (newVal interface{}, resultString string, isModified bool) {
	switch utils.GetJSONFieldType(value) {
	case utils.NumberType:
		oldVal := value.(float64)
		var newVal float64
		if v, ok := multiplier.(float64); ok {
			switch operation {
			case IncrBy:
				newVal = oldVal + v
			case MultBy:
				newVal = oldVal * v
			}
		} else {
			v, _ := multiplier.(int64)
			switch operation {
			case IncrBy:
				newVal = oldVal + float64(v)
			case MultBy:
				newVal = oldVal * float64(v)
			}
		}
		resultString := strconv.FormatFloat(newVal, 'f', -1, 64)
		return newVal, resultString, true
	case utils.IntegerType:
		if v, ok := multiplier.(float64); ok {
			oldVal := float64(value.(int64))
			var newVal float64
			switch operation {
			case IncrBy:
				newVal = oldVal + v
			case MultBy:
				newVal = oldVal * v
			}
			resultString := strconv.FormatFloat(newVal, 'f', -1, 64)
			return newVal, resultString, true
		} else {
			v, _ := multiplier.(int64)
			oldVal := value.(int64)
			var newVal int64
			switch operation {
			case IncrBy:
				newVal = oldVal + v
			case MultBy:
				newVal = oldVal * v
			}
			resultString := strconv.FormatInt(newVal, 10)
			return newVal, resultString, true
		}
	default:
		return value, "null", false
	}
}

// evalJSONNUMMULTBY multiplies the JSON fields matching the specified JSON path at the specified key
// args must contain key, JSON path and the multiplier value
// Returns encoded error response if incorrect number of arguments
// Returns encoded error if the JSON path or key is invalid
// Returns bulk string reply specified as a stringified updated values for each path
// Returns null if matching field is non-numerical
func evalJSONNUMMULTBY(args []string, store *dstore.Store) []byte {
	if len(args) < 3 {
		return diceerrors.NewErrArity("JSON.NUMMULTBY")
	}
	key := args[0]

	// Retrieve the object from the database
	obj := store.Get(key)
	if obj == nil {
		return diceerrors.NewErrWithFormattedMessage("could not perform this operation on a key that doesn't exist")
	}

	// Check if the object is of JSON type
	errWithMessage := object.AssertTypeAndEncoding(obj.TypeEncoding, object.ObjTypeJSON, object.ObjEncodingJSON)
	if errWithMessage != nil {
		return errWithMessage
	}
	path := args[1]
	// Parse the JSONPath expression
	expr, err := jp.ParseString(path)

	if err != nil {
		return diceerrors.NewErrWithMessage("invalid JSONPath")
	}

	// Get json matching expression
	jsonData := obj.Value
	results := expr.Get(jsonData)
	if len(results) == 0 {
		return clientio.Encode("[]", false)
	}

	for i, r := range args[2] {
		if !unicode.IsDigit(r) && r != '.' && r != '-' {
			if i == 0 {
				return diceerrors.NewErrWithFormattedMessage("-ERR expected value at line 1 column %d", i+1)
			}
			return diceerrors.NewErrWithFormattedMessage("-ERR trailing characters at line 1 column %d", i+1)
		}
	}

	// Parse the mulplier value
	multiplier, err := parseFloatInt(args[2])
	if err != nil {
		return diceerrors.NewErrWithMessage(diceerrors.IntOrOutOfRangeErr)
	}

	// Update matching values using Modify
	resultArray := make([]string, 0, len(results))
	if path == defaultRootPath {
		newValue, resultString, modified := incrMultValue(jsonData, multiplier, MultBy)
		if modified {
			jsonData = newValue
		}
		resultArray = append(resultArray, resultString)
	} else {
		_, err := expr.Modify(jsonData, func(value any) (interface{}, bool) {
			newValue, resultString, modified := incrMultValue(value, multiplier, MultBy)
			resultArray = append(resultArray, resultString)
			return newValue, modified
		})
		if err != nil {
			return diceerrors.NewErrWithMessage("invalid JSONPath")
		}
	}

	// Stringified updated values
	resultString := `[` + strings.Join(resultArray, ",") + `]`

	newObj := &object.Obj{
		Value:        jsonData,
		TypeEncoding: object.ObjTypeJSON,
	}
	exp, ok := dstore.GetExpiry(obj, store)

	var exDurationMs int64 = -1
	if ok {
		exDurationMs = int64(exp - uint64(utils.GetCurrentTime().UnixMilli()))
	}
	// newObj has default expiry time of -1 , we need to set it
	if exDurationMs > 0 {
		store.SetExpiry(newObj, exDurationMs)
	}

	store.Put(key, newObj)
	return clientio.Encode(resultString, false)
}

// evalJSONARRAPPEND appends the value(s) provided in the args to the given array path
// in the JSON object saved at key in arguments.
// Args must contain atleast a key, path and value.
// If the key does not exist or is expired, it returns response.RespNIL.
// If the object at given path is not an array, it returns response.RespNIL.
// Returns the new length of the array at path.
func evalJSONARRAPPEND(args []string, store *dstore.Store) []byte {
	if len(args) < 3 {
		return diceerrors.NewErrArity("JSON.ARRAPPEND")
	}

	key := args[0]
	path := args[1]
	values := args[2:]

	obj := store.Get(key)
	if obj == nil {
		return diceerrors.NewErrWithMessage("ERR key does not exist")
	}
	errWithMessage := object.AssertTypeAndEncoding(obj.TypeEncoding, object.ObjTypeJSON, object.ObjEncodingJSON)
	if errWithMessage != nil {
		return errWithMessage
	}
	jsonData := obj.Value

	expr, err := jp.ParseString(path)
	if err != nil {
		return diceerrors.NewErrWithMessage(fmt.Sprintf("ERR Path '%s' does not exist or not an array", path))
	}

	// Parse the input values as JSON
	parsedValues := make([]interface{}, len(values))
	for i, v := range values {
		var parsedValue interface{}
		err := sonic.UnmarshalString(v, &parsedValue)
		if err != nil {
			return diceerrors.NewErrWithMessage(err.Error())
		}
		parsedValues[i] = parsedValue
	}

	var resultsArray []interface{}
	modified := false

	// Capture the modified data when modifying the root path
	var newData interface{}
	var modifyErr error

	newData, modifyErr = expr.Modify(jsonData, func(data any) (interface{}, bool) {
		arr, ok := data.([]interface{})
		if !ok {
			// Not an array
			resultsArray = append(resultsArray, nil)
			return data, false
		}

		// Append the parsed values to the array
		arr = append(arr, parsedValues...)

		resultsArray = append(resultsArray, int64(len(arr)))
		modified = true
		return arr, modified
	})

	if modifyErr != nil {
		return diceerrors.NewErrWithMessage(fmt.Sprintf("ERR failed to modify JSON data: %v", modifyErr))
	}

	if !modified {
		// If no modification was made, it means the path did not exist or was not an array
		return clientio.Encode([]interface{}{nil}, false)
	}

	jsonData = newData
	obj.Value = jsonData

	return clientio.Encode(resultsArray, false)
}

// evalJSONINGEST stores a value at a dynamically generated key
// The key is created using a provided key prefix combined with a unique identifier
// args must contains key_prefix and path and json value
// It will call to evalJSONSET internally.
// Returns encoded error response if incorrect number of arguments
// Returns encoded error if the JSON string is invalid
// Returns unique identifier if the JSON value is successfully stored
func evalJSONINGEST(args []string, store *dstore.Store) []byte {
	if len(args) < 3 {
		return diceerrors.NewErrArity("JSON.INGEST")
	}

	keyPrefix := args[0]

	uniqueID := xid.New()
	uniqueKey := keyPrefix + uniqueID.String()

	var setArgs []string
	setArgs = append(setArgs, uniqueKey)
	setArgs = append(setArgs, args[1:]...)

	result := evalJSONSET(setArgs, store)
	if bytes.Equal(result, clientio.RespOK) {
		return clientio.Encode(uniqueID.String(), true)
	}
	return result
}

// evalTTL returns Time-to-Live in secs for the queried key in args
// The key should be the only param in args else returns with an error
// Returns	RESP encoded time (in secs) remaining for the key to expire
//
//	RESP encoded -2 stating key doesn't exist or key is expired
//	RESP encoded -1 in case no expiration is set on the key
func evalTTL(args []string, store *dstore.Store) []byte {
	if len(args) != 1 {
		return diceerrors.NewErrArity("TTL")
	}

	var key = args[0]

	obj := store.Get(key)

	// if key does not exist, return RESP encoded -2 denoting key does not exist
	if obj == nil {
		return clientio.RespMinusTwo
	}

	// if object exist, but no expiration is set on it then send -1
	exp, isExpirySet := dstore.GetExpiry(obj, store)
	if !isExpirySet {
		return clientio.RespMinusOne
	}

	// compute the time remaining for the key to expire and
	// return the RESP encoded form of it
	durationMs := exp - uint64(utils.GetCurrentTime().UnixMilli())

	return clientio.Encode(int64(durationMs/1000), false)
}

// evalDEL deletes all the specified keys in args list
// returns the count of total deleted keys after encoding
func evalDEL(args []string, store *dstore.Store) []byte {
	var countDeleted = 0

	for _, key := range args {
		if ok := store.Del(key); ok {
			countDeleted++
		}
	}

	return clientio.Encode(countDeleted, false)
}

// evalEXPIRE sets an expiry time(in secs) on the specified key in args
// args should contain 2 values, key and the expiry time to be set for the key
// The expiry time should be in integer format; if not, it returns encoded error response
// Returns response.RespOne if expiry was set on the key successfully.
// Once the time is lapsed, the key will be deleted automatically
func evalEXPIRE(args []string, store *dstore.Store) []byte {
	if len(args) <= 1 {
		return diceerrors.NewErrArity("EXPIRE")
	}

	var key = args[0]
	exDurationSec, err := strconv.ParseInt(args[1], 10, 64)
	if err != nil {
		return diceerrors.NewErrWithMessage(diceerrors.IntOrOutOfRangeErr)
	}

	if exDurationSec < 0 || exDurationSec > maxExDuration {
		return diceerrors.NewErrExpireTime("EXPIRE")
	}

	obj := store.Get(key)

	// 0 if the timeout was not set. e.g. key doesn't exist, or operation skipped due to the provided arguments
	if obj == nil {
		return clientio.RespZero
	}
	isExpirySet, err2 := evaluateAndSetExpiry(args[2:], utils.AddSecondsToUnixEpoch(exDurationSec), key, store)

	if isExpirySet {
		return clientio.RespOne
	} else if err2 != nil {
		return err2
	}
	return clientio.RespZero
}

// evalEXPIRETIME returns the absolute Unix timestamp (since January 1, 1970) in seconds at which the given key will expire
// args should contain only 1 value, the key
// Returns expiration Unix timestamp in seconds.
// Returns -1 if the key exists but has no associated expiration time.
// Returns -2 if the key does not exist.
func evalEXPIRETIME(args []string, store *dstore.Store) []byte {
	if len(args) != 1 {
		return diceerrors.NewErrArity("EXPIRETIME")
	}

	var key = args[0]

	obj := store.Get(key)

	// -2 if key doesn't exist
	if obj == nil {
		return clientio.RespMinusTwo
	}

	exTimeMili, ok := dstore.GetExpiry(obj, store)
	// -1 if key doesn't have expiration time set
	if !ok {
		return clientio.RespMinusOne
	}

	return clientio.Encode(int(exTimeMili/1000), false)
}

// evalEXPIREAT sets a expiry time(in unix-time-seconds) on the specified key in args
// args should contain 2 values, key and the expiry time to be set for the key
// The expiry time should be in integer format; if not, it returns encoded error response
// Returns response.RespOne if expiry was set on the key successfully.
// Once the time is lapsed, the key will be deleted automatically
func evalEXPIREAT(args []string, store *dstore.Store) []byte {
	if len(args) <= 1 {
		return clientio.Encode(errors.New("ERR wrong number of arguments for 'expireat' command"), false)
	}

	var key = args[0]
	exUnixTimeSec, err := strconv.ParseInt(args[1], 10, 64)
	if exUnixTimeSec < 0 || exUnixTimeSec > maxExDuration {
		return diceerrors.NewErrExpireTime("EXPIREAT")
	}

	if err != nil {
		return clientio.Encode(errors.New(diceerrors.InvalidIntErr), false)
	}

	isExpirySet, err2 := evaluateAndSetExpiry(args[2:], exUnixTimeSec, key, store)
	if isExpirySet {
		return clientio.RespOne
	} else if err2 != nil {
		return err2
	}
	return clientio.RespZero
}

// NX: Set the expiration only if the key does not already have an expiration time.
// XX: Set the expiration only if the key already has an expiration time.
// GT: Set the expiration only if the new expiration time is greater than the current one.
// LT: Set the expiration only if the new expiration time is less than the current one.
// Returns Boolean True and error nil if expiry was set on the key successfully.
// Returns Boolean False and error nil if conditions didn't met.
// Returns Boolean False and error not-nil if invalid combination of subCommands or if subCommand is invalid
func evaluateAndSetExpiry(subCommands []string, newExpiry int64, key string,
	store *dstore.Store) (shouldSetExpiry bool, err []byte) {
	var newExpInMilli = newExpiry * 1000
	var prevExpiry *uint64 = nil
	var nxCmd, xxCmd, gtCmd, ltCmd bool

	obj := store.Get(key)
	//  key doesn't exist
	if obj == nil {
		return false, nil
	}
	shouldSetExpiry = true
	// if no condition exists
	if len(subCommands) == 0 {
		store.SetUnixTimeExpiry(obj, newExpiry)
		return shouldSetExpiry, nil
	}

	expireTime, ok := dstore.GetExpiry(obj, store)
	if ok {
		prevExpiry = &expireTime
	}

	for i := range subCommands {
		subCommand := strings.ToUpper(subCommands[i])

		switch subCommand {
		case NX:
			nxCmd = true
			if prevExpiry != nil {
				shouldSetExpiry = false
			}
		case XX:
			xxCmd = true
			if prevExpiry == nil {
				shouldSetExpiry = false
			}
		case GT:
			gtCmd = true
			if prevExpiry == nil || *prevExpiry > uint64(newExpInMilli) {
				shouldSetExpiry = false
			}
		case LT:
			ltCmd = true
			if prevExpiry != nil && *prevExpiry < uint64(newExpInMilli) {
				shouldSetExpiry = false
			}
		default:
			return false, diceerrors.NewErrWithMessage("Unsupported option " + subCommands[i])
		}
	}

	if !nxCmd && gtCmd && ltCmd {
		return false, diceerrors.NewErrWithMessage("GT and LT options at the same time are not compatible")
	}

	if nxCmd && (xxCmd || gtCmd || ltCmd) {
		return false, diceerrors.NewErrWithMessage("NX and XX," +
			" GT or LT options at the same time are not compatible")
	}

	if shouldSetExpiry {
		store.SetUnixTimeExpiry(obj, newExpiry)
	}
	return shouldSetExpiry, nil
}

func evalHELLO(args []string, store *dstore.Store) []byte {
	if len(args) > 1 {
		return diceerrors.NewErrArity("HELLO")
	}

	var resp []interface{}
	resp = append(resp,
		"proto", 2,
		"id", serverID,
		"mode", "standalone",
		"role", "master",
		"modules", []interface{}{})

	return clientio.Encode(resp, false)
}

// evalINCR increments the value of the specified key in args by 1,
// if the key exists and the value is integer format.
// The key should be the only param in args.
// If the key does not exist, new key is created with value 0,
// the value of the new key is then incremented.
// The value for the queried key should be of integer format,
// if not evalINCR returns encoded error response.
// evalINCR returns the incremented value for the key if there are no errors.
func evalINCR(args []string, store *dstore.Store) []byte {
	if len(args) != 1 {
		return diceerrors.NewErrArity("INCR")
	}
	return incrDecrCmd(args, 1, store)
}

// evalINCRBYFLOAT increments the value of the  key in args by the specified increment,
// if the key exists and the value is a number.
// The key should be the first parameter in args, and the increment should be the second parameter.
// If the key does not exist, a new key is created with increment's value.
// If the value at the key is a string, it should be parsable to float64,
// if not evalINCRBYFLOAT returns an  error response.
// evalINCRBYFLOAT returns the incremented value for the key after applying the specified increment if there are no errors.
func evalINCRBYFLOAT(args []string, store *dstore.Store) []byte {
	if len(args) != 2 {
		return diceerrors.NewErrArity("INCRBYFLOAT")
	}
	incr, err := strconv.ParseFloat(strings.TrimSpace(args[1]), 64)

	if err != nil {
		return diceerrors.NewErrWithMessage(diceerrors.IntOrFloatErr)
	}
	return incrByFloatCmd(args, incr, store)
}

// evalDECR decrements the value of the specified key in args by 1,
// if the key exists and the value is integer format.
// The key should be the only param in args.
// If the key does not exist, new key is created with value 0,
// the value of the new key is then decremented.
// The value for the queried key should be of integer format,
// if not evalDECR returns encoded error response.
// evalDECR returns the decremented value for the key if there are no errors.
func evalDECR(args []string, store *dstore.Store) []byte {
	if len(args) != 1 {
		return diceerrors.NewErrArity("DECR")
	}
	return incrDecrCmd(args, -1, store)
}

// evalDECRBY decrements the value of the specified key in args by the specified decrement,
// if the key exists and the value is integer format.
// The key should be the first parameter in args, and the decrement should be the second parameter.
// If the key does not exist, new key is created with value 0,
// the value of the new key is then decremented by specified decrement.
// The value for the queried key should be of integer format,
// if not evalDECRBY returns an encoded error response.
// evalDECRBY returns the decremented value for the key after applying the specified decrement if there are no errors.
func evalDECRBY(args []string, store *dstore.Store) []byte {
	if len(args) != 2 {
		return diceerrors.NewErrArity("DECRBY")
	}
	decrementAmount, err := strconv.ParseInt(args[1], 10, 64)
	if err != nil {
		return diceerrors.NewErrWithMessage(diceerrors.IntOrOutOfRangeErr)
	}
	return incrDecrCmd(args, -decrementAmount, store)
}

// INCRBY increments the value of the specified key in args by increment integer specified,
// if the key exists and the value is integer format.
// The key and the increment integer should be the only param in args.
// If the key does not exist, new key is created with value 0,
// the value of the new key is then incremented.
// The value for the queried key should be of integer format,
// if not INCRBY returns encoded error response.
// evalINCRBY returns the incremented value for the key if there are no errors.
func evalINCRBY(args []string, store *dstore.Store) []byte {
	if len(args) != 2 {
		return diceerrors.NewErrArity("INCRBY")
	}
	incrementAmount, err := strconv.ParseInt(args[1], 10, 64)
	if err != nil {
		return diceerrors.NewErrWithMessage(diceerrors.IntOrOutOfRangeErr)
	}
	return incrDecrCmd(args, incrementAmount, store)
}

func incrDecrCmd(args []string, incr int64, store *dstore.Store) []byte {
	key := args[0]
	obj := store.Get(key)
	if obj == nil {
		obj = store.NewObj(int64(0), -1, object.ObjTypeInt, object.ObjEncodingInt)
		store.Put(key, obj)
	}

	// If the object exists, check if it is a set object.
	if err := object.AssertType(obj.TypeEncoding, object.ObjTypeSet); err == nil {
		return diceerrors.NewErrWithFormattedMessage(diceerrors.WrongTypeErr)
	}

	if err := object.AssertType(obj.TypeEncoding, object.ObjTypeInt); err != nil {
		return diceerrors.NewErrWithFormattedMessage(diceerrors.IntOrOutOfRangeErr)
	}

	if err := object.AssertEncoding(obj.TypeEncoding, object.ObjEncodingInt); err != nil {
		return diceerrors.NewErrWithFormattedMessage(diceerrors.IntOrOutOfRangeErr)
	}

	i, _ := obj.Value.(int64)
	// check overflow
	if (incr < 0 && i < 0 && incr < (math.MinInt64-i)) ||
		(incr > 0 && i > 0 && incr > (math.MaxInt64-i)) {
		return diceerrors.NewErrWithMessage(diceerrors.IncrDecrOverflowErr)
	}

	i += incr
	obj.Value = i

	return clientio.Encode(i, false)
}

func incrByFloatCmd(args []string, incr float64, store *dstore.Store) []byte {
	key := args[0]
	obj := store.Get(key)

	// If the key does not exist store set the key equal to the increment and return early
	if obj == nil {
		strValue := formatFloat(incr, false)
		oType, oEnc := deduceTypeEncoding(strValue)
		obj = store.NewObj(strValue, -1, oType, oEnc)
		store.Put(key, obj)
		return clientio.Encode(obj.Value, false)
	}

	// Return with error if the obj type is not string or Int
	errString := object.AssertType(obj.TypeEncoding, object.ObjTypeString)
	errInt := object.AssertType(obj.TypeEncoding, object.ObjTypeInt)
	if errString != nil && errInt != nil {
		return diceerrors.NewErrWithFormattedMessage(diceerrors.WrongTypeErr)
	}

	value, err := floatValue(obj.Value)
	if err != nil {
		return diceerrors.NewErrWithFormattedMessage(diceerrors.WrongTypeErr)
	}
	value += incr
	if math.IsInf(value, 0) {
		return diceerrors.NewErrWithFormattedMessage(diceerrors.ValOutOfRangeErr)
	}
	strValue := formatFloat(value, true)

	oType, oEnc := deduceTypeEncoding(strValue)

	// Remove the trailing decimal for interger values
	// to maintain consistency with redis
	obj.Value = strings.TrimSuffix(strValue, ".0")
	obj.TypeEncoding = oType | oEnc

	return clientio.Encode(obj.Value, false)
}

// floatValue returns the float64 value for an interface which
// contains either a string or an int.
func floatValue(value interface{}) (float64, error) {
	switch raw := value.(type) {
	case string:
		parsed, err := strconv.ParseFloat(raw, 64)
		if err != nil {
			return 0, err
		}
		return parsed, nil
	case int64:
		return float64(raw), nil
	}

	return 0, fmt.Errorf(diceerrors.IntOrFloatErr)
}

// evalINFO creates a buffer with the info of total keys per db
// Returns the encoded buffer as response
func evalINFO(args []string, store *dstore.Store) []byte {
	var info []byte
	buf := bytes.NewBuffer(info)
	buf.WriteString("# Keyspace\r\n")
	for i := range dstore.KeyspaceStat {
		_, err := fmt.Fprintf(buf, "db%d:keys=%d,expires=0,avg_ttl=0\r\n", i, dstore.KeyspaceStat[i]["keys"])
		if err != nil {
			return diceerrors.NewErrWithMessage(err.Error())
		}
	}
	return clientio.Encode(buf.String(), false)
}

// TODO: Placeholder to support monitoring
func evalCLIENT(args []string, store *dstore.Store) []byte {
	return clientio.RespOK
}

// TODO: Placeholder to support monitoring
func evalLATENCY(args []string, store *dstore.Store) []byte {
	return clientio.Encode([]string{}, false)
}

// evalLRU deletes all the keys from the LRU
// returns encoded RESP OK
func evalLRU(args []string, store *dstore.Store) []byte {
	dstore.EvictAllkeysLRUOrLFU(store)
	return clientio.RespOK
}

// evalSLEEP sets db to sleep for the specified number of seconds.
// The sleep time should be the only param in args.
// Returns error response if the time param in args is not of integer format.
// evalSLEEP returns response.RespOK after sleeping for mentioned seconds
func evalSLEEP(args []string, store *dstore.Store) []byte {
	if len(args) != 1 {
		return diceerrors.NewErrArity("SLEEP")
	}

	durationSec, err := strconv.ParseInt(args[0], 10, 64)
	if err != nil {
		return diceerrors.NewErrWithMessage(diceerrors.IntOrOutOfRangeErr)
	}
	time.Sleep(time.Duration(durationSec) * time.Second)
	return clientio.RespOK
}

// evalMULTI marks the start of the transaction for the client.
// All subsequent commands fired will be queued for atomic execution.
// The commands will not be executed until EXEC is triggered.
// Once EXEC is triggered it executes all the commands in queue,
// and closes the MULTI transaction.
func evalMULTI(args []string, store *dstore.Store) []byte {
	return clientio.RespOK
}

// EvalQWATCH adds the specified key to the watch list for the caller client.
// Every time a key in the watch list is modified, the client will be sent a response
// containing the new value of the key along with the operation that was performed on it.
// Contains only one argument, the query to be watched.
func EvalQWATCH(args []string, httpOp bool, client *comm.Client, store *dstore.Store) []byte {
	if len(args) != 1 {
		return diceerrors.NewErrArity("QWATCH")
	}

	// Parse and get the selection from the query.
	query, e := sql.ParseQuery( /*sql=*/ args[0])

	if e != nil {
		return clientio.Encode(e, false)
	}

	// use an unbuffered channel to ensure that we only proceed to query execution once the query watcher has built the cache
	cacheChannel := make(chan *[]struct {
		Key   string
		Value *object.Obj
	})
	var watchSubscription querywatcher.WatchSubscription

	if httpOp {
		watchSubscription = querywatcher.WatchSubscription{
			Subscribe:          true,
			Query:              query,
			CacheChan:          cacheChannel,
			QwatchClientChan:   client.HTTPQwatchResponseChan,
			ClientIdentifierID: client.ClientIdentifierID,
		}
	} else {
		watchSubscription = querywatcher.WatchSubscription{
			Subscribe: true,
			Query:     query,
			ClientFD:  client.Fd,
			CacheChan: cacheChannel,
		}
	}

	querywatcher.WatchSubscriptionChan <- watchSubscription
	store.CacheKeysForQuery(query.Where, cacheChannel)

	// Return the result of the query.
	responseChan := make(chan querywatcher.AdhocQueryResult)
	querywatcher.AdhocQueryChan <- querywatcher.AdhocQuery{
		Query:        query,
		ResponseChan: responseChan,
	}

	queryResult := <-responseChan
	if queryResult.Err != nil {
		return clientio.Encode(queryResult.Err, false)
	}

	// TODO: We should return the list of all queries being watched by the client.
	return clientio.Encode(clientio.CreatePushResponse(&query, queryResult.Result), false)
}

// EvalQUNWATCH removes the specified key from the watch list for the caller client.
func EvalQUNWATCH(args []string, httpOp bool, client *comm.Client) []byte {
	if len(args) != 1 {
		return diceerrors.NewErrArity("QUNWATCH")
	}
	query, e := sql.ParseQuery( /*sql=*/ args[0])
	if e != nil {
		return clientio.Encode(e, false)
	}

	if httpOp {
		querywatcher.WatchSubscriptionChan <- querywatcher.WatchSubscription{
			Subscribe:          false,
			Query:              query,
			QwatchClientChan:   client.HTTPQwatchResponseChan,
			ClientIdentifierID: client.ClientIdentifierID,
		}
	} else {
		querywatcher.WatchSubscriptionChan <- querywatcher.WatchSubscription{
			Subscribe: false,
			Query:     query,
			ClientFD:  client.Fd,
		}
	}

	return clientio.RespOK
}

// SETBIT key offset value
func evalSETBIT(args []string, store *dstore.Store) []byte {
	var err error

	if len(args) != 3 {
		return diceerrors.NewErrArity("SETBIT")
	}

	key := args[0]
	offset, err := strconv.ParseInt(args[1], 10, 64)
	if err != nil {
		return diceerrors.NewErrWithMessage("bit offset is not an integer or out of range")
	}

	value, err := strconv.ParseBool(args[2])
	if err != nil {
		return diceerrors.NewErrWithMessage("bit is not an integer or out of range")
	}

	obj := store.Get(key)
	requiredByteArraySize := offset>>3 + 1

	if obj == nil {
		obj = store.NewObj(NewByteArray(int(requiredByteArraySize)), -1, object.ObjTypeByteArray, object.ObjEncodingByteArray)
		store.Put(args[0], obj)
	}

	if object.AssertType(obj.TypeEncoding, object.ObjTypeByteArray) == nil ||
		object.AssertType(obj.TypeEncoding, object.ObjTypeString) == nil ||
		object.AssertType(obj.TypeEncoding, object.ObjTypeInt) == nil {
		var byteArray *ByteArray
		oType, oEnc := object.ExtractTypeEncoding(obj)

		switch oType {
		case object.ObjTypeByteArray:
			byteArray = obj.Value.(*ByteArray)
		case object.ObjTypeString, object.ObjTypeInt:
			byteArray, err = NewByteArrayFromObj(obj)
			if err != nil {
				return diceerrors.NewErrWithMessage(diceerrors.WrongTypeErr)
			}
		default:
			return diceerrors.NewErrWithMessage(diceerrors.WrongTypeErr)
		}

		// Perform the resizing check
		byteArrayLength := byteArray.Length

		// check whether resize required or not
		if requiredByteArraySize > byteArrayLength {
			// resize as per the offset
			byteArray = byteArray.IncreaseSize(int(requiredByteArraySize))
		}

		resp := byteArray.GetBit(int(offset))
		byteArray.SetBit(int(offset), value)

		// We are returning newObject here so it is thread-safe
		// Old will be removed by GC
		newObj, err := ByteSliceToObj(store, obj, byteArray.data, oType, oEnc)
		if err != nil {
			return diceerrors.NewErrWithMessage(diceerrors.WrongTypeErr)
		}

		exp, ok := dstore.GetExpiry(obj, store)
		var exDurationMs int64 = -1
		if ok {
			exDurationMs = int64(exp - uint64(utils.GetCurrentTime().UnixMilli()))
		}
		// newObj has bydefault expiry time -1 , we need to set it
		if exDurationMs > 0 {
			store.SetExpiry(newObj, exDurationMs)
		}

		store.Put(key, newObj)
		if resp {
			return clientio.Encode(1, true)
		}
		return clientio.Encode(0, true)
	}
	return diceerrors.NewErrWithMessage(diceerrors.WrongTypeErr)
}

// GETBIT key offset
func evalGETBIT(args []string, store *dstore.Store) []byte {
	var err error

	if len(args) != 2 {
		return diceerrors.NewErrArity("GETBIT")
	}

	key := args[0]
	offset, err := strconv.ParseInt(args[1], 10, 64)
	if err != nil {
		return diceerrors.NewErrWithMessage("bit offset is not an integer or out of range")
	}

	obj := store.Get(key)
	if obj == nil {
		return clientio.Encode(0, true)
	}

	requiredByteArraySize := offset>>3 + 1
	switch oType, _ := object.ExtractTypeEncoding(obj); oType {
	case object.ObjTypeSet:
		return diceerrors.NewErrWithFormattedMessage(diceerrors.WrongTypeErr)
	case object.ObjTypeByteArray:
		byteArray := obj.Value.(*ByteArray)
		byteArrayLength := byteArray.Length

		// check whether offset, length exists or not
		if requiredByteArraySize > byteArrayLength {
			return clientio.Encode(0, true)
		}
		value := byteArray.GetBit(int(offset))
		if value {
			return clientio.Encode(1, true)
		}
		return clientio.Encode(0, true)
	case object.ObjTypeString, object.ObjTypeInt:
		byteArray, err := NewByteArrayFromObj(obj)
		if err != nil {
			return diceerrors.NewErrWithMessage(diceerrors.WrongTypeErr)
		}
		if requiredByteArraySize > byteArray.Length {
			return clientio.Encode(0, true)
		}
		value := byteArray.GetBit(int(offset))
		if value {
			return clientio.Encode(1, true)
		}
		return clientio.Encode(0, true)
	default:
		return clientio.Encode(0, true)
	}
}

func evalBITCOUNT(args []string, store *dstore.Store) []byte {
	var err error

	// if no key is provided, return error
	if len(args) == 0 {
		return diceerrors.NewErrArity("BITCOUNT")
	}

	// if more than 4 arguments are provided, return error
	if len(args) > 4 {
		return diceerrors.NewErrWithMessage(diceerrors.SyntaxErr)
	}

	// fetching value of the key
	key := args[0]
	obj := store.Get(key)
	if obj == nil {
		return clientio.Encode(0, false)
	}

	var value []byte
	var valueLength int64

	switch {
	case object.AssertType(obj.TypeEncoding, object.ObjTypeByteArray) == nil:
		byteArray := obj.Value.(*ByteArray)
		value = byteArray.data
		valueLength = byteArray.Length
	case object.AssertType(obj.TypeEncoding, object.ObjTypeString) == nil:
		value = []byte(obj.Value.(string))
		valueLength = int64(len(value))
	case object.AssertType(obj.TypeEncoding, object.ObjTypeInt) == nil:
		value = []byte(strconv.FormatInt(obj.Value.(int64), 10))
		valueLength = int64(len(value))
	default:
		return diceerrors.NewErrWithFormattedMessage(diceerrors.WrongTypeErr)
	}

	// defining constants of the function
	start, end := int64(0), valueLength-1
	unit := BYTE

	// checking which arguments are present and validating arguments
	if len(args) > 1 {
		start, err = strconv.ParseInt(args[1], 10, 64)
		if err != nil {
			return diceerrors.NewErrWithMessage(diceerrors.IntOrOutOfRangeErr)
		}
		if len(args) <= 2 {
			return diceerrors.NewErrWithMessage(diceerrors.SyntaxErr)
		}
		end, err = strconv.ParseInt(args[2], 10, 64)
		if err != nil {
			return diceerrors.NewErrWithMessage(diceerrors.IntOrOutOfRangeErr)
		}
	}
	if len(args) > 3 {
		unit = strings.ToUpper(args[3])
	}

	switch unit {
	case BYTE:
		if start < 0 {
			start += valueLength
		}
		if end < 0 {
			end += valueLength
		}
		if start > end || start >= valueLength {
			return clientio.Encode(0, true)
		}
		end = min(end, valueLength-1)
		bitCount := 0
		for i := start; i <= end; i++ {
			bitCount += bits.OnesCount8(value[i])
		}
		return clientio.Encode(bitCount, true)
	case BIT:
		if start < 0 {
			start += valueLength * 8
		}
		if end < 0 {
			end += valueLength * 8
		}
		if start > end {
			return clientio.Encode(0, true)
		}
		startByte, endByte := start/8, min(end/8, valueLength-1)
		startBitOffset, endBitOffset := start%8, end%8

		if endByte == valueLength-1 {
			endBitOffset = 7
		}

		if startByte >= valueLength {
			return clientio.Encode(0, true)
		}

		bitCount := 0

		// Use bit masks to count the bits instead of a loop
		if startByte == endByte {
			mask := byte(0xFF >> startBitOffset)
			mask &= byte(0xFF << (7 - endBitOffset))
			bitCount = bits.OnesCount8(value[startByte] & mask)
		} else {
			// Handle first byte
			firstByteMask := byte(0xFF >> startBitOffset)
			bitCount += bits.OnesCount8(value[startByte] & firstByteMask)

			// Handle all the middle ones
			for i := startByte + 1; i < endByte; i++ {
				bitCount += bits.OnesCount8(value[i])
			}

			// Handle last byte
			lastByteMask := byte(0xFF << (7 - endBitOffset))
			bitCount += bits.OnesCount8(value[endByte] & lastByteMask)
		}
		return clientio.Encode(bitCount, true)
	default:
		return diceerrors.NewErrWithMessage(diceerrors.SyntaxErr)
	}
}

// BITOP <AND | OR | XOR | NOT> destkey key [key ...]
func evalBITOP(args []string, store *dstore.Store) []byte {
	operation, destKey := args[0], args[1]
	operation = strings.ToUpper(operation)

	// get all the keys
	keys := args[2:]

	// validation of commands
	// if operation is not from enums, then error out
	if !(operation == AND || operation == OR || operation == XOR || operation == NOT) {
		return diceerrors.NewErrWithMessage(diceerrors.SyntaxErr)
	}

	if operation == NOT {
		if len(keys) != 1 {
			return diceerrors.NewErrWithMessage("BITOP NOT must be called with a single source key.")
		}
		key := keys[0]
		obj := store.Get(key)
		if obj == nil {
			return clientio.Encode(0, true)
		}

		var value []byte

		switch oType, _ := object.ExtractTypeEncoding(obj); oType {
		case object.ObjTypeByteArray:
			byteArray := obj.Value.(*ByteArray)
			byteArrayObject := *byteArray
			value = byteArrayObject.data
			// perform the operation
			result := make([]byte, len(value))
			for i := 0; i < len(value); i++ {
				result[i] = ^value[i]
			}

			// initialize result with byteArray
			operationResult := NewByteArray(len(result))
			operationResult.data = result
			operationResult.Length = int64(len(result))

			// resize the byte array if necessary
			operationResult.ResizeIfNecessary()

			// create object related to result
			obj = store.NewObj(operationResult, -1, object.ObjTypeByteArray, object.ObjEncodingByteArray)

			// store the result in destKey
			store.Put(destKey, obj)
			return clientio.Encode(len(value), true)
		case object.ObjTypeString, object.ObjTypeInt:
			if oType == object.ObjTypeString {
				value = []byte(obj.Value.(string))
			} else {
				value = []byte(strconv.FormatInt(obj.Value.(int64), 10))
			}
			// perform the operation
			result := make([]byte, len(value))
			for i := 0; i < len(value); i++ {
				result[i] = ^value[i]
			}
			resOType, resOEnc := deduceTypeEncoding(string(result))
			var storedValue interface{}
			if resOType == object.ObjTypeInt {
				storedValue, _ = strconv.ParseInt(string(result), 10, 64)
			} else {
				storedValue = string(result)
			}
			store.Put(destKey, store.NewObj(storedValue, -1, resOType, resOEnc))
			return clientio.Encode(len(value), true)
		default:
			return diceerrors.NewErrWithFormattedMessage(diceerrors.WrongTypeErr)
		}
	}
	// if operation is AND, OR, XOR
	values := make([][]byte, len(keys))

	// get the values of all keys
	for i, key := range keys {
		obj := store.Get(key)
		if obj == nil {
			values[i] = make([]byte, 0)
		} else {
			// handle the case when it is byte array
			switch oType, _ := object.ExtractTypeEncoding(obj); oType {
			case object.ObjTypeByteArray:
				byteArray := obj.Value.(*ByteArray)
				byteArrayObject := *byteArray
				values[i] = byteArrayObject.data
			case object.ObjTypeString:
				value := obj.Value.(string)
				values[i] = []byte(value)
			case object.ObjTypeInt:
				value := strconv.FormatInt(obj.Value.(int64), 10)
				values[i] = []byte(value)
			default:
				return diceerrors.NewErrWithFormattedMessage(diceerrors.WrongTypeErr)
			}
		}
	}
	// get the length of the largest value
	maxLength := 0
	minLength := len(values[0])
	maxKeyIterator := 0
	for keyIterator, value := range values {
		if len(value) > maxLength {
			maxLength = len(value)
			maxKeyIterator = keyIterator
		}
		minLength = min(minLength, len(value))
	}

	result := make([]byte, maxLength)
	if operation == AND {
		for i := 0; i < maxLength; i++ {
			result[i] = 0
			if i < minLength {
				result[i] = values[maxKeyIterator][i]
			}
		}
	} else {
		for i := 0; i < maxLength; i++ {
			result[i] = 0x00
		}
	}

	// perform the operation
	for _, value := range values {
		for i := 0; i < len(value); i++ {
			switch operation {
			case AND:
				result[i] &= value[i]
			case OR:
				result[i] |= value[i]
			case XOR:
				result[i] ^= value[i]
			}
		}
	}
	// initialize result with byteArray
	operationResult := NewByteArray(len(result))
	operationResult.data = result
	operationResult.Length = int64(len(result))

	// create object related to result
	operationResultObject := store.NewObj(operationResult, -1, object.ObjTypeByteArray, object.ObjEncodingByteArray)

	// store the result in destKey
	store.Put(destKey, operationResultObject)

	return clientio.Encode(len(result), true)
}

// evalCommand evaluates COMMAND <subcommand> command based on subcommand
// COUNT: return total count of commands in Dice.
func evalCommand(args []string, store *dstore.Store) []byte {
	if len(args) == 0 {
		return evalCommandDefault()
	}
	subcommand := strings.ToUpper(args[0])
	switch subcommand {
	case Count:
		return evalCommandCount()
	case GetKeys:
		return evalCommandGetKeys(args[1:])
	case List:
		return evalCommandList()
	case Help:
		return evalCommandHelp()
	case Info:
		return evalCommandInfo(args[1:])
	default:
		return diceerrors.NewErrWithFormattedMessage("unknown subcommand '%s'. Try COMMAND HELP.", subcommand)
	}
}

// evalCommandHelp prints help message
func evalCommandHelp() []byte {
	format := "COMMAND <subcommand> [<arg> [value] [opt] ...]. Subcommands are:"
	noTitle := "(no subcommand)"
	noMessage := "    Return details about all Dice commands."
	countTitle := "COUNT"
	countMessage := "    Return the total number of commands in this Dice server."
	listTitle := "LIST"
	listMessage := "     Return a list of all commands in this Dice server."
	getKeysTitle := "GETKEYS <full-command>"
	getKeysMessage := "     Return the keys from a full Dice command."
	helpTitle := "HELP"
	helpMessage := "     Print this help."
	message := []string{
		format,
		noTitle,
		noMessage,
		countTitle,
		countMessage,
		listTitle,
		listMessage,
		getKeysTitle,
		getKeysMessage,
		helpTitle,
		helpMessage,
	}
	return clientio.Encode(message, false)
}

func evalCommandDefault() []byte {
	cmds := convertDiceCmdsMapToSlice()
	return clientio.Encode(cmds, false)
}

func evalCommandList() []byte {
	cmds := make([]string, 0, diceCommandsCount)
	for k := range DiceCmds {
		cmds = append(cmds, k)
		for _, sc := range DiceCmds[k].SubCommands {
			cmds = append(cmds, fmt.Sprint(k, "|", sc))
		}
	}
	return clientio.Encode(cmds, false)
}

// evalKeys returns the list of keys that match the pattern should be the only param in args
func evalKeys(args []string, store *dstore.Store) []byte {
	if len(args) != 1 {
		return diceerrors.NewErrArity("KEYS")
	}

	pattern := args[0]
	keys, err := store.Keys(pattern)
	if err != nil {
		return clientio.Encode(err, false)
	}

	return clientio.Encode(keys, false)
}

// evalCommandCount returns a number of commands supported by DiceDB
func evalCommandCount() []byte {
	return clientio.Encode(diceCommandsCount, false)
}

// evalCommandGetKeys helps identify which arguments in a redis command
// are interpreted as keys.
// This is useful in analyzing long commands / scripts
func evalCommandGetKeys(args []string) []byte {
	if len(args) == 0 {
		return diceerrors.NewErrArity("COMMAND|GETKEYS")
	}
	diceCmd, ok := DiceCmds[strings.ToUpper(args[0])]
	if !ok {
		return diceerrors.NewErrWithMessage("invalid command specified")
	}

	keySpecs := diceCmd.KeySpecs
	if keySpecs.BeginIndex == 0 {
		return diceerrors.NewErrWithMessage("the command has no key arguments")
	}

	arity := diceCmd.Arity
	if (arity < 0 && len(args) < -arity) ||
		(arity >= 0 && len(args) != arity) {
		return diceerrors.NewErrWithMessage("invalid number of arguments specified for command")
	}
	keys := make([]string, 0)
	step := max(keySpecs.Step, 1)
	lastIdx := keySpecs.BeginIndex
	if keySpecs.LastKey != 0 {
		lastIdx = len(args) + keySpecs.LastKey
	}
	for i := keySpecs.BeginIndex; i <= lastIdx; i += step {
		keys = append(keys, args[i])
	}
	return clientio.Encode(keys, false)
}

func evalCommandInfo(args []string) []byte {
	if len(args) == 0 {
		return evalCommandDefault()
	}

	cmdMetaMap := make(map[string]interface{})
	for _, cmdMeta := range DiceCmds {
		cmdMetaMap[cmdMeta.Name] = convertCmdMetaToSlice(&cmdMeta)
	}

	var result []interface{}
	for _, arg := range args {
		arg = strings.ToUpper(arg)
		if cmdMeta, found := cmdMetaMap[arg]; found {
			result = append(result, cmdMeta)
		} else {
			result = append(result, clientio.RespNIL)
		}
	}

	return clientio.Encode(result, false)
}

func evalRename(args []string, store *dstore.Store) []byte {
	if len(args) != 2 {
		return diceerrors.NewErrArity("RENAME")
	}
	sourceKey := args[0]
	destKey := args[1]

	// if Source key does not exist, return RESP encoded nil
	sourceObj := store.Get(sourceKey)
	if sourceObj == nil {
		return diceerrors.NewErrWithMessage(diceerrors.NoKeyErr)
	}

	// if Source and Destination Keys are same return RESP encoded ok
	if sourceKey == destKey {
		return clientio.RespOK
	}

	if ok := store.Rename(sourceKey, destKey); ok {
		return clientio.RespOK
	}
	return clientio.RespNIL
}

// The MGET command returns an array of RESP values corresponding to the provided keys.
// For each key, if the key is expired or does not exist, the response will be response.RespNIL;
// otherwise, the response will be the RESP value of the key.
// MGET is atomic, it retrieves all values at once
func evalMGET(args []string, store *dstore.Store) []byte {
	if len(args) < 1 {
		return diceerrors.NewErrArity("MGET")
	}
	values := store.GetAll(args)
	resp := make([]interface{}, len(args))
	for i, obj := range values {
		if obj == nil {
			resp[i] = clientio.RespNIL
		} else {
			resp[i] = obj.Value
		}
	}
	return clientio.Encode(resp, false)
}

func evalEXISTS(args []string, store *dstore.Store) []byte {
	if len(args) == 0 {
		return diceerrors.NewErrArity("EXISTS")
	}

	var count int
	for _, key := range args {
		if store.GetNoTouch(key) != nil {
			count++
		}
	}

	return clientio.Encode(count, false)
}

func evalPersist(args []string, store *dstore.Store) []byte {
	if len(args) != 1 {
		return diceerrors.NewErrArity("PERSIST")
	}

	key := args[0]

	obj := store.Get(key)

	// If the key does not exist, return RESP encoded 0 to denote the key does not exist
	if obj == nil {
		return clientio.RespZero
	}

	// If the object exists but no expiration is set on it, return -1
	_, isExpirySet := dstore.GetExpiry(obj, store)
	if !isExpirySet {
		return clientio.RespMinusOne
	}

	// If the object exists, remove the expiration time
	dstore.DelExpiry(obj, store)

	return clientio.RespOne
}

func evalCOPY(args []string, store *dstore.Store) []byte {
	if len(args) < 2 {
		return diceerrors.NewErrArity("COPY")
	}

	isReplace := false

	sourceKey := args[0]
	destinationKey := args[1]
	sourceObj := store.Get(sourceKey)
	if sourceObj == nil {
		return clientio.RespZero
	}

	for i := 2; i < len(args); i++ {
		arg := strings.ToUpper(args[i])
		if arg == "REPLACE" {
			isReplace = true
		}
	}

	if isReplace {
		store.Del(destinationKey)
	}

	destinationObj := store.Get(destinationKey)
	if destinationObj != nil {
		return clientio.RespZero
	}

	copyObj := sourceObj.DeepCopy()
	if copyObj == nil {
		return clientio.RespZero
	}

	exp, ok := dstore.GetExpiry(sourceObj, store)
	var exDurationMs int64 = -1
	if ok {
		exDurationMs = int64(exp - uint64(utils.GetCurrentTime().UnixMilli()))
	}

	store.Put(destinationKey, copyObj)

	if exDurationMs > 0 {
		store.SetExpiry(copyObj, exDurationMs)
	}
	return clientio.RespOne
}

// GETEX key [EX seconds | PX milliseconds | EXAT unix-time-seconds |
// PXAT unix-time-milliseconds | PERSIST]
// Get the value of key and optionally set its expiration.
// GETEX is similar to GET, but is a write command with additional options.
// The GETEX command supports a set of options that modify its behavior:
// EX seconds -- Set the specified expire time, in seconds.
// PX milliseconds -- Set the specified expire time, in milliseconds.
// EXAT timestamp-seconds -- Set the specified Unix time at which the key will expire, in seconds.
// PXAT timestamp-milliseconds -- Set the specified Unix time at which the key will expire, in milliseconds.
// PERSIST -- Remove the time to live associated with the key.
// The RESP value of the key is encoded and then returned
// evalGET returns response.RespNIL if key is expired or it does not exist
func evalGETEX(args []string, store *dstore.Store) []byte {
	if len(args) < 1 {
		return diceerrors.NewErrArity("GETEX")
	}

	var key = args[0]

	// Get the key from the hash table
	obj := store.Get(key)

	// if key does not exist, return RESP encoded nil
	if obj == nil {
		return clientio.RespNIL
	}

	// check if the object is set type or json type if yes then return error
	if object.AssertType(obj.TypeEncoding, object.ObjTypeSet) == nil ||
		object.AssertType(obj.TypeEncoding, object.ObjTypeJSON) == nil {
		return diceerrors.NewErrWithFormattedMessage(diceerrors.WrongTypeErr)
	}

	var exDurationMs int64 = -1
	var state = Uninitialized
	var persist = false
	for i := 1; i < len(args); i++ {
		arg := strings.ToUpper(args[i])
		switch arg {
		case Ex, Px:
			if state != Uninitialized {
				return diceerrors.NewErrWithMessage(diceerrors.SyntaxErr)
			}
			i++
			if i == len(args) {
				return diceerrors.NewErrWithMessage(diceerrors.SyntaxErr)
			}

			exDuration, err := strconv.ParseInt(args[i], 10, 64)
			if err != nil {
				return diceerrors.NewErrWithMessage(diceerrors.IntOrOutOfRangeErr)
			}
			if exDuration <= 0 || exDuration > maxExDuration {
				return diceerrors.NewErrExpireTime("GETEX")
			}

			// converting seconds to milliseconds
			if arg == Ex {
				exDuration *= 1000
			}
			exDurationMs = exDuration
			state = Initialized

		case Pxat, Exat:
			if state != Uninitialized {
				return diceerrors.NewErrWithMessage(diceerrors.SyntaxErr)
			}
			i++
			if i == len(args) {
				return diceerrors.NewErrWithMessage(diceerrors.SyntaxErr)
			}
			exDuration, err := strconv.ParseInt(args[i], 10, 64)
			if err != nil {
				return diceerrors.NewErrWithMessage(diceerrors.IntOrOutOfRangeErr)
			}

			if exDuration < 0 || exDuration > maxExDuration {
				return diceerrors.NewErrExpireTime("GETEX")
			}

			if arg == Exat {
				exDuration *= 1000
			}
			exDurationMs = exDuration - utils.GetCurrentTime().UnixMilli()
			// If the expiry time is in the past, set exDurationMs to 0
			// This will be used to signal immediate expiration
			if exDurationMs < 0 {
				exDurationMs = 0
			}
			state = Initialized

		case "PERSIST":
			if state != Uninitialized {
				return diceerrors.NewErrWithMessage(diceerrors.SyntaxErr)
			}
			persist = true
			state = Initialized
		default:
			return diceerrors.NewErrWithMessage(diceerrors.SyntaxErr)
		}
	}

	if state == Initialized {
		if persist {
			dstore.DelExpiry(obj, store)
		} else {
			store.SetExpiry(obj, exDurationMs)
		}
	}

	// return the RESP encoded value
	return clientio.Encode(obj.Value, false)
}

// evalPTTL returns Time-to-Live in millisecs for the queried key in args
// The key should be the only param in args else returns with an error
// Returns	RESP encoded time (in secs) remaining for the key to expire
//
//	RESP encoded -2 stating key doesn't exist or key is expired
//	RESP encoded -1 in case no expiration is set on the key
func evalPTTL(args []string, store *dstore.Store) []byte {
	if len(args) != 1 {
		return diceerrors.NewErrArity("PTTL")
	}

	key := args[0]

	obj := store.Get(key)

	if obj == nil {
		return clientio.RespMinusTwo
	}

	exp, isExpirySet := dstore.GetExpiry(obj, store)

	if !isExpirySet {
		return clientio.RespMinusOne
	}

	// compute the time remaining for the key to expire and
	// return the RESP encoded form of it
	durationMs := exp - uint64(utils.GetCurrentTime().UnixMilli())
	return clientio.Encode(int64(durationMs), false)
}

// evalHSET sets the specified fields to their
// respective values in a hashmap stored at key
//
// This command overwrites the values of specified
// fields that exist in the hash.
//
// If key doesn't exist, a new key holding a hash is created.
//
// Usage: HSET key field value [field value ...]
func evalHSET(args []string, store *dstore.Store) []byte {
	if len(args) < 3 {
		return diceerrors.NewErrArity("HSET")
	}

	key := args[0]

	obj := store.Get(key)

	var hashMap HashMap
	var numKeys int64

	if obj != nil {
		if err := object.AssertTypeAndEncoding(obj.TypeEncoding, object.ObjTypeHashMap, object.ObjEncodingHashMap); err != nil {
			return diceerrors.NewErrWithMessage(diceerrors.WrongTypeErr)
		}
		hashMap = obj.Value.(HashMap)
	}

	keyValuePairs := args[1:]
	hashMap, numKeys, err := hashMapBuilder(keyValuePairs, hashMap)
	if err != nil {
		return diceerrors.NewErrWithMessage(err.Error())
	}

	obj = store.NewObj(hashMap, -1, object.ObjTypeHashMap, object.ObjEncodingHashMap)

	store.Put(key, obj)

	return clientio.Encode(numKeys, false)
}

// Increments the number stored at field in the hash stored at key by increment.
//
// If key does not exist, a new key holding a hash is created.
// If field does not exist the value is set to 0 before the operation is performed.
//
// The range of values supported by HINCRBY is limited to 64-bit signed integers.
//
// Usage: HINCRBY key field increment
func evalHINCRBY(args []string, store *dstore.Store) []byte {
	if len(args) < 3 {
		return diceerrors.NewErrArity("HINCRBY")
	}

	increment, err := strconv.ParseInt(args[2], 10, 64)
	if err != nil {
		return diceerrors.NewErrWithFormattedMessage(diceerrors.IntOrOutOfRangeErr)
	}

	key := args[0]
	obj := store.Get(key)
	var hashmap HashMap

	if obj != nil {
		if err := object.AssertTypeAndEncoding(obj.TypeEncoding, object.ObjTypeHashMap, object.ObjEncodingHashMap); err != nil {
			return diceerrors.NewErrWithMessage(diceerrors.WrongTypeErr)
		}
		hashmap = obj.Value.(HashMap)
	}

	if hashmap == nil {
		hashmap = make(HashMap)
	}

	field := args[1]
	numkey, err := hashmap.incrementValue(field, increment)
	if err != nil {
		return diceerrors.NewErrWithMessage(err.Error())
	}

	obj = store.NewObj(hashmap, -1, object.ObjTypeHashMap, object.ObjEncodingHashMap)
	store.Put(key, obj)

	return clientio.Encode(numkey, false)
}

func evalHSETNX(args []string, store *dstore.Store) []byte {
	if len(args) != 3 {
		return diceerrors.NewErrArity("HSETNX")
	}

	key := args[0]
	hmKey := args[1]

	val, errWithMessage := getValueFromHashMap(key, hmKey, store)
	if errWithMessage != nil {
		return errWithMessage
	}
	if !bytes.Equal(val, clientio.RespNIL) { // hmKey is already present in hash map
		return clientio.RespZero
	}

	evalHSET(args, store)
	return clientio.RespOne
}

func evalHGETALL(args []string, store *dstore.Store) []byte {
	if len(args) != 1 {
		return diceerrors.NewErrArity("HGETALL")
	}

	key := args[0]

	obj := store.Get(key)

	var hashMap HashMap
	var results []string

	if obj != nil {
		if err := object.AssertTypeAndEncoding(obj.TypeEncoding, object.ObjTypeHashMap, object.ObjEncodingHashMap); err != nil {
			return diceerrors.NewErrWithMessage(diceerrors.WrongTypeErr)
		}
		hashMap = obj.Value.(HashMap)
	}

	for hmKey, hmValue := range hashMap {
		results = append(results, hmKey, hmValue)
	}

	return clientio.Encode(results, false)
}

func evalHGET(args []string, store *dstore.Store) []byte {
	if len(args) != 2 {
		return diceerrors.NewErrArity("HGET")
	}

	key := args[0]
	hmKey := args[1]

	val, errWithMessage := getValueFromHashMap(key, hmKey, store)
	if errWithMessage != nil {
		return errWithMessage
	}
	return val
}

func evalHDEL(args []string, store *dstore.Store) []byte {
	if len(args) < 2 {
		return diceerrors.NewErrArity("HDEL")
	}

	key := args[0]
	fields := args[1:]

	obj := store.Get(key)
	if obj == nil {
		return clientio.Encode(0, false)
	}

	if err := object.AssertTypeAndEncoding(obj.TypeEncoding, object.ObjTypeHashMap, object.ObjEncodingHashMap); err != nil {
		return diceerrors.NewErrWithFormattedMessage(diceerrors.WrongTypeErr)
	}

	hashMap := obj.Value.(HashMap)
	count := 0
	for _, field := range fields {
		if _, ok := hashMap[field]; ok {
			delete(hashMap, field)
			count++
		}
	}

	if count > 0 {
		store.Put(key, obj)
	}

	return clientio.Encode(count, false)
}

// evalHKEYS returns all the values in the hash stored at key.
func evalHVALS(args []string, store *dstore.Store) []byte {
	if len(args) != 1 {
		return diceerrors.NewErrArity("HVALS")
	}

	key := args[0]
	obj := store.Get(key)

	if obj == nil {
		return clientio.Encode([]string{}, false) // Return an empty array for non-existent keys
	}

	if err := object.AssertTypeAndEncoding(obj.TypeEncoding, object.ObjTypeHashMap, object.ObjEncodingHashMap); err != nil {
		return diceerrors.NewErrWithMessage(diceerrors.WrongTypeErr)
	}

	hashMap := obj.Value.(HashMap)
	results := make([]string, 0, len(hashMap))

	for _, value := range hashMap {
		results = append(results, value)
	}

	return clientio.Encode(results, false)
}

// evalHSTRLEN returns the length of value associated with field in the hash stored at key.
//
// This command returns 0, if the specified field doesn't exist in the key
//
// If key doesn't exist, it returns 0.
//
// Usage: HSTRLEN key field value
func evalHSTRLEN(args []string, store *dstore.Store) []byte {
	if len(args) != 2 {
		return diceerrors.NewErrArity("HSTRLEN")
	}

	key := args[0]
	hmKey := args[1]
	obj := store.Get(key)

	var hashMap HashMap

	if obj != nil {
		if err := object.AssertTypeAndEncoding(obj.TypeEncoding, object.ObjTypeHashMap, object.ObjEncodingHashMap); err != nil {
			return diceerrors.NewErrWithMessage(diceerrors.WrongTypeErr)
		}
		hashMap = obj.Value.(HashMap)
	} else {
		return clientio.Encode(0, false)
	}

	val, ok := hashMap.Get(hmKey)
	// Return 0, if specified field doesn't exist in the HashMap.
	if ok {
		return clientio.Encode(len(*val), false)
	}
	return clientio.Encode(0, false)
}

func evalObjectIdleTime(key string, store *dstore.Store) []byte {
	obj := store.GetNoTouch(key)
	if obj == nil {
		return clientio.RespNIL
	}

	return clientio.Encode(int64(dstore.GetIdleTime(obj.LastAccessedAt)), true)
}

func evalOBJECT(args []string, store *dstore.Store) []byte {
	if len(args) < 2 {
		return diceerrors.NewErrArity("OBJECT")
	}

	subcommand := strings.ToUpper(args[0])
	key := args[1]

	switch subcommand {
	case "IDLETIME":
		return evalObjectIdleTime(key, store)
	default:
		return diceerrors.NewErrWithMessage(diceerrors.SyntaxErr)
	}
}

func evalTOUCH(args []string, store *dstore.Store) []byte {
	if len(args) == 0 {
		return diceerrors.NewErrArity("TOUCH")
	}

	count := 0
	for _, key := range args {
		if store.Get(key) != nil {
			count++
		}
	}

	return clientio.Encode(count, false)
}

func evalLPUSH(args []string, store *dstore.Store) []byte {
	if len(args) < 2 {
		return diceerrors.NewErrArity("LPUSH")
	}

	obj := store.Get(args[0])
	if obj == nil {
		obj = store.NewObj(NewDeque(), -1, object.ObjTypeByteList, object.ObjEncodingDeque)
	}

	// if object is a set type, return error
	if object.AssertType(obj.TypeEncoding, object.ObjTypeSet) == nil {
		return diceerrors.NewErrWithFormattedMessage(diceerrors.WrongTypeErr)
	}

	if err := object.AssertType(obj.TypeEncoding, object.ObjTypeByteList); err != nil {
		return clientio.Encode(err, false)
	}

	if err := object.AssertEncoding(obj.TypeEncoding, object.ObjEncodingDeque); err != nil {
		return clientio.Encode(err, false)
	}

	store.Put(args[0], obj)
	for i := 1; i < len(args); i++ {
		obj.Value.(*Deque).LPush(args[i])
	}

	return clientio.RespOK
}

func evalRPUSH(args []string, store *dstore.Store) []byte {
	if len(args) < 2 {
		return diceerrors.NewErrArity("RPUSH")
	}

	obj := store.Get(args[0])
	if obj == nil {
		obj = store.NewObj(NewDeque(), -1, object.ObjTypeByteList, object.ObjEncodingDeque)
	}

	// if object is a set type, return error
	if object.AssertType(obj.TypeEncoding, object.ObjTypeSet) == nil {
		return diceerrors.NewErrWithFormattedMessage(diceerrors.WrongTypeErr)
	}

	if err := object.AssertType(obj.TypeEncoding, object.ObjTypeByteList); err != nil {
		return clientio.Encode(err, false)
	}

	if err := object.AssertEncoding(obj.TypeEncoding, object.ObjEncodingDeque); err != nil {
		return clientio.Encode(err, false)
	}

	store.Put(args[0], obj)
	for i := 1; i < len(args); i++ {
		obj.Value.(*Deque).RPush(args[i])
	}

	return clientio.RespOK
}

func evalRPOP(args []string, store *dstore.Store) []byte {
	if len(args) != 1 {
		return diceerrors.NewErrArity("RPOP")
	}

	obj := store.Get(args[0])
	if obj == nil {
		return clientio.RespNIL
	}

	// if object is a set type, return error
	if object.AssertType(obj.TypeEncoding, object.ObjTypeSet) == nil {
		return diceerrors.NewErrWithFormattedMessage(diceerrors.WrongTypeErr)
	}

	if err := object.AssertType(obj.TypeEncoding, object.ObjTypeByteList); err != nil {
		return clientio.Encode(err, false)
	}

	if err := object.AssertEncoding(obj.TypeEncoding, object.ObjEncodingDeque); err != nil {
		return clientio.Encode(err, false)
	}

	deq := obj.Value.(*Deque)
	x, err := deq.RPop()
	if err != nil {
		if errors.Is(err, ErrDequeEmpty) {
			return clientio.RespNIL
		}
		panic(fmt.Sprintf("unknown error: %v", err))
	}

	return clientio.Encode(x, false)
}

func evalLPOP(args []string, store *dstore.Store) []byte {
	if len(args) != 1 {
		return diceerrors.NewErrArity("LPOP")
	}

	obj := store.Get(args[0])
	if obj == nil {
		return clientio.RespNIL
	}

	// if object is a set type, return error
	if object.AssertType(obj.TypeEncoding, object.ObjTypeSet) == nil {
		return diceerrors.NewErrWithFormattedMessage(diceerrors.WrongTypeErr)
	}

	if err := object.AssertType(obj.TypeEncoding, object.ObjTypeByteList); err != nil {
		return clientio.Encode(err, false)
	}

	if err := object.AssertEncoding(obj.TypeEncoding, object.ObjEncodingDeque); err != nil {
		return clientio.Encode(err, false)
	}

	deq := obj.Value.(*Deque)
	x, err := deq.LPop()
	if err != nil {
		if errors.Is(err, ErrDequeEmpty) {
			return clientio.RespNIL
		}
		panic(fmt.Sprintf("unknown error: %v", err))
	}

	return clientio.Encode(x, false)
}

func evalLLEN(args []string, store *dstore.Store) []byte {
	if len(args) != 1 {
		return diceerrors.NewErrArity("LLEN")
	}

	obj := store.Get(args[0])
	if obj == nil {
		return clientio.Encode(0, false)
	}

	if err := object.AssertTypeAndEncoding(obj.TypeEncoding, object.ObjTypeByteList, object.ObjEncodingDeque); err != nil {
		return err
	}

	deq := obj.Value.(*Deque)
	return clientio.Encode(deq.Length, false)
}

func evalFLUSHDB(args []string, store *dstore.Store) []byte {
	slog.Info("FLUSHDB called", slog.Any("args", args))
	if len(args) > 1 {
		return diceerrors.NewErrArity("FLUSHDB")
	}

	flushType := Sync
	if len(args) == 1 {
		flushType = strings.ToUpper(args[0])
	}

	// TODO: Update this method to work with shared-nothing multithreaded implementation
	switch flushType {
	case Sync, Async:
		store.ResetStore()
	default:
		return diceerrors.NewErrWithMessage(diceerrors.SyntaxErr)
	}

	return clientio.RespOK
}

func evalSADD(args []string, store *dstore.Store) []byte {
	if len(args) < 2 {
		return diceerrors.NewErrArity("SADD")
	}
	key := args[0]

	// Get the set object from the store.
	obj := store.Get(key)
	lengthOfItems := len(args[1:])

	var count = 0
	if obj == nil {
		var exDurationMs int64 = -1
		var keepttl = false
		// If the object does not exist, create a new set object.
		value := make(map[string]struct{}, lengthOfItems)
		// Create a new object.
		obj = store.NewObj(value, exDurationMs, object.ObjTypeSet, object.ObjEncodingSetStr)
		store.Put(key, obj, dstore.WithKeepTTL(keepttl))
	}

	if err := object.AssertType(obj.TypeEncoding, object.ObjTypeSet); err != nil {
		return diceerrors.NewErrWithFormattedMessage(diceerrors.WrongTypeErr)
	}

	if err := object.AssertEncoding(obj.TypeEncoding, object.ObjEncodingSetStr); err != nil {
		return diceerrors.NewErrWithFormattedMessage(diceerrors.WrongTypeErr)
	}

	// Get the set object.
	set := obj.Value.(map[string]struct{})

	for _, arg := range args[1:] {
		if _, ok := set[arg]; !ok {
			set[arg] = struct{}{}
			count++
		}
	}

	return clientio.Encode(count, false)
}

func evalSMEMBERS(args []string, store *dstore.Store) []byte {
	if len(args) != 1 {
		return diceerrors.NewErrArity("SMEMBERS")
	}
	key := args[0]

	// Get the set object from the store.
	obj := store.Get(key)

	if obj == nil {
		return clientio.Encode([]string{}, false)
	}

	// If the object exists, check if it is a set object.
	if err := object.AssertType(obj.TypeEncoding, object.ObjTypeSet); err != nil {
		return diceerrors.NewErrWithFormattedMessage(diceerrors.WrongTypeErr)
	}

	if err := object.AssertEncoding(obj.TypeEncoding, object.ObjEncodingSetStr); err != nil {
		return diceerrors.NewErrWithFormattedMessage(diceerrors.WrongTypeErr)
	}

	// Get the set object.
	set := obj.Value.(map[string]struct{})
	// Get the members of the set.
	members := make([]string, 0, len(set))
	for k := range set {
		members = append(members, k)
	}

	return clientio.Encode(members, false)
}

func evalSREM(args []string, store *dstore.Store) []byte {
	if len(args) < 2 {
		return diceerrors.NewErrArity("SREM")
	}
	key := args[0]

	// Get the set object from the store.
	obj := store.Get(key)

	var count = 0
	if obj == nil {
		return clientio.Encode(count, false)
	}

	// If the object exists, check if it is a set object.
	if err := object.AssertType(obj.TypeEncoding, object.ObjTypeSet); err != nil {
		return diceerrors.NewErrWithFormattedMessage(diceerrors.WrongTypeErr)
	}

	if err := object.AssertEncoding(obj.TypeEncoding, object.ObjEncodingSetStr); err != nil {
		return diceerrors.NewErrWithFormattedMessage(diceerrors.WrongTypeErr)
	}

	// Get the set object.
	set := obj.Value.(map[string]struct{})

	for _, arg := range args[1:] {
		if _, ok := set[arg]; ok {
			delete(set, arg)
			count++
		}
	}

	return clientio.Encode(count, false)
}

func evalSCARD(args []string, store *dstore.Store) []byte {
	if len(args) != 1 {
		return diceerrors.NewErrArity("SCARD")
	}

	key := args[0]

	// Get the set object from the store.
	obj := store.Get(key)

	if obj == nil {
		return clientio.Encode(0, false)
	}

	// If the object exists, check if it is a set object.
	if err := object.AssertType(obj.TypeEncoding, object.ObjTypeSet); err != nil {
		return diceerrors.NewErrWithFormattedMessage(diceerrors.WrongTypeErr)
	}

	if err := object.AssertEncoding(obj.TypeEncoding, object.ObjEncodingSetStr); err != nil {
		return diceerrors.NewErrWithFormattedMessage(diceerrors.WrongTypeErr)
	}

	// Get the set object.
	count := len(obj.Value.(map[string]struct{}))
	return clientio.Encode(count, false)
}

func evalSDIFF(args []string, store *dstore.Store) []byte {
	if len(args) < 1 {
		return diceerrors.NewErrArity("SDIFF")
	}

	srcKey := args[0]
	obj := store.Get(srcKey)

	// if the source key does not exist, return an empty response
	if obj == nil {
		return clientio.Encode([]string{}, false)
	}

	if err := object.AssertType(obj.TypeEncoding, object.ObjTypeSet); err != nil {
		return diceerrors.NewErrWithFormattedMessage(diceerrors.WrongTypeErr)
	}

	if err := object.AssertEncoding(obj.TypeEncoding, object.ObjEncodingSetStr); err != nil {
		return diceerrors.NewErrWithFormattedMessage(diceerrors.WrongTypeErr)
	}

	// Get the set object from the store.
	// store the count as the number of elements in the first set
	srcSet := obj.Value.(map[string]struct{})
	count := len(srcSet)

	tmpSet := make(map[string]struct{}, count)
	for k := range srcSet {
		tmpSet[k] = struct{}{}
	}

	// we decrement the count as we find the elements in the other sets
	// if the count is 0, we skip further sets but still get them from
	// the store to check if they are set objects and update their last accessed time

	for _, arg := range args[1:] {
		// Get the set object from the store.
		obj := store.Get(arg)

		if obj == nil {
			continue
		}

		// If the object exists, check if it is a set object.
		if err := object.AssertType(obj.TypeEncoding, object.ObjTypeSet); err != nil {
			return diceerrors.NewErrWithFormattedMessage(diceerrors.WrongTypeErr)
		}

		if err := object.AssertEncoding(obj.TypeEncoding, object.ObjEncodingSetStr); err != nil {
			return diceerrors.NewErrWithFormattedMessage(diceerrors.WrongTypeErr)
		}

		// only if the count is greater than 0, we need to check the other sets
		if count > 0 {
			// Get the set object.
			set := obj.Value.(map[string]struct{})

			for k := range set {
				if _, ok := tmpSet[k]; ok {
					delete(tmpSet, k)
					count--
				}
			}
		}
	}

	if count == 0 {
		return clientio.Encode([]string{}, false)
	}

	// Get the members of the set.
	members := make([]string, 0, len(tmpSet))
	for k := range tmpSet {
		members = append(members, k)
	}
	return clientio.Encode(members, false)
}

func evalSINTER(args []string, store *dstore.Store) []byte {
	if len(args) < 2 {
		return diceerrors.NewErrArity("SINTER")
	}

	sets := make([]map[string]struct{}, 0, len(args))

	var empty = 0

	for _, arg := range args {
		// Get the set object from the store.
		obj := store.Get(arg)

		if obj == nil {
			empty++
			continue
		}

		// If the object exists, check if it is a set object.
		if err := object.AssertType(obj.TypeEncoding, object.ObjTypeSet); err != nil {
			return diceerrors.NewErrWithFormattedMessage(diceerrors.WrongTypeErr)
		}

		if err := object.AssertEncoding(obj.TypeEncoding, object.ObjEncodingSetStr); err != nil {
			return diceerrors.NewErrWithFormattedMessage(diceerrors.WrongTypeErr)
		}

		// Get the set object.
		set := obj.Value.(map[string]struct{})
		sets = append(sets, set)
	}

	if empty > 0 {
		return clientio.Encode([]string{}, false)
	}

	// sort the sets by the number of elements in the set
	// we will iterate over the smallest set
	// and check if the element is present in all the other sets
	sort.Slice(sets, func(i, j int) bool {
		return len(sets[i]) < len(sets[j])
	})

	count := 0
	resultSet := make(map[string]struct{}, len(sets[0]))

	// init the result set with the first set
	// store the number of elements in the first set in count
	// we will decrement the count if we do not find the elements in the other sets
	for k := range sets[0] {
		resultSet[k] = struct{}{}
		count++
	}

	for i := 1; i < len(sets); i++ {
		if count == 0 {
			break
		}
		for k := range resultSet {
			if _, ok := sets[i][k]; !ok {
				delete(resultSet, k)
				count--
			}
		}
	}

	if count == 0 {
		return clientio.Encode([]string{}, false)
	}

	members := make([]string, 0, len(resultSet))
	for k := range resultSet {
		members = append(members, k)
	}
	return clientio.Encode(members, false)
}

// PFADD Adds all the element arguments to the HyperLogLog data structure stored at the variable
// name specified as first argument.
//
// Returns:
// If the approximated cardinality estimated by the HyperLogLog changed after executing the command,
// returns 1, otherwise 0 is returned.
func evalPFADD(args []string, store *dstore.Store) []byte {
	if len(args) < 1 {
		return diceerrors.NewErrArity("PFADD")
	}

	key := args[0]
	obj := store.Get(key)

	// If key doesn't exist prior initial cardinality changes hence return 1
	if obj == nil {
		hll := hyperloglog.New()
		for _, arg := range args[1:] {
			hll.Insert([]byte(arg))
		}

		obj = store.NewObj(hll, -1, object.ObjTypeString, object.ObjEncodingRaw)

		store.Put(key, obj)
		return clientio.Encode(1, false)
	}

	existingHll, ok := obj.Value.(*hyperloglog.Sketch)
	if !ok {
		return diceerrors.NewErrWithMessage(diceerrors.WrongTypeHllErr)
	}
	initialCardinality := existingHll.Estimate()
	for _, arg := range args[1:] {
		existingHll.Insert([]byte(arg))
	}

	if newCardinality := existingHll.Estimate(); initialCardinality != newCardinality {
		return clientio.Encode(1, false)
	}

	return clientio.Encode(0, false)
}

func evalPFCOUNT(args []string, store *dstore.Store) []byte {
	if len(args) < 1 {
		return diceerrors.NewErrArity("PFCOUNT")
	}

	unionHll := hyperloglog.New()

	for _, arg := range args {
		obj := store.Get(arg)
		if obj != nil {
			currKeyHll, ok := obj.Value.(*hyperloglog.Sketch)
			if !ok {
				return diceerrors.NewErrWithMessage(diceerrors.WrongTypeHllErr)
			}
			err := unionHll.Merge(currKeyHll)
			if err != nil {
				return diceerrors.NewErrWithMessage(diceerrors.InvalidHllErr)
			}
		}
	}

	return clientio.Encode(unionHll.Estimate(), false)
}

func evalPFMERGE(args []string, store *dstore.Store) []byte {
	if len(args) < 1 {
		return diceerrors.NewErrArity("PFMERGE")
	}

	var mergedHll *hyperloglog.Sketch
	destKey := args[0]
	obj := store.Get(destKey)

	// If destKey doesn't exist, create a new HLL, else fetch the existing
	if obj == nil {
		mergedHll = hyperloglog.New()
	} else {
		var ok bool
		mergedHll, ok = obj.Value.(*hyperloglog.Sketch)
		if !ok {
			return diceerrors.NewErrWithMessage(diceerrors.WrongTypeHllErr)
		}
	}

	for _, arg := range args {
		obj := store.Get(arg)
		if obj != nil {
			currKeyHll, ok := obj.Value.(*hyperloglog.Sketch)
			if !ok {
				return diceerrors.NewErrWithMessage(diceerrors.WrongTypeHllErr)
			}

			err := mergedHll.Merge(currKeyHll)
			if err != nil {
				return diceerrors.NewErrWithMessage(diceerrors.InvalidHllErr)
			}
		}
	}

	// Save the mergedHll
	obj = store.NewObj(mergedHll, -1, object.ObjTypeString, object.ObjEncodingRaw)
	store.Put(destKey, obj)

	return clientio.RespOK
}

func evalJSONSTRLEN(args []string, store *dstore.Store) []byte {
	if len(args) < 1 {
		return diceerrors.NewErrArity("JSON.STRLEN")
	}

	key := args[0]

	if len(args) < 2 {
		// no recursive
		// making consistent with arrlen
		// to-do parsing
		obj := store.Get(key)

		if obj == nil {
			return clientio.RespNIL
		}
		jsonData := obj.Value

		if utils.GetJSONFieldType(jsonData) != utils.StringType {
			return diceerrors.NewErrWithFormattedMessage(diceerrors.JSONPathValueTypeErr)
		}
		return clientio.Encode(len(jsonData.(string)), false)
	}

	path := args[1]

	obj := store.Get(key)

	if obj == nil {
		return clientio.RespNIL
	}

	// Check if the object is of JSON type
	errWithMessage := object.AssertTypeAndEncoding(obj.TypeEncoding, object.ObjTypeJSON, object.ObjEncodingJSON)
	if errWithMessage != nil {
		return errWithMessage
	}

	jsonData := obj.Value
	if path == defaultRootPath {
		defaultStringResult := make([]interface{}, 0, 1)
		if utils.GetJSONFieldType(jsonData) == utils.StringType {
			defaultStringResult = append(defaultStringResult, int64(len(jsonData.(string))))
		} else {
			defaultStringResult = append(defaultStringResult, clientio.RespNIL)
		}

		return clientio.Encode(defaultStringResult, false)
	}

	// Parse the JSONPath expression
	expr, err := jp.ParseString(path)
	if err != nil {
		return diceerrors.NewErrWithMessage("invalid JSONPath")
	}
	// Execute the JSONPath query
	results := expr.Get(jsonData)
	if len(results) == 0 {
		return clientio.Encode([]interface{}{}, false)
	}
	strLenResults := make([]interface{}, 0, len(results))
	for _, result := range results {
		switch utils.GetJSONFieldType(result) {
		case utils.StringType:
			strLenResults = append(strLenResults, int64(len(result.(string))))
		default:
			strLenResults = append(strLenResults, clientio.RespNIL)
		}
	}
	return clientio.Encode(strLenResults, false)
}

func evalHLEN(args []string, store *dstore.Store) []byte {
	if len(args) != 1 {
		return diceerrors.NewErrArity("HLEN")
	}

	key := args[0]

	obj := store.Get(key)

	if obj == nil {
		return clientio.RespZero
	}

	if err := object.AssertTypeAndEncoding(obj.TypeEncoding, object.ObjTypeHashMap, object.ObjEncodingHashMap); err != nil {
		return diceerrors.NewErrWithFormattedMessage(diceerrors.WrongTypeErr)
	}

	hashMap := obj.Value.(HashMap)
	return clientio.Encode(len(hashMap), false)
}

func evalSELECT(args []string, store *dstore.Store) []byte {
	if len(args) != 1 {
		return diceerrors.NewErrArity("SELECT")
	}

	return clientio.RespOK
}

// formatFloat formats float64 as string.
// Optionally appends a decimal (.0) for whole numbers,
// if b is true.
func formatFloat(f float64, b bool) string {
	formatted := strconv.FormatFloat(f, 'f', -1, 64)
	if b {
		parts := strings.Split(formatted, ".")
		if len(parts) == 1 {
			formatted += ".0"
		}
	}
	return formatted
}

// takes original value, increment values (float or int), a flag representing if increment is float
// returns new value, string representation, a boolean representing if the value was modified
func incrementValue(value any, isIncrFloat bool, incrFloat float64, incrInt int64) (newVal interface{}, stringRepresentation string, isModified bool) {
	switch utils.GetJSONFieldType(value) {
	case utils.NumberType:
		oldVal := value.(float64)
		var newVal float64
		if isIncrFloat {
			newVal = oldVal + incrFloat
		} else {
			newVal = oldVal + float64(incrInt)
		}
		resultString := formatFloat(newVal, isIncrFloat)
		return newVal, resultString, true
	case utils.IntegerType:
		if isIncrFloat {
			oldVal := float64(value.(int64))
			newVal := oldVal + incrFloat
			resultString := formatFloat(newVal, isIncrFloat)
			return newVal, resultString, true
		} else {
			oldVal := value.(int64)
			newVal := oldVal + incrInt
			resultString := fmt.Sprintf("%d", newVal)
			return newVal, resultString, true
		}
	default:
		return value, null, false
	}
}

func evalJSONNUMINCRBY(args []string, store *dstore.Store) []byte {
	if len(args) < 3 {
		return diceerrors.NewErrArity("JSON.NUMINCRBY")
	}
	key := args[0]
	obj := store.Get(key)

	if obj == nil {
		return diceerrors.NewErrWithFormattedMessage("-ERR could not perform this operation on a key that doesn't exist")
	}

	// Check if the object is of JSON type
	errWithMessage := object.AssertTypeAndEncoding(obj.TypeEncoding, object.ObjTypeJSON, object.ObjEncodingJSON)
	if errWithMessage != nil {
		return errWithMessage
	}

	path := args[1]

	jsonData := obj.Value
	// Parse the JSONPath expression
	expr, err := jp.ParseString(path)

	if err != nil {
		return diceerrors.NewErrWithMessage("invalid JSONPath")
	}

	isIncrFloat := false

	for i, r := range args[2] {
		if !unicode.IsDigit(r) && r != '.' && r != '-' {
			if i == 0 {
				return diceerrors.NewErrWithFormattedMessage("-ERR expected value at line 1 column %d", i+1)
			}
			return diceerrors.NewErrWithFormattedMessage("-ERR trailing characters at line 1 column %d", i+1)
		}
		if r == '.' {
			isIncrFloat = true
		}
	}
	var incrFloat float64
	var incrInt int64
	if isIncrFloat {
		incrFloat, err = strconv.ParseFloat(args[2], 64)
		if err != nil {
			return diceerrors.NewErrWithMessage(diceerrors.IntOrOutOfRangeErr)
		}
	} else {
		incrInt, err = strconv.ParseInt(args[2], 10, 64)
		if err != nil {
			return diceerrors.NewErrWithMessage(diceerrors.IntOrOutOfRangeErr)
		}
	}
	results := expr.Get(jsonData)

	if len(results) == 0 {
		respString := "[]"
		return clientio.Encode(respString, false)
	}

	resultArray := make([]string, 0, len(results))

	if path == defaultRootPath {
		newValue, resultString, isModified := incrementValue(jsonData, isIncrFloat, incrFloat, incrInt)
		if isModified {
			jsonData = newValue
		}
		resultArray = append(resultArray, resultString)
	} else {
		// Execute the JSONPath query
		_, err := expr.Modify(jsonData, func(value any) (interface{}, bool) {
			newValue, resultString, isModified := incrementValue(value, isIncrFloat, incrFloat, incrInt)
			resultArray = append(resultArray, resultString)
			return newValue, isModified
		})
		if err != nil {
			return diceerrors.NewErrWithMessage("invalid JSONPath")
		}
	}

	resultString := `[` + strings.Join(resultArray, ",") + `]`

	obj.Value = jsonData
	return clientio.Encode(resultString, false)
}

// evalJSONOBJKEYS retrieves the keys of a JSON object stored at path specified.
// It takes two arguments: the key where the JSON document is stored, and an optional JSON path.
// It returns a list of keys from the object at the specified path or an error if the path is invalid.
func evalJSONOBJKEYS(args []string, store *dstore.Store) []byte {
	if len(args) < 1 {
		return diceerrors.NewErrArity("JSON.OBJKEYS")
	}

	key := args[0]
	// Default path is root if not specified
	path := defaultRootPath
	if len(args) > 1 {
		path = args[1]
	}

	// Retrieve the object from the database
	obj := store.Get(key)
	if obj == nil {
		return diceerrors.NewErrWithMessage("could not perform this operation on a key that doesn't exist")
	}

	// Check if the object is of JSON type
	errWithMessage := object.AssertTypeAndEncoding(obj.TypeEncoding, object.ObjTypeJSON, object.ObjEncodingJSON)
	if errWithMessage != nil {
		return errWithMessage
	}

	jsonData := obj.Value
	_, err := sonic.Marshal(jsonData)
	if err != nil {
		return diceerrors.NewErrWithMessage("Existing key has wrong Dice type")
	}

	// If path is root, return all keys of the entire JSON
	if len(args) == 1 {
		if utils.GetJSONFieldType(jsonData) == utils.ObjectType {
			keys := make([]string, 0)
			for key := range jsonData.(map[string]interface{}) {
				keys = append(keys, key)
			}
			return clientio.Encode(keys, false)
		}
		return diceerrors.NewErrWithFormattedMessage(diceerrors.WrongTypeErr)
	}

	// Parse the JSONPath expression
	expr, err := jp.ParseString(path)
	if err != nil {
		return diceerrors.NewErrWithMessage(err.Error())
	}

	// Execute the JSONPath query
	results := expr.Get(jsonData)
	if len(results) == 0 {
		return clientio.RespEmptyArray
	}

	keysList := make([]interface{}, 0, len(results))

	for _, result := range results {
		switch utils.GetJSONFieldType(result) {
		case utils.ObjectType:
			keys := make([]string, 0)
			for key := range result.(map[string]interface{}) {
				keys = append(keys, key)
			}
			keysList = append(keysList, keys)
		default:
			keysList = append(keysList, clientio.RespNIL)
		}
	}

	return clientio.Encode(keysList, false)
}

func evalTYPE(args []string, store *dstore.Store) []byte {
	if len(args) != 1 {
		return diceerrors.NewErrArity("TYPE")
	}
	key := args[0]
	obj := store.Get(key)
	if obj == nil {
		return clientio.Encode("none", false)
	}

	var typeStr string
	switch oType, _ := object.ExtractTypeEncoding(obj); oType {
	case object.ObjTypeString, object.ObjTypeInt, object.ObjTypeByteArray:
		typeStr = "string"
	case object.ObjTypeByteList:
		typeStr = "list"
	case object.ObjTypeSet:
		typeStr = "set"
	case object.ObjTypeHashMap:
		typeStr = "hash"
	default:
		typeStr = "non-supported type"
	}

	return clientio.Encode(typeStr, false)
}

// evalGETRANGE returns the substring of the string value stored at key, determined by the offsets start and end
// The offsets are zero-based and can be negative values to index from the end of the string
//
// If the start offset is larger than the end offset, or if the start or end offset is greater than the length of the string,
// an empty string is returned
func evalGETRANGE(args []string, store *dstore.Store) []byte {
	if len(args) != 3 {
		return diceerrors.NewErrArity("GETRANGE")
	}
	key := args[0]
	obj := store.Get(key)
	if obj == nil {
		return clientio.Encode("", false)
	}

	start, err := strconv.Atoi(args[1])
	if err != nil {
		return diceerrors.NewErrWithFormattedMessage(diceerrors.IntOrOutOfRangeErr)
	}
	end, err := strconv.Atoi(args[2])
	if err != nil {
		return diceerrors.NewErrWithFormattedMessage(diceerrors.IntOrOutOfRangeErr)
	}

	var str string
	switch _, oEnc := object.ExtractTypeEncoding(obj); oEnc {
	case object.ObjEncodingEmbStr, object.ObjEncodingRaw:
		if val, ok := obj.Value.(string); ok {
			str = val
		} else {
			return diceerrors.NewErrWithMessage("expected string but got another type")
		}
	case object.ObjEncodingInt:
		str = strconv.FormatInt(obj.Value.(int64), 10)
	default:
		return diceerrors.NewErrWithFormattedMessage(diceerrors.WrongTypeErr)
	}

	if str == "" {
		return clientio.Encode("", false)
	}

	if start < 0 {
		start = len(str) + start
	}

	if end < 0 {
		end = len(str) + end
	}

	if start >= len(str) || end < 0 || start > end {
		return clientio.Encode("", false)
	}

	if start < 0 {
		start = 0
	}

	if end >= len(str) {
		end = len(str) - 1
	}

	return clientio.Encode(str[start:end+1], false)
}

// evalHRANDFIELD returns random fields from a hash stored at key.
// If only the key is provided, one random field is returned.
// If count is provided, it returns that many unique random fields. A negative count allows repeated selections.
// The "WITHVALUES" option returns both fields and values.
// Returns nil if the key doesn't exist or the hash is empty.
// Errors: arity error, type error for non-hash, syntax error for "WITHVALUES", or count format error.
func evalHRANDFIELD(args []string, store *dstore.Store) []byte {
	if len(args) < 1 || len(args) > 3 {
		return diceerrors.NewErrArity("HRANDFIELD")
	}

	key := args[0]
	obj := store.Get(key)
	if obj == nil {
		return clientio.RespNIL
	}

	if err := object.AssertTypeAndEncoding(obj.TypeEncoding, object.ObjTypeHashMap, object.ObjEncodingHashMap); err != nil {
		return diceerrors.NewErrWithMessage(diceerrors.WrongTypeErr)
	}

	hashMap := obj.Value.(HashMap)
	if len(hashMap) == 0 {
		return clientio.Encode([]string{}, false)
	}

	count := 1
	withValues := false

	if len(args) > 1 {
		var err error
		// The second argument is the count.
		count, err = strconv.Atoi(args[1])
		if err != nil {
			return diceerrors.NewErrWithFormattedMessage(diceerrors.IntOrOutOfRangeErr)
		}

		// The third argument is the "WITHVALUES" option.
		if len(args) == 3 {
			if !strings.EqualFold(args[2], WithValues) {
				return diceerrors.NewErrWithFormattedMessage(diceerrors.SyntaxErr)
			}
			withValues = true
		}
	}

	return selectRandomFields(hashMap, count, withValues)
}

// selectRandomFields returns random fields from a hashmap.
func selectRandomFields(hashMap HashMap, count int, withValues bool) []byte {
	keys := make([]string, 0, len(hashMap))
	for k := range hashMap {
		keys = append(keys, k)
	}

	var results []string
	resultSet := make(map[string]struct{})

	abs := func(x int) int {
		if x < 0 {
			return -x
		}
		return x
	}

	for i := 0; i < abs(count); i++ {
		if count > 0 && len(resultSet) == len(keys) {
			break
		}

		randomIndex, _ := rand.Int(rand.Reader, big.NewInt(int64(len(keys))))
		randomField := keys[randomIndex.Int64()]

		if count > 0 {
			if _, exists := resultSet[randomField]; exists {
				i--
				continue
			}
			resultSet[randomField] = struct{}{}
		}

		results = append(results, randomField)
		if withValues {
			results = append(results, hashMap[randomField])
		}
	}

	return clientio.Encode(results, false)
}

<<<<<<< HEAD
// evalAPPEND takes two arguments: the key and the value to append to the key's current value.
// If the key does not exist, it creates a new key with the given value (so APPEND will be similar to SET in this special case)
// If key already exists and is a string (or integers stored as strings), this command appends the value at the end of the string
func evalAPPEND(args []string, store *dstore.Store) []byte {
	if len(args) != 2 {
		return diceerrors.NewErrArity("APPEND")
	}

	key, value := args[0], args[1]
	obj := store.Get(key)

	if obj == nil {
		// Key does not exist path
		oType, oEnc := deduceTypeEncoding(value)

		var storedValue interface{}
		// Store the value with the appropriate encoding based on the type
		switch oEnc {
		case object.ObjEncodingInt:
			storedValue, _ = strconv.ParseInt(value, 10, 64)
		case object.ObjEncodingEmbStr, object.ObjEncodingRaw:
			storedValue = value
		default:
			return diceerrors.NewErrWithFormattedMessage(diceerrors.WrongTypeErr)
		}

		store.Put(key, store.NewObj(storedValue, -1, oType, oEnc))

		return clientio.Encode(len(value), false)
	}
	// Key exists path
	_, currentEnc := object.ExtractTypeEncoding(obj)

	var currentValueStr string
	switch currentEnc {
	case object.ObjEncodingInt:
		// If the encoding is an integer, convert the current value to a string for concatenation
		currentValueStr = strconv.FormatInt(obj.Value.(int64), 10)
	case object.ObjEncodingEmbStr, object.ObjEncodingRaw:
		// If the encoding is a string, retrieve the string value for concatenation
		currentValueStr = obj.Value.(string)
	default:
		// If the encoding is neither integer nor string, return a "wrong type" error
		return diceerrors.NewErrWithFormattedMessage(diceerrors.WrongTypeErr)
	}

	newValue := currentValueStr + value

	store.Put(key, store.NewObj(newValue, -1, object.ObjTypeString, object.ObjEncodingRaw))

	return clientio.Encode(len(newValue), false)
=======
// evalZADD adds all the specified members with the specified scores to the sorted set stored at key.
// If a specified member is already a member of the sorted set, the score is updated and the element reinserted at the right position to ensure the correct ordering.
// If key does not exist, a new sorted set with the specified members as sole members is created.
func evalZADD(args []string, store *dstore.Store) []byte {
	if len(args) < 3 || len(args)%2 == 0 {
		return diceerrors.NewErrArity("ZADD")
	}

	key := args[0]
	obj := store.Get(key)

	var tree *btree.BTree
	var memberMap map[string]float64

	if obj != nil {
		if err := object.AssertTypeAndEncoding(obj.TypeEncoding, object.ObjTypeSortedSet, object.ObjEncodingBTree); err != nil {
			return err
		}
		valueSlice, ok := obj.Value.([]interface{})
		if !ok || len(valueSlice) != 2 {
			return diceerrors.NewErrWithMessage("Invalid sorted set object")
		}
		tree = valueSlice[0].(*btree.BTree)
		memberMap = valueSlice[1].(map[string]float64)
	} else {
		tree = btree.New(2)
		memberMap = make(map[string]float64)
	}

	added := 0
	for i := 1; i < len(args); i += 2 {
		scoreStr := args[i]
		member := args[i+1]

		score, err := strconv.ParseFloat(scoreStr, 64)
		if err != nil || math.IsNaN(score) {
			return diceerrors.NewErrWithMessage(diceerrors.InvalidFloatErr)
		}

		existingScore, exists := memberMap[member]
		if exists {
			// Remove the existing item from the B-tree
			oldItem := &SortedSetItem{Score: existingScore, Member: member}
			tree.Delete(oldItem)
		} else {
			added++
		}

		// Insert the new item into the B-tree
		newItem := &SortedSetItem{Score: score, Member: member}
		tree.ReplaceOrInsert(newItem)

		// Update the member map
		memberMap[member] = score
	}

	obj = store.NewObj([]interface{}{tree, memberMap}, -1, object.ObjTypeSortedSet, object.ObjEncodingBTree)
	store.Put(key, obj)

	return clientio.Encode(added, false)
}

// evalZRANGE returns the specified range of elements in the sorted set stored at key.
// The elements are considered to be ordered from the lowest to the highest score.
func evalZRANGE(args []string, store *dstore.Store) []byte {
	if len(args) < 3 {
		return diceerrors.NewErrArity("ZRANGE")
	}

	key := args[0]
	startStr := args[1]
	stopStr := args[2]

	withScores := false
	reverse := false
	for i := 3; i < len(args); i++ {
		arg := strings.ToUpper(args[i])
		if arg == WithScores {
			withScores = true
		} else if arg == REV {
			reverse = true
		} else {
			return diceerrors.NewErrWithMessage(diceerrors.SyntaxErr)
		}
	}

	start, err := strconv.Atoi(startStr)
	if err != nil {
		return diceerrors.NewErrWithMessage(diceerrors.InvalidIntErr)
	}

	stop, err := strconv.Atoi(stopStr)
	if err != nil {
		return diceerrors.NewErrWithMessage(diceerrors.InvalidIntErr)
	}

	obj := store.Get(key)
	if obj == nil {
		return clientio.Encode([]string{}, false)
	}

	if err := object.AssertTypeAndEncoding(obj.TypeEncoding, object.ObjTypeSortedSet, object.ObjEncodingBTree); err != nil {
		return diceerrors.NewErrWithMessage(diceerrors.WrongTypeErr)
	}

	valueSlice, ok := obj.Value.([]interface{})
	if !ok || len(valueSlice) != 2 {
		return diceerrors.NewErrWithMessage("Invalid sorted set object")
	}
	tree := valueSlice[0].(*btree.BTree)
	length := tree.Len()

	// Handle negative indices
	if start < 0 {
		start += length
	}
	if stop < 0 {
		stop += length
	}

	if start < 0 {
		start = 0
	}
	if stop >= length {
		stop = length - 1
	}

	if start > stop || start >= length {
		return clientio.Encode([]string{}, false)
	}

	var result []interface{}
	index := 0

	// iterFunc is the function that will be called for each item in the B-tree. It will append the item to the result if it is within the specified range.
	// It will return false if the specified range has been reached.
	iterFunc := func(item btree.Item) bool {
		if index > stop {
			return false
		}
		if index >= start {
			ssi := item.(*SortedSetItem)
			result = append(result, ssi.Member)
			if withScores {
				// Use 'g' format to match Redis's float formatting
				scoreStr := strings.ToLower(strconv.FormatFloat(ssi.Score, 'g', -1, 64))
				result = append(result, scoreStr)
			}
		}
		index++
		return true
	}

	if !reverse {
		tree.Ascend(iterFunc)
	} else {
		tree.Descend(iterFunc)
	}

	return clientio.Encode(result, false)
>>>>>>> b5864c6f
}<|MERGE_RESOLUTION|>--- conflicted
+++ resolved
@@ -4239,7 +4239,6 @@
 	return clientio.Encode(results, false)
 }
 
-<<<<<<< HEAD
 // evalAPPEND takes two arguments: the key and the value to append to the key's current value.
 // If the key does not exist, it creates a new key with the given value (so APPEND will be similar to SET in this special case)
 // If key already exists and is a string (or integers stored as strings), this command appends the value at the end of the string
@@ -4291,7 +4290,8 @@
 	store.Put(key, store.NewObj(newValue, -1, object.ObjTypeString, object.ObjEncodingRaw))
 
 	return clientio.Encode(len(newValue), false)
-=======
+}
+
 // evalZADD adds all the specified members with the specified scores to the sorted set stored at key.
 // If a specified member is already a member of the sorted set, the score is updated and the element reinserted at the right position to ensure the correct ordering.
 // If key does not exist, a new sorted set with the specified members as sole members is created.
@@ -4452,5 +4452,4 @@
 	}
 
 	return clientio.Encode(result, false)
->>>>>>> b5864c6f
 }