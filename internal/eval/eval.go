--- conflicted
+++ resolved
@@ -3579,8 +3579,7 @@
 	}
 	return clientio.Encode(members, false)
 }
-<<<<<<< HEAD
-=======
+
 func evalHLEN(args []string, store *dstore.Store) []byte {
 	if len(args) != 1 {
 		return diceerrors.NewErrArity("HLEN")
@@ -3601,7 +3600,6 @@
 	hashMap := obj.Value.(HashMap)
 	return clientio.Encode(len(hashMap), false)
 }
->>>>>>> 846cef32
 
 func evalSELECT(args []string, store *dstore.Store) []byte {
 	if len(args) != 1 {
