package eval

import (
	"bytes"
	"encoding/base64"
	"encoding/binary"
	"errors"
	"fmt"

	"hash/crc64"

	"log/slog"

	"math"
	"regexp"
	"sort"
	"strconv"
	"strings"
	"time"
	"unicode"
	"unsafe"

	"github.com/dicedb/dice/internal/object"
	"github.com/rs/xid"

	"github.com/dicedb/dice/internal/sql"

	"github.com/axiomhq/hyperloglog"
	"github.com/bytedance/sonic"
	"github.com/dicedb/dice/config"
	"github.com/dicedb/dice/internal/clientio"
	"github.com/dicedb/dice/internal/comm"
	diceerrors "github.com/dicedb/dice/internal/errors"
	"github.com/dicedb/dice/internal/querywatcher"
	"github.com/dicedb/dice/internal/server/utils"
	dstore "github.com/dicedb/dice/internal/store"
	"github.com/ohler55/ojg/jp"
)

type exDurationState int

const (
	Uninitialized exDurationState = iota
	Initialized
)

var (
	TxnCommands       map[string]bool
	serverID          string
	diceCommandsCount int
)

type EvalResponse struct {
	Result interface{} // Result of the Store operation, for now the type is set to []byte, but this can change in the future.
	Error  error
}
type jsonOperation string

const (
	IncrBy = "INCRBY"
	MultBy = "MULTBY"
)

const defaultRootPath = "$"
const maxExDuration = 9223372036854775

func init() {
	diceCommandsCount = len(DiceCmds)
	TxnCommands = map[string]bool{"EXEC": true, "DISCARD": true}
	serverID = fmt.Sprintf("%s:%d", config.DiceConfig.Server.Addr, config.DiceConfig.Server.Port)
}

// evalECHO returns the argument passed by the user
func evalECHO(args []string, store *dstore.Store) []byte {
	if len(args) != 1 {
		return diceerrors.NewErrArity("ECHO")
	}

	return clientio.Encode(args[0], false)
}

// EvalAUTH returns with an encoded "OK" if the user is authenticated
// If the user is not authenticated, it returns with an encoded error message
func EvalAUTH(args []string, c *comm.Client) []byte {
	var err error

	if config.DiceConfig.Auth.Password == "" {
		return diceerrors.NewErrWithMessage("AUTH <password> called without any password configured for the default user. Are you sure your configuration is correct?")
	}

	username := config.DiceConfig.Auth.UserName
	var password string

	if len(args) == 1 {
		password = args[0]
	} else if len(args) == 2 {
		username, password = args[0], args[1]
	} else {
		return diceerrors.NewErrArity("AUTH")
	}

	if err = c.Session.Validate(username, password); err != nil {
		return clientio.Encode(err, false)
	}
	return clientio.RespOK
}

// evalMSET puts multiple <key, value> pairs in db as in the args
// MSET is atomic, so all given keys are set at once.
// args must contain key and value pairs.

// Returns encoded error response if at least a <key, value> pair is not part of args
// Returns encoded OK RESP once new entries are added
// If the key already exists then the value will be overwritten and expiry will be discarded
func evalMSET(args []string, store *dstore.Store) []byte {
	if len(args) <= 1 || len(args)%2 != 0 {
		return diceerrors.NewErrArity("MSET")
	}

	// MSET does not have expiry support
	var exDurationMs int64 = -1

	insertMap := make(map[string]*object.Obj, len(args)/2)
	for i := 0; i < len(args); i += 2 {
		key, value := args[i], args[i+1]
		oType, oEnc := deduceTypeEncoding(value)
		var storedValue interface{}
		switch oEnc {
		case object.ObjEncodingInt:
			storedValue, _ = strconv.ParseInt(value, 10, 64)
		case object.ObjEncodingEmbStr, object.ObjEncodingRaw:
			storedValue = value
		default:
			return clientio.Encode(fmt.Errorf("ERR unsupported encoding: %d", oEnc), false)
		}
		insertMap[key] = store.NewObj(storedValue, exDurationMs, oType, oEnc)
	}

	store.PutAll(insertMap)
	return clientio.RespOK
}

// evalDBSIZE returns the number of keys in the database.
func evalDBSIZE(args []string, store *dstore.Store) []byte {
	if len(args) > 0 {
		return diceerrors.NewErrArity("DBSIZE")
	}

	// return the RESP encoded value
	return clientio.Encode(dstore.KeyspaceStat[0]["keys"], false)
}

// evalGETDEL returns the value for the queried key in args
// The key should be the only param in args
// The RESP value of the key is encoded and then returned
// In evalGETDEL  If the key exists, it will be deleted before its value is returned.
// evalGETDEL returns response.RespNIL if key is expired or it does not exist
func evalGETDEL(args []string, store *dstore.Store) []byte {
	if len(args) != 1 {
		return diceerrors.NewErrArity("GETDEL")
	}

	key := args[0]

	// getting the key based on previous touch value
	obj := store.GetNoTouch(key)

	// if key does not exist, return RESP encoded nil
	if obj == nil {
		return clientio.RespNIL
	}

	// If the object exists, check if it is a Set object.
	if err := object.AssertType(obj.TypeEncoding, object.ObjTypeSet); err == nil {
		return diceerrors.NewErrWithFormattedMessage(diceerrors.WrongTypeErr)
	}

	// If the object exists, check if it is a JSON object.
	if err := object.AssertType(obj.TypeEncoding, object.ObjTypeJSON); err == nil {
		return diceerrors.NewErrWithFormattedMessage(diceerrors.WrongTypeErr)
	}

	// Get the key from the hash table
	objVal := store.GetDel(key)

	// Decode and return the value based on its encoding
	switch _, oEnc := object.ExtractTypeEncoding(objVal); oEnc {
	case object.ObjEncodingInt:
		// Value is stored as an int64, so use type assertion
		if val, ok := objVal.Value.(int64); ok {
			return clientio.Encode(val, false)
		}
		return diceerrors.NewErrWithFormattedMessage("expected int64 but got another type: %s", objVal.Value)

	case object.ObjEncodingEmbStr, object.ObjEncodingRaw:
		// Value is stored as a string, use type assertion
		if val, ok := objVal.Value.(string); ok {
			return clientio.Encode(val, false)
		}
		return diceerrors.NewErrWithMessage("expected string but got another type")

	case object.ObjEncodingByteArray:
		// Value is stored as a bytearray, use type assertion
		if val, ok := objVal.Value.(*ByteArray); ok {
			return clientio.Encode(string(val.data), false)
		}
		return diceerrors.NewErrWithMessage(diceerrors.WrongTypeErr)

	default:
		return diceerrors.NewErrWithMessage(diceerrors.WrongTypeErr)
	}
}

// evalJSONDEBUG reports value's memmory usage in bytes
// Returns arity error if subcommand is missing
// Supports only two subcommand as of now - HELP and MEMORY
func evalJSONDebug(args []string, store *dstore.Store) []byte {
	if len(args) < 1 {
		return diceerrors.NewErrArity("JSON.DEBUG")
	}
	subcommand := strings.ToUpper(args[0])
	switch subcommand {
	case Help:
		return evalJSONDebugHelp()
	case Memory:
		return evalJSONDebugMemory(args[1:], store)
	default:
		return diceerrors.NewErrWithFormattedMessage("unknown subcommand - try `JSON.DEBUG HELP`")
	}
}

// evalJSONDebugHelp implements HELP subcommand for evalJSONDebug
// It returns help text
// It ignore any other args
func evalJSONDebugHelp() []byte {
	memoryText := "MEMORY <key> [path] - reports memory usage"
	helpText := "HELP                - this message"
	message := []string{memoryText, helpText}
	return clientio.Encode(message, false)
}

// evalJSONDebugMemory implements MEMORY subcommand for evalJSONDebug
// It returns value's memory usage in bytes
func evalJSONDebugMemory(args []string, store *dstore.Store) []byte {
	if len(args) < 1 {
		return diceerrors.NewErrArity("json.debug")
	}
	key := args[0]

	// default path is root if not specified
	path := defaultRootPath
	if len(args) > 1 {
		path = args[1] // any more args are ignored for this command altogether
	}

	obj := store.Get(key)
	if obj == nil {
		return clientio.RespZero
	}

	// check if the object is a valid JSON
	errWithMessage := object.AssertTypeAndEncoding(obj.TypeEncoding, object.ObjTypeJSON, object.ObjEncodingJSON)
	if errWithMessage != nil {
		return errWithMessage
	}

	// handle root path
	if path == defaultRootPath {
		jsonData := obj.Value

		// memory used by json data
		size := calculateSizeInBytes(jsonData)
		if size == -1 {
			return diceerrors.NewErrWithMessage("unknown type")
		}

		// add memory used by storage object
		size += int(unsafe.Sizeof(obj)) + calculateSizeInBytes(obj.LastAccessedAt) + calculateSizeInBytes(obj.TypeEncoding)

		return clientio.Encode(size, false)
	}

	// handle nested paths
	var results []any = []any{}
	if path != defaultRootPath {
		// check if path is valid
		expr, err := jp.ParseString(path)
		if err != nil {
			return diceerrors.NewErrWithMessage("invalid JSON path")
		}

		results = expr.Get(obj.Value)

		// handle error cases
		if len(results) == 0 {
			// this block will return '[]' for out of bound index for an array json type
			// this will maintain consistency with redis
			isArray := utils.IsArray(obj.Value)
			if isArray {
				arr, ok := obj.Value.([]any)
				if !ok {
					return diceerrors.NewErrWithMessage("invalid array json")
				}

				// extract index from arg
				reg := regexp.MustCompile(`^\$\.?\[(\d+|\*)\]`)
				matches := reg.FindStringSubmatch(path)

				if len(matches) == 2 {
					// convert index to int
					index, err := strconv.Atoi(matches[1])
					if err != nil {
						return diceerrors.NewErrWithMessage("unable to extract index")
					}

					// if index is out of bound return empty array
					if index >= len(arr) {
						return clientio.RespEmptyArray
					}
				}
			}

			// for rest json types, throw error
			return diceerrors.NewErrWithFormattedMessage("Path '$.%v' does not exist", path)
		}
	}

	// get memory used by each path
	sizeList := make([]interface{}, 0, len(results))
	for _, result := range results {
		size := calculateSizeInBytes(result)
		sizeList = append(sizeList, size)
	}

	return clientio.Encode(sizeList, false)
}

func calculateSizeInBytes(value interface{}) int {
	switch convertedValue := value.(type) {
	case string:
		return int(unsafe.Sizeof(value)) + len(convertedValue)

	case int, int8, int16, int32, int64, uint, uint8, uint16, uint32, uint64, float32, float64, bool, nil:
		return int(unsafe.Sizeof(value))

	// object
	case map[string]interface{}:
		size := int(unsafe.Sizeof(value))
		for k, v := range convertedValue {
			size += int(unsafe.Sizeof(k)) + len(k) + calculateSizeInBytes(v)
		}
		return size

	// array
	case []interface{}:
		size := int(unsafe.Sizeof(value))
		for _, elem := range convertedValue {
			size += calculateSizeInBytes(elem)
		}
		return size

	// unknown type
	default:
		return -1
	}
}

// evaLJSONFORGET removes the field specified by the given JSONPath from the JSON document stored under the provided key.
// calls the evalJSONDEL() with the arguments passed
// Returns response.RespZero if key is expired or it does not exist
// Returns encoded error response if incorrect number of arguments
// If the JSONPath points to the root of the JSON document, the entire key is deleted from the store.
// Returns an integer reply specified as the number of paths deleted (0 or more)
func evalJSONFORGET(args []string, store *dstore.Store) []byte {
	if len(args) < 1 {
		return diceerrors.NewErrArity("JSON.FORGET")
	}

	return evalJSONDEL(args, store)
}

// evalJSONARRLEN return the length of the JSON array at path in key
// Returns an array of integer replies, an integer for each matching value,
// each is the array's length, or nil, if the matching value is not an array.
// Returns encoded error if the key doesn't exist or key is expired or the matching value is not an array.
// Returns encoded error response if incorrect number of arguments
func evalJSONARRLEN(args []string, store *dstore.Store) []byte {
	if len(args) < 1 {
		return diceerrors.NewErrArity("JSON.ARRLEN")
	}
	key := args[0]

	// Retrieve the object from the database
	obj := store.Get(key)
	if obj == nil {
		return diceerrors.NewErrWithMessage("Path '.' does not exist or not an array")
	}

	errWithMessage := object.AssertTypeAndEncoding(obj.TypeEncoding, object.ObjTypeJSON, object.ObjEncodingJSON)
	if errWithMessage != nil {
		return errWithMessage
	}

	jsonData := obj.Value

	_, err := sonic.Marshal(jsonData)
	if err != nil {
		return diceerrors.NewErrWithMessage("Existing key has wrong Dice type")
	}

	if len(args) == 1 {
		if utils.GetJSONFieldType(jsonData) == utils.ArrayType {
			return clientio.Encode(len(jsonData.([]interface{})), false)
		}
		return diceerrors.NewErrWithMessage("Path '.' does not exist or not an array")
	}

	path := args[1]
	expr, err := jp.ParseString(path)
	if err != nil {
		return diceerrors.NewErrWithMessage("invalid JSONPath")
	}

	results := expr.Get(jsonData)

	arrlenList := make([]interface{}, 0, len(results))
	for _, result := range results {
		switch utils.GetJSONFieldType(result) {
		case utils.ArrayType:
			arrlenList = append(arrlenList, len(result.([]interface{})))
		default:
			arrlenList = append(arrlenList, nil)
		}
	}

	return clientio.Encode(arrlenList, false)
}

func evalJSONARRPOP(args []string, store *dstore.Store) []byte {
	if len(args) < 1 {
		return diceerrors.NewErrArity("json.arrpop")
	}
	key := args[0]

	var path string = defaultRootPath
	if len(args) >= 2 {
		path = args[1]
	}

	var index string
	if len(args) >= 3 {
		index = args[2]
	}

	// Retrieve the object from the database
	obj := store.Get(key)
	if obj == nil {
		return diceerrors.NewErrWithMessage("could not perform this operation on a key that doesn't exist")
	}

	errWithMessage := object.AssertTypeAndEncoding(obj.TypeEncoding, object.ObjTypeJSON, object.ObjEncodingJSON)
	if errWithMessage != nil {
		return errWithMessage
	}

	jsonData := obj.Value
	_, err := sonic.Marshal(jsonData)
	if err != nil {
		return diceerrors.NewErrWithMessage("Existing key has wrong Dice type")
	}

	if path == defaultRootPath {
		arr, ok := jsonData.([]any)
		// if value can not be converted to array, it is of another type
		// returns nil in this case similar to redis
		// also, return nil if array is empty
		if !ok || len(arr) == 0 {
			return diceerrors.NewErrWithMessage("Path '$' does not exist or not an array")
		}
		popElem, arr, err := popElementAndUpdateArray(arr, index)
		if err != nil {
			return diceerrors.NewErrWithFormattedMessage("error popping element: %v", err)
		}

		// save the remaining array
		newObj := store.NewObj(arr, -1, object.ObjTypeJSON, object.ObjEncodingJSON)
		store.Put(key, newObj)

		return clientio.Encode(popElem, false)
	}

	// if path is not root then extract value at path
	expr, err := jp.ParseString(path)
	if err != nil {
		return diceerrors.NewErrWithMessage("invalid JSONPath")
	}
	results := expr.Get(jsonData)

	// process value at each path
	popArr := make([]any, 0, len(results))
	for _, result := range results {
		arr, ok := result.([]any)
		// if value can not be converted to array, it is of another type
		// returns nil in this case similar to redis
		// also, return nil if array is empty
		if !ok || len(arr) == 0 {
			popElem := clientio.RespNIL
			popArr = append(popArr, popElem)
			continue
		}

		popElem, arr, err := popElementAndUpdateArray(arr, index)
		if err != nil {
			return diceerrors.NewErrWithFormattedMessage("error popping element: %v", err)
		}

		// update array in place in the json object
		err = expr.Set(jsonData, arr)
		if err != nil {
			return diceerrors.NewErrWithFormattedMessage("error saving updated json: %v", err)
		}

		popArr = append(popArr, popElem)
	}
	return clientio.Encode(popArr, false)
}

// popElementAndUpdateArray removes an element at the given index
// Returns popped element, remaining array and error
func popElementAndUpdateArray(arr []any, index string) (popElem any, updatedArray []any, err error) {
	if len(arr) == 0 {
		return nil, nil, nil
	}

	var idx int
	// if index is empty, pop last element
	if index == "" {
		idx = len(arr) - 1
	} else {
		var err error
		idx, err = strconv.Atoi(index)
		if err != nil {
			return nil, nil, err
		}
		// convert index to a valid index
		idx = adjustIndex(idx, arr)
	}

	popElem = arr[idx]
	arr = append(arr[:idx], arr[idx+1:]...)

	return popElem, arr, nil
}

// adjustIndex will bound the array between 0 and len(arr) - 1
// It also handles negative indexes
func adjustIndex(idx int, arr []any) int {
	// if index is positive and out of bound, limit it to the last index
	if idx > len(arr) {
		idx = len(arr) - 1
	}

	// if index is negative, change it to equivalent positive index
	if idx < 0 {
		// if index is out of bound then limit it to the first index
		if idx < -len(arr) {
			idx = 0
		} else {
			idx = len(arr) + idx
		}
	}
	return idx
}

// evalJSONOBJLEN return the number of keys in the JSON object at path in key.
// Returns an array of integer replies, an integer for each matching value,
// which is the json objects length, or nil, if the matching value is not a json.
// Returns encoded error if the key doesn't exist or key is expired or the matching value is not an array.
// Returns encoded error response if incorrect number of arguments
func evalJSONOBJLEN(args []string, store *dstore.Store) []byte {
	if len(args) < 1 {
		return diceerrors.NewErrArity("JSON.OBJLEN")
	}

	key := args[0]

	// Retrieve the object from the database
	obj := store.Get(key)
	if obj == nil {
		return clientio.RespNIL
	}

	// check if the object is json
	errWithMessage := object.AssertTypeAndEncoding(obj.TypeEncoding, object.ObjTypeJSON, object.ObjEncodingJSON)
	if errWithMessage != nil {
		return errWithMessage
	}

	// get the value & check for marsheling error
	jsonData := obj.Value
	_, err := sonic.Marshal(jsonData)
	if err != nil {
		return diceerrors.NewErrWithMessage("Existing key has wrong Dice type")
	}
	if len(args) == 1 {
		// check if the value is of json type
		if utils.GetJSONFieldType(jsonData) == utils.ObjectType {
			if castedData, ok := jsonData.(map[string]interface{}); ok {
				return clientio.Encode(len(castedData), false)
			}
			return clientio.RespNIL
		}
		return diceerrors.NewErrWithFormattedMessage(diceerrors.WrongTypeErr)
	}

	path := args[1]

	expr, err := jp.ParseString(path)
	if err != nil {
		return diceerrors.NewErrWithMessage(err.Error())
	}

	// get all values for matching paths
	results := expr.Get(jsonData)

	objectLen := make([]interface{}, 0, len(results))

	for _, result := range results {
		switch utils.GetJSONFieldType(result) {
		case utils.ObjectType:
			if castedResult, ok := result.(map[string]interface{}); ok {
				objectLen = append(objectLen, len(castedResult))
			} else {
				objectLen = append(objectLen, nil)
			}
		default:
			objectLen = append(objectLen, nil)
		}
	}
	return clientio.Encode(objectLen, false)
}

// evalJSONDEL delete a value that the given json path include in.
// Returns response.RespZero if key is expired or it does not exist
// Returns encoded error response if incorrect number of arguments
// Returns an integer reply specified as the number of paths deleted (0 or more)
func evalJSONDEL(args []string, store *dstore.Store) []byte {
	if len(args) < 1 {
		return diceerrors.NewErrArity("JSON.DEL")
	}
	key := args[0]

	// Default path is root if not specified
	path := defaultRootPath
	if len(args) > 1 {
		path = args[1]
	}

	// Retrieve the object from the database
	obj := store.Get(key)
	if obj == nil {
		return clientio.RespZero
	}

	errWithMessage := object.AssertTypeAndEncoding(obj.TypeEncoding, object.ObjTypeJSON, object.ObjEncodingJSON)
	if errWithMessage != nil {
		return errWithMessage
	}

	jsonData := obj.Value

	_, err := sonic.Marshal(jsonData)
	if err != nil {
		return diceerrors.NewErrWithMessage("Existing key has wrong Dice type")
	}

	if len(args) == 1 || path == defaultRootPath {
		store.Del(key)
		return clientio.RespOne
	}

	expr, err := jp.ParseString(path)
	if err != nil {
		return diceerrors.NewErrWithMessage("invalid JSONPath")
	}
	results := expr.Get(jsonData)
	err = expr.Del(jsonData)
	if err != nil {
		return diceerrors.NewErrWithMessage(err.Error())
	}
	// Create a new object with the updated JSON data
	newObj := store.NewObj(jsonData, -1, object.ObjTypeJSON, object.ObjEncodingJSON)
	store.Put(key, newObj)
	return clientio.Encode(len(results), false)
}

// evalJSONCLEAR Clear container values (arrays/objects) and set numeric values to 0,
// Already cleared values are ignored for empty containers and zero numbers
// args must contain at least the key;  (path unused in this implementation)
// Returns encoded error if key is expired or it does not exist
// Returns encoded error response if incorrect number of arguments
// Returns an integer reply specifying the number of matching JSON arrays
// and objects cleared + number of matching JSON numerical values zeroed.
func evalJSONCLEAR(args []string, store *dstore.Store) []byte {
	if len(args) < 1 {
		return diceerrors.NewErrArity("JSON.CLEAR")
	}
	key := args[0]

	// Default path is root if not specified
	path := defaultRootPath
	if len(args) > 1 {
		path = args[1]
	}

	// Retrieve the object from the database
	obj := store.Get(key)
	if obj == nil {
		return diceerrors.NewErrWithMessage("could not perform this operation on a key that doesn't exist")
	}

	errWithMessage := object.AssertTypeAndEncoding(obj.TypeEncoding, object.ObjTypeJSON, object.ObjEncodingJSON)
	if errWithMessage != nil {
		return errWithMessage
	}

	jsonData := obj.Value

	_, err := sonic.Marshal(jsonData)
	if err != nil {
		return diceerrors.NewErrWithMessage("Existing key has wrong Dice type")
	}

	var countClear uint64 = 0
	if len(args) == 1 || path == defaultRootPath {
		if jsonData != struct{}{} {
			// If path is root and len(args) == 1, return it instantly
			newObj := store.NewObj(struct{}{}, -1, object.ObjTypeJSON, object.ObjEncodingJSON)
			store.Put(key, newObj)
			countClear++
			return clientio.Encode(countClear, false)
		}
	}

	expr, err := jp.ParseString(path)
	if err != nil {
		return diceerrors.NewErrWithMessage("invalid JSONPath")
	}

	_, err = expr.Modify(jsonData, func(element any) (altered any, changed bool) {
		switch utils.GetJSONFieldType(element) {
		case utils.IntegerType, utils.NumberType:
			if element != utils.NumberZeroValue {
				countClear++
				return utils.NumberZeroValue, true
			}
		case utils.ArrayType:
			if len(element.([]interface{})) != 0 {
				countClear++
				return []interface{}{}, true
			}
		case utils.ObjectType:
			if element != struct{}{} {
				countClear++
				return struct{}{}, true
			}
		default:
			return element, false
		}
		return
	})
	if err != nil {
		return diceerrors.NewErrWithMessage(err.Error())
	}
	// Create a new object with the updated JSON data
	newObj := store.NewObj(jsonData, -1, object.ObjTypeJSON, object.ObjEncodingJSON)
	store.Put(key, newObj)
	return clientio.Encode(countClear, false)
}

// evalJSONTYPE retrieves a JSON value type stored at the specified key
// args must contain at least the key;  (path unused in this implementation)
// Returns response.RespNIL if key is expired or it does not exist
// Returns encoded error response if incorrect number of arguments
// The RESP value of the key's value type is encoded and then returned
func evalJSONTYPE(args []string, store *dstore.Store) []byte {
	if len(args) < 1 {
		return diceerrors.NewErrArity("JSON.TYPE")
	}
	key := args[0]

	// Default path is root if not specified
	path := defaultRootPath
	if len(args) > 1 {
		path = args[1]
	}
	// Retrieve the object from the database
	obj := store.Get(key)
	if obj == nil {
		return clientio.RespNIL
	}

	errWithMessage := object.AssertTypeAndEncoding(obj.TypeEncoding, object.ObjTypeJSON, object.ObjEncodingJSON)
	if errWithMessage != nil {
		return errWithMessage
	}

	jsonData := obj.Value

	if path == defaultRootPath {
		_, err := sonic.Marshal(jsonData)
		if err != nil {
			return diceerrors.NewErrWithMessage("could not serialize result")
		}
		// If path is root and len(args) == 1, return "object" instantly
		if len(args) == 1 {
			return clientio.Encode(utils.ObjectType, false)
		}
	}

	// Parse the JSONPath expression
	expr, err := jp.ParseString(path)
	if err != nil {
		return diceerrors.NewErrWithMessage("invalid JSONPath")
	}

	results := expr.Get(jsonData)
	if len(results) == 0 {
		return clientio.RespEmptyArray
	}

	typeList := make([]string, 0, len(results))
	for _, result := range results {
		jsonType := utils.GetJSONFieldType(result)
		typeList = append(typeList, jsonType)
	}
	return clientio.Encode(typeList, false)
}

// evalJSONGET retrieves a JSON value stored at the specified key
// args must contain at least the key;  (path unused in this implementation)
// Returns response.RespNIL if key is expired or it does not exist
// Returns encoded error response if incorrect number of arguments
// The RESP value of the key is encoded and then returned
func evalJSONGET(args []string, store *dstore.Store) []byte {
	if len(args) < 1 {
		return diceerrors.NewErrArity("JSON.GET")
	}

	key := args[0]
	// Default path is root if not specified
	path := defaultRootPath
	if len(args) > 1 {
		path = args[1]
	}
	result, err := jsonGETHelper(store, path, key)
	if err != nil {
		return err
	}
	return clientio.Encode(result, false)
}

// helper function used by evalJSONGET and evalJSONMGET to prepare the results
func jsonGETHelper(store *dstore.Store, path, key string) (result interface{}, err2 []byte) {
	// Retrieve the object from the database
	obj := store.Get(key)
	if obj == nil {
		return result, nil
	}

	// Check if the object is of JSON type
	errWithMessage := object.AssertTypeAndEncoding(obj.TypeEncoding, object.ObjTypeJSON, object.ObjEncodingJSON)
	if errWithMessage != nil {
		return result, errWithMessage
	}

	jsonData := obj.Value

	// If path is root, return the entire JSON
	if path == defaultRootPath {
		resultBytes, err := sonic.Marshal(jsonData)
		if err != nil {
			return result, diceerrors.NewErrWithMessage("could not serialize result")
		}
		return string(resultBytes), nil
	}

	// Parse the JSONPath expression
	expr, err := jp.ParseString(path)
	if err != nil {
		return result, diceerrors.NewErrWithMessage("invalid JSONPath")
	}

	// Execute the JSONPath query
	results := expr.Get(jsonData)
	if len(results) == 0 {
		return result, nil
	}

	// Serialize the result
	var resultBytes []byte
	if len(results) == 1 {
		resultBytes, err = sonic.Marshal(results[0])
	} else {
		resultBytes, err = sonic.Marshal(results)
	}
	if err != nil {
		return nil, diceerrors.NewErrWithMessage("could not serialize result")
	}
	return string(resultBytes), nil
}

// evalJSONMGET retrieves a JSON value stored for the multiple key
// args must contain at least the key and a path;
// Returns encoded error response if incorrect number of arguments
// The RESP value of the key is encoded and then returned
func evalJSONMGET(args []string, store *dstore.Store) []byte {
	if len(args) < 2 {
		return diceerrors.NewErrArity("JSON.MGET")
	}

	var results []interface{}

	// Default path is root if not specified
	argsLen := len(args)
	path := args[argsLen-1]

	for i := 0; i < (argsLen - 1); i++ {
		key := args[i]
		result, _ := jsonGETHelper(store, path, key)
		results = append(results, result)
	}

	var interfaceObj interface{} = results
	return clientio.Encode(interfaceObj, false)
}

// evalJSONTOGGLE toggles a boolean value stored at the specified key and path.
// args must contain at least the key and path (where the boolean is located).
// If the key does not exist or is expired, it returns response.RespNIL.
// If the field at the specified path is not a boolean, it returns an encoded error response.
// If the boolean is `true`, it toggles to `false` (returns :0), and if `false`, it toggles to `true` (returns :1).
// Returns an encoded error response if the incorrect number of arguments is provided.
func evalJSONTOGGLE(args []string, store *dstore.Store) []byte {
	if len(args) < 2 {
		return diceerrors.NewErrArity("JSON.TOGGLE")
	}
	key := args[0]
	path := args[1]

	obj := store.Get(key)
	if obj == nil {
		return diceerrors.NewErrWithFormattedMessage("-ERR could not perform this operation on a key that doesn't exist")
	}

	errWithMessage := object.AssertTypeAndEncoding(obj.TypeEncoding, object.ObjTypeJSON, object.ObjEncodingJSON)
	if errWithMessage != nil {
		return errWithMessage
	}

	jsonData := obj.Value
	expr, err := jp.ParseString(path)
	if err != nil {
		return diceerrors.NewErrWithMessage("invalid JSONPath")
	}

	toggleResults := []interface{}{}
	modified := false

	_, err = expr.Modify(jsonData, func(value interface{}) (interface{}, bool) {
		boolValue, ok := value.(bool)
		if !ok {
			toggleResults = append(toggleResults, nil)
			return value, false
		}
		newValue := !boolValue
		toggleResults = append(toggleResults, boolToInt(newValue))
		modified = true
		return newValue, true
	})

	if err != nil {
		return diceerrors.NewErrWithMessage("failed to toggle values")
	}

	if modified {
		obj.Value = jsonData
	}

	toggleResults = ReverseSlice(toggleResults)
	return clientio.Encode(toggleResults, false)
}

func boolToInt(b bool) int {
	if b {
		return 1
	}
	return 0
}

// ReverseSlice takes a slice of any type and returns a new slice with the elements reversed.
func ReverseSlice[T any](slice []T) []T {
	reversed := make([]T, len(slice))
	for i, v := range slice {
		reversed[len(slice)-1-i] = v
	}
	return reversed
}

// evalJSONSET stores a JSON value at the specified key
// args must contain at least the key, path (unused in this implementation), and JSON string
// Returns encoded error response if incorrect number of arguments
// Returns encoded error if the JSON string is invalid
// Returns response.RespOK if the JSON value is successfully stored
func evalJSONSET(args []string, store *dstore.Store) []byte {
	// Check if there are enough arguments
	if len(args) < 3 {
		return diceerrors.NewErrArity("JSON.SET")
	}

	key := args[0]
	path := args[1]
	jsonStr := args[2]
	for i := 3; i < len(args); i++ {
		switch args[i] {
		case NX, Nx:
			if i != len(args)-1 {
				return diceerrors.NewErrWithMessage(diceerrors.SyntaxErr)
			}
			obj := store.Get(key)
			if obj != nil {
				return clientio.RespNIL
			}
		case XX, Xx:
			if i != len(args)-1 {
				return diceerrors.NewErrWithMessage(diceerrors.SyntaxErr)
			}
			obj := store.Get(key)
			if obj == nil {
				return clientio.RespNIL
			}

		default:
			return diceerrors.NewErrWithMessage(diceerrors.SyntaxErr)
		}
	}

	// Parse the JSON string
	var jsonValue interface{}
	if err := sonic.UnmarshalString(jsonStr, &jsonValue); err != nil {
		return diceerrors.NewErrWithFormattedMessage("invalid JSON: %v", err.Error())
	}

	// Retrieve existing object or create new one
	obj := store.Get(key)
	var rootData interface{}

	if obj == nil {
		// If the key doesn't exist, create a new object
		if path != defaultRootPath {
			rootData = make(map[string]interface{})
		} else {
			rootData = jsonValue
		}
	} else {
		// If the key exists, check if it's a JSON object
		err := object.AssertType(obj.TypeEncoding, object.ObjTypeJSON)
		if err != nil {
			return clientio.Encode(err, false)
		}
		err = object.AssertEncoding(obj.TypeEncoding, object.ObjEncodingJSON)
		if err != nil {
			return clientio.Encode(err, false)
		}
		rootData = obj.Value
	}

	// If path is not root, use JSONPath to set the value
	if path != defaultRootPath {
		expr, err := jp.ParseString(path)
		if err != nil {
			return diceerrors.NewErrWithMessage("invalid JSONPath")
		}

		err = expr.Set(rootData, jsonValue)
		if err != nil {
			return diceerrors.NewErrWithMessage("failed to set value")
		}
	} else {
		// If path is root, replace the entire JSON
		rootData = jsonValue
	}

	// Create a new object with the updated JSON data
	newObj := store.NewObj(rootData, -1, object.ObjTypeJSON, object.ObjEncodingJSON)
	store.Put(key, newObj)
	return clientio.RespOK
}

// Parses and returns the input string as an int64 or float64
func parseFloatInt(input string) (result interface{}, err error) {
	// Try to parse as an integer
	if intValue, parseErr := strconv.ParseInt(input, 10, 64); parseErr == nil {
		result = intValue
		return
	}

	// Try to parse as a float
	if floatValue, parseErr := strconv.ParseFloat(input, 64); parseErr == nil {
		result = floatValue
		return
	}

	// If neither parsing succeeds, return an error
	err = errors.New("invalid input: not a valid int or float")
	return
}

// Returns the new value after incrementing or multiplying the existing value
func incrMultValue(value any, multiplier interface{}, operation jsonOperation) (newVal interface{}, resultString string, isModified bool) {
	switch utils.GetJSONFieldType(value) {
	case utils.NumberType:
		oldVal := value.(float64)
		var newVal float64
		if v, ok := multiplier.(float64); ok {
			switch operation {
			case IncrBy:
				newVal = oldVal + v
			case MultBy:
				newVal = oldVal * v
			}
		} else {
			v, _ := multiplier.(int64)
			switch operation {
			case IncrBy:
				newVal = oldVal + float64(v)
			case MultBy:
				newVal = oldVal * float64(v)
			}
		}
		resultString := strconv.FormatFloat(newVal, 'f', -1, 64)
		return newVal, resultString, true
	case utils.IntegerType:
		if v, ok := multiplier.(float64); ok {
			oldVal := float64(value.(int64))
			var newVal float64
			switch operation {
			case IncrBy:
				newVal = oldVal + v
			case MultBy:
				newVal = oldVal * v
			}
			resultString := strconv.FormatFloat(newVal, 'f', -1, 64)
			return newVal, resultString, true
		} else {
			v, _ := multiplier.(int64)
			oldVal := value.(int64)
			var newVal int64
			switch operation {
			case IncrBy:
				newVal = oldVal + v
			case MultBy:
				newVal = oldVal * v
			}
			resultString := strconv.FormatInt(newVal, 10)
			return newVal, resultString, true
		}
	default:
		return value, "null", false
	}
}

// evalJSONNUMMULTBY multiplies the JSON fields matching the specified JSON path at the specified key
// args must contain key, JSON path and the multiplier value
// Returns encoded error response if incorrect number of arguments
// Returns encoded error if the JSON path or key is invalid
// Returns bulk string reply specified as a stringified updated values for each path
// Returns null if matching field is non numerical
func evalJSONNUMMULTBY(args []string, store *dstore.Store) []byte {
	if len(args) < 3 {
		return diceerrors.NewErrArity("JSON.NUMMULTBY")
	}
	key := args[0]

	// Retrieve the object from the database
	obj := store.Get(key)
	if obj == nil {
		return diceerrors.NewErrWithFormattedMessage("could not perform this operation on a key that doesn't exist")
	}

	// Check if the object is of JSON type
	errWithMessage := object.AssertTypeAndEncoding(obj.TypeEncoding, object.ObjTypeJSON, object.ObjEncodingJSON)
	if errWithMessage != nil {
		return errWithMessage
	}
	path := args[1]
	// Parse the JSONPath expression
	expr, err := jp.ParseString(path)

	if err != nil {
		return diceerrors.NewErrWithMessage("invalid JSONPath")
	}

	// Get json matching expression
	jsonData := obj.Value
	results := expr.Get(jsonData)
	if len(results) == 0 {
		return clientio.Encode("[]", false)
	}

	for i, r := range args[2] {
		if !unicode.IsDigit(r) && r != '.' && r != '-' {
			if i == 0 {
				return diceerrors.NewErrWithFormattedMessage("-ERR expected value at line 1 column %d", i+1)
			}
			return diceerrors.NewErrWithFormattedMessage("-ERR trailing characters at line 1 column %d", i+1)
		}
	}

	// Parse the mulplier value
	multiplier, err := parseFloatInt(args[2])
	if err != nil {
		return diceerrors.NewErrWithMessage(diceerrors.IntOrOutOfRangeErr)
	}

	// Update matching values using Modify
	resultArray := make([]string, 0, len(results))
	if path == defaultRootPath {
		newValue, resultString, modified := incrMultValue(jsonData, multiplier, MultBy)
		if modified {
			jsonData = newValue
		}
		resultArray = append(resultArray, resultString)
	} else {
		_, err := expr.Modify(jsonData, func(value any) (interface{}, bool) {
			newValue, resultString, modified := incrMultValue(value, multiplier, MultBy)
			resultArray = append(resultArray, resultString)
			return newValue, modified
		})
		if err != nil {
			return diceerrors.NewErrWithMessage("invalid JSONPath")
		}
	}

	// Stringified updated values
	resultString := `[` + strings.Join(resultArray, ",") + `]`

	newObj := &object.Obj{
		Value:        jsonData,
		TypeEncoding: object.ObjTypeJSON,
	}
	exp, ok := dstore.GetExpiry(obj, store)

	var exDurationMs int64 = -1
	if ok {
		exDurationMs = int64(exp - uint64(utils.GetCurrentTime().UnixMilli()))
	}
	// newObj has default expiry time of -1 , we need to set it
	if exDurationMs > 0 {
		store.SetExpiry(newObj, exDurationMs)
	}

	store.Put(key, newObj)
	return clientio.Encode(resultString, false)
}

// evalJSONARRAPPEND appends the value(s) provided in the args to the given array path
// in the JSON object saved at key in arguments.
// Args must contain atleast a key, path and value.
// If the key does not exist or is expired, it returns response.RespNIL.
// If the object at given path is not an array, it returns response.RespNIL.
// Returns the new length of the array at path.
func evalJSONARRAPPEND(args []string, store *dstore.Store) []byte {
	if len(args) < 3 {
		return diceerrors.NewErrArity("JSON.ARRAPPEND")
	}

	key := args[0]
	path := args[1]
	values := args[2:]

	obj := store.Get(key)
	if obj == nil {
		return diceerrors.NewErrWithMessage("ERR key does not exist")
	}
	errWithMessage := object.AssertTypeAndEncoding(obj.TypeEncoding, object.ObjTypeJSON, object.ObjEncodingJSON)
	if errWithMessage != nil {
		return errWithMessage
	}
	jsonData := obj.Value

	expr, err := jp.ParseString(path)
	if err != nil {
		return diceerrors.NewErrWithMessage(fmt.Sprintf("ERR Path '%s' does not exist or not an array", path))
	}

	// Parse the input values as JSON
	parsedValues := make([]interface{}, len(values))
	for i, v := range values {
		var parsedValue interface{}
		err := sonic.UnmarshalString(v, &parsedValue)
		if err != nil {
			return diceerrors.NewErrWithMessage(err.Error())
		}
		parsedValues[i] = parsedValue
	}

	var resultsArray []interface{}
	modified := false

	// Capture the modified data when modifying the root path
	var newData interface{}
	var modifyErr error

	newData, modifyErr = expr.Modify(jsonData, func(data any) (interface{}, bool) {
		arr, ok := data.([]interface{})
		if !ok {
			// Not an array
			resultsArray = append(resultsArray, nil)
			return data, false
		}

		// Append the parsed values to the array
		arr = append(arr, parsedValues...)

		resultsArray = append(resultsArray, int64(len(arr)))
		modified = true
		return arr, modified
	})

	if modifyErr != nil {
		return diceerrors.NewErrWithMessage(fmt.Sprintf("ERR failed to modify JSON data: %v", modifyErr))
	}

	if !modified {
		// If no modification was made, it means the path did not exist or was not an array
		return clientio.Encode([]interface{}{nil}, false)
	}

	jsonData = newData
	obj.Value = jsonData

	return clientio.Encode(resultsArray, false)
}

// evalJSONINGEST stores a value at a dynamically generated key
// The key is created using a provided key prefix combined with a unique identifier
// args must contains key_prefix and path and json value
// It will call to evalJSONSET internally.
// Returns encoded error response if incorrect number of arguments
// Returns encoded error if the JSON string is invalid
// Returns unique identifier if the JSON value is successfully stored
func evalJSONINGEST(args []string, store *dstore.Store) []byte {
	if len(args) < 3 {
		return diceerrors.NewErrArity("JSON.INGEST")
	}

	keyPrefix := args[0]

	uniqueID := xid.New()
	uniqueKey := keyPrefix + uniqueID.String()

	var setArgs []string
	setArgs = append(setArgs, uniqueKey)
	setArgs = append(setArgs, args[1:]...)

	result := evalJSONSET(setArgs, store)
	if bytes.Equal(result, clientio.RespOK) {
		return clientio.Encode(uniqueID.String(), true)
	}
	return result
}

// evalTTL returns Time-to-Live in secs for the queried key in args
// The key should be the only param in args else returns with an error
// Returns	RESP encoded time (in secs) remaining for the key to expire
//
//	RESP encoded -2 stating key doesn't exist or key is expired
//	RESP encoded -1 in case no expiration is set on the key
func evalTTL(args []string, store *dstore.Store) []byte {
	if len(args) != 1 {
		return diceerrors.NewErrArity("TTL")
	}

	var key string = args[0]

	obj := store.Get(key)

	// if key does not exist, return RESP encoded -2 denoting key does not exist
	if obj == nil {
		return clientio.RespMinusTwo
	}

	// if object exist, but no expiration is set on it then send -1
	exp, isExpirySet := dstore.GetExpiry(obj, store)
	if !isExpirySet {
		return clientio.RespMinusOne
	}

	// compute the time remaining for the key to expire and
	// return the RESP encoded form of it
	durationMs := exp - uint64(utils.GetCurrentTime().UnixMilli())

	return clientio.Encode(int64(durationMs/1000), false)
}

// evalDEL deletes all the specified keys in args list
// returns the count of total deleted keys after encoding
func evalDEL(args []string, store *dstore.Store) []byte {
	var countDeleted int = 0

	for _, key := range args {
		if ok := store.Del(key); ok {
			countDeleted++
		}
	}

	return clientio.Encode(countDeleted, false)
}

// evalEXPIRE sets a expiry time(in secs) on the specified key in args
// args should contain 2 values, key and the expiry time to be set for the key
// The expiry time should be in integer format; if not, it returns encoded error response
// Returns response.RespOne if expiry was set on the key successfully.
// Once the time is lapsed, the key will be deleted automatically
func evalEXPIRE(args []string, store *dstore.Store) []byte {
	if len(args) <= 1 {
		return diceerrors.NewErrArity("EXPIRE")
	}

	var key string = args[0]
	exDurationSec, err := strconv.ParseInt(args[1], 10, 64)
	if exDurationSec < 0 || exDurationSec > maxExDuration {
		return diceerrors.NewErrExpireTime("EXPIRE")
	}

	if err != nil {
		return diceerrors.NewErrExpireTime("EXPIRE")
	}

	obj := store.Get(key)

	// 0 if the timeout was not set. e.g. key doesn't exist, or operation skipped due to the provided arguments
	if obj == nil {
		return clientio.RespZero
	}
	isExpirySet, err2 := evaluateAndSetExpiry(args[2:], utils.AddSecondsToUnixEpoch(exDurationSec), key, store)

	if isExpirySet {
		return clientio.RespOne
	} else if err2 != nil {
		return err2
	}
	return clientio.RespZero
}

// evalEXPIRETIME returns the absolute Unix timestamp (since January 1, 1970) in seconds at which the given key will expire
// args should contain only 1 value, the key
// Returns expiration Unix timestamp in seconds.
// Returns -1 if the key exists but has no associated expiration time.
// Returns -2 if the key does not exist.
func evalEXPIRETIME(args []string, store *dstore.Store) []byte {
	if len(args) != 1 {
		return diceerrors.NewErrArity("EXPIRETIME")
	}

	var key string = args[0]

	obj := store.Get(key)

	// -2 if key doesn't exist
	if obj == nil {
		return clientio.RespMinusTwo
	}

	exTimeMili, ok := dstore.GetExpiry(obj, store)
	// -1 if key doesn't have expiration time set
	if !ok {
		return clientio.RespMinusOne
	}

	return clientio.Encode(int(exTimeMili/1000), false)
}

// evalEXPIREAT sets a expiry time(in unix-time-seconds) on the specified key in args
// args should contain 2 values, key and the expiry time to be set for the key
// The expiry time should be in integer format; if not, it returns encoded error response
// Returns response.RespOne if expiry was set on the key successfully.
// Once the time is lapsed, the key will be deleted automatically
func evalEXPIREAT(args []string, store *dstore.Store) []byte {
	if len(args) <= 1 {
		return clientio.Encode(errors.New("ERR wrong number of arguments for 'expireat' command"), false)
	}

	var key string = args[0]
	exUnixTimeSec, err := strconv.ParseInt(args[1], 10, 64)
	if exUnixTimeSec < 0 || exUnixTimeSec > maxExDuration {
		return diceerrors.NewErrExpireTime("EXPIREAT")
	}

	if err != nil {
		return clientio.Encode(errors.New("ERR value is not an integer or out of range"), false)
	}

	isExpirySet, err2 := evaluateAndSetExpiry(args[2:], exUnixTimeSec, key, store)
	if isExpirySet {
		return clientio.RespOne
	} else if err2 != nil {
		return err2
	}
	return clientio.RespZero
}

// NX: Set the expiration only if the key does not already have an expiration time.
// XX: Set the expiration only if the key already has an expiration time.
// GT: Set the expiration only if the new expiration time is greater than the current one.
// LT: Set the expiration only if the new expiration time is less than the current one.
// Returns Boolean True and error nil if expiry was set on the key successfully.
// Returns Boolean False and error nil if conditions didn't met.
// Returns Boolean False and error not-nil if invalid combination of subCommands or if subCommand is invalid
func evaluateAndSetExpiry(subCommands []string, newExpiry int64, key string,
	store *dstore.Store) (shouldSetExpiry bool, err []byte) {
	var newExpInMilli = newExpiry * 1000
	var prevExpiry *uint64 = nil
	var nxCmd, xxCmd, gtCmd, ltCmd bool

	obj := store.Get(key)
	//  key doesn't exist
	if obj == nil {
		return false, nil
	}
	shouldSetExpiry = true
	// if no condition exists
	if len(subCommands) == 0 {
		store.SetUnixTimeExpiry(obj, newExpiry)
		return shouldSetExpiry, nil
	}

	expireTime, ok := dstore.GetExpiry(obj, store)
	if ok {
		prevExpiry = &expireTime
	}

	for i := range subCommands {
		subCommand := strings.ToUpper(subCommands[i])

		switch subCommand {
		case NX:
			nxCmd = true
			if prevExpiry != nil {
				shouldSetExpiry = false
			}
		case XX:
			xxCmd = true
			if prevExpiry == nil {
				shouldSetExpiry = false
			}
		case GT:
			gtCmd = true
			if prevExpiry == nil || *prevExpiry > uint64(newExpInMilli) {
				shouldSetExpiry = false
			}
		case LT:
			ltCmd = true
			if prevExpiry != nil && *prevExpiry < uint64(newExpInMilli) {
				shouldSetExpiry = false
			}
		default:
			return false, diceerrors.NewErrWithMessage("Unsupported option " + subCommands[i])
		}
	}

	if !nxCmd && gtCmd && ltCmd {
		return false, diceerrors.NewErrWithMessage("GT and LT options at the same time are not compatible")
	}

	if nxCmd && (xxCmd || gtCmd || ltCmd) {
		return false, diceerrors.NewErrWithMessage("NX and XX," +
			" GT or LT options at the same time are not compatible")
	}

	if shouldSetExpiry {
		store.SetUnixTimeExpiry(obj, newExpiry)
	}
	return shouldSetExpiry, nil
}

func evalHELLO(args []string, store *dstore.Store) []byte {
	if len(args) > 1 {
		return diceerrors.NewErrArity("HELLO")
	}

	var resp []interface{}
	resp = append(resp,
		"proto", 2,
		"id", serverID,
		"mode", "standalone",
		"role", "master",
		"modules", []interface{}{})

	return clientio.Encode(resp, false)
}

// evalINCR increments the value of the specified key in args by 1,
// if the key exists and the value is integer format.
// The key should be the only param in args.
// If the key does not exist, new key is created with value 0,
// the value of the new key is then incremented.
// The value for the queried key should be of integer format,
// if not evalINCR returns encoded error response.
// evalINCR returns the incremented value for the key if there are no errors.
func evalINCR(args []string, store *dstore.Store) []byte {
	if len(args) != 1 {
		return diceerrors.NewErrArity("INCR")
	}
	return incrDecrCmd(args, 1, store)
}

// evalDECR decrements the value of the specified key in args by 1,
// if the key exists and the value is integer format.
// The key should be the only param in args.
// If the key does not exist, new key is created with value 0,
// the value of the new key is then decremented.
// The value for the queried key should be of integer format,
// if not evalDECR returns encoded error response.
// evalDECR returns the decremented value for the key if there are no errors.
func evalDECR(args []string, store *dstore.Store) []byte {
	if len(args) != 1 {
		return diceerrors.NewErrArity("DECR")
	}
	return incrDecrCmd(args, -1, store)
}

// evalDECRBY decrements the value of the specified key in args by the specified decrement,
// if the key exists and the value is integer format.
// The key should be the first parameter in args, and the decrement should be the second parameter.
// If the key does not exist, new key is created with value 0,
// the value of the new key is then decremented by specified decrement.
// The value for the queried key should be of integer format,
// if not evalDECRBY returns an encoded error response.
// evalDECRBY returns the decremented value for the key after applying the specified decrement if there are no errors.
func evalDECRBY(args []string, store *dstore.Store) []byte {
	if len(args) != 2 {
		return diceerrors.NewErrArity("DECRBY")
	}
	decrementAmount, err := strconv.ParseInt(args[1], 10, 64)
	if err != nil {
		return diceerrors.NewErrWithMessage(diceerrors.IntOrOutOfRangeErr)
	}
	return incrDecrCmd(args, -decrementAmount, store)
}

func incrDecrCmd(args []string, incr int64, store *dstore.Store) []byte {
	key := args[0]
	obj := store.Get(key)
	if obj == nil {
		obj = store.NewObj(int64(0), -1, object.ObjTypeInt, object.ObjEncodingInt)
		store.Put(key, obj)
	}

	// If the object exists, check if it is a set object.
	if err := object.AssertType(obj.TypeEncoding, object.ObjTypeSet); err == nil {
		return diceerrors.NewErrWithFormattedMessage(diceerrors.WrongTypeErr)
	}

	if err := object.AssertType(obj.TypeEncoding, object.ObjTypeInt); err != nil {
		return diceerrors.NewErrWithMessage(err.Error())
	}

	if err := object.AssertEncoding(obj.TypeEncoding, object.ObjEncodingInt); err != nil {
		return diceerrors.NewErrWithMessage(err.Error())
	}

	i, _ := obj.Value.(int64)
	// check overflow
	if (incr < 0 && i < 0 && incr < (math.MinInt64-i)) ||
		(incr > 0 && i > 0 && incr > (math.MaxInt64-i)) {
		return diceerrors.NewErrWithMessage(diceerrors.ValOutOfRangeErr)
	}

	i += incr
	obj.Value = i

	return clientio.Encode(i, false)
}

// evalINFO creates a buffer with the info of total keys per db
// Returns the encoded buffer as response
func evalINFO(args []string, store *dstore.Store) []byte {
	var info []byte
	buf := bytes.NewBuffer(info)
	buf.WriteString("# Keyspace\r\n")
	for i := range dstore.KeyspaceStat {
		fmt.Fprintf(buf, "db%d:keys=%d,expires=0,avg_ttl=0\r\n", i, dstore.KeyspaceStat[i]["keys"])
	}
	return clientio.Encode(buf.String(), false)
}

// TODO: Placeholder to support monitoring
func evalCLIENT(args []string, store *dstore.Store) []byte {
	return clientio.RespOK
}

// TODO: Placeholder to support monitoring
func evalLATENCY(args []string, store *dstore.Store) []byte {
	return clientio.Encode([]string{}, false)
}

// evalLRU deletes all the keys from the LRU
// returns encoded RESP OK
func evalLRU(args []string, store *dstore.Store) []byte {
	dstore.EvictAllkeysLRUOrLFU(store)
	return clientio.RespOK
}

// evalSLEEP sets db to sleep for the specified number of seconds.
// The sleep time should be the only param in args.
// Returns error response if the time param in args is not of integer format.
// evalSLEEP returns response.RespOK after sleeping for mentioned seconds
func evalSLEEP(args []string, store *dstore.Store) []byte {
	if len(args) != 1 {
		return diceerrors.NewErrArity("SLEEP")
	}

	durationSec, err := strconv.ParseInt(args[0], 10, 64)
	if err != nil {
		return diceerrors.NewErrWithMessage(diceerrors.IntOrOutOfRangeErr)
	}
	time.Sleep(time.Duration(durationSec) * time.Second)
	return clientio.RespOK
}

// evalMULTI marks the start of the transaction for the client.
// All subsequent commands fired will be queued for atomic execution.
// The commands will not be executed until EXEC is triggered.
// Once EXEC is triggered it executes all the commands in queue,
// and closes the MULTI transaction.
func evalMULTI(args []string, store *dstore.Store) []byte {
	return clientio.RespOK
}

// EvalQWATCH adds the specified key to the watch list for the caller client.
// Every time a key in the watch list is modified, the client will be sent a response
// containing the new value of the key along with the operation that was performed on it.
// Contains only one argument, the query to be watched.
func EvalQWATCH(args []string, clientFd int, store *dstore.Store) []byte {
	if len(args) != 1 {
		return diceerrors.NewErrArity("QWATCH")
	}

	// Parse and get the selection from the query.
	query, e := sql.ParseQuery( /*sql=*/ args[0])

	if e != nil {
		return clientio.Encode(e, false)
	}

	// use an unbuffered channel to ensure that we only proceed to query execution once the query watcher has built the cache
	cacheChannel := make(chan *[]struct {
		Key   string
		Value *object.Obj
	})
	querywatcher.WatchSubscriptionChan <- querywatcher.WatchSubscription{
		Subscribe: true,
		Query:     query,
		ClientFD:  clientFd,
		CacheChan: cacheChannel,
	}

	store.CacheKeysForQuery(query.Where, cacheChannel)

	// Return the result of the query.
	responseChan := make(chan querywatcher.AdhocQueryResult)
	querywatcher.AdhocQueryChan <- querywatcher.AdhocQuery{
		Query:        query,
		ResponseChan: responseChan,
	}

	queryResult := <-responseChan
	if queryResult.Err != nil {
		return clientio.Encode(queryResult.Err, false)
	}

	// TODO: We should return the list of all queries being watched by the client.
	return clientio.Encode(clientio.CreatePushResponse(&query, queryResult.Result), false)
}

// EvalQUNWATCH removes the specified key from the watch list for the caller client.
func EvalQUNWATCH(args []string, clientFd int) []byte {
	if len(args) != 1 {
		return diceerrors.NewErrArity("QUNWATCH")
	}
	query, e := sql.ParseQuery( /*sql=*/ args[0])
	if e != nil {
		return clientio.Encode(e, false)
	}

	querywatcher.WatchSubscriptionChan <- querywatcher.WatchSubscription{
		Subscribe: false,
		Query:     query,
		ClientFD:  clientFd,
	}

	return clientio.RespOK
}

// SETBIT key offset value
func evalSETBIT(args []string, store *dstore.Store) []byte {
	var err error

	if len(args) != 3 {
		return diceerrors.NewErrArity("SETBIT")
	}

	key := args[0]
	offset, err := strconv.ParseInt(args[1], 10, 64)
	if err != nil {
		return diceerrors.NewErrWithMessage("bit offset is not an integer or out of range")
	}

	value, err := strconv.ParseBool(args[2])
	if err != nil {
		return diceerrors.NewErrWithMessage("bit is not an integer or out of range")
	}

	obj := store.Get(key)
	requiredByteArraySize := offset>>3 + 1

	if obj == nil {
		obj = store.NewObj(NewByteArray(int(requiredByteArraySize)), -1, object.ObjTypeByteArray, object.ObjEncodingByteArray)
		store.Put(args[0], obj)
	}

	if object.AssertType(obj.TypeEncoding, object.ObjTypeByteArray) == nil ||
		object.AssertType(obj.TypeEncoding, object.ObjTypeString) == nil ||
		object.AssertType(obj.TypeEncoding, object.ObjTypeInt) == nil {
		var byteArray *ByteArray
		oType, oEnc := object.ExtractTypeEncoding(obj)

		switch oType {
		case object.ObjTypeByteArray:
			byteArray = obj.Value.(*ByteArray)
		case object.ObjTypeString, object.ObjTypeInt:
			byteArray, err = NewByteArrayFromObj(obj)
			if err != nil {
				return diceerrors.NewErrWithMessage(diceerrors.WrongTypeErr)
			}
		default:
			return diceerrors.NewErrWithMessage(diceerrors.WrongTypeErr)
		}

		// Perform the resizing check
		byteArrayLength := byteArray.Length

		// check whether resize required or not
		if requiredByteArraySize > byteArrayLength {
			// resize as per the offset
			byteArray = byteArray.IncreaseSize(int(requiredByteArraySize))
		}

		resp := byteArray.GetBit(int(offset))
		byteArray.SetBit(int(offset), value)

		// We are returning newObject here so it is thread-safe
		// Old will be removed by GC
		newObj, err := ByteSliceToObj(store, obj, byteArray.data, oType, oEnc)
		if err != nil {
			return diceerrors.NewErrWithMessage(diceerrors.WrongTypeErr)
		}

		exp, ok := dstore.GetExpiry(obj, store)
		var exDurationMs int64 = -1
		if ok {
			exDurationMs = int64(exp - uint64(utils.GetCurrentTime().UnixMilli()))
		}
		// newObj has bydefault expiry time -1 , we need to set it
		if exDurationMs > 0 {
			store.SetExpiry(newObj, exDurationMs)
		}

		store.Put(key, newObj)
		if resp {
			return clientio.Encode(int(1), true)
		}
		return clientio.Encode(int(0), true)
	}
	return diceerrors.NewErrWithMessage(diceerrors.WrongTypeErr)
}

// GETBIT key offset
func evalGETBIT(args []string, store *dstore.Store) []byte {
	var err error

	if len(args) != 2 {
		return diceerrors.NewErrArity("GETBIT")
	}

	key := args[0]
	offset, err := strconv.ParseInt(args[1], 10, 64)
	if err != nil {
		return diceerrors.NewErrWithMessage("bit offset is not an integer or out of range")
	}

	obj := store.Get(key)
	if obj == nil {
		return clientio.Encode(0, true)
	}

	requiredByteArraySize := offset>>3 + 1
	switch oType, _ := object.ExtractTypeEncoding(obj); oType {
	case object.ObjTypeSet:
		return diceerrors.NewErrWithFormattedMessage(diceerrors.WrongTypeErr)
	case object.ObjTypeByteArray:
		byteArray := obj.Value.(*ByteArray)
		byteArrayLength := byteArray.Length

		// check whether offset, length exists or not
		if requiredByteArraySize > byteArrayLength {
			return clientio.Encode(0, true)
		}
		value := byteArray.GetBit(int(offset))
		if value {
			return clientio.Encode(1, true)
		}
		return clientio.Encode(0, true)
	case object.ObjTypeString, object.ObjTypeInt:
		byteArray, err := NewByteArrayFromObj(obj)
		if err != nil {
			return diceerrors.NewErrWithMessage(diceerrors.WrongTypeErr)
		}
		if requiredByteArraySize > byteArray.Length {
			return clientio.Encode(0, true)
		}
		value := byteArray.GetBit(int(offset))
		if value {
			return clientio.Encode(1, true)
		}
		return clientio.Encode(0, true)
	default:
		return clientio.Encode(0, true)
	}
}

func evalBITCOUNT(args []string, store *dstore.Store) []byte {
	var err error

	// if more than 4 arguments are provided, return error
	if len(args) > 4 {
		return diceerrors.NewErrWithMessage(diceerrors.SyntaxErr)
	}

	// fetching value of the key
	var key string = args[0]
	obj := store.Get(key)
	if obj == nil {
		return clientio.Encode(0, false)
	}

	// Check for the type of the object
	if object.AssertType(obj.TypeEncoding, object.ObjTypeSet) == nil {
		return diceerrors.NewErrWithFormattedMessage(diceerrors.WrongTypeErr)
	}

	valueInterface := obj.Value
	value := []byte{}
	valueLength := int64(0)

	if object.AssertType(obj.TypeEncoding, object.ObjTypeByteArray) == nil {
		byteArray := obj.Value.(*ByteArray)
		byteArrayObject := *byteArray
		value = byteArrayObject.data
		valueLength = byteArray.Length
	}

	if object.AssertType(obj.TypeEncoding, object.ObjTypeString) == nil {
		value = []byte(valueInterface.(string))
		valueLength = int64(len(value))
	}

	if object.AssertType(obj.TypeEncoding, object.ObjTypeInt) == nil {
		value = []byte(strconv.FormatInt(valueInterface.(int64), 10))
		valueLength = int64(len(value))
	}

	// defining constants of the function
	start := int64(0)
	end := valueLength - 1
	unit := BYTE

	// checking which arguments are present and according validating arguments
	if len(args) > 1 {
		start, err = strconv.ParseInt(args[1], 10, 64)
		if err != nil {
			return diceerrors.NewErrWithMessage(diceerrors.IntOrOutOfRangeErr)
		}
		// Adjust start index if it is negative
		if start < 0 {
			start += valueLength
		}
	}
	if len(args) > 2 {
		end, err = strconv.ParseInt(args[2], 10, 64)
		if err != nil {
			return diceerrors.NewErrWithMessage(diceerrors.IntOrOutOfRangeErr)
		}

		// Adjust end index if it is negative
		if end < 0 {
			end += valueLength
		}
	}
	if len(args) > 3 {
		unit = strings.ToUpper(args[3])
		if unit != BYTE && unit != BIT {
			return diceerrors.NewErrWithMessage(diceerrors.SyntaxErr)
		}
	}
	if start > end {
		return clientio.Encode(0, true)
	}
	if start > valueLength && unit == BYTE {
		return clientio.Encode(0, true)
	}
	if end > valueLength && unit == BYTE {
		end = valueLength - 1
	}

	bitCount := 0
	if unit == BYTE {
		for i := start; i <= end; i++ {
			bitCount += int(popcount(value[i]))
		}
		return clientio.Encode(bitCount, true)
	}
	startBitRange := start / 8
	endBitRange := min(end/8, valueLength-1)
	for i := startBitRange; i <= endBitRange; i++ {
		if i == startBitRange {
			considerBits := start % 8
			for j := 8 - considerBits - 1; j >= 0; j-- {
				bitCount += int(popcount(byte(int(value[i]) & (1 << j))))
			}
		} else if i == endBitRange {
			considerBits := end % 8
			for j := considerBits; j >= 0; j-- {
				bitCount += int(popcount(byte(int(value[i]) & (1 << (8 - j - 1)))))
			}
		} else {
			bitCount += int(popcount(value[i]))
		}
	}
	return clientio.Encode(bitCount, true)
}

// BITOP <AND | OR | XOR | NOT> destkey key [key ...]
func evalBITOP(args []string, store *dstore.Store) []byte {
	operation, destKey := args[0], args[1]
	operation = strings.ToUpper(operation)

	// get all the keys
	keys := args[2:]

	// validation of commands
	// if operation is not from enums, then error out
	if !(operation == AND || operation == OR || operation == XOR || operation == NOT) {
		return diceerrors.NewErrWithMessage(diceerrors.SyntaxErr)
	}

	if operation == NOT {
		if len(keys) != 1 {
			return diceerrors.NewErrWithMessage("BITOP NOT must be called with a single source key.")
		}
		key := keys[0]
		obj := store.Get(key)
		if obj == nil {
			return clientio.Encode(0, true)
		}

		var value []byte

		switch oType, _ := object.ExtractTypeEncoding(obj); oType {
		case object.ObjTypeByteArray:
			byteArray := obj.Value.(*ByteArray)
			byteArrayObject := *byteArray
			value = byteArrayObject.data
			// perform the operation
			result := make([]byte, len(value))
			for i := 0; i < len(value); i++ {
				result[i] = ^value[i]
			}

			// initialize result with byteArray
			operationResult := NewByteArray(len(result))
			operationResult.data = result
			operationResult.Length = int64(len(result))

			// resize the byte array if necessary
			operationResult.ResizeIfNecessary()

			// create object related to result
			obj = store.NewObj(operationResult, -1, object.ObjTypeByteArray, object.ObjEncodingByteArray)

			// store the result in destKey
			store.Put(destKey, obj)
			return clientio.Encode(len(value), true)
		case object.ObjTypeString, object.ObjTypeInt:
			if oType == object.ObjTypeString {
				value = []byte(obj.Value.(string))
			} else {
				value = []byte(strconv.FormatInt(obj.Value.(int64), 10))
			}
			// perform the operation
			result := make([]byte, len(value))
			for i := 0; i < len(value); i++ {
				result[i] = ^value[i]
			}
			resOType, resOEnc := deduceTypeEncoding(string(result))
			var storedValue interface{}
			if resOType == object.ObjTypeInt {
				storedValue, _ = strconv.ParseInt(string(result), 10, 64)
			} else {
				storedValue = string(result)
			}
			store.Put(destKey, store.NewObj(storedValue, -1, resOType, resOEnc))
			return clientio.Encode(len(value), true)
		default:
			return diceerrors.NewErrWithFormattedMessage(diceerrors.WrongTypeErr)
		}
	}
	// if operation is AND, OR, XOR
	values := make([][]byte, len(keys))

	// get the values of all keys
	for i, key := range keys {
		obj := store.Get(key)
		if obj == nil {
			values[i] = make([]byte, 0)
		} else {
			// handle the case when it is byte array
			switch oType, _ := object.ExtractTypeEncoding(obj); oType {
			case object.ObjTypeByteArray:
				byteArray := obj.Value.(*ByteArray)
				byteArrayObject := *byteArray
				values[i] = byteArrayObject.data
			case object.ObjTypeString:
				value := obj.Value.(string)
				values[i] = []byte(value)
			case object.ObjTypeInt:
				value := strconv.FormatInt(obj.Value.(int64), 10)
				values[i] = []byte(value)
			default:
				return diceerrors.NewErrWithMessage("value is not a valid byte array")
			}
		}
	}
	// get the length of the largest value
	maxLength := 0
	minLength := len(values[0])
	maxKeyIterator := 0
	for keyIterator, value := range values {
		if len(value) > maxLength {
			maxLength = len(value)
			maxKeyIterator = keyIterator
		}
		minLength = min(minLength, len(value))
	}

	result := make([]byte, maxLength)
	if operation == AND {
		for i := 0; i < maxLength; i++ {
			result[i] = 0
			if i < minLength {
				result[i] = values[maxKeyIterator][i]
			}
		}
	} else {
		for i := 0; i < maxLength; i++ {
			result[i] = 0x00
		}
	}

	// perform the operation
	for _, value := range values {
		for i := 0; i < len(value); i++ {
			switch operation {
			case AND:
				result[i] &= value[i]
			case OR:
				result[i] |= value[i]
			case XOR:
				result[i] ^= value[i]
			}
		}
	}
	// initialize result with byteArray
	operationResult := NewByteArray(len(result))
	operationResult.data = result
	operationResult.Length = int64(len(result))

	// create object related to result
	operationResultObject := store.NewObj(operationResult, -1, object.ObjTypeByteArray, object.ObjEncodingByteArray)

	// store the result in destKey
	store.Put(destKey, operationResultObject)

	return clientio.Encode(len(result), true)
}

// evalCommand evaluates COMMAND <subcommand> command based on subcommand
// COUNT: return total count of commands in Dice.
func evalCommand(args []string, store *dstore.Store) []byte {
	if len(args) == 0 {
		return evalCommandDefault()
	}
	subcommand := strings.ToUpper(args[0])
	switch subcommand {
	case Count:
		return evalCommandCount()
	case GetKeys:
		return evalCommandGetKeys(args[1:])
	case List:
		return evalCommandList()
	case Help:
		return evalCommandHelp()
	default:
		return diceerrors.NewErrWithFormattedMessage("unknown subcommand '%s'. Try COMMAND HELP.", subcommand)
	}
}

// evalCommandHelp prints help message
func evalCommandHelp() []byte {
	format := "COMMAND <subcommand> [<arg> [value] [opt] ...]. Subcommands are:"
	noTitle := "(no subcommand)"
	noMessage := "    Return details about all Dice commands."
	countTitle := "COUNT"
	countMessage := "    Return the total number of commands in this Dice server."
	listTitle := "LIST"
	listMessage := "     Return a list of all commands in this Dice server."
	getKeysTitle := "GETKEYS <full-command>"
	getKeysMessage := "     Return the keys from a full Dice command."
	helpTitle := "HELP"
	helpMessage := "     Print this help."
	message := []string{
		format,
		noTitle,
		noMessage,
		countTitle,
		countMessage,
		listTitle,
		listMessage,
		getKeysTitle,
		getKeysMessage,
		helpTitle,
		helpMessage,
	}
	return clientio.Encode(message, false)
}

func evalCommandDefault() []byte {
	cmds := convertDiceCmdsMapToSlice()
	return clientio.Encode(cmds, false)
}

func evalCommandList() []byte {
	cmds := make([]string, 0, diceCommandsCount)
	for k := range DiceCmds {
		cmds = append(cmds, k)
	}
	return clientio.Encode(cmds, false)
}

// evalKeys returns the list of keys that match the pattern
// The pattern should be the only param in args
func evalKeys(args []string, store *dstore.Store) []byte {
	if len(args) != 1 {
		return diceerrors.NewErrArity("KEYS")
	}

	pattern := args[0]
	keys, err := store.Keys(pattern)
	if err != nil {
		return clientio.Encode(err, false)
	}

	return clientio.Encode(keys, false)
}

// evalCommandCount returns an number of commands supported by DiceDB
func evalCommandCount() []byte {
	return clientio.Encode(diceCommandsCount, false)
}

// evalCommandGetKeys helps identify which arguments in a redis command
// are interpreted as keys.
// This is useful in analying long commands / scripts
func evalCommandGetKeys(args []string) []byte {
	if len(args) == 0 {
		return diceerrors.NewErrArity("COMMAND|GETKEYS")
	}
	diceCmd, ok := DiceCmds[strings.ToUpper(args[0])]
	if !ok {
		return diceerrors.NewErrWithMessage("invalid command specified")
	}

	keySpecs := diceCmd.KeySpecs
	if keySpecs.BeginIndex == 0 {
		return diceerrors.NewErrWithMessage("the command has no key arguments")
	}

	arity := diceCmd.Arity
	if (arity < 0 && len(args) < -arity) ||
		(arity >= 0 && len(args) != arity) {
		return diceerrors.NewErrWithMessage("invalid number of arguments specified for command")
	}
	keys := make([]string, 0)
	step := max(keySpecs.Step, 1)
	lastIdx := keySpecs.BeginIndex
	if keySpecs.LastKey != 0 {
		lastIdx = len(args) + keySpecs.LastKey
	}
	for i := keySpecs.BeginIndex; i <= lastIdx; i += step {
		keys = append(keys, args[i])
	}
	return clientio.Encode(keys, false)
}

func evalRename(args []string, store *dstore.Store) []byte {
	if len(args) != 2 {
		return diceerrors.NewErrArity("RENAME")
	}
	sourceKey := args[0]
	destKey := args[1]

	// if Source key does not exist, return RESP encoded nil
	sourceObj := store.Get(sourceKey)
	if sourceObj == nil {
		return diceerrors.NewErrWithMessage(diceerrors.NoKeyErr)
	}

	// if Source and Destination Keys are same return RESP encoded ok
	if sourceKey == destKey {
		return clientio.RespOK
	}

	if ok := store.Rename(sourceKey, destKey); ok {
		return clientio.RespOK
	}
	return clientio.RespNIL
}

// The MGET command returns an array of RESP values corresponding to the provided keys.
// For each key, if the key is expired or does not exist, the response will be response.RespNIL;
// otherwise, the response will be the RESP value of the key.
// MGET is atomic, it retrieves all values at once
func evalMGET(args []string, store *dstore.Store) []byte {
	if len(args) < 1 {
		return diceerrors.NewErrArity("MGET")
	}
	values := store.GetAll(args)
	resp := make([]interface{}, len(args))
	for i, obj := range values {
		if obj == nil {
			resp[i] = clientio.RespNIL
		} else {
			resp[i] = obj.Value
		}
	}
	return clientio.Encode(resp, false)
}

func evalEXISTS(args []string, store *dstore.Store) []byte {
	if len(args) == 0 {
		return diceerrors.NewErrArity("EXISTS")
	}

	var count int
	for _, key := range args {
		if store.GetNoTouch(key) != nil {
			count++
		}
	}

	return clientio.Encode(count, false)
}

func evalPersist(args []string, store *dstore.Store) []byte {
	if len(args) != 1 {
		return diceerrors.NewErrArity("PERSIST")
	}

	key := args[0]

	obj := store.Get(key)

	// If the key does not exist, return RESP encoded 0 to denote the key does not exist
	if obj == nil {
		return clientio.RespZero
	}

	// If the object exists but no expiration is set on it, return -1
	_, isExpirySet := dstore.GetExpiry(obj, store)
	if !isExpirySet {
		return clientio.RespMinusOne
	}

	// If the object exists, remove the expiration time
	dstore.DelExpiry(obj, store)

	return clientio.RespOne
}

func evalCOPY(args []string, store *dstore.Store) []byte {
	if len(args) < 2 {
		return diceerrors.NewErrArity("COPY")
	}

	isReplace := false

	sourceKey := args[0]
	destinationKey := args[1]
	sourceObj := store.Get(sourceKey)
	if sourceObj == nil {
		return clientio.RespZero
	}

	for i := 2; i < len(args); i++ {
		arg := strings.ToUpper(args[i])
		if arg == "REPLACE" {
			isReplace = true
		}
	}

	if isReplace {
		store.Del(destinationKey)
	}

	destinationObj := store.Get(destinationKey)
	if destinationObj != nil {
		return clientio.RespZero
	}

	copyObj := sourceObj.DeepCopy()
	if copyObj == nil {
		return clientio.RespZero
	}

	exp, ok := dstore.GetExpiry(sourceObj, store)
	var exDurationMs int64 = -1
	if ok {
		exDurationMs = int64(exp - uint64(utils.GetCurrentTime().UnixMilli()))
	}

	store.Put(destinationKey, copyObj)

	if exDurationMs > 0 {
		store.SetExpiry(copyObj, exDurationMs)
	}
	return clientio.RespOne
}

// GETEX key [EX seconds | PX milliseconds | EXAT unix-time-seconds |
// PXAT unix-time-milliseconds | PERSIST]
// Get the value of key and optionally set its expiration.
// GETEX is similar to GET, but is a write command with additional options.
// The GETEX command supports a set of options that modify its behavior:
// EX seconds -- Set the specified expire time, in seconds.
// PX milliseconds -- Set the specified expire time, in milliseconds.
// EXAT timestamp-seconds -- Set the specified Unix time at which the key will expire, in seconds.
// PXAT timestamp-milliseconds -- Set the specified Unix time at which the key will expire, in milliseconds.
// PERSIST -- Remove the time to live associated with the key.
// The RESP value of the key is encoded and then returned
// evalGET returns response.RespNIL if key is expired or it does not exist
func evalGETEX(args []string, store *dstore.Store) []byte {
	if len(args) < 1 {
		return diceerrors.NewErrArity("GETEX")
	}

	var key string = args[0]

	// Get the key from the hash table
	obj := store.Get(key)

	// if key does not exist, return RESP encoded nil
	if obj == nil {
		return clientio.RespNIL
	}

	// check if the object is set type if yes then return error
	if object.AssertType(obj.TypeEncoding, object.ObjTypeSet) == nil {
		return diceerrors.NewErrWithFormattedMessage(diceerrors.WrongTypeErr)
	}

	var exDurationMs int64 = -1
	var state exDurationState = Uninitialized
	var persist bool = false
	for i := 1; i < len(args); i++ {
		arg := strings.ToUpper(args[i])
		switch arg {
		case Ex, Px:
			if state != Uninitialized {
				return diceerrors.NewErrWithMessage(diceerrors.SyntaxErr)
			}
			i++
			if i == len(args) {
				return diceerrors.NewErrWithMessage(diceerrors.SyntaxErr)
			}

			exDuration, err := strconv.ParseInt(args[i], 10, 64)
			if err != nil {
				return diceerrors.NewErrWithMessage(diceerrors.IntOrOutOfRangeErr)
			}
			if exDuration <= 0 || exDuration > maxExDuration {
				return diceerrors.NewErrExpireTime("GETEX")
			}

			// converting seconds to milliseconds
			if arg == Ex {
				exDuration *= 1000
			}
			exDurationMs = exDuration
			state = Initialized

		case Pxat, Exat:
			if state != Uninitialized {
				return diceerrors.NewErrWithMessage(diceerrors.SyntaxErr)
			}
			i++
			if i == len(args) {
				return diceerrors.NewErrWithMessage(diceerrors.SyntaxErr)
			}
			exDuration, err := strconv.ParseInt(args[i], 10, 64)
			if err != nil {
				return diceerrors.NewErrWithMessage(diceerrors.IntOrOutOfRangeErr)
			}

			if exDuration < 0 || exDuration > maxExDuration {
				return diceerrors.NewErrExpireTime("GETEX")
			}

			if arg == Exat {
				exDuration *= 1000
			}
			exDurationMs = exDuration - utils.GetCurrentTime().UnixMilli()
			// If the expiry time is in the past, set exDurationMs to 0
			// This will be used to signal immediate expiration
			if exDurationMs < 0 {
				exDurationMs = 0
			}
			state = Initialized

		case "PERSIST":
			if state != Uninitialized {
				return diceerrors.NewErrWithMessage(diceerrors.SyntaxErr)
			}
			persist = true
			state = Initialized
		default:
			return diceerrors.NewErrWithMessage(diceerrors.SyntaxErr)
		}
	}

	if state == Initialized {
		if persist {
			dstore.DelExpiry(obj, store)
		} else {
			store.SetExpiry(obj, exDurationMs)
		}
	}

	// return the RESP encoded value
	return clientio.Encode(obj.Value, false)
}

// evalPTTL returns Time-to-Live in millisecs for the queried key in args
// The key should be the only param in args else returns with an error
// Returns	RESP encoded time (in secs) remaining for the key to expire
//
//	RESP encoded -2 stating key doesn't exist or key is expired
//	RESP encoded -1 in case no expiration is set on the key
func evalPTTL(args []string, store *dstore.Store) []byte {
	if len(args) != 1 {
		return diceerrors.NewErrArity("PTTL")
	}

	key := args[0]

	obj := store.Get(key)

	if obj == nil {
		return clientio.RespMinusTwo
	}

	exp, isExpirySet := dstore.GetExpiry(obj, store)

	if !isExpirySet {
		return clientio.RespMinusOne
	}

	// compute the time remaining for the key to expire and
	// return the RESP encoded form of it
	durationMs := exp - uint64(utils.GetCurrentTime().UnixMilli())
	return clientio.Encode(int64(durationMs), false)
}

// evalHSET sets the specified fields to their
// respective values in an hashmap stored at key
//
// This command overwrites the values of specified
// fields that exist in the hash.
//
// If key doesn't exist, a new key holding a hash is created.
//
// Usage: HSET key field value [field value ...]
func evalHSET(args []string, store *dstore.Store) []byte {
	if len(args) < 3 {
		return diceerrors.NewErrArity("HSET")
	}

	key := args[0]

	obj := store.Get(key)

	var hashMap HashMap
	var numKeys int64

	if obj != nil {
		if err := object.AssertTypeAndEncoding(obj.TypeEncoding, object.ObjTypeHashMap, object.ObjEncodingHashMap); err != nil {
			return diceerrors.NewErrWithMessage(diceerrors.WrongTypeErr)
		}
		hashMap = obj.Value.(HashMap)
	}

	keyValuePairs := args[1:]
	hashMap, numKeys, err := hashMapBuilder(keyValuePairs, hashMap)
	if err != nil {
		return diceerrors.NewErrWithMessage(err.Error())
	}

	obj = store.NewObj(hashMap, -1, object.ObjTypeHashMap, object.ObjEncodingHashMap)

	store.Put(key, obj)

	return clientio.Encode(numKeys, false)
}

func evalHGETALL(args []string, store *dstore.Store) []byte {
	if len(args) != 1 {
		return diceerrors.NewErrArity("HGETALL")
	}

	key := args[0]

	obj := store.Get(key)

	var hashMap HashMap
	var results []string

	if obj != nil {
		if err := object.AssertTypeAndEncoding(obj.TypeEncoding, object.ObjTypeHashMap, object.ObjEncodingHashMap); err != nil {
			return diceerrors.NewErrWithMessage(diceerrors.WrongTypeErr)
		}
		hashMap = obj.Value.(HashMap)
	}

	for hmKey, hmValue := range hashMap {
		results = append(results, hmKey, hmValue)
	}

	return clientio.Encode(results, false)
}

func evalHGET(args []string, store *dstore.Store) []byte {
	if len(args) != 2 {
		return diceerrors.NewErrArity("HGET")
	}

	key := args[0]
	hmKey := args[1]

	val, errWithMessage := getValueFromHashMap(key, hmKey, store)
	if errWithMessage != nil {
		return errWithMessage
	}
	return val
}

func evalObjectIdleTime(key string, store *dstore.Store) []byte {
	obj := store.GetNoTouch(key)
	if obj == nil {
		return clientio.RespNIL
	}

	return clientio.Encode(int64(dstore.GetIdleTime(obj.LastAccessedAt)), true)
}

func evalOBJECT(args []string, store *dstore.Store) []byte {
	if len(args) < 2 {
		return diceerrors.NewErrArity("OBJECT")
	}

	subcommand := strings.ToUpper(args[0])
	key := args[1]

	switch subcommand {
	case "IDLETIME":
		return evalObjectIdleTime(key, store)
	default:
		return diceerrors.NewErrWithMessage(diceerrors.SyntaxErr)
	}
}

func evalTOUCH(args []string, store *dstore.Store) []byte {
	if len(args) == 0 {
		return diceerrors.NewErrArity("TOUCH")
	}

	count := 0
	for _, key := range args {
		if store.Get(key) != nil {
			count++
		}
	}

	return clientio.Encode(count, false)
}

func evalLPUSH(args []string, store *dstore.Store) []byte {
	if len(args) < 2 {
		return diceerrors.NewErrArity("LPUSH")
	}

	obj := store.Get(args[0])
	if obj == nil {
		obj = store.NewObj(NewDeque(), -1, object.ObjTypeByteList, object.ObjEncodingDeque)
	}

	// if object is a set type, return error
	if object.AssertType(obj.TypeEncoding, object.ObjTypeSet) == nil {
		return diceerrors.NewErrWithFormattedMessage(diceerrors.WrongTypeErr)
	}

	if err := object.AssertType(obj.TypeEncoding, object.ObjTypeByteList); err != nil {
		return clientio.Encode(err, false)
	}

	if err := object.AssertEncoding(obj.TypeEncoding, object.ObjEncodingDeque); err != nil {
		return clientio.Encode(err, false)
	}

	store.Put(args[0], obj)
	for i := 1; i < len(args); i++ {
		obj.Value.(*Deque).LPush(args[i])
	}

	return clientio.RespOK
}

func evalRPUSH(args []string, store *dstore.Store) []byte {
	if len(args) < 2 {
		return diceerrors.NewErrArity("RPUSH")
	}

	obj := store.Get(args[0])
	if obj == nil {
		obj = store.NewObj(NewDeque(), -1, object.ObjTypeByteList, object.ObjEncodingDeque)
	}

	// if object is a set type, return error
	if object.AssertType(obj.TypeEncoding, object.ObjTypeSet) == nil {
		return diceerrors.NewErrWithFormattedMessage(diceerrors.WrongTypeErr)
	}

	if err := object.AssertType(obj.TypeEncoding, object.ObjTypeByteList); err != nil {
		return clientio.Encode(err, false)
	}

	if err := object.AssertEncoding(obj.TypeEncoding, object.ObjEncodingDeque); err != nil {
		return clientio.Encode(err, false)
	}

	store.Put(args[0], obj)
	for i := 1; i < len(args); i++ {
		obj.Value.(*Deque).RPush(args[i])
	}

	return clientio.RespOK
}

func evalRPOP(args []string, store *dstore.Store) []byte {
	if len(args) != 1 {
		return diceerrors.NewErrArity("RPOP")
	}

	obj := store.Get(args[0])
	if obj == nil {
		return clientio.RespNIL
	}

	// if object is a set type, return error
	if object.AssertType(obj.TypeEncoding, object.ObjTypeSet) == nil {
		return diceerrors.NewErrWithFormattedMessage(diceerrors.WrongTypeErr)
	}

	if err := object.AssertType(obj.TypeEncoding, object.ObjTypeByteList); err != nil {
		return clientio.Encode(err, false)
	}

	if err := object.AssertEncoding(obj.TypeEncoding, object.ObjEncodingDeque); err != nil {
		return clientio.Encode(err, false)
	}

	deq := obj.Value.(*Deque)
	x, err := deq.RPop()
	if err != nil {
		if err == ErrDequeEmpty {
			return clientio.RespNIL
		}
		panic(fmt.Sprintf("unknown error: %v", err))
	}

	return clientio.Encode(x, false)
}

func evalLPOP(args []string, store *dstore.Store) []byte {
	if len(args) != 1 {
		return diceerrors.NewErrArity("LPOP")
	}

	obj := store.Get(args[0])
	if obj == nil {
		return clientio.RespNIL
	}

	// if object is a set type, return error
	if object.AssertType(obj.TypeEncoding, object.ObjTypeSet) == nil {
		return diceerrors.NewErrWithFormattedMessage(diceerrors.WrongTypeErr)
	}

	if err := object.AssertType(obj.TypeEncoding, object.ObjTypeByteList); err != nil {
		return clientio.Encode(err, false)
	}

	if err := object.AssertEncoding(obj.TypeEncoding, object.ObjEncodingDeque); err != nil {
		return clientio.Encode(err, false)
	}

	deq := obj.Value.(*Deque)
	x, err := deq.LPop()
	if err != nil {
		if err == ErrDequeEmpty {
			return clientio.RespNIL
		}
		panic(fmt.Sprintf("unknown error: %v", err))
	}

	return clientio.Encode(x, false)
}

func evalLLEN(args []string, store *dstore.Store) []byte {
	if len(args) != 1 {
		return diceerrors.NewErrArity("LLEN")
	}

	obj := store.Get(args[0])
	if obj == nil {
		return clientio.Encode(0, false)
	}

	if err := object.AssertTypeAndEncoding(obj.TypeEncoding, object.ObjTypeByteList, object.ObjEncodingDeque); err != nil {
		return err
	}

	deq := obj.Value.(*Deque)
	return clientio.Encode(deq.Length, false)
}

func evalFLUSHDB(args []string, store *dstore.Store) []byte {
	slog.Info("FLUSHDB called", slog.Any("args", args))
	if len(args) > 1 {
		return diceerrors.NewErrArity("FLUSHDB")
	}

	flushType := Sync
	if len(args) == 1 {
		flushType = strings.ToUpper(args[0])
	}

	// TODO: Update this method to work with shared-nothing multithreaded implementation
	switch flushType {
	case Sync, Async:
		store.ResetStore()
	default:
		return diceerrors.NewErrWithMessage(diceerrors.SyntaxErr)
	}

	return clientio.RespOK
}

func evalSADD(args []string, store *dstore.Store) []byte {
	if len(args) < 2 {
		return diceerrors.NewErrArity("SADD")
	}
	key := args[0]

	// Get the set object from the store.
	obj := store.Get(key)
	lengthOfItems := len(args[1:])

	var count int = 0
	if obj == nil {
		var exDurationMs int64 = -1
		var keepttl bool = false
		// If the object does not exist, create a new set object.
		value := make(map[string]struct{}, lengthOfItems)
		// Create a new object.
		obj = store.NewObj(value, exDurationMs, object.ObjTypeSet, object.ObjEncodingSetStr)
		store.Put(key, obj, dstore.WithKeepTTL(keepttl))
	}

	if err := object.AssertType(obj.TypeEncoding, object.ObjTypeSet); err != nil {
		return diceerrors.NewErrWithFormattedMessage(diceerrors.WrongTypeErr)
	}

	if err := object.AssertEncoding(obj.TypeEncoding, object.ObjEncodingSetStr); err != nil {
		return diceerrors.NewErrWithFormattedMessage(diceerrors.WrongTypeErr)
	}

	// Get the set object.
	set := obj.Value.(map[string]struct{})

	for _, arg := range args[1:] {
		if _, ok := set[arg]; !ok {
			set[arg] = struct{}{}
			count++
		}
	}

	return clientio.Encode(count, false)
}

func evalSMEMBERS(args []string, store *dstore.Store) []byte {
	if len(args) != 1 {
		return diceerrors.NewErrArity("SMEMBERS")
	}
	key := args[0]

	// Get the set object from the store.
	obj := store.Get(key)

	if obj == nil {
		return clientio.Encode([]string{}, false)
	}

	// If the object exists, check if it is a set object.
	if err := object.AssertType(obj.TypeEncoding, object.ObjTypeSet); err != nil {
		return diceerrors.NewErrWithFormattedMessage(diceerrors.WrongTypeErr)
	}

	if err := object.AssertEncoding(obj.TypeEncoding, object.ObjEncodingSetStr); err != nil {
		return diceerrors.NewErrWithFormattedMessage(diceerrors.WrongTypeErr)
	}

	// Get the set object.
	set := obj.Value.(map[string]struct{})
	// Get the members of the set.
	members := make([]string, 0, len(set))
	for k := range set {
		members = append(members, k)
	}

	return clientio.Encode(members, false)
}

func evalSREM(args []string, store *dstore.Store) []byte {
	if len(args) < 2 {
		return diceerrors.NewErrArity("SREM")
	}
	key := args[0]

	// Get the set object from the store.
	obj := store.Get(key)

	var count int = 0
	if obj == nil {
		return clientio.Encode(count, false)
	}

	// If the object exists, check if it is a set object.
	if err := object.AssertType(obj.TypeEncoding, object.ObjTypeSet); err != nil {
		return diceerrors.NewErrWithFormattedMessage(diceerrors.WrongTypeErr)
	}

	if err := object.AssertEncoding(obj.TypeEncoding, object.ObjEncodingSetStr); err != nil {
		return diceerrors.NewErrWithFormattedMessage(diceerrors.WrongTypeErr)
	}

	// Get the set object.
	set := obj.Value.(map[string]struct{})

	for _, arg := range args[1:] {
		if _, ok := set[arg]; ok {
			delete(set, arg)
			count++
		}
	}

	return clientio.Encode(count, false)
}

func evalSCARD(args []string, store *dstore.Store) []byte {
	if len(args) != 1 {
		return diceerrors.NewErrArity("SCARD")
	}

	key := args[0]

	// Get the set object from the store.
	obj := store.Get(key)

	if obj == nil {
		return clientio.Encode(0, false)
	}

	// If the object exists, check if it is a set object.
	if err := object.AssertType(obj.TypeEncoding, object.ObjTypeSet); err != nil {
		return diceerrors.NewErrWithFormattedMessage(diceerrors.WrongTypeErr)
	}

	if err := object.AssertEncoding(obj.TypeEncoding, object.ObjEncodingSetStr); err != nil {
		return diceerrors.NewErrWithFormattedMessage(diceerrors.WrongTypeErr)
	}

	// Get the set object.
	count := len(obj.Value.(map[string]struct{}))
	return clientio.Encode(count, false)
}

func evalSDIFF(args []string, store *dstore.Store) []byte {
	if len(args) < 1 {
		return diceerrors.NewErrArity("SDIFF")
	}

	srcKey := args[0]
	obj := store.Get(srcKey)

	// if the source key does not exist, return an empty response
	if obj == nil {
		return clientio.Encode([]string{}, false)
	}

	if err := object.AssertType(obj.TypeEncoding, object.ObjTypeSet); err != nil {
		return diceerrors.NewErrWithFormattedMessage(diceerrors.WrongTypeErr)
	}

	if err := object.AssertEncoding(obj.TypeEncoding, object.ObjEncodingSetStr); err != nil {
		return diceerrors.NewErrWithFormattedMessage(diceerrors.WrongTypeErr)
	}

	// Get the set object from the store.
	// store the count as the number of elements in the first set
	srcSet := obj.Value.(map[string]struct{})
	count := len(srcSet)

	tmpSet := make(map[string]struct{}, count)
	for k := range srcSet {
		tmpSet[k] = struct{}{}
	}

	// we decrement the count as we find the elements in the other sets
	// if the count is 0, we skip further sets but still get them from
	// the store to check if they are set objects and update their last accessed time

	for _, arg := range args[1:] {
		// Get the set object from the store.
		obj := store.Get(arg)

		if obj == nil {
			continue
		}

		// If the object exists, check if it is a set object.
		if err := object.AssertType(obj.TypeEncoding, object.ObjTypeSet); err != nil {
			return diceerrors.NewErrWithFormattedMessage(diceerrors.WrongTypeErr)
		}

		if err := object.AssertEncoding(obj.TypeEncoding, object.ObjEncodingSetStr); err != nil {
			return diceerrors.NewErrWithFormattedMessage(diceerrors.WrongTypeErr)
		}

		// only if the count is greater than 0, we need to check the other sets
		if count > 0 {
			// Get the set object.
			set := obj.Value.(map[string]struct{})

			for k := range set {
				if _, ok := tmpSet[k]; ok {
					delete(tmpSet, k)
					count--
				}
			}
		}
	}

	if count == 0 {
		return clientio.Encode([]string{}, false)
	}

	// Get the members of the set.
	members := make([]string, 0, len(tmpSet))
	for k := range tmpSet {
		members = append(members, k)
	}
	return clientio.Encode(members, false)
}

func evalSINTER(args []string, store *dstore.Store) []byte {
	if len(args) < 2 {
		return diceerrors.NewErrArity("SINTER")
	}

	sets := make([]map[string]struct{}, 0, len(args))

	var empty int = 0

	for _, arg := range args {
		// Get the set object from the store.
		obj := store.Get(arg)

		if obj == nil {
			empty++
			continue
		}

		// If the object exists, check if it is a set object.
		if err := object.AssertType(obj.TypeEncoding, object.ObjTypeSet); err != nil {
			return diceerrors.NewErrWithFormattedMessage(diceerrors.WrongTypeErr)
		}

		if err := object.AssertEncoding(obj.TypeEncoding, object.ObjEncodingSetStr); err != nil {
			return diceerrors.NewErrWithFormattedMessage(diceerrors.WrongTypeErr)
		}

		// Get the set object.
		set := obj.Value.(map[string]struct{})
		sets = append(sets, set)
	}

	if empty > 0 {
		return clientio.Encode([]string{}, false)
	}

	// sort the sets by the number of elements in the set
	// we will iterate over the smallest set
	// and check if the element is present in all the other sets
	sort.Slice(sets, func(i, j int) bool {
		return len(sets[i]) < len(sets[j])
	})

	count := 0
	resultSet := make(map[string]struct{}, len(sets[0]))

	// init the result set with the first set
	// store the number of elements in the first set in count
	// we will decrement the count if we do not find the elements in the other sets
	for k := range sets[0] {
		resultSet[k] = struct{}{}
		count++
	}

	for i := 1; i < len(sets); i++ {
		if count == 0 {
			break
		}
		for k := range resultSet {
			if _, ok := sets[i][k]; !ok {
				delete(resultSet, k)
				count--
			}
		}
	}

	if count == 0 {
		return clientio.Encode([]string{}, false)
	}

	members := make([]string, 0, len(resultSet))
	for k := range resultSet {
		members = append(members, k)
	}
	return clientio.Encode(members, false)
}

// PFADD Adds all the element arguments to the HyperLogLog data structure stored at the variable
// name specified as first argument.
//
// Returns:
// If the approximated cardinality estimated by the HyperLogLog changed after executing the command,
// returns 1, otherwise 0 is returned.
func evalPFADD(args []string, store *dstore.Store) []byte {
	if len(args) < 1 {
		return diceerrors.NewErrArity("PFADD")
	}

	key := args[0]
	obj := store.Get(key)

	// If key doesn't exist prior initial cardinality changes hence return 1
	if obj == nil {
		hll := hyperloglog.New()
		for _, arg := range args[1:] {
			hll.Insert([]byte(arg))
		}

		obj = store.NewObj(hll, -1, object.ObjTypeString, object.ObjEncodingRaw)

		store.Put(key, obj)
		return clientio.Encode(1, false)
	}

	existingHll, ok := obj.Value.(*hyperloglog.Sketch)
	if !ok {
		return diceerrors.NewErrWithMessage(diceerrors.WrongTypeHllErr)
	}
	initialCardinality := existingHll.Estimate()
	for _, arg := range args[1:] {
		existingHll.Insert([]byte(arg))
	}

	if newCardinality := existingHll.Estimate(); initialCardinality != newCardinality {
		return clientio.Encode(1, false)
	}

	return clientio.Encode(0, false)
}

func evalPFCOUNT(args []string, store *dstore.Store) []byte {
	if len(args) < 1 {
		return diceerrors.NewErrArity("PFCOUNT")
	}

	unionHll := hyperloglog.New()

	for _, arg := range args {
		obj := store.Get(arg)
		if obj != nil {
			currKeyHll, ok := obj.Value.(*hyperloglog.Sketch)
			if !ok {
				return diceerrors.NewErrWithMessage(diceerrors.WrongTypeHllErr)
			}
			err := unionHll.Merge(currKeyHll)
			if err != nil {
				return diceerrors.NewErrWithMessage(diceerrors.InvalidHllErr)
			}
		}
	}

	return clientio.Encode(unionHll.Estimate(), false)
}

func evalPFMERGE(args []string, store *dstore.Store) []byte {
	if len(args) < 1 {
		return diceerrors.NewErrArity("PFMERGE")
	}

	var mergedHll *hyperloglog.Sketch
	destKey := args[0]
	obj := store.Get(destKey)

	// If destKey doesn't exist, create a new HLL, else fetch the existing
	if obj == nil {
		mergedHll = hyperloglog.New()
	} else {
		var ok bool
		mergedHll, ok = obj.Value.(*hyperloglog.Sketch)
		if !ok {
			return diceerrors.NewErrWithMessage(diceerrors.WrongTypeHllErr)
		}
	}

	for _, arg := range args {
		obj := store.Get(arg)
		if obj != nil {
			currKeyHll, ok := obj.Value.(*hyperloglog.Sketch)
			if !ok {
				return diceerrors.NewErrWithMessage(diceerrors.WrongTypeHllErr)
			}

			err := mergedHll.Merge(currKeyHll)
			if err != nil {
				return diceerrors.NewErrWithMessage(diceerrors.InvalidHllErr)
			}
		}
	}

	// Save the mergedHll
	obj = store.NewObj(mergedHll, -1, object.ObjTypeString, object.ObjEncodingRaw)
	store.Put(destKey, obj)

	return clientio.RespOK
}

func evalJSONSTRLEN(args []string, store *dstore.Store) []byte {
	if len(args) < 1 {
		return diceerrors.NewErrArity("JSON.STRLEN")
	}

	key := args[0]

	if len(args) < 2 {
		// no recursive
		// making consistent with arrlen
		// to-do parsing
		obj := store.Get(key)

		if obj == nil {
			return clientio.RespNIL
		}
		jsonData := obj.Value

		if utils.GetJSONFieldType(jsonData) != utils.StringType {
			return diceerrors.NewErrWithFormattedMessage(diceerrors.JSONPathValueTypeErr)
		}
		return clientio.Encode(len(jsonData.(string)), false)
	}

	path := args[1]

	obj := store.Get(key)

	if obj == nil {
		return clientio.RespNIL
	}

	// Check if the object is of JSON type
	errWithMessage := object.AssertTypeAndEncoding(obj.TypeEncoding, object.ObjTypeJSON, object.ObjEncodingJSON)
	if errWithMessage != nil {
		return errWithMessage
	}

	jsonData := obj.Value
	if path == defaultRootPath {
		defaultStringResult := make([]interface{}, 0, 1)
		if utils.GetJSONFieldType(jsonData) == utils.StringType {
			defaultStringResult = append(defaultStringResult, int64(len(jsonData.(string))))
		} else {
			defaultStringResult = append(defaultStringResult, clientio.RespNIL)
		}

		return clientio.Encode(defaultStringResult, false)
	}

	// Parse the JSONPath expression
	expr, err := jp.ParseString(path)
	if err != nil {
		return diceerrors.NewErrWithMessage("invalid JSONPath")
	}
	// Execute the JSONPath query
	results := expr.Get(jsonData)
	if len(results) == 0 {
		return clientio.Encode([]interface{}{}, false)
	}
	strLenResults := make([]interface{}, 0, len(results))
	for _, result := range results {
		switch utils.GetJSONFieldType(result) {
		case utils.StringType:
			strLenResults = append(strLenResults, int64(len(result.(string))))
		default:
			strLenResults = append(strLenResults, clientio.RespNIL)
		}
	}
	return clientio.Encode(strLenResults, false)
}

func evalHLEN(args []string, store *dstore.Store) []byte {
	if len(args) != 1 {
		return diceerrors.NewErrArity("HLEN")
	}

	key := args[0]

	obj := store.Get(key)

	if obj == nil {
		return clientio.RespZero
	}

	if err := object.AssertTypeAndEncoding(obj.TypeEncoding, object.ObjTypeHashMap, object.ObjEncodingHashMap); err != nil {
		return diceerrors.NewErrWithFormattedMessage(diceerrors.WrongTypeErr)
	}

	hashMap := obj.Value.(HashMap)
	return clientio.Encode(len(hashMap), false)
}

func evalSELECT(args []string, store *dstore.Store) []byte {
	if len(args) != 1 {
		return diceerrors.NewErrArity("SELECT")
	}

	return clientio.RespOK
}

func formatFloat(f float64, b bool) string {
	formatted := strconv.FormatFloat(f, 'f', -1, 64)
	if b {
		parts := strings.Split(formatted, ".")
		if len(parts) == 1 {
			formatted += ".0"
		}
	}
	return formatted
}

// takes original value, increment values (float or int), a flag representing if increment is float
// returns new value, string representation, a boolean representing if the value was modified
func incrementValue(value any, isIncrFloat bool, incrFloat float64, incrInt int64) (newVal interface{}, stringRepresentation string, isModified bool) {
	switch utils.GetJSONFieldType(value) {
	case utils.NumberType:
		oldVal := value.(float64)
		var newVal float64
		if isIncrFloat {
			newVal = oldVal + incrFloat
		} else {
			newVal = oldVal + float64(incrInt)
		}
		resultString := formatFloat(newVal, isIncrFloat)
		return newVal, resultString, true
	case utils.IntegerType:
		if isIncrFloat {
			oldVal := float64(value.(int64))
			newVal := oldVal + incrFloat
			resultString := formatFloat(newVal, isIncrFloat)
			return newVal, resultString, true
		} else {
			oldVal := value.(int64)
			newVal := oldVal + incrInt
			resultString := fmt.Sprintf("%d", newVal)
			return newVal, resultString, true
		}
	default:
		return value, null, false
	}
}

func evalJSONNUMINCRBY(args []string, store *dstore.Store) []byte {
	if len(args) < 3 {
		return diceerrors.NewErrArity("JSON.NUMINCRBY")
	}
	key := args[0]
	obj := store.Get(key)

	if obj == nil {
		return diceerrors.NewErrWithFormattedMessage("-ERR could not perform this operation on a key that doesn't exist")
	}

	// Check if the object is of JSON type
	errWithMessage := object.AssertTypeAndEncoding(obj.TypeEncoding, object.ObjTypeJSON, object.ObjEncodingJSON)
	if errWithMessage != nil {
		return errWithMessage
	}

	path := args[1]

	jsonData := obj.Value
	// Parse the JSONPath expression
	expr, err := jp.ParseString(path)

	if err != nil {
		return diceerrors.NewErrWithMessage("invalid JSONPath")
	}

	isIncrFloat := false

	for i, r := range args[2] {
		if !unicode.IsDigit(r) && r != '.' && r != '-' {
			if i == 0 {
				return diceerrors.NewErrWithFormattedMessage("-ERR expected value at line 1 column %d", i+1)
			}
			return diceerrors.NewErrWithFormattedMessage("-ERR trailing characters at line 1 column %d", i+1)
		}
		if r == '.' {
			isIncrFloat = true
		}
	}
	var incrFloat float64
	var incrInt int64
	if isIncrFloat {
		incrFloat, err = strconv.ParseFloat(args[2], 64)
		if err != nil {
			return diceerrors.NewErrWithMessage(diceerrors.IntOrOutOfRangeErr)
		}
	} else {
		incrInt, err = strconv.ParseInt(args[2], 10, 64)
		if err != nil {
			return diceerrors.NewErrWithMessage(diceerrors.IntOrOutOfRangeErr)
		}
	}
	results := expr.Get(jsonData)

	if len(results) == 0 {
		respString := "[]"
		return clientio.Encode(respString, false)
	}

	resultArray := make([]string, 0, len(results))

	if path == defaultRootPath {
		newValue, resultString, isModified := incrementValue(jsonData, isIncrFloat, incrFloat, incrInt)
		if isModified {
			jsonData = newValue
		}
		resultArray = append(resultArray, resultString)
	} else {
		// Execute the JSONPath query
		_, err := expr.Modify(jsonData, func(value any) (interface{}, bool) {
			newValue, resultString, isModified := incrementValue(value, isIncrFloat, incrFloat, incrInt)
			resultArray = append(resultArray, resultString)
			return newValue, isModified
		})
		if err != nil {
			return diceerrors.NewErrWithMessage("invalid JSONPath")
		}
	}

	resultString := `[` + strings.Join(resultArray, ",") + `]`

	obj.Value = jsonData
	return clientio.Encode(resultString, false)
}


func evalDUMP(args []string, store *dstore.Store) []byte {
    if len(args) < 1 {
        return diceerrors.NewErrArity("DUMP")
    }
    key := args[0]
    obj := store.Get(key)
    if obj == nil {
        return diceerrors.NewErrWithFormattedMessage("-ERR could not perform this operation on a key that doesn't exist")
    }
	
    serializedValue, err := rdbSerialize(obj)
    if err != nil {
        return diceerrors.NewErrWithMessage("serialization failed")
    }
	encodedResult := base64.StdEncoding.EncodeToString(serializedValue)
    return clientio.Encode(encodedResult, false)
}

func evalRestore(args []string, store *dstore.Store) []byte {
	if len(args) < 3 {
		return diceerrors.NewErrArity("RESTORE")
	}

	key := args[0]
	ttlStr:=args[1]
	ttl, _ := strconv.ParseInt(ttlStr, 10, 64)
	
	encodedValue := args[2]
	serializedData, err := base64.StdEncoding.DecodeString(encodedValue)
	if err != nil {
		return diceerrors.NewErrWithMessage("failed to decode base64 value")
	}

	obj, err := rdbDeserialize(serializedData)
	if err != nil {
		return diceerrors.NewErrWithMessage("deserialization failed: " + err.Error())
	}

	newobj:=store.NewObj(obj.Value,ttl,obj.TypeEncoding,obj.TypeEncoding)
	var keepttl=true

	if(ttl>0){
		store.Put(key, newobj, dstore.WithKeepTTL(keepttl))
	}else{
		store.Put(key,obj)
	}
	
	return clientio.RespOK
}

func rdbDeserialize(data []byte) (*object.Obj, error) {
	if len(data) < 3 {
		return nil, errors.New("insufficient data for deserialization")
	}
	objType := data[1] 
	switch objType {
	case 0x00:
		return readString(data[2:])
	case 0xC0: // Integer type
		return readInt(data[2:])
	default:
		return nil, errors.New("unsupported object type")
	}
}

func readString(data []byte) (*object.Obj, error) {
	buf := bytes.NewReader(data)
	var strLen uint32
	if err := binary.Read(buf, binary.BigEndian, &strLen); err != nil {
		return nil, err
	}

	strBytes := make([]byte, strLen)
	if _, err := buf.Read(strBytes); err != nil {
		return nil, err
	}

	return &object.Obj{TypeEncoding: object.ObjTypeString, Value: string(strBytes)}, nil
}

func readInt(data []byte) (*object.Obj, error) {
	var intVal int64
	if err := binary.Read(bytes.NewReader(data), binary.BigEndian, &intVal); err != nil {
		return nil, err
	}

	return &object.Obj{TypeEncoding: object.ObjTypeInt, Value: intVal}, nil
}

func rdbSerialize(obj *object.Obj) ([]byte, error) {
    var buf bytes.Buffer
    buf.WriteByte(0x09)

    switch object.GetType(obj.TypeEncoding) {
    case object.ObjTypeString:
        str, ok := obj.Value.(string)
        if !ok {
            return nil, errors.New("invalid string value")
        }
        buf.WriteByte(0x00) 
        if err := writeString(&buf, str); err != nil {
            return nil, err
        }

    case object.ObjTypeInt:
        intVal, ok := obj.Value.(int64)
        if !ok {
            return nil, errors.New("invalid integer value")
        }
        buf.WriteByte(0xC0)
        writeInt(&buf, intVal);

    default:
        return nil, errors.New("unsupported object type")
    }

    buf.WriteByte(0xFF) // End marker

    return appendChecksum(buf.Bytes()), nil
}

func writeString(buf *bytes.Buffer, str string) error {
    strLen := uint32(len(str))
    if err := binary.Write(buf, binary.BigEndian, strLen); err != nil {
        return err
    }
    buf.WriteString(str)
    return nil
}

func writeInt(buf *bytes.Buffer, intVal int64){
    tempBuf := make([]byte, 8)
    binary.BigEndian.PutUint64(tempBuf, uint64(intVal))
    buf.Write(tempBuf)
}

func appendChecksum(data []byte) []byte {
    checksum := crc64.Checksum(data, crc64.MakeTable(crc64.ECMA))
    checksumBuf := make([]byte, 8)
    binary.BigEndian.PutUint64(checksumBuf, checksum)
    return append(data, checksumBuf...)
}

func evalTYPE(args []string, store *dstore.Store) []byte {
	if len(args) != 1 {
		return diceerrors.NewErrArity("TYPE")
	}
	key := args[0]
	obj := store.Get(key)
	if obj == nil {
		return clientio.Encode("none", false)
	}

	var typeStr string
	switch oType, _ := object.ExtractTypeEncoding(obj); oType {
	case object.ObjTypeString, object.ObjTypeInt, object.ObjTypeByteArray:
		typeStr = "string"
	case object.ObjTypeByteList:
		typeStr = "list"
	case object.ObjTypeSet:
		typeStr = "set"
	case object.ObjTypeHashMap:
		typeStr = "hash"
	default:
		typeStr = "non-supported type"
	}

	return clientio.Encode(typeStr, false)
}
<<<<<<< HEAD
=======

// evalGETRANGE returns the substring of the string value stored at key, determined by the offsets start and end
// The offsets are zero-based and can be negative values to index from the end of the string
//
// If the start offset is larger than the end offset, or if the start or end offset is greater than the length of the string,
// an empty string is returned
func evalGETRANGE(args []string, store *dstore.Store) []byte {
	if len(args) != 3 {
		return diceerrors.NewErrArity("GETRANGE")
	}
	key := args[0]
	obj := store.Get(key)
	if obj == nil {
		return clientio.Encode("", false)
	}

	start, err := strconv.Atoi(args[1])
	if err != nil {
		return diceerrors.NewErrWithFormattedMessage(diceerrors.IntOrOutOfRangeErr)
	}
	end, err := strconv.Atoi(args[2])
	if err != nil {
		return diceerrors.NewErrWithFormattedMessage(diceerrors.IntOrOutOfRangeErr)
	}

	var str string
	switch _, oEnc := object.ExtractTypeEncoding(obj); oEnc {
	case object.ObjEncodingEmbStr, object.ObjEncodingRaw:
		if val, ok := obj.Value.(string); ok {
			str = val
		} else {
			return diceerrors.NewErrWithMessage("expected string but got another type")
		}
	case object.ObjEncodingInt:
		str = strconv.FormatInt(obj.Value.(int64), 10)
	default:
		return diceerrors.NewErrWithFormattedMessage(diceerrors.WrongTypeErr)
	}

	if str == "" {
		return clientio.Encode("", false)
	}

	if start < 0 {
		start = len(str) + start
	}

	if end < 0 {
		end = len(str) + end
	}

	if start >= len(str) || end < 0 || start > end {
		return clientio.Encode("", false)
	}

	if start < 0 {
		start = 0
	}

	if end >= len(str) {
		end = len(str) - 1
	}

	return clientio.Encode(str[start:end+1], false)
}
>>>>>>> 4cadf53b
<|MERGE_RESOLUTION|>--- conflicted
+++ resolved
@@ -3698,8 +3698,7 @@
 
 	return clientio.Encode(typeStr, false)
 }
-<<<<<<< HEAD
-=======
+
 
 // evalGETRANGE returns the substring of the string value stored at key, determined by the offsets start and end
 // The offsets are zero-based and can be negative values to index from the end of the string
@@ -3765,4 +3764,3 @@
 
 	return clientio.Encode(str[start:end+1], false)
 }
->>>>>>> 4cadf53b
