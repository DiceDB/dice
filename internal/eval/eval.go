package eval

import (
	"bytes"
	"crypto/rand"

	"errors"
	"fmt"

	"log/slog"

	"math"
	"math/big"
	"math/bits"
	"regexp"
	"sort"
	"strconv"
	"strings"
	"time"
	"unicode"
	"unsafe"

	"github.com/dicedb/dice/internal/eval/geo"
	"github.com/dicedb/dice/internal/eval/sortedset"
	"github.com/dicedb/dice/internal/object"
	"github.com/rs/xid"

	"github.com/dicedb/dice/internal/sql"

	"github.com/bytedance/sonic"
	"github.com/dicedb/dice/config"
	"github.com/dicedb/dice/internal/clientio"
	"github.com/dicedb/dice/internal/comm"
	diceerrors "github.com/dicedb/dice/internal/errors"
	"github.com/dicedb/dice/internal/querymanager"
	"github.com/dicedb/dice/internal/server/utils"
	dstore "github.com/dicedb/dice/internal/store"
	"github.com/gobwas/glob"
	"github.com/ohler55/ojg/jp"
)

type exDurationState int

const (
	Uninitialized exDurationState = iota
	Initialized
)

var (
	TxnCommands       map[string]bool
	serverID          string
	diceCommandsCount int
)

// EvalResponse represents the response of an evaluation operation for a command from store.
// It contains the sequence ID, the result of the store operation, and any error encountered during the operation.
type EvalResponse struct {
	Result interface{} // Result holds the outcome of the Store operation. Currently, it is expected to be of type []byte, but this may change in the future.
	Error  error       // Error holds any error that occurred during the operation. If no error, it will be nil.
}

type jsonOperation string

const (
	IncrBy = "INCRBY"
	MultBy = "MULTBY"
)

const defaultRootPath = "$"
const maxExDuration = 9223372036854775
const CountConst = "COUNT"

func init() {
	diceCommandsCount = len(DiceCmds)
	TxnCommands = map[string]bool{"EXEC": true, "DISCARD": true}
	serverID = fmt.Sprintf("%s:%d", config.DiceConfig.AsyncServer.Addr, config.DiceConfig.AsyncServer.Port)
}

// evalPING returns with an encoded "PONG"
// If any message is added with the ping command,
// the message will be returned.
func evalPING(args []string, store *dstore.Store) []byte {
	var b []byte

	if len(args) >= 2 {
		return diceerrors.NewErrArity("PING")
	}

	if len(args) == 0 {
		b = clientio.Encode("PONG", true)
	} else {
		b = clientio.Encode(args[0], false)
	}

	return b
}

// evalECHO returns the argument passed by the user
func evalECHO(args []string, store *dstore.Store) []byte {
	if len(args) != 1 {
		return diceerrors.NewErrArity("ECHO")
	}

	return clientio.Encode(args[0], false)
}

// EvalAUTH returns with an encoded "OK" if the user is authenticated
// If the user is not authenticated, it returns with an encoded error message
func EvalAUTH(args []string, c *comm.Client) []byte {
	var err error

	if config.DiceConfig.Auth.Password == "" {
		return diceerrors.NewErrWithMessage("AUTH <password> called without any password configured for the default user. Are you sure your configuration is correct?")
	}

	username := config.DiceConfig.Auth.UserName
	var password string

	if len(args) == 1 {
		password = args[0]
	} else if len(args) == 2 {
		username, password = args[0], args[1]
	} else {
		return diceerrors.NewErrArity("AUTH")
	}

	if err = c.Session.Validate(username, password); err != nil {
		return clientio.Encode(err, false)
	}
	return clientio.RespOK
}

// evalMSET puts multiple <key, value> pairs in db as in the args
// MSET is atomic, so all given keys are set at once.
// args must contain key and value pairs.

// Returns encoded error response if at least a <key, value> pair is not part of args
// Returns encoded OK RESP once new entries are added
// If the key already exists then the value will be overwritten and expiry will be discarded
func evalMSET(args []string, store *dstore.Store) []byte {
	if len(args) <= 1 || len(args)%2 != 0 {
		return diceerrors.NewErrArity("MSET")
	}

	// MSET does not have expiry support
	var exDurationMs int64 = -1

	insertMap := make(map[string]*object.Obj, len(args)/2)
	for i := 0; i < len(args); i += 2 {
		key, value := args[i], args[i+1]
		oType, oEnc := deduceTypeEncoding(value)
		var storedValue interface{}
		switch oEnc {
		case object.ObjEncodingInt:
			storedValue, _ = strconv.ParseInt(value, 10, 64)
		case object.ObjEncodingEmbStr, object.ObjEncodingRaw:
			storedValue = value
		default:
			return clientio.Encode(fmt.Errorf("ERR unsupported encoding: %d", oEnc), false)
		}
		insertMap[key] = store.NewObj(storedValue, exDurationMs, oType, oEnc)
	}

	store.PutAll(insertMap)
	return clientio.RespOK
}

// evalDBSIZE returns the number of keys in the database.
func evalDBSIZE(args []string, store *dstore.Store) []byte {
	if len(args) > 0 {
		return diceerrors.NewErrArity("DBSIZE")
	}

	// Expired keys must be explicitly deleted since the cronFrequency for cleanup is configurable.
	// A longer delay may prevent timely cleanup, leading to incorrect DBSIZE results.
	dstore.DeleteExpiredKeys(store)
	// return the RESP encoded value
	return clientio.Encode(store.GetDBSize(), false)
}

// evalGETDEL returns the value for the queried key in args
// The key should be the only param in args
// The RESP value of the key is encoded and then returned
// In evalGETDEL  If the key exists, it will be deleted before its value is returned.
// evalGETDEL returns response.RespNIL if key is expired or it does not exist
func evalGETDEL(args []string, store *dstore.Store) []byte {
	if len(args) != 1 {
		return diceerrors.NewErrArity("GETDEL")
	}

	key := args[0]

	// getting the key based on previous touch value
	obj := store.GetNoTouch(key)

	// if key does not exist, return RESP encoded nil
	if obj == nil {
		return clientio.RespNIL
	}

	// If the object exists, check if it is a Set object.
	if err := object.AssertType(obj.TypeEncoding, object.ObjTypeSet); err == nil {
		return diceerrors.NewErrWithFormattedMessage(diceerrors.WrongTypeErr)
	}

	// If the object exists, check if it is a JSON object.
	if err := object.AssertType(obj.TypeEncoding, object.ObjTypeJSON); err == nil {
		return diceerrors.NewErrWithFormattedMessage(diceerrors.WrongTypeErr)
	}

	// Get the key from the hash table
	objVal := store.GetDel(key)

	// Decode and return the value based on its encoding
	switch _, oEnc := object.ExtractTypeEncoding(objVal); oEnc {
	case object.ObjEncodingInt:
		// Value is stored as an int64, so use type assertion
		if val, ok := objVal.Value.(int64); ok {
			return clientio.Encode(val, false)
		}
		return diceerrors.NewErrWithFormattedMessage("expected int64 but got another type: %s", objVal.Value)

	case object.ObjEncodingEmbStr, object.ObjEncodingRaw:
		// Value is stored as a string, use type assertion
		if val, ok := objVal.Value.(string); ok {
			return clientio.Encode(val, false)
		}
		return diceerrors.NewErrWithMessage("expected string but got another type")

	case object.ObjEncodingByteArray:
		// Value is stored as a bytearray, use type assertion
		if val, ok := objVal.Value.(*ByteArray); ok {
			return clientio.Encode(string(val.data), false)
		}
		return diceerrors.NewErrWithMessage(diceerrors.WrongTypeErr)

	default:
		return diceerrors.NewErrWithMessage(diceerrors.WrongTypeErr)
	}
}

// evalJSONARRTRIM trim an array so that it contains only the specified inclusive range of elements
// an array of integer replies for each path, the array's new size, or nil, if the matching JSON value is not an array.
func evalJSONARRTRIM(args []string, store *dstore.Store) []byte {
	if len(args) != 4 {
		return diceerrors.NewErrArity("JSON.ARRTRIM")
	}
	var err error

	start := args[2]
	stop := args[3]
	var startIdx, stopIdx int
	startIdx, err = strconv.Atoi(start)
	if err != nil {
		return diceerrors.NewErrWithMessage("Couldn't parse as integer")
	}
	stopIdx, err = strconv.Atoi(stop)
	if err != nil {
		return diceerrors.NewErrWithMessage("Couldn't parse as integer")
	}

	key := args[0]
	obj := store.Get(key)
	if obj == nil {
		return diceerrors.NewErrWithMessage("could not perform this operation on a key that doesn't exist")
	}

	errWithMessage := object.AssertTypeAndEncoding(obj.TypeEncoding, object.ObjTypeJSON, object.ObjEncodingJSON)
	if errWithMessage != nil {
		return errWithMessage
	}

	jsonData := obj.Value

	_, err = sonic.Marshal(jsonData)
	if err != nil {
		return diceerrors.NewErrWithMessage("Existing key has wrong Dice type")
	}

	path := args[1]
	expr, err := jp.ParseString(path)
	if err != nil {
		return diceerrors.NewErrWithMessage("invalid JSONPath")
	}

	results := expr.Get(jsonData)
	if len(results) == 0 {
		return clientio.RespEmptyArray
	}

	var resultsArray []interface{}
	// Capture the modified data when modifying the root path
	newData, modifyErr := expr.Modify(jsonData, func(data any) (interface{}, bool) {
		arr, ok := data.([]interface{})
		if !ok {
			// Not an array
			resultsArray = append(resultsArray, nil)
			return data, false
		}

		updatedArray := trimElementAndUpdateArray(arr, startIdx, stopIdx)

		resultsArray = append(resultsArray, len(updatedArray))
		return updatedArray, true
	})
	if modifyErr != nil {
		return diceerrors.NewErrWithMessage(fmt.Sprintf("ERR failed to modify JSON data: %v", modifyErr))
	}

	jsonData = newData
	obj.Value = jsonData
	return clientio.Encode(resultsArray, false)
}

// evalJSONARRINSERT insert the json values into the array at path before the index (shifts to the right)
// returns an array of integer replies for each path, the array's new size, or nil.
func evalJSONARRINSERT(args []string, store *dstore.Store) []byte {
	if len(args) < 4 {
		return diceerrors.NewErrArity("JSON.ARRINSERT")
	}
	key := args[0]
	obj := store.Get(key)
	if obj == nil {
		return diceerrors.NewErrWithMessage("could not perform this operation on a key that doesn't exist")
	}

	errWithMessage := object.AssertTypeAndEncoding(obj.TypeEncoding, object.ObjTypeJSON, object.ObjEncodingJSON)
	if errWithMessage != nil {
		return errWithMessage
	}

	jsonData := obj.Value
	var err error
	_, err = sonic.Marshal(jsonData)
	if err != nil {
		return diceerrors.NewErrWithMessage("Existing key has wrong Dice type")
	}

	path := args[1]
	expr, err := jp.ParseString(path)
	if err != nil {
		return diceerrors.NewErrWithMessage("invalid JSONPath")
	}

	results := expr.Get(jsonData)
	if len(results) == 0 {
		return clientio.RespEmptyArray
	}
	index := args[2]
	var idx int
	idx, err = strconv.Atoi(index)
	if err != nil {
		return diceerrors.NewErrWithMessage("Couldn't parse as integer")
	}

	values := args[3:]
	// Parse the input values as JSON
	parsedValues := make([]interface{}, len(values))
	for i, v := range values {
		var parsedValue interface{}
		err := sonic.UnmarshalString(v, &parsedValue)
		if err != nil {
			return diceerrors.NewErrWithMessage(err.Error())
		}
		parsedValues[i] = parsedValue
	}

	var resultsArray []interface{}
	// Capture the modified data when modifying the root path
	modified := false
	newData, modifyErr := expr.Modify(jsonData, func(data any) (interface{}, bool) {
		arr, ok := data.([]interface{})
		if !ok {
			// Not an array
			resultsArray = append(resultsArray, nil)
			return data, false
		}

		// Append the parsed values to the array
		updatedArray, insertErr := insertElementAndUpdateArray(arr, idx, parsedValues)
		if insertErr != nil {
			err = insertErr
			return data, false
		}
		modified = true
		resultsArray = append(resultsArray, len(updatedArray))
		return updatedArray, true
	})
	if err != nil {
		return diceerrors.NewErrWithMessage(err.Error())
	}

	if modifyErr != nil {
		return diceerrors.NewErrWithMessage(fmt.Sprintf("ERR failed to modify JSON data: %v", modifyErr))
	}

	if !modified {
		return clientio.Encode(resultsArray, false)
	}

	jsonData = newData
	obj.Value = jsonData
	return clientio.Encode(resultsArray, false)
}

// evalJSONDEBUG reports value's memory usage in bytes
// Returns arity error if subcommand is missing
// Supports only two subcommand as of now - HELP and MEMORY
func evalJSONDebug(args []string, store *dstore.Store) []byte {
	if len(args) < 1 {
		return diceerrors.NewErrArity("JSON.DEBUG")
	}
	subcommand := strings.ToUpper(args[0])
	switch subcommand {
	case Help:
		return evalJSONDebugHelp()
	case Memory:
		return evalJSONDebugMemory(args[1:], store)
	default:
		return diceerrors.NewErrWithFormattedMessage("unknown subcommand - try `JSON.DEBUG HELP`")
	}
}

// evalJSONDebugHelp implements HELP subcommand for evalJSONDebug
// It returns help text
// It ignore any other args
func evalJSONDebugHelp() []byte {
	memoryText := "MEMORY <key> [path] - reports memory usage"
	helpText := "HELP                - this message"
	message := []string{memoryText, helpText}
	return clientio.Encode(message, false)
}

// evalJSONDebugMemory implements MEMORY subcommand for evalJSONDebug
// It returns value's memory usage in bytes
func evalJSONDebugMemory(args []string, store *dstore.Store) []byte {
	if len(args) < 1 {
		return diceerrors.NewErrArity("json.debug")
	}
	key := args[0]

	// default path is root if not specified
	path := defaultRootPath
	if len(args) > 1 {
		path = args[1] // anymore args are ignored for this command altogether
	}

	obj := store.Get(key)
	if obj == nil {
		return clientio.RespZero
	}

	// check if the object is a valid JSON
	errWithMessage := object.AssertTypeAndEncoding(obj.TypeEncoding, object.ObjTypeJSON, object.ObjEncodingJSON)
	if errWithMessage != nil {
		return errWithMessage
	}

	// handle root path
	if path == defaultRootPath {
		jsonData := obj.Value

		// memory used by json data
		size := calculateSizeInBytes(jsonData)
		if size == -1 {
			return diceerrors.NewErrWithMessage("unknown type")
		}

		// add memory used by storage object
		size += int(unsafe.Sizeof(obj)) + calculateSizeInBytes(obj.LastAccessedAt) + calculateSizeInBytes(obj.TypeEncoding)

		return clientio.Encode(size, false)
	}

	// handle nested paths
	var results []any
	if path != defaultRootPath {
		// check if path is valid
		expr, err := jp.ParseString(path)
		if err != nil {
			return diceerrors.NewErrWithMessage("invalid JSON path")
		}

		results = expr.Get(obj.Value)

		// handle error cases
		if len(results) == 0 {
			// this block will return '[]' for out of bound index for an array json type
			// this will maintain consistency with redis
			isArray := utils.IsArray(obj.Value)
			if isArray {
				arr, ok := obj.Value.([]any)
				if !ok {
					return diceerrors.NewErrWithMessage("invalid array json")
				}

				// extract index from arg
				reg := regexp.MustCompile(`^\$\.?\[(\d+|\*)\]`)
				matches := reg.FindStringSubmatch(path)

				if len(matches) == 2 {
					// convert index to int
					index, err := strconv.Atoi(matches[1])
					if err != nil {
						return diceerrors.NewErrWithMessage("unable to extract index")
					}

					// if index is out of bound return empty array
					if index >= len(arr) {
						return clientio.RespEmptyArray
					}
				}
			}

			// for rest json types, throw error
			return diceerrors.NewErrWithFormattedMessage("Path '$.%v' does not exist", path)
		}
	}

	// get memory used by each path
	sizeList := make([]interface{}, 0, len(results))
	for _, result := range results {
		size := calculateSizeInBytes(result)
		sizeList = append(sizeList, size)
	}

	return clientio.Encode(sizeList, false)
}

func calculateSizeInBytes(value interface{}) int {
	switch convertedValue := value.(type) {
	case string:
		return int(unsafe.Sizeof(value)) + len(convertedValue)

	case int, int8, int16, int32, int64, uint, uint8, uint16, uint32, uint64, float32, float64, bool, nil:
		return int(unsafe.Sizeof(value))

	// object
	case map[string]interface{}:
		size := int(unsafe.Sizeof(value))
		for k, v := range convertedValue {
			size += int(unsafe.Sizeof(k)) + len(k) + calculateSizeInBytes(v)
		}
		return size

	// array
	case []interface{}:
		size := int(unsafe.Sizeof(value))
		for _, elem := range convertedValue {
			size += calculateSizeInBytes(elem)
		}
		return size

	// unknown type
	default:
		return -1
	}
}

// evaLJSONFORGET removes the field specified by the given JSONPath from the JSON document stored under the provided key.
// calls the evalJSONDEL() with the arguments passed
// Returns response.RespZero if key is expired, or it does not exist
// Returns encoded error response if incorrect number of arguments
// If the JSONPath points to the root of the JSON document, the entire key is deleted from the store.
// Returns an integer reply specified as the number of paths deleted (0 or more)
func evalJSONFORGET(args []string, store *dstore.Store) []byte {
	if len(args) < 1 {
		return diceerrors.NewErrArity("JSON.FORGET")
	}

	return evalJSONDEL(args, store)
}

// evalJSONARRLEN return the length of the JSON array at path in key
// Returns an array of integer replies, an integer for each matching value,
// each is the array's length, or nil, if the matching value is not an array.
// Returns encoded error if the key doesn't exist or key is expired or the matching value is not an array.
// Returns encoded error response if incorrect number of arguments
func evalJSONARRLEN(args []string, store *dstore.Store) []byte {
	if len(args) < 1 {
		return diceerrors.NewErrArity("JSON.ARRLEN")
	}
	key := args[0]

	// Retrieve the object from the database
	obj := store.Get(key)

	// If the object is not present in the store or if its nil, then we should simply return nil.
	if obj == nil {
		return clientio.RespNIL
	}

	errWithMessage := object.AssertTypeAndEncoding(obj.TypeEncoding, object.ObjTypeJSON, object.ObjEncodingJSON)
	if errWithMessage != nil {
		return errWithMessage
	}

	jsonData := obj.Value

	_, err := sonic.Marshal(jsonData)
	if err != nil {
		return diceerrors.NewErrWithMessage("Existing key has wrong Dice type")
	}

	// This is the case if only argument passed to JSON.ARRLEN is the key itself.
	// This is valid only if the key holds an array; otherwise, an error should be returned.
	if len(args) == 1 {
		if utils.GetJSONFieldType(jsonData) == utils.ArrayType {
			return clientio.Encode(len(jsonData.([]interface{})), false)
		}
		return diceerrors.NewErrWithMessage("Path '$' does not exist or not an array")
	}

	path := args[1] // Getting the path to find the length of the array
	expr, err := jp.ParseString(path)
	if err != nil {
		return diceerrors.NewErrWithMessage("Invalid JSONPath")
	}

	results := expr.Get(jsonData)
	errMessage := fmt.Sprintf("Path '%s' does not exist", args[1])

	// If there are no results, that means the JSONPath does not exist
	if len(results) == 0 {
		return diceerrors.NewErrWithMessage(errMessage)
	}

	// If the results are greater than one, we need to print them as a list
	// This condition should be updated in future when supporting Complex JSONPaths
	if len(results) > 1 {
		arrlenList := make([]interface{}, 0, len(results))
		for _, result := range results {
			switch utils.GetJSONFieldType(result) {
			case utils.ArrayType:
				arrlenList = append(arrlenList, len(result.([]interface{})))
			default:
				arrlenList = append(arrlenList, nil)
			}
		}

		return clientio.Encode(arrlenList, false)
	}

	// Single result should be printed as single integer instead of list
	jsonValue := results[0]

	if utils.GetJSONFieldType(jsonValue) == utils.ArrayType {
		return clientio.Encode(len(jsonValue.([]interface{})), false)
	}

	// If execution reaches this point, the provided path either does not exist.
	errMessage = fmt.Sprintf("Path '%s' does not exist or not array", args[1])
	return diceerrors.NewErrWithMessage(errMessage)
}

func evalJSONARRPOP(args []string, store *dstore.Store) []byte {
	if len(args) < 1 {
		return diceerrors.NewErrArity("json.arrpop")
	}
	key := args[0]

	var path = defaultRootPath
	if len(args) >= 2 {
		path = args[1]
	}

	var index string
	if len(args) >= 3 {
		index = args[2]
	}

	// Retrieve the object from the database
	obj := store.Get(key)
	if obj == nil {
		return diceerrors.NewErrWithMessage("could not perform this operation on a key that doesn't exist")
	}

	errWithMessage := object.AssertTypeAndEncoding(obj.TypeEncoding, object.ObjTypeJSON, object.ObjEncodingJSON)
	if errWithMessage != nil {
		return errWithMessage
	}

	jsonData := obj.Value
	_, err := sonic.Marshal(jsonData)
	if err != nil {
		return diceerrors.NewErrWithMessage("Existing key has wrong Dice type")
	}

	if path == defaultRootPath {
		arr, ok := jsonData.([]any)
		// if value can not be converted to array, it is of another type
		// returns nil in this case similar to redis
		// also, return nil if array is empty
		if !ok || len(arr) == 0 {
			return diceerrors.NewErrWithMessage("Path '$' does not exist or not an array")
		}
		popElem, arr, err := popElementAndUpdateArray(arr, index)
		if err != nil {
			return diceerrors.NewErrWithFormattedMessage("error popping element: %v", err)
		}

		// save the remaining array
		newObj := store.NewObj(arr, -1, object.ObjTypeJSON, object.ObjEncodingJSON)
		store.Put(key, newObj)

		return clientio.Encode(popElem, false)
	}

	// if path is not root then extract value at path
	expr, err := jp.ParseString(path)
	if err != nil {
		return diceerrors.NewErrWithMessage("invalid JSONPath")
	}
	results := expr.Get(jsonData)

	// process value at each path
	popArr := make([]any, 0, len(results))
	for _, result := range results {
		arr, ok := result.([]any)
		// if value can not be converted to array, it is of another type
		// returns nil in this case similar to redis
		// also, return nil if array is empty
		if !ok || len(arr) == 0 {
			popElem := clientio.RespNIL
			popArr = append(popArr, popElem)
			continue
		}

		popElem, arr, err := popElementAndUpdateArray(arr, index)
		if err != nil {
			return diceerrors.NewErrWithFormattedMessage("error popping element: %v", err)
		}

		// update array in place in the json object
		err = expr.Set(jsonData, arr)
		if err != nil {
			return diceerrors.NewErrWithFormattedMessage("error saving updated json: %v", err)
		}

		popArr = append(popArr, popElem)
	}
	return clientio.Encode(popArr, false)
}

// trimElementAndUpdateArray trim the array between the given start and stop index
// Returns trimmed array
func trimElementAndUpdateArray(arr []any, start, stop int) []any {
	updatedArray := make([]any, 0)
	length := len(arr)
	if len(arr) == 0 {
		return updatedArray
	}
	var startIdx, stopIdx int

	if start >= length {
		return updatedArray
	}

	startIdx = adjustIndex(start, arr)
	stopIdx = adjustIndex(stop, arr)

	if startIdx > stopIdx {
		return updatedArray
	}

	updatedArray = arr[startIdx : stopIdx+1]
	return updatedArray
}

// insertElementAndUpdateArray add an element at the given index
// Returns remaining array and error
func insertElementAndUpdateArray(arr []any, index int, elements []interface{}) (updatedArray []any, err error) {
	length := len(arr)
	var idx int
	if index >= -length && index <= length {
		idx = adjustIndex(index, arr)
	} else {
		return nil, errors.New("index out of bounds")
	}
	before := arr[:idx]
	after := arr[idx:]

	elements = append(elements, after...)
	before = append(before, elements...)
	updatedArray = append(updatedArray, before...)
	return updatedArray, nil
}

// popElementAndUpdateArray removes an element at the given index
// Returns popped element, remaining array and error
func popElementAndUpdateArray(arr []any, index string) (popElem any, updatedArray []any, err error) {
	if len(arr) == 0 {
		return nil, nil, nil
	}

	var idx int
	// if index is empty, pop last element
	if index == "" {
		idx = len(arr) - 1
	} else {
		var err error
		idx, err = strconv.Atoi(index)
		if err != nil {
			return nil, nil, err
		}
		// convert index to a valid index
		idx = adjustIndex(idx, arr)
	}

	popElem = arr[idx]
	arr = append(arr[:idx], arr[idx+1:]...)

	return popElem, arr, nil
}

// adjustIndex will bound the array between 0 and len(arr) - 1
// It also handles negative indexes
func adjustIndex(idx int, arr []any) int {
	// if index is positive and out of bound, limit it to the last index
	if idx > len(arr) {
		idx = len(arr) - 1
	}

	// if index is negative, change it to equivalent positive index
	if idx < 0 {
		// if index is out of bound then limit it to the first index
		if idx < -len(arr) {
			idx = 0
		} else {
			idx = len(arr) + idx
		}
	}
	return idx
}

<<<<<<< HEAD
// evalJSONOBJLEN return the number of keys in the JSON object at path in key.
// Returns an array of integer replies, an integer for each matching value,
// which is the json objects length, or nil, if the matching value is not a json.
// Returns encoded error if the key doesn't exist or key is expired or the matching value is not an array.
// Returns encoded error response if incorrect number of arguments
func evalJSONOBJLEN(args []string, store *dstore.Store) []byte {
	if len(args) < 1 {
		return diceerrors.NewErrArity("JSON.OBJLEN")
	}

	key := args[0]

	// Retrieve the object from the database
	obj := store.Get(key)
	if obj == nil {
		return clientio.RespNIL
	}

	// check if the object is json
	errWithMessage := object.AssertTypeAndEncoding(obj.TypeEncoding, object.ObjTypeJSON, object.ObjEncodingJSON)
	if errWithMessage != nil {
		return errWithMessage
	}

	// get the value & check for marsheling error
	jsonData := obj.Value
	_, err := sonic.Marshal(jsonData)
	if err != nil {
		return diceerrors.NewErrWithMessage("Existing key has wrong Dice type")
	}
	if len(args) == 1 {
		// check if the value is of json type
		if utils.GetJSONFieldType(jsonData) == utils.ObjectType {
			if castedData, ok := jsonData.(map[string]interface{}); ok {
				return clientio.Encode(len(castedData), false)
			}
			return clientio.RespNIL
		}
		return diceerrors.NewErrWithFormattedMessage(diceerrors.WrongTypeErr)
	}

	path, isLegacyPath := utils.ParseInputJSONPath(args[1])
	expr, err := jp.ParseString(path)
	if err != nil {
		return diceerrors.NewErrWithMessage(err.Error())
	}

	// get all values for matching paths
	results := expr.Get(jsonData)
	objectLen := make([]interface{}, 0, len(results))

	for _, result := range results {
		switch utils.GetJSONFieldType(result) {
		case utils.ObjectType:
			if castedResult, ok := result.(map[string]interface{}); ok {
				objectLen = append(objectLen, len(castedResult))
			} else {
				objectLen = append(objectLen, nil)
			}
		default:
			// If it is a legacyPath, and the only value is not JSON, throw wrong type error
			if isLegacyPath {
				return diceerrors.NewErrWithFormattedMessage(diceerrors.WrongTypeErr)
			}
			objectLen = append(objectLen, nil)
		}
	}

	// Must return a single integer if it is a legacy Path
	if isLegacyPath {
		if len(objectLen) == 0 {
			return clientio.RespNIL
		}
		return clientio.Encode(objectLen[0], false)
	}
	return clientio.Encode(objectLen, false)
}

=======
>>>>>>> 045376e7
// evalJSONDEL delete a value that the given json path include in.
// Returns response.RespZero if key is expired, or it does not exist
// Returns encoded error response if incorrect number of arguments
// Returns an integer reply specified as the number of paths deleted (0 or more)
func evalJSONDEL(args []string, store *dstore.Store) []byte {
	if len(args) < 1 {
		return diceerrors.NewErrArity("JSON.DEL")
	}
	key := args[0]

	// Default path is root if not specified
	path := defaultRootPath
	if len(args) > 1 {
		path = args[1]
	}

	// Retrieve the object from the database
	obj := store.Get(key)
	if obj == nil {
		return clientio.RespZero
	}

	errWithMessage := object.AssertTypeAndEncoding(obj.TypeEncoding, object.ObjTypeJSON, object.ObjEncodingJSON)
	if errWithMessage != nil {
		return errWithMessage
	}

	jsonData := obj.Value

	_, err := sonic.Marshal(jsonData)
	if err != nil {
		return diceerrors.NewErrWithMessage("Existing key has wrong Dice type")
	}

	if len(args) == 1 || path == defaultRootPath {
		store.Del(key)
		return clientio.RespOne
	}

	expr, err := jp.ParseString(path)
	if err != nil {
		return diceerrors.NewErrWithMessage("invalid JSONPath")
	}
	results := expr.Get(jsonData)

	hasBrackets := strings.Contains(path, "[") && strings.Contains(path, "]")

	// If the command has square brackets then we have to delete an element inside an array
	if hasBrackets {
		_, err = expr.Remove(jsonData)
	} else {
		err = expr.Del(jsonData)
	}

	if err != nil {
		return diceerrors.NewErrWithMessage(err.Error())
	}
	// Create a new object with the updated JSON data
	newObj := store.NewObj(jsonData, -1, object.ObjTypeJSON, object.ObjEncodingJSON)
	store.Put(key, newObj)
	return clientio.Encode(len(results), false)
}

// evalJSONTYPE retrieves a JSON value type stored at the specified key
// args must contain at least the key;  (path unused in this implementation)
// Returns response.RespNIL if key is expired, or it does not exist
// Returns encoded error response if incorrect number of arguments
// The RESP value of the key's value type is encoded and then returned
func evalJSONTYPE(args []string, store *dstore.Store) []byte {
	if len(args) < 1 {
		return diceerrors.NewErrArity("JSON.TYPE")
	}
	key := args[0]

	// Default path is root if not specified
	path := defaultRootPath
	if len(args) > 1 {
		path = args[1]
	}
	// Retrieve the object from the database
	obj := store.Get(key)
	if obj == nil {
		return clientio.RespNIL
	}

	errWithMessage := object.AssertTypeAndEncoding(obj.TypeEncoding, object.ObjTypeJSON, object.ObjEncodingJSON)
	if errWithMessage != nil {
		return errWithMessage
	}

	jsonData := obj.Value

	if path == defaultRootPath {
		_, err := sonic.Marshal(jsonData)
		if err != nil {
			return diceerrors.NewErrWithMessage("could not serialize result")
		}
		// If path is root and len(args) == 1, return "object" instantly
		if len(args) == 1 {
			return clientio.Encode(utils.ObjectType, false)
		}
	}

	// Parse the JSONPath expression
	expr, err := jp.ParseString(path)
	if err != nil {
		return diceerrors.NewErrWithMessage("invalid JSONPath")
	}

	results := expr.Get(jsonData)
	if len(results) == 0 {
		return clientio.RespEmptyArray
	}

	typeList := make([]string, 0, len(results))
	for _, result := range results {
		jsonType := utils.GetJSONFieldType(result)
		typeList = append(typeList, jsonType)
	}
	return clientio.Encode(typeList, false)
}

// evalJSONGET retrieves a JSON value stored at the specified key
// args must contain at least the key;  (path unused in this implementation)
// Returns response.RespNIL if key is expired, or it does not exist
// Returns encoded error response if incorrect number of arguments
// The RESP value of the key is encoded and then returned
func evalJSONGET(args []string, store *dstore.Store) []byte {
	if len(args) < 1 {
		return diceerrors.NewErrArity("JSON.GET")
	}

	key := args[0]
	// Default path is root if not specified
	path := defaultRootPath
	if len(args) > 1 {
		path = args[1]
	}
	result, err := jsonGETHelper(store, path, key)
	if err != nil {
		return err
	}
	return clientio.Encode(result, false)
}

// helper function used by evalJSONGET and evalJSONMGET to prepare the results
func jsonGETHelper(store *dstore.Store, path, key string) (result interface{}, err2 []byte) {
	// Retrieve the object from the database
	obj := store.Get(key)
	if obj == nil {
		return result, nil
	}

	// Check if the object is of JSON type
	errWithMessage := object.AssertTypeAndEncoding(obj.TypeEncoding, object.ObjTypeJSON, object.ObjEncodingJSON)
	if errWithMessage != nil {
		return result, errWithMessage
	}

	jsonData := obj.Value

	// If path is root, return the entire JSON
	if path == defaultRootPath {
		resultBytes, err := sonic.Marshal(jsonData)
		if err != nil {
			return result, diceerrors.NewErrWithMessage("could not serialize result")
		}
		return string(resultBytes), nil
	}

	// Parse the JSONPath expression
	expr, err := jp.ParseString(path)
	if err != nil {
		return result, diceerrors.NewErrWithMessage("invalid JSONPath")
	}

	// Execute the JSONPath query
	results := expr.Get(jsonData)
	if len(results) == 0 {
		return result, diceerrors.NewErrWithMessage(fmt.Sprintf("Path '%s' does not exist", path))
	}

	// Serialize the result
	var resultBytes []byte
	if len(results) == 1 {
		resultBytes, err = sonic.Marshal(results[0])
	} else {
		resultBytes, err = sonic.Marshal(results)
	}
	if err != nil {
		return nil, diceerrors.NewErrWithMessage("could not serialize result")
	}
	return string(resultBytes), nil
}

// evalJSONMGET retrieves a JSON value stored for the multiple key
// args must contain at least the key and a path;
// Returns encoded error response if incorrect number of arguments
// The RESP value of the key is encoded and then returned
func evalJSONMGET(args []string, store *dstore.Store) []byte {
	if len(args) < 2 {
		return diceerrors.NewErrArity("JSON.MGET")
	}

	var results []interface{}

	// Default path is root if not specified
	argsLen := len(args)
	path := args[argsLen-1]

	for i := 0; i < (argsLen - 1); i++ {
		key := args[i]
		result, _ := jsonGETHelper(store, path, key)
		results = append(results, result)
	}

	var interfaceObj interface{} = results
	return clientio.Encode(interfaceObj, false)
}

// evalJSONTOGGLE toggles a boolean value stored at the specified key and path.
// args must contain at least the key and path (where the boolean is located).
// If the key does not exist or is expired, it returns response.RespNIL.
// If the field at the specified path is not a boolean, it returns an encoded error response.
// If the boolean is `true`, it toggles to `false` (returns :0), and if `false`, it toggles to `true` (returns :1).
// Returns an encoded error response if the incorrect number of arguments is provided.
func evalJSONTOGGLE(args []string, store *dstore.Store) []byte {
	if len(args) < 2 {
		return diceerrors.NewErrArity("JSON.TOGGLE")
	}
	key := args[0]
	path := args[1]

	obj := store.Get(key)
	if obj == nil {
		return diceerrors.NewErrWithFormattedMessage("-ERR could not perform this operation on a key that doesn't exist")
	}

	errWithMessage := object.AssertTypeAndEncoding(obj.TypeEncoding, object.ObjTypeJSON, object.ObjEncodingJSON)
	if errWithMessage != nil {
		return errWithMessage
	}

	jsonData := obj.Value
	expr, err := jp.ParseString(path)
	if err != nil {
		return diceerrors.NewErrWithMessage("invalid JSONPath")
	}

	var toggleResults []interface{}
	modified := false

	_, err = expr.Modify(jsonData, func(value interface{}) (interface{}, bool) {
		boolValue, ok := value.(bool)
		if !ok {
			toggleResults = append(toggleResults, nil)
			return value, false
		}
		newValue := !boolValue
		toggleResults = append(toggleResults, boolToInt(newValue))
		modified = true
		return newValue, true
	})

	if err != nil {
		return diceerrors.NewErrWithMessage("failed to toggle values")
	}

	if modified {
		obj.Value = jsonData
	}

	toggleResults = ReverseSlice(toggleResults)
	return clientio.Encode(toggleResults, false)
}

func boolToInt(b bool) int {
	if b {
		return 1
	}
	return 0
}

// ReverseSlice takes a slice of any type and returns a new slice with the elements reversed.
func ReverseSlice[T any](slice []T) []T {
	reversed := make([]T, len(slice))
	for i, v := range slice {
		reversed[len(slice)-1-i] = v
	}
	return reversed
}

// evalJSONSET stores a JSON value at the specified key
// args must contain at least the key, path (unused in this implementation), and JSON string
// Returns encoded error response if incorrect number of arguments
// Returns encoded error if the JSON string is invalid
// Returns response.RespOK if the JSON value is successfully stored
func evalJSONSET(args []string, store *dstore.Store) []byte {
	// Check if there are enough arguments
	if len(args) < 3 {
		return diceerrors.NewErrArity("JSON.SET")
	}

	key := args[0]
	path := args[1]
	jsonStr := args[2]
	for i := 3; i < len(args); i++ {
		switch strings.ToUpper(args[i]) {
		case NX:
			if i != len(args)-1 {
				return diceerrors.NewErrWithMessage(diceerrors.SyntaxErr)
			}
			obj := store.Get(key)
			if obj != nil {
				return clientio.RespNIL
			}
		case XX:
			if i != len(args)-1 {
				return diceerrors.NewErrWithMessage(diceerrors.SyntaxErr)
			}
			obj := store.Get(key)
			if obj == nil {
				return clientio.RespNIL
			}

		default:
			return diceerrors.NewErrWithMessage(diceerrors.SyntaxErr)
		}
	}

	// Parse the JSON string
	var jsonValue interface{}
	if err := sonic.UnmarshalString(jsonStr, &jsonValue); err != nil {
		return diceerrors.NewErrWithFormattedMessage("invalid JSON: %v", err.Error())
	}

	// Retrieve existing object or create new one
	obj := store.Get(key)
	var rootData interface{}

	if obj == nil {
		// If the key doesn't exist, create a new object
		if path != defaultRootPath {
			rootData = make(map[string]interface{})
		} else {
			rootData = jsonValue
		}
	} else {
		// If the key exists, check if it's a JSON object
		err := object.AssertType(obj.TypeEncoding, object.ObjTypeJSON)
		if err != nil {
			return clientio.Encode(err, false)
		}
		err = object.AssertEncoding(obj.TypeEncoding, object.ObjEncodingJSON)
		if err != nil {
			return clientio.Encode(err, false)
		}
		rootData = obj.Value
	}

	// If path is not root, use JSONPath to set the value
	if path != defaultRootPath {
		expr, err := jp.ParseString(path)
		if err != nil {
			return diceerrors.NewErrWithMessage("invalid JSONPath")
		}

		err = expr.Set(rootData, jsonValue)
		if err != nil {
			return diceerrors.NewErrWithMessage("failed to set value")
		}
	} else {
		// If path is root, replace the entire JSON
		rootData = jsonValue
	}

	// Create a new object with the updated JSON data
	newObj := store.NewObj(rootData, -1, object.ObjTypeJSON, object.ObjEncodingJSON)
	store.Put(key, newObj)
	return clientio.RespOK
}

// Parses and returns the input string as an int64 or float64
func parseFloatInt(input string) (result interface{}, err error) {
	// Try to parse as an integer
	if intValue, parseErr := strconv.ParseInt(input, 10, 64); parseErr == nil {
		result = intValue
		return
	}

	// Try to parse as a float
	if floatValue, parseErr := strconv.ParseFloat(input, 64); parseErr == nil {
		result = floatValue
		return
	}

	// If neither parsing succeeds, return an error
	err = errors.New("invalid input: not a valid int or float")
	return
}

// Returns the new value after incrementing or multiplying the existing value
func incrMultValue(value any, multiplier interface{}, operation jsonOperation) (newVal interface{}, resultString string, isModified bool) {
	switch utils.GetJSONFieldType(value) {
	case utils.NumberType:
		oldVal := value.(float64)
		var newVal float64
		if v, ok := multiplier.(float64); ok {
			switch operation {
			case IncrBy:
				newVal = oldVal + v
			case MultBy:
				newVal = oldVal * v
			}
		} else {
			v, _ := multiplier.(int64)
			switch operation {
			case IncrBy:
				newVal = oldVal + float64(v)
			case MultBy:
				newVal = oldVal * float64(v)
			}
		}
		resultString := strconv.FormatFloat(newVal, 'f', -1, 64)
		return newVal, resultString, true
	case utils.IntegerType:
		if v, ok := multiplier.(float64); ok {
			oldVal := float64(value.(int64))
			var newVal float64
			switch operation {
			case IncrBy:
				newVal = oldVal + v
			case MultBy:
				newVal = oldVal * v
			}
			resultString := strconv.FormatFloat(newVal, 'f', -1, 64)
			return newVal, resultString, true
		} else {
			v, _ := multiplier.(int64)
			oldVal := value.(int64)
			var newVal int64
			switch operation {
			case IncrBy:
				newVal = oldVal + v
			case MultBy:
				newVal = oldVal * v
			}
			resultString := strconv.FormatInt(newVal, 10)
			return newVal, resultString, true
		}
	default:
		return value, "null", false
	}
}

// evalJSONNUMMULTBY multiplies the JSON fields matching the specified JSON path at the specified key
// args must contain key, JSON path and the multiplier value
// Returns encoded error response if incorrect number of arguments
// Returns encoded error if the JSON path or key is invalid
// Returns bulk string reply specified as a stringified updated values for each path
// Returns null if matching field is non-numerical
func evalJSONNUMMULTBY(args []string, store *dstore.Store) []byte {
	if len(args) < 3 {
		return diceerrors.NewErrArity("JSON.NUMMULTBY")
	}
	key := args[0]

	// Retrieve the object from the database
	obj := store.Get(key)
	if obj == nil {
		return diceerrors.NewErrWithFormattedMessage("could not perform this operation on a key that doesn't exist")
	}

	// Check if the object is of JSON type
	errWithMessage := object.AssertTypeAndEncoding(obj.TypeEncoding, object.ObjTypeJSON, object.ObjEncodingJSON)
	if errWithMessage != nil {
		return errWithMessage
	}
	path := args[1]
	// Parse the JSONPath expression
	expr, err := jp.ParseString(path)

	if err != nil {
		return diceerrors.NewErrWithMessage("invalid JSONPath")
	}

	// Get json matching expression
	jsonData := obj.Value
	results := expr.Get(jsonData)
	if len(results) == 0 {
		return clientio.Encode("[]", false)
	}

	for i, r := range args[2] {
		if !unicode.IsDigit(r) && r != '.' && r != '-' {
			if i == 0 {
				return diceerrors.NewErrWithFormattedMessage("-ERR expected value at line 1 column %d", i+1)
			}
			return diceerrors.NewErrWithFormattedMessage("-ERR trailing characters at line 1 column %d", i+1)
		}
	}

	// Parse the mulplier value
	multiplier, err := parseFloatInt(args[2])
	if err != nil {
		return diceerrors.NewErrWithMessage(diceerrors.IntOrOutOfRangeErr)
	}

	// Update matching values using Modify
	resultArray := make([]string, 0, len(results))
	if path == defaultRootPath {
		newValue, resultString, modified := incrMultValue(jsonData, multiplier, MultBy)
		if modified {
			jsonData = newValue
		}
		resultArray = append(resultArray, resultString)
	} else {
		_, err := expr.Modify(jsonData, func(value any) (interface{}, bool) {
			newValue, resultString, modified := incrMultValue(value, multiplier, MultBy)
			resultArray = append(resultArray, resultString)
			return newValue, modified
		})
		if err != nil {
			return diceerrors.NewErrWithMessage("invalid JSONPath")
		}
	}

	// Stringified updated values
	resultString := `[` + strings.Join(resultArray, ",") + `]`

	newObj := &object.Obj{
		Value:        jsonData,
		TypeEncoding: object.ObjTypeJSON,
	}
	exp, ok := dstore.GetExpiry(obj, store)

	var exDurationMs int64 = -1
	if ok {
		exDurationMs = int64(exp - uint64(utils.GetCurrentTime().UnixMilli()))
	}
	// newObj has default expiry time of -1 , we need to set it
	if exDurationMs > 0 {
		store.SetExpiry(newObj, exDurationMs)
	}

	store.Put(key, newObj)
	return clientio.Encode(resultString, false)
}

// evalJSONARRAPPEND appends the value(s) provided in the args to the given array path
// in the JSON object saved at key in arguments.
// Args must contain at least a key, path and value.
// If the key does not exist or is expired, it returns response.RespNIL.
// If the object at given path is not an array, it returns response.RespNIL.
// Returns the new length of the array at path.
func evalJSONARRAPPEND(args []string, store *dstore.Store) []byte {
	if len(args) < 3 {
		return diceerrors.NewErrArity("JSON.ARRAPPEND")
	}

	key := args[0]
	path := args[1]
	values := args[2:]

	obj := store.Get(key)
	if obj == nil {
		return diceerrors.NewErrWithMessage("ERR key does not exist")
	}
	errWithMessage := object.AssertTypeAndEncoding(obj.TypeEncoding, object.ObjTypeJSON, object.ObjEncodingJSON)
	if errWithMessage != nil {
		return errWithMessage
	}
	jsonData := obj.Value

	expr, err := jp.ParseString(path)
	if err != nil {
		return diceerrors.NewErrWithMessage(fmt.Sprintf("ERR Path '%s' does not exist or not an array", path))
	}

	// Parse the input values as JSON
	parsedValues := make([]interface{}, len(values))
	for i, v := range values {
		var parsedValue interface{}
		err := sonic.UnmarshalString(v, &parsedValue)
		if err != nil {
			return diceerrors.NewErrWithMessage(err.Error())
		}
		parsedValues[i] = parsedValue
	}

	var resultsArray []interface{}
	modified := false

	// Capture the modified data when modifying the root path
	var newData interface{}
	var modifyErr error

	newData, modifyErr = expr.Modify(jsonData, func(data any) (interface{}, bool) {
		arr, ok := data.([]interface{})
		if !ok {
			// Not an array
			resultsArray = append(resultsArray, nil)
			return data, false
		}

		// Append the parsed values to the array
		arr = append(arr, parsedValues...)

		resultsArray = append(resultsArray, int64(len(arr)))
		modified = true
		return arr, modified
	})

	if modifyErr != nil {
		return diceerrors.NewErrWithMessage(fmt.Sprintf("ERR failed to modify JSON data: %v", modifyErr))
	}

	if !modified {
		// If no modification was made, it means the path did not exist or was not an array
		return clientio.Encode([]interface{}{nil}, false)
	}

	jsonData = newData
	obj.Value = jsonData

	return clientio.Encode(resultsArray, false)
}

// evalJSONINGEST stores a value at a dynamically generated key
// The key is created using a provided key prefix combined with a unique identifier
// args must contains key_prefix and path and json value
// It will call to evalJSONSET internally.
// Returns encoded error response if incorrect number of arguments
// Returns encoded error if the JSON string is invalid
// Returns unique identifier if the JSON value is successfully stored
func evalJSONINGEST(args []string, store *dstore.Store) []byte {
	if len(args) < 3 {
		return diceerrors.NewErrArity("JSON.INGEST")
	}

	keyPrefix := args[0]

	uniqueID := xid.New()
	uniqueKey := keyPrefix + uniqueID.String()

	var setArgs []string
	setArgs = append(setArgs, uniqueKey)
	setArgs = append(setArgs, args[1:]...)

	result := evalJSONSET(setArgs, store)
	if bytes.Equal(result, clientio.RespOK) {
		return clientio.Encode(uniqueID.String(), true)
	}
	return result
}

// evalTTL returns Time-to-Live in secs for the queried key in args
// The key should be the only param in args else returns with an error
// Returns	RESP encoded time (in secs) remaining for the key to expire
//
//	RESP encoded -2 stating key doesn't exist or key is expired
//	RESP encoded -1 in case no expiration is set on the key
func evalTTL(args []string, store *dstore.Store) []byte {
	if len(args) != 1 {
		return diceerrors.NewErrArity("TTL")
	}

	var key = args[0]

	obj := store.Get(key)

	// if key does not exist, return RESP encoded -2 denoting key does not exist
	if obj == nil {
		return clientio.RespMinusTwo
	}

	// if object exist, but no expiration is set on it then send -1
	exp, isExpirySet := dstore.GetExpiry(obj, store)
	if !isExpirySet {
		return clientio.RespMinusOne
	}

	// compute the time remaining for the key to expire and
	// return the RESP encoded form of it
	durationMs := exp - uint64(utils.GetCurrentTime().UnixMilli())

	return clientio.Encode(int64(durationMs/1000), false)
}

// evalDEL deletes all the specified keys in args list
// returns the count of total deleted keys after encoding
func evalDEL(args []string, store *dstore.Store) []byte {
	var countDeleted = 0

	if len(args) < 1 {
		return diceerrors.NewErrArity("DEL")
	}

	for _, key := range args {
		if ok := store.Del(key); ok {
			countDeleted++
		}
	}

	return clientio.Encode(countDeleted, false)
}

// evalEXPIRE sets an expiry time(in secs) on the specified key in args
// args should contain 2 values, key and the expiry time to be set for the key
// The expiry time should be in integer format; if not, it returns encoded error response
// Returns response.RespOne if expiry was set on the key successfully.
// Once the time is lapsed, the key will be deleted automatically
func evalEXPIRE(args []string, store *dstore.Store) []byte {
	if len(args) <= 1 {
		return diceerrors.NewErrArity("EXPIRE")
	}

	var key = args[0]
	exDurationSec, err := strconv.ParseInt(args[1], 10, 64)
	if err != nil {
		return diceerrors.NewErrWithMessage(diceerrors.IntOrOutOfRangeErr)
	}

	if exDurationSec < 0 || exDurationSec > maxExDuration {
		return diceerrors.NewErrExpireTime("EXPIRE")
	}

	obj := store.Get(key)

	// 0 if the timeout was not set. e.g. key doesn't exist, or operation skipped due to the provided arguments
	if obj == nil {
		return clientio.RespZero
	}
	isExpirySet, err2 := evaluateAndSetExpiry(args[2:], utils.AddSecondsToUnixEpoch(exDurationSec), key, store)

	if isExpirySet {
		return clientio.RespOne
	} else if err2 != nil {
		return err2
	}
	return clientio.RespZero
}

// evalEXPIRETIME returns the absolute Unix timestamp (since January 1, 1970) in seconds at which the given key will expire
// args should contain only 1 value, the key
// Returns expiration Unix timestamp in seconds.
// Returns -1 if the key exists but has no associated expiration time.
// Returns -2 if the key does not exist.
func evalEXPIRETIME(args []string, store *dstore.Store) []byte {
	if len(args) != 1 {
		return diceerrors.NewErrArity("EXPIRETIME")
	}

	var key = args[0]

	obj := store.Get(key)

	// -2 if key doesn't exist
	if obj == nil {
		return clientio.RespMinusTwo
	}

	exTimeMili, ok := dstore.GetExpiry(obj, store)
	// -1 if key doesn't have expiration time set
	if !ok {
		return clientio.RespMinusOne
	}

	return clientio.Encode(int(exTimeMili/1000), false)
}

// evalEXPIREAT sets a expiry time(in unix-time-seconds) on the specified key in args
// args should contain 2 values, key and the expiry time to be set for the key
// The expiry time should be in integer format; if not, it returns encoded error response
// Returns response.RespOne if expiry was set on the key successfully.
// Once the time is lapsed, the key will be deleted automatically
func evalEXPIREAT(args []string, store *dstore.Store) []byte {
	if len(args) <= 1 {
		return clientio.Encode(errors.New("ERR wrong number of arguments for 'expireat' command"), false)
	}

	var key = args[0]
	exUnixTimeSec, err := strconv.ParseInt(args[1], 10, 64)
	if exUnixTimeSec < 0 || exUnixTimeSec > maxExDuration {
		return diceerrors.NewErrExpireTime("EXPIREAT")
	}

	if err != nil {
		return clientio.Encode(errors.New(diceerrors.InvalidIntErr), false)
	}

	isExpirySet, err2 := evaluateAndSetExpiry(args[2:], exUnixTimeSec, key, store)
	if isExpirySet {
		return clientio.RespOne
	} else if err2 != nil {
		return err2
	}
	return clientio.RespZero
}

// NX: Set the expiration only if the key does not already have an expiration time.
// XX: Set the expiration only if the key already has an expiration time.
// GT: Set the expiration only if the new expiration time is greater than the current one.
// LT: Set the expiration only if the new expiration time is less than the current one.
// Returns Boolean True and error nil if expiry was set on the key successfully.
// Returns Boolean False and error nil if conditions didn't met.
// Returns Boolean False and error not-nil if invalid combination of subCommands or if subCommand is invalid
func evaluateAndSetExpiry(subCommands []string, newExpiry int64, key string,
	store *dstore.Store) (shouldSetExpiry bool, err []byte) {
	var newExpInMilli = newExpiry * 1000
	var prevExpiry *uint64 = nil
	var nxCmd, xxCmd, gtCmd, ltCmd bool

	obj := store.Get(key)
	//  key doesn't exist
	if obj == nil {
		return false, nil
	}
	shouldSetExpiry = true
	// if no condition exists
	if len(subCommands) == 0 {
		store.SetUnixTimeExpiry(obj, newExpiry)
		return shouldSetExpiry, nil
	}

	expireTime, ok := dstore.GetExpiry(obj, store)
	if ok {
		prevExpiry = &expireTime
	}

	for i := range subCommands {
		subCommand := strings.ToUpper(subCommands[i])

		switch subCommand {
		case NX:
			nxCmd = true
			if prevExpiry != nil {
				shouldSetExpiry = false
			}
		case XX:
			xxCmd = true
			if prevExpiry == nil {
				shouldSetExpiry = false
			}
		case GT:
			gtCmd = true
			if prevExpiry == nil || *prevExpiry > uint64(newExpInMilli) {
				shouldSetExpiry = false
			}
		case LT:
			ltCmd = true
			if prevExpiry != nil && *prevExpiry < uint64(newExpInMilli) {
				shouldSetExpiry = false
			}
		default:
			return false, diceerrors.NewErrWithMessage("Unsupported option " + subCommands[i])
		}
	}

	if !nxCmd && gtCmd && ltCmd {
		return false, diceerrors.NewErrWithMessage("GT and LT options at the same time are not compatible")
	}

	if nxCmd && (xxCmd || gtCmd || ltCmd) {
		return false, diceerrors.NewErrWithMessage("NX and XX," +
			" GT or LT options at the same time are not compatible")
	}

	if shouldSetExpiry {
		store.SetUnixTimeExpiry(obj, newExpiry)
	}
	return shouldSetExpiry, nil
}

func evalHELLO(args []string, store *dstore.Store) []byte {
	if len(args) > 1 {
		return diceerrors.NewErrArity("HELLO")
	}

	var resp []interface{}
	resp = append(resp,
		"proto", 2,
		"id", serverID,
		"mode", "standalone",
		"role", "master",
		"modules", []interface{}{})

	return clientio.Encode(resp, false)
}

// evalINCR increments the value of the specified key in args by 1,
// if the key exists and the value is integer format.
// The key should be the only param in args.
// If the key does not exist, new key is created with value 0,
// the value of the new key is then incremented.
// The value for the queried key should be of integer format,
// if not evalINCR returns encoded error response.
// evalINCR returns the incremented value for the key if there are no errors.
func evalINCR(args []string, store *dstore.Store) []byte {
	if len(args) != 1 {
		return diceerrors.NewErrArity("INCR")
	}
	return incrDecrCmd(args, 1, store)
}

// evalINCRBYFLOAT increments the value of the  key in args by the specified increment,
// if the key exists and the value is a number.
// The key should be the first parameter in args, and the increment should be the second parameter.
// If the key does not exist, a new key is created with increment's value.
// If the value at the key is a string, it should be parsable to float64,
// if not evalINCRBYFLOAT returns an  error response.
// evalINCRBYFLOAT returns the incremented value for the key after applying the specified increment if there are no errors.
func evalINCRBYFLOAT(args []string, store *dstore.Store) []byte {
	if len(args) != 2 {
		return diceerrors.NewErrArity("INCRBYFLOAT")
	}
	incr, err := strconv.ParseFloat(strings.TrimSpace(args[1]), 64)

	if err != nil {
		return diceerrors.NewErrWithMessage(diceerrors.IntOrFloatErr)
	}
	return incrByFloatCmd(args, incr, store)
}

// evalDECR decrements the value of the specified key in args by 1,
// if the key exists and the value is integer format.
// The key should be the only param in args.
// If the key does not exist, new key is created with value 0,
// the value of the new key is then decremented.
// The value for the queried key should be of integer format,
// if not evalDECR returns encoded error response.
// evalDECR returns the decremented value for the key if there are no errors.
func evalDECR(args []string, store *dstore.Store) []byte {
	if len(args) != 1 {
		return diceerrors.NewErrArity("DECR")
	}
	return incrDecrCmd(args, -1, store)
}

// evalDECRBY decrements the value of the specified key in args by the specified decrement,
// if the key exists and the value is integer format.
// The key should be the first parameter in args, and the decrement should be the second parameter.
// If the key does not exist, new key is created with value 0,
// the value of the new key is then decremented by specified decrement.
// The value for the queried key should be of integer format,
// if not evalDECRBY returns an encoded error response.
// evalDECRBY returns the decremented value for the key after applying the specified decrement if there are no errors.
func evalDECRBY(args []string, store *dstore.Store) []byte {
	if len(args) != 2 {
		return diceerrors.NewErrArity("DECRBY")
	}
	decrementAmount, err := strconv.ParseInt(args[1], 10, 64)
	if err != nil {
		return diceerrors.NewErrWithMessage(diceerrors.IntOrOutOfRangeErr)
	}
	return incrDecrCmd(args, -decrementAmount, store)
}

// INCRBY increments the value of the specified key in args by increment integer specified,
// if the key exists and the value is integer format.
// The key and the increment integer should be the only param in args.
// If the key does not exist, new key is created with value 0,
// the value of the new key is then incremented.
// The value for the queried key should be of integer format,
// if not INCRBY returns encoded error response.
// evalINCRBY returns the incremented value for the key if there are no errors.
func evalINCRBY(args []string, store *dstore.Store) []byte {
	if len(args) != 2 {
		return diceerrors.NewErrArity("INCRBY")
	}
	incrementAmount, err := strconv.ParseInt(args[1], 10, 64)
	if err != nil {
		return diceerrors.NewErrWithMessage(diceerrors.IntOrOutOfRangeErr)
	}
	return incrDecrCmd(args, incrementAmount, store)
}

func incrDecrCmd(args []string, incr int64, store *dstore.Store) []byte {
	key := args[0]
	obj := store.Get(key)
	if obj == nil {
		obj = store.NewObj(int64(0), -1, object.ObjTypeInt, object.ObjEncodingInt)
		store.Put(key, obj)
	}

	// If the object exists, check if it is a set object.
	if err := object.AssertType(obj.TypeEncoding, object.ObjTypeSet); err == nil {
		return diceerrors.NewErrWithFormattedMessage(diceerrors.WrongTypeErr)
	}

	if err := object.AssertType(obj.TypeEncoding, object.ObjTypeInt); err != nil {
		return diceerrors.NewErrWithFormattedMessage(diceerrors.IntOrOutOfRangeErr)
	}

	if err := object.AssertEncoding(obj.TypeEncoding, object.ObjEncodingInt); err != nil {
		return diceerrors.NewErrWithFormattedMessage(diceerrors.IntOrOutOfRangeErr)
	}

	i, _ := obj.Value.(int64)
	// check overflow
	if (incr < 0 && i < 0 && incr < (math.MinInt64-i)) ||
		(incr > 0 && i > 0 && incr > (math.MaxInt64-i)) {
		return diceerrors.NewErrWithMessage(diceerrors.IncrDecrOverflowErr)
	}

	i += incr
	obj.Value = i

	return clientio.Encode(i, false)
}

func incrByFloatCmd(args []string, incr float64, store *dstore.Store) []byte {
	key := args[0]
	obj := store.Get(key)

	// If the key does not exist store set the key equal to the increment and return early
	if obj == nil {
		strValue := formatFloat(incr, false)
		oType, oEnc := deduceTypeEncoding(strValue)
		obj = store.NewObj(strValue, -1, oType, oEnc)
		store.Put(key, obj)
		return clientio.Encode(obj.Value, false)
	}

	// Return with error if the obj type is not string or Int
	errString := object.AssertType(obj.TypeEncoding, object.ObjTypeString)
	errInt := object.AssertType(obj.TypeEncoding, object.ObjTypeInt)
	if errString != nil && errInt != nil {
		return diceerrors.NewErrWithFormattedMessage(diceerrors.WrongTypeErr)
	}

	value, err := floatValue(obj.Value)
	if err != nil {
		return diceerrors.NewErrWithFormattedMessage(diceerrors.WrongTypeErr)
	}
	value += incr
	if math.IsInf(value, 0) {
		return diceerrors.NewErrWithFormattedMessage(diceerrors.ValOutOfRangeErr)
	}
	strValue := formatFloat(value, true)

	oType, oEnc := deduceTypeEncoding(strValue)

	// Remove the trailing decimal for integer values
	// to maintain consistency with redis
	obj.Value = strings.TrimSuffix(strValue, ".0")
	obj.TypeEncoding = oType | oEnc

	return clientio.Encode(obj.Value, false)
}

// floatValue returns the float64 value for an interface which
// contains either a string or an int.
func floatValue(value interface{}) (float64, error) {
	switch raw := value.(type) {
	case string:
		parsed, err := strconv.ParseFloat(raw, 64)
		if err != nil {
			return 0, err
		}
		return parsed, nil
	case int64:
		return float64(raw), nil
	}

	return 0, fmt.Errorf(diceerrors.IntOrFloatErr)
}

// evalINFO creates a buffer with the info of total keys per db
// Returns the encoded buffer as response
func evalINFO(args []string, store *dstore.Store) []byte {
	var info []byte
	buf := bytes.NewBuffer(info)
	buf.WriteString("# Keyspace\r\n")
	fmt.Fprintf(buf, "db0:keys=%d,expires=0,avg_ttl=0\r\n", store.GetKeyCount())
	return clientio.Encode(buf.String(), false)
}

// TODO: Placeholder to support monitoring
func evalCLIENT(args []string, store *dstore.Store) []byte {
	return clientio.RespOK
}

// TODO: Placeholder to support monitoring
func evalLATENCY(args []string, store *dstore.Store) []byte {
	return clientio.Encode([]string{}, false)
}

// evalLRU deletes all the keys from the LRU
// returns encoded RESP OK
func evalLRU(args []string, store *dstore.Store) []byte {
	dstore.EvictAllkeysLRUOrLFU(store)
	return clientio.RespOK
}

// evalSLEEP sets db to sleep for the specified number of seconds.
// The sleep time should be the only param in args.
// Returns error response if the time param in args is not of integer format.
// evalSLEEP returns response.RespOK after sleeping for mentioned seconds
func evalSLEEP(args []string, store *dstore.Store) []byte {
	if len(args) != 1 {
		return diceerrors.NewErrArity("SLEEP")
	}

	durationSec, err := strconv.ParseInt(args[0], 10, 64)
	if err != nil {
		return diceerrors.NewErrWithMessage(diceerrors.IntOrOutOfRangeErr)
	}
	time.Sleep(time.Duration(durationSec) * time.Second)
	return clientio.RespOK
}

// evalMULTI marks the start of the transaction for the client.
// All subsequent commands fired will be queued for atomic execution.
// The commands will not be executed until EXEC is triggered.
// Once EXEC is triggered it executes all the commands in queue,
// and closes the MULTI transaction.
func evalMULTI(args []string, store *dstore.Store) []byte {
	return clientio.RespOK
}

// EvalQWATCH adds the specified key to the watch list for the caller client.
// Every time a key in the watch list is modified, the client will be sent a response
// containing the new value of the key along with the operation that was performed on it.
// Contains only one argument, the query to be watched.
func EvalQWATCH(args []string, httpOp bool, client *comm.Client, store *dstore.Store) []byte {
	if len(args) != 1 {
		return diceerrors.NewErrArity("Q.WATCH")
	}

	// Parse and get the selection from the query.
	query, e := sql.ParseQuery( /*sql=*/ args[0])

	if e != nil {
		return clientio.Encode(e, false)
	}

	// use an unbuffered channel to ensure that we only proceed to query execution once the query watcher has built the cache
	cacheChannel := make(chan *[]struct {
		Key   string
		Value *object.Obj
	})
	var watchSubscription querymanager.QuerySubscription

	if httpOp {
		watchSubscription = querymanager.QuerySubscription{
			Subscribe:          true,
			Query:              query,
			CacheChan:          cacheChannel,
			QwatchClientChan:   client.HTTPQwatchResponseChan,
			ClientIdentifierID: client.ClientIdentifierID,
		}
	} else {
		watchSubscription = querymanager.QuerySubscription{
			Subscribe: true,
			Query:     query,
			ClientFD:  client.Fd,
			CacheChan: cacheChannel,
		}
	}

	querymanager.QuerySubscriptionChan <- watchSubscription
	store.CacheKeysForQuery(query.Where, cacheChannel)

	// Return the result of the query.
	responseChan := make(chan querymanager.AdhocQueryResult)
	querymanager.AdhocQueryChan <- querymanager.AdhocQuery{
		Query:        query,
		ResponseChan: responseChan,
	}

	queryResult := <-responseChan
	if queryResult.Err != nil {
		return clientio.Encode(queryResult.Err, false)
	}

	// TODO: We should return the list of all queries being watched by the client.
	return clientio.Encode(querymanager.GenericWatchResponse(sql.Qwatch, query.String(), *queryResult.Result), false)
}

// EvalQUNWATCH removes the specified key from the watch list for the caller client.
func EvalQUNWATCH(args []string, httpOp bool, client *comm.Client) []byte {
	if len(args) != 1 {
		return diceerrors.NewErrArity("Q.UNWATCH")
	}
	query, e := sql.ParseQuery( /*sql=*/ args[0])
	if e != nil {
		return clientio.Encode(e, false)
	}

	if httpOp {
		querymanager.QuerySubscriptionChan <- querymanager.QuerySubscription{
			Subscribe:          false,
			Query:              query,
			QwatchClientChan:   client.HTTPQwatchResponseChan,
			ClientIdentifierID: client.ClientIdentifierID,
		}
	} else {
		querymanager.QuerySubscriptionChan <- querymanager.QuerySubscription{
			Subscribe: false,
			Query:     query,
			ClientFD:  client.Fd,
		}
	}

	return clientio.RespOK
}

// SETBIT key offset value
func evalSETBIT(args []string, store *dstore.Store) []byte {
	var err error

	if len(args) != 3 {
		return diceerrors.NewErrArity("SETBIT")
	}

	key := args[0]
	offset, err := strconv.ParseInt(args[1], 10, 64)
	if err != nil {
		return diceerrors.NewErrWithMessage("bit offset is not an integer or out of range")
	}

	value, err := strconv.ParseBool(args[2])
	if err != nil {
		return diceerrors.NewErrWithMessage("bit is not an integer or out of range")
	}

	obj := store.Get(key)
	requiredByteArraySize := offset>>3 + 1

	if obj == nil {
		obj = store.NewObj(NewByteArray(int(requiredByteArraySize)), -1, object.ObjTypeByteArray, object.ObjEncodingByteArray)
		store.Put(args[0], obj)
	}

	if object.AssertType(obj.TypeEncoding, object.ObjTypeByteArray) == nil ||
		object.AssertType(obj.TypeEncoding, object.ObjTypeString) == nil ||
		object.AssertType(obj.TypeEncoding, object.ObjTypeInt) == nil {
		var byteArray *ByteArray
		oType, oEnc := object.ExtractTypeEncoding(obj)

		switch oType {
		case object.ObjTypeByteArray:
			byteArray = obj.Value.(*ByteArray)
		case object.ObjTypeString, object.ObjTypeInt:
			byteArray, err = NewByteArrayFromObj(obj)
			if err != nil {
				return diceerrors.NewErrWithMessage(diceerrors.WrongTypeErr)
			}
		default:
			return diceerrors.NewErrWithMessage(diceerrors.WrongTypeErr)
		}

		// Perform the resizing check
		byteArrayLength := byteArray.Length

		// check whether resize required or not
		if requiredByteArraySize > byteArrayLength {
			// resize as per the offset
			byteArray = byteArray.IncreaseSize(int(requiredByteArraySize))
		}

		resp := byteArray.GetBit(int(offset))
		byteArray.SetBit(int(offset), value)

		// We are returning newObject here so it is thread-safe
		// Old will be removed by GC
		newObj, err := ByteSliceToObj(store, obj, byteArray.data, oType, oEnc)
		if err != nil {
			return diceerrors.NewErrWithMessage(diceerrors.WrongTypeErr)
		}

		exp, ok := dstore.GetExpiry(obj, store)
		var exDurationMs int64 = -1
		if ok {
			exDurationMs = int64(exp - uint64(utils.GetCurrentTime().UnixMilli()))
		}
		// newObj has bydefault expiry time -1 , we need to set it
		if exDurationMs > 0 {
			store.SetExpiry(newObj, exDurationMs)
		}

		store.Put(key, newObj)
		if resp {
			return clientio.Encode(1, true)
		}
		return clientio.Encode(0, true)
	}
	return diceerrors.NewErrWithMessage(diceerrors.WrongTypeErr)
}

// GETBIT key offset
func evalGETBIT(args []string, store *dstore.Store) []byte {
	var err error

	if len(args) != 2 {
		return diceerrors.NewErrArity("GETBIT")
	}

	key := args[0]
	offset, err := strconv.ParseInt(args[1], 10, 64)
	if err != nil {
		return diceerrors.NewErrWithMessage("bit offset is not an integer or out of range")
	}

	obj := store.Get(key)
	if obj == nil {
		return clientio.Encode(0, true)
	}

	requiredByteArraySize := offset>>3 + 1
	switch oType, _ := object.ExtractTypeEncoding(obj); oType {
	case object.ObjTypeSet:
		return diceerrors.NewErrWithFormattedMessage(diceerrors.WrongTypeErr)
	case object.ObjTypeByteArray:
		byteArray := obj.Value.(*ByteArray)
		byteArrayLength := byteArray.Length

		// check whether offset, length exists or not
		if requiredByteArraySize > byteArrayLength {
			return clientio.Encode(0, true)
		}
		value := byteArray.GetBit(int(offset))
		if value {
			return clientio.Encode(1, true)
		}
		return clientio.Encode(0, true)
	case object.ObjTypeString, object.ObjTypeInt:
		byteArray, err := NewByteArrayFromObj(obj)
		if err != nil {
			return diceerrors.NewErrWithMessage(diceerrors.WrongTypeErr)
		}
		if requiredByteArraySize > byteArray.Length {
			return clientio.Encode(0, true)
		}
		value := byteArray.GetBit(int(offset))
		if value {
			return clientio.Encode(1, true)
		}
		return clientio.Encode(0, true)
	default:
		return clientio.Encode(0, true)
	}
}

func evalBITCOUNT(args []string, store *dstore.Store) []byte {
	var err error

	// if no key is provided, return error
	if len(args) == 0 {
		return diceerrors.NewErrArity("BITCOUNT")
	}

	// if more than 4 arguments are provided, return error
	if len(args) > 4 {
		return diceerrors.NewErrWithMessage(diceerrors.SyntaxErr)
	}

	// fetching value of the key
	key := args[0]
	obj := store.Get(key)
	if obj == nil {
		return clientio.Encode(0, false)
	}

	var value []byte
	var valueLength int64

	switch {
	case object.AssertType(obj.TypeEncoding, object.ObjTypeByteArray) == nil:
		byteArray := obj.Value.(*ByteArray)
		value = byteArray.data
		valueLength = byteArray.Length
	case object.AssertType(obj.TypeEncoding, object.ObjTypeString) == nil:
		value = []byte(obj.Value.(string))
		valueLength = int64(len(value))
	case object.AssertType(obj.TypeEncoding, object.ObjTypeInt) == nil:
		value = []byte(strconv.FormatInt(obj.Value.(int64), 10))
		valueLength = int64(len(value))
	default:
		return diceerrors.NewErrWithFormattedMessage(diceerrors.WrongTypeErr)
	}

	// defining constants of the function
	start, end := int64(0), valueLength-1
	unit := BYTE

	// checking which arguments are present and validating arguments
	if len(args) > 1 {
		start, err = strconv.ParseInt(args[1], 10, 64)
		if err != nil {
			return diceerrors.NewErrWithMessage(diceerrors.IntOrOutOfRangeErr)
		}
		if len(args) <= 2 {
			return diceerrors.NewErrWithMessage(diceerrors.SyntaxErr)
		}
		end, err = strconv.ParseInt(args[2], 10, 64)
		if err != nil {
			return diceerrors.NewErrWithMessage(diceerrors.IntOrOutOfRangeErr)
		}
	}
	if len(args) > 3 {
		unit = strings.ToUpper(args[3])
	}

	switch unit {
	case BYTE:
		if start < 0 {
			start += valueLength
		}
		if end < 0 {
			end += valueLength
		}
		if start > end || start >= valueLength {
			return clientio.Encode(0, true)
		}
		end = min(end, valueLength-1)
		bitCount := 0
		for i := start; i <= end; i++ {
			bitCount += bits.OnesCount8(value[i])
		}
		return clientio.Encode(bitCount, true)
	case BIT:
		if start < 0 {
			start += valueLength * 8
		}
		if end < 0 {
			end += valueLength * 8
		}
		if start > end {
			return clientio.Encode(0, true)
		}
		startByte, endByte := start/8, min(end/8, valueLength-1)
		startBitOffset, endBitOffset := start%8, end%8

		if endByte == valueLength-1 {
			endBitOffset = 7
		}

		if startByte >= valueLength {
			return clientio.Encode(0, true)
		}

		bitCount := 0

		// Use bit masks to count the bits instead of a loop
		if startByte == endByte {
			mask := byte(0xFF >> startBitOffset)
			mask &= byte(0xFF << (7 - endBitOffset))
			bitCount = bits.OnesCount8(value[startByte] & mask)
		} else {
			// Handle first byte
			firstByteMask := byte(0xFF >> startBitOffset)
			bitCount += bits.OnesCount8(value[startByte] & firstByteMask)

			// Handle all the middle ones
			for i := startByte + 1; i < endByte; i++ {
				bitCount += bits.OnesCount8(value[i])
			}

			// Handle last byte
			lastByteMask := byte(0xFF << (7 - endBitOffset))
			bitCount += bits.OnesCount8(value[endByte] & lastByteMask)
		}
		return clientio.Encode(bitCount, true)
	default:
		return diceerrors.NewErrWithMessage(diceerrors.SyntaxErr)
	}
}

// BITOP <AND | OR | XOR | NOT> destkey key [key ...]
func evalBITOP(args []string, store *dstore.Store) []byte {
	operation, destKey := args[0], args[1]
	operation = strings.ToUpper(operation)

	// get all the keys
	keys := args[2:]

	// validation of commands
	// if operation is not from enums, then error out
	if !(operation == AND || operation == OR || operation == XOR || operation == NOT) {
		return diceerrors.NewErrWithMessage(diceerrors.SyntaxErr)
	}

	if operation == NOT {
		if len(keys) != 1 {
			return diceerrors.NewErrWithMessage("BITOP NOT must be called with a single source key.")
		}
		key := keys[0]
		obj := store.Get(key)
		if obj == nil {
			return clientio.Encode(0, true)
		}

		var value []byte

		switch oType, _ := object.ExtractTypeEncoding(obj); oType {
		case object.ObjTypeByteArray:
			byteArray := obj.Value.(*ByteArray)
			byteArrayObject := *byteArray
			value = byteArrayObject.data
			// perform the operation
			result := make([]byte, len(value))
			for i := 0; i < len(value); i++ {
				result[i] = ^value[i]
			}

			// initialize result with byteArray
			operationResult := NewByteArray(len(result))
			operationResult.data = result
			operationResult.Length = int64(len(result))

			// resize the byte array if necessary
			operationResult.ResizeIfNecessary()

			// create object related to result
			obj = store.NewObj(operationResult, -1, object.ObjTypeByteArray, object.ObjEncodingByteArray)

			// store the result in destKey
			store.Put(destKey, obj)
			return clientio.Encode(len(value), true)
		case object.ObjTypeString, object.ObjTypeInt:
			if oType == object.ObjTypeString {
				value = []byte(obj.Value.(string))
			} else {
				value = []byte(strconv.FormatInt(obj.Value.(int64), 10))
			}
			// perform the operation
			result := make([]byte, len(value))
			for i := 0; i < len(value); i++ {
				result[i] = ^value[i]
			}
			resOType, resOEnc := deduceTypeEncoding(string(result))
			var storedValue interface{}
			if resOType == object.ObjTypeInt {
				storedValue, _ = strconv.ParseInt(string(result), 10, 64)
			} else {
				storedValue = string(result)
			}
			store.Put(destKey, store.NewObj(storedValue, -1, resOType, resOEnc))
			return clientio.Encode(len(value), true)
		default:
			return diceerrors.NewErrWithFormattedMessage(diceerrors.WrongTypeErr)
		}
	}
	// if operation is AND, OR, XOR
	values := make([][]byte, len(keys))

	// get the values of all keys
	for i, key := range keys {
		obj := store.Get(key)
		if obj == nil {
			values[i] = make([]byte, 0)
		} else {
			// handle the case when it is byte array
			switch oType, _ := object.ExtractTypeEncoding(obj); oType {
			case object.ObjTypeByteArray:
				byteArray := obj.Value.(*ByteArray)
				byteArrayObject := *byteArray
				values[i] = byteArrayObject.data
			case object.ObjTypeString:
				value := obj.Value.(string)
				values[i] = []byte(value)
			case object.ObjTypeInt:
				value := strconv.FormatInt(obj.Value.(int64), 10)
				values[i] = []byte(value)
			default:
				return diceerrors.NewErrWithFormattedMessage(diceerrors.WrongTypeErr)
			}
		}
	}
	// get the length of the largest value
	maxLength := 0
	minLength := len(values[0])
	maxKeyIterator := 0
	for keyIterator, value := range values {
		if len(value) > maxLength {
			maxLength = len(value)
			maxKeyIterator = keyIterator
		}
		minLength = min(minLength, len(value))
	}

	result := make([]byte, maxLength)
	if operation == AND {
		for i := 0; i < maxLength; i++ {
			result[i] = 0
			if i < minLength {
				result[i] = values[maxKeyIterator][i]
			}
		}
	} else {
		for i := 0; i < maxLength; i++ {
			result[i] = 0x00
		}
	}

	// perform the operation
	for _, value := range values {
		for i := 0; i < len(value); i++ {
			switch operation {
			case AND:
				result[i] &= value[i]
			case OR:
				result[i] |= value[i]
			case XOR:
				result[i] ^= value[i]
			}
		}
	}
	// initialize result with byteArray
	operationResult := NewByteArray(len(result))
	operationResult.data = result
	operationResult.Length = int64(len(result))

	// create object related to result
	operationResultObject := store.NewObj(operationResult, -1, object.ObjTypeByteArray, object.ObjEncodingByteArray)

	// store the result in destKey
	store.Put(destKey, operationResultObject)

	return clientio.Encode(len(result), true)
}

// evalCommand evaluates COMMAND <subcommand> command based on subcommand
// COUNT: return total count of commands in Dice.
func evalCommand(args []string, store *dstore.Store) []byte {
	if len(args) == 0 {
		return evalCommandDefault()
	}
	subcommand := strings.ToUpper(args[0])
	switch subcommand {
	case Count:
		return evalCommandCount(args[1:])
	case GetKeys:
		return evalCommandGetKeys(args[1:])
	case List:
		return evalCommandList(args[1:])
	case Help:
		return evalCommandHelp(args[1:])
	case Info:
		return evalCommandInfo(args[1:])
	default:
		return diceerrors.NewErrWithFormattedMessage("unknown subcommand '%s'. Try COMMAND HELP.", subcommand)
	}
}

// evalCommandHelp prints help message
func evalCommandHelp(args []string) []byte {
	if len(args) > 0 {
		return diceerrors.NewErrArity("COMMAND|HELP")
	}

	format := "COMMAND <subcommand> [<arg> [value] [opt] ...]. Subcommands are:"
	noTitle := "(no subcommand)"
	noMessage := "     Return details about all DiceDB commands."
	countTitle := CountConst
	countMessage := "     Return the total number of commands in this DiceDB server."
	listTitle := "LIST"
	listMessage := "     Return a list of all commands in this DiceDB server."
	infoTitle := "INFO [<command-name> ...]"
	infoMessage := "     Return details about the specified DiceDB commands. If no command names are given, documentation details for all commands are returned."
	getKeysTitle := "GETKEYS <full-command>"
	getKeysMessage := "     Return the keys from a full DiceDB command."
	helpTitle := "HELP"
	helpMessage := "     Print this help."
	message := []string{
		format,
		noTitle,
		noMessage,
		countTitle,
		countMessage,
		listTitle,
		listMessage,
		infoTitle,
		infoMessage,
		getKeysTitle,
		getKeysMessage,
		helpTitle,
		helpMessage,
	}
	return clientio.Encode(message, false)
}

func evalCommandDefault() []byte {
	cmds := convertDiceCmdsMapToSlice()
	return clientio.Encode(cmds, false)
}

func evalCommandList(args []string) []byte {
	if len(args) > 0 {
		return diceerrors.NewErrArity("COMMAND|LIST")
	}

	cmds := make([]string, 0, diceCommandsCount)
	for k := range DiceCmds {
		cmds = append(cmds, k)
		for _, sc := range DiceCmds[k].SubCommands {
			cmds = append(cmds, fmt.Sprint(k, "|", sc))
		}
	}
	return clientio.Encode(cmds, false)
}

// evalKeys returns the list of keys that match the pattern should be the only param in args
func evalKeys(args []string, store *dstore.Store) []byte {
	if len(args) != 1 {
		return diceerrors.NewErrArity("KEYS")
	}

	pattern := args[0]
	keys, err := store.Keys(pattern)
	if err != nil {
		return clientio.Encode(err, false)
	}

	return clientio.Encode(keys, false)
}

// evalCommandCount returns a number of commands supported by DiceDB
func evalCommandCount(args []string) []byte {
	if len(args) > 0 {
		return diceerrors.NewErrArity("COMMAND|COUNT")
	}

	return clientio.Encode(diceCommandsCount, false)
}

// evalCommandGetKeys helps identify which arguments in a redis command
// are interpreted as keys.
// This is useful in analyzing long commands / scripts
func evalCommandGetKeys(args []string) []byte {
	if len(args) == 0 {
		return diceerrors.NewErrArity("COMMAND|GETKEYS")
	}
	diceCmd, ok := DiceCmds[strings.ToUpper(args[0])]
	if !ok {
		return diceerrors.NewErrWithMessage("invalid command specified")
	}

	keySpecs := diceCmd.KeySpecs
	if keySpecs.BeginIndex == 0 {
		return diceerrors.NewErrWithMessage("the command has no key arguments")
	}

	arity := diceCmd.Arity
	if (arity < 0 && len(args) < -arity) ||
		(arity >= 0 && len(args) != arity) {
		return diceerrors.NewErrWithMessage("invalid number of arguments specified for command")
	}
	keys := make([]string, 0)
	step := max(keySpecs.Step, 1)
	lastIdx := keySpecs.BeginIndex
	if keySpecs.LastKey != 0 {
		lastIdx = len(args) + keySpecs.LastKey
	}
	for i := keySpecs.BeginIndex; i <= lastIdx; i += step {
		keys = append(keys, args[i])
	}
	return clientio.Encode(keys, false)
}

func evalCommandInfo(args []string) []byte {
	if len(args) == 0 {
		return evalCommandDefault()
	}

	cmdMetaMap := make(map[string]interface{})
	for _, cmdMeta := range DiceCmds {
		cmdMetaMap[cmdMeta.Name] = convertCmdMetaToSlice(&cmdMeta)
	}

	var result []interface{}
	for _, arg := range args {
		arg = strings.ToUpper(arg)
		if cmdMeta, found := cmdMetaMap[arg]; found {
			result = append(result, cmdMeta)
		} else {
			result = append(result, clientio.RespNIL)
		}
	}

	return clientio.Encode(result, false)
}

func evalRename(args []string, store *dstore.Store) []byte {
	if len(args) != 2 {
		return diceerrors.NewErrArity("RENAME")
	}
	sourceKey := args[0]
	destKey := args[1]

	// if Source key does not exist, return RESP encoded nil
	sourceObj := store.Get(sourceKey)
	if sourceObj == nil {
		return diceerrors.NewErrWithMessage(diceerrors.NoKeyErr)
	}

	// if Source and Destination Keys are same return RESP encoded ok
	if sourceKey == destKey {
		return clientio.RespOK
	}

	if ok := store.Rename(sourceKey, destKey); ok {
		return clientio.RespOK
	}
	return clientio.RespNIL
}

// The MGET command returns an array of RESP values corresponding to the provided keys.
// For each key, if the key is expired or does not exist, the response will be response.RespNIL;
// otherwise, the response will be the RESP value of the key.
// MGET is atomic, it retrieves all values at once
func evalMGET(args []string, store *dstore.Store) []byte {
	if len(args) < 1 {
		return diceerrors.NewErrArity("MGET")
	}
	values := store.GetAll(args)
	resp := make([]interface{}, len(args))
	for i, obj := range values {
		if obj == nil {
			resp[i] = clientio.RespNIL
		} else {
			resp[i] = obj.Value
		}
	}
	return clientio.Encode(resp, false)
}

func evalEXISTS(args []string, store *dstore.Store) []byte {
	if len(args) == 0 {
		return diceerrors.NewErrArity("EXISTS")
	}

	var count int
	for _, key := range args {
		if store.GetNoTouch(key) != nil {
			count++
		}
	}

	return clientio.Encode(count, false)
}

func evalPersist(args []string, store *dstore.Store) []byte {
	if len(args) != 1 {
		return diceerrors.NewErrArity("PERSIST")
	}

	key := args[0]

	obj := store.Get(key)

	// If the key does not exist, return RESP encoded 0 to denote the key does not exist
	if obj == nil {
		return clientio.RespZero
	}

	// If the object exists but no expiration is set on it, return 0
	_, isExpirySet := dstore.GetExpiry(obj, store)
	if !isExpirySet {
		return clientio.RespZero
	}

	// If the object exists, remove the expiration time
	dstore.DelExpiry(obj, store)

	return clientio.RespOne
}

func evalCOPY(args []string, store *dstore.Store) []byte {
	if len(args) < 2 {
		return diceerrors.NewErrArity("COPY")
	}

	isReplace := false

	sourceKey := args[0]
	destinationKey := args[1]
	sourceObj := store.Get(sourceKey)
	if sourceObj == nil {
		return clientio.RespZero
	}

	for i := 2; i < len(args); i++ {
		arg := strings.ToUpper(args[i])
		if arg == "REPLACE" {
			isReplace = true
		}
	}

	if isReplace {
		store.Del(destinationKey)
	}

	destinationObj := store.Get(destinationKey)
	if destinationObj != nil {
		return clientio.RespZero
	}

	copyObj := sourceObj.DeepCopy()
	if copyObj == nil {
		return clientio.RespZero
	}

	exp, ok := dstore.GetExpiry(sourceObj, store)
	var exDurationMs int64 = -1
	if ok {
		exDurationMs = int64(exp - uint64(utils.GetCurrentTime().UnixMilli()))
	}

	store.Put(destinationKey, copyObj)

	if exDurationMs > 0 {
		store.SetExpiry(copyObj, exDurationMs)
	}
	return clientio.RespOne
}

// GETEX key [EX seconds | PX milliseconds | EXAT unix-time-seconds |
// PXAT unix-time-milliseconds | PERSIST]
// Get the value of key and optionally set its expiration.
// GETEX is similar to GET, but is a write command with additional options.
// The GETEX command supports a set of options that modify its behavior:
// EX seconds -- Set the specified expire time, in seconds.
// PX milliseconds -- Set the specified expire time, in milliseconds.
// EXAT timestamp-seconds -- Set the specified Unix time at which the key will expire, in seconds.
// PXAT timestamp-milliseconds -- Set the specified Unix time at which the key will expire, in milliseconds.
// PERSIST -- Remove the time to live associated with the key.
// The RESP value of the key is encoded and then returned
// evalGET returns response.RespNIL if key is expired or it does not exist
func evalGETEX(args []string, store *dstore.Store) []byte {
	if len(args) < 1 {
		return diceerrors.NewErrArity("GETEX")
	}

	var key = args[0]

	// Get the key from the hash table
	obj := store.Get(key)

	// if key does not exist, return RESP encoded nil
	if obj == nil {
		return clientio.RespNIL
	}

	// check if the object is set type or json type if yes then return error
	if object.AssertType(obj.TypeEncoding, object.ObjTypeSet) == nil ||
		object.AssertType(obj.TypeEncoding, object.ObjTypeJSON) == nil {
		return diceerrors.NewErrWithFormattedMessage(diceerrors.WrongTypeErr)
	}

	var exDurationMs int64 = -1
	var state = Uninitialized
	var persist = false
	for i := 1; i < len(args); i++ {
		arg := strings.ToUpper(args[i])
		switch arg {
		case Ex, Px:
			if state != Uninitialized {
				return diceerrors.NewErrWithMessage(diceerrors.SyntaxErr)
			}
			i++
			if i == len(args) {
				return diceerrors.NewErrWithMessage(diceerrors.SyntaxErr)
			}

			exDuration, err := strconv.ParseInt(args[i], 10, 64)
			if err != nil {
				return diceerrors.NewErrWithMessage(diceerrors.IntOrOutOfRangeErr)
			}
			if exDuration <= 0 || exDuration > maxExDuration {
				return diceerrors.NewErrExpireTime("GETEX")
			}

			// converting seconds to milliseconds
			if arg == Ex {
				exDuration *= 1000
			}
			exDurationMs = exDuration
			state = Initialized

		case Pxat, Exat:
			if state != Uninitialized {
				return diceerrors.NewErrWithMessage(diceerrors.SyntaxErr)
			}
			i++
			if i == len(args) {
				return diceerrors.NewErrWithMessage(diceerrors.SyntaxErr)
			}
			exDuration, err := strconv.ParseInt(args[i], 10, 64)
			if err != nil {
				return diceerrors.NewErrWithMessage(diceerrors.IntOrOutOfRangeErr)
			}

			if exDuration < 0 || exDuration > maxExDuration {
				return diceerrors.NewErrExpireTime("GETEX")
			}

			if arg == Exat {
				exDuration *= 1000
			}
			exDurationMs = exDuration - utils.GetCurrentTime().UnixMilli()
			// If the expiry time is in the past, set exDurationMs to 0
			// This will be used to signal immediate expiration
			if exDurationMs < 0 {
				exDurationMs = 0
			}
			state = Initialized

		case "PERSIST":
			if state != Uninitialized {
				return diceerrors.NewErrWithMessage(diceerrors.SyntaxErr)
			}
			persist = true
			state = Initialized
		default:
			return diceerrors.NewErrWithMessage(diceerrors.SyntaxErr)
		}
	}

	if state == Initialized {
		if persist {
			dstore.DelExpiry(obj, store)
		} else {
			store.SetExpiry(obj, exDurationMs)
		}
	}

	// return the RESP encoded value
	return clientio.Encode(obj.Value, false)
}

// evalPTTL returns Time-to-Live in millisecs for the queried key in args
// The key should be the only param in args else returns with an error
// Returns	RESP encoded time (in secs) remaining for the key to expire
//
//	RESP encoded -2 stating key doesn't exist or key is expired
//	RESP encoded -1 in case no expiration is set on the key
func evalPTTL(args []string, store *dstore.Store) []byte {
	if len(args) != 1 {
		return diceerrors.NewErrArity("PTTL")
	}

	key := args[0]

	obj := store.Get(key)

	if obj == nil {
		return clientio.RespMinusTwo
	}

	exp, isExpirySet := dstore.GetExpiry(obj, store)

	if !isExpirySet {
		return clientio.RespMinusOne
	}

	// compute the time remaining for the key to expire and
	// return the RESP encoded form of it
	durationMs := exp - uint64(utils.GetCurrentTime().UnixMilli())
	return clientio.Encode(int64(durationMs), false)
}

// evalHSET sets the specified fields to their
// respective values in a hashmap stored at key
//
// This command overwrites the values of specified
// fields that exist in the hash.
//
// If key doesn't exist, a new key holding a hash is created.
//
// Usage: HSET key field value [field value ...]
func evalHSET(args []string, store *dstore.Store) []byte {
	if len(args) < 3 {
		return diceerrors.NewErrArity("HSET")
	}

	numKeys, err := insertInHashMap(args, store)

	if err != nil {
		return err
	}

	return clientio.Encode(numKeys, false)
}

// evalHMSET sets the specified fields to their
// respective values in a hashmap stored at key
//
// This command overwrites the values of specified
// fields that exist in the hash.
//
// If key doesn't exist, a new key holding a hash is created.
//
// Usage: HMSET key field value [field value ...]
func evalHMSET(args []string, store *dstore.Store) []byte {
	if len(args) < 3 {
		return diceerrors.NewErrArity("HMSET")
	}

	_, err := insertInHashMap(args, store)

	if err != nil {
		return err
	}

	return clientio.RespOK
}

// helper function to insert key value in hashmap associated with the given hash
func insertInHashMap(args []string, store *dstore.Store) (numKeys int64, err2 []byte) {
	key := args[0]

	obj := store.Get(key)

	var hashMap HashMap

	if obj != nil {
		if err := object.AssertTypeAndEncoding(obj.TypeEncoding, object.ObjTypeHashMap, object.ObjEncodingHashMap); err != nil {
			return 0, diceerrors.NewErrWithMessage(diceerrors.WrongTypeErr)
		}
		hashMap = obj.Value.(HashMap)
	}

	keyValuePairs := args[1:]
	hashMap, numKeys, err := hashMapBuilder(keyValuePairs, hashMap)
	if err != nil {
		return 0, diceerrors.NewErrWithMessage(err.Error())
	}

	obj = store.NewObj(hashMap, -1, object.ObjTypeHashMap, object.ObjEncodingHashMap)

	store.Put(key, obj)

	return numKeys, nil
}

// evalHKEYS is used toretrieve all the keys(or field names) within a hash.
//
// This command returns empty array, if the specified key doesn't exist.
//
// Complexity is O(n) where n is the size of the hash.
//
// Usage: HKEYS key
func evalHKEYS(args []string, store *dstore.Store) []byte {
	if len(args) != 1 {
		return diceerrors.NewErrArity("HKEYS")
	}

	key := args[0]
	obj := store.Get(key)

	var hashMap HashMap
	var result []string

	if obj != nil {
		if err := object.AssertTypeAndEncoding(obj.TypeEncoding, object.ObjTypeHashMap, object.ObjEncodingHashMap); err != nil {
			return diceerrors.NewErrWithMessage(diceerrors.WrongTypeErr)
		}
		hashMap = obj.Value.(HashMap)
	} else {
		return clientio.Encode([]interface{}{}, false)
	}

	for hmKey := range hashMap {
		result = append(result, hmKey)
	}

	return clientio.Encode(result, false)
}

// Increments the number stored at field in the hash stored at key by increment.
//
// If key does not exist, a new key holding a hash is created.
// If field does not exist the value is set to 0 before the operation is performed.
//
// The range of values supported by HINCRBY is limited to 64-bit signed integers.
//
// Usage: HINCRBY key field increment
func evalHINCRBY(args []string, store *dstore.Store) []byte {
	if len(args) < 3 {
		return diceerrors.NewErrArity("HINCRBY")
	}

	increment, err := strconv.ParseInt(args[2], 10, 64)
	if err != nil {
		return diceerrors.NewErrWithFormattedMessage(diceerrors.IntOrOutOfRangeErr)
	}

	key := args[0]
	obj := store.Get(key)
	var hashmap HashMap

	if obj != nil {
		if err := object.AssertTypeAndEncoding(obj.TypeEncoding, object.ObjTypeHashMap, object.ObjEncodingHashMap); err != nil {
			return diceerrors.NewErrWithMessage(diceerrors.WrongTypeErr)
		}
		hashmap = obj.Value.(HashMap)
	}

	if hashmap == nil {
		hashmap = make(HashMap)
	}

	field := args[1]
	numkey, err := hashmap.incrementValue(field, increment)
	if err != nil {
		return diceerrors.NewErrWithMessage(err.Error())
	}

	obj = store.NewObj(hashmap, -1, object.ObjTypeHashMap, object.ObjEncodingHashMap)
	store.Put(key, obj)

	return clientio.Encode(numkey, false)
}

func evalHSETNX(args []string, store *dstore.Store) []byte {
	if len(args) != 3 {
		return diceerrors.NewErrArity("HSETNX")
	}

	key := args[0]
	hmKey := args[1]

	val, errWithMessage := getValueFromHashMap(key, hmKey, store)
	if errWithMessage != nil {
		return errWithMessage
	}
	if !bytes.Equal(val, clientio.RespNIL) { // hmKey is already present in hash map
		return clientio.RespZero
	}

	evalHSET(args, store)
	return clientio.RespOne
}

func evalHGETALL(args []string, store *dstore.Store) []byte {
	if len(args) != 1 {
		return diceerrors.NewErrArity("HGETALL")
	}

	key := args[0]

	obj := store.Get(key)

	var hashMap HashMap
	var results []string

	if obj != nil {
		if err := object.AssertTypeAndEncoding(obj.TypeEncoding, object.ObjTypeHashMap, object.ObjEncodingHashMap); err != nil {
			return diceerrors.NewErrWithMessage(diceerrors.WrongTypeErr)
		}
		hashMap = obj.Value.(HashMap)
	}

	for hmKey, hmValue := range hashMap {
		results = append(results, hmKey, hmValue)
	}

	return clientio.Encode(results, false)
}

func evalHGET(args []string, store *dstore.Store) []byte {
	if len(args) != 2 {
		return diceerrors.NewErrArity("HGET")
	}

	key := args[0]
	hmKey := args[1]

	val, errWithMessage := getValueFromHashMap(key, hmKey, store)
	if errWithMessage != nil {
		return errWithMessage
	}
	return val
}

// evalHMGET returns an array of values associated with the given fields,
// in the same order as they are requested.
// If a field does not exist, returns a corresponding nil value in the array.
// If the key does not exist, returns an array of nil values.
func evalHMGET(args []string, store *dstore.Store) []byte {
	if len(args) < 2 {
		return diceerrors.NewErrArity("HMGET")
	}
	key := args[0]

	obj := store.Get(key)

	results := make([]interface{}, len(args[1:]))
	if obj == nil {
		return clientio.Encode(results, false)
	}
	if err := object.AssertTypeAndEncoding(obj.TypeEncoding, object.ObjTypeHashMap, object.ObjEncodingHashMap); err != nil {
		return diceerrors.NewErrWithMessage(diceerrors.WrongTypeErr)
	}

	hashMap := obj.Value.(HashMap)

	for i, hmKey := range args[1:] {
		hmValue, ok := hashMap.Get(hmKey)
		if ok {
			results[i] = *hmValue
		} else {
			results[i] = clientio.RespNIL
		}
	}

	return clientio.Encode(results, false)
}

func evalHDEL(args []string, store *dstore.Store) []byte {
	if len(args) < 2 {
		return diceerrors.NewErrArity("HDEL")
	}

	key := args[0]
	fields := args[1:]

	obj := store.Get(key)
	if obj == nil {
		return clientio.Encode(0, false)
	}

	if err := object.AssertTypeAndEncoding(obj.TypeEncoding, object.ObjTypeHashMap, object.ObjEncodingHashMap); err != nil {
		return diceerrors.NewErrWithFormattedMessage(diceerrors.WrongTypeErr)
	}

	hashMap := obj.Value.(HashMap)
	count := 0
	for _, field := range fields {
		if _, ok := hashMap[field]; ok {
			delete(hashMap, field)
			count++
		}
	}

	if count > 0 {
		store.Put(key, obj)
	}

	return clientio.Encode(count, false)
}

func evalHSCAN(args []string, store *dstore.Store) []byte {
	if len(args) < 2 {
		return diceerrors.NewErrArity("HSCAN")
	}

	key := args[0]
	cursor, err := strconv.ParseInt(args[1], 10, 64)
	if err != nil {
		return diceerrors.NewErrWithMessage(diceerrors.InvalidIntErr)
	}

	obj := store.Get(key)
	if obj == nil {
		return clientio.Encode([]interface{}{"0", []string{}}, false)
	}

	if err := object.AssertTypeAndEncoding(obj.TypeEncoding, object.ObjTypeHashMap, object.ObjEncodingHashMap); err != nil {
		return diceerrors.NewErrWithMessage(diceerrors.WrongTypeErr)
	}

	hashMap := obj.Value.(HashMap)
	pattern := "*"
	count := 10

	// Parse optional arguments
	for i := 2; i < len(args); i += 2 {
		switch strings.ToUpper(args[i]) {
		case "MATCH":
			if i+1 < len(args) {
				pattern = args[i+1]
			}
		case CountConst:
			if i+1 < len(args) {
				parsedCount, err := strconv.Atoi(args[i+1])
				if err != nil || parsedCount < 1 {
					return diceerrors.NewErrWithMessage("value is not an integer or out of range")
				}
				count = parsedCount
			}
		}
	}

	// Note that this implementation has a time complexity of O(N), where N is the number of keys in 'hashMap'.
	// This is in contrast to Redis, which implements HSCAN in O(1) time complexity by maintaining a cursor.
	keys := make([]string, 0, len(hashMap))
	for k := range hashMap {
		keys = append(keys, k)
	}
	sort.Strings(keys)

	matched := 0
	results := make([]string, 0, count*2)
	newCursor := 0

	g, err := glob.Compile(pattern)
	if err != nil {
		return diceerrors.NewErrWithMessage(fmt.Sprintf("Invalid glob pattern: %s", err))
	}

	// Scan the keys and add them to the results if they match the pattern
	for i := int(cursor); i < len(keys); i++ {
		if g.Match(keys[i]) {
			results = append(results, keys[i], hashMap[keys[i]])
			matched++
			if matched >= count {
				newCursor = i + 1
				break
			}
		}
	}

	// If we've scanned all keys, reset cursor to 0
	if newCursor >= len(keys) {
		newCursor = 0
	}

	return clientio.Encode([]interface{}{strconv.Itoa(newCursor), results}, false)
}

// evalHKEYS returns all the values in the hash stored at key.
func evalHVALS(args []string, store *dstore.Store) []byte {
	if len(args) != 1 {
		return diceerrors.NewErrArity("HVALS")
	}

	key := args[0]
	obj := store.Get(key)

	if obj == nil {
		return clientio.Encode([]string{}, false) // Return an empty array for non-existent keys
	}

	if err := object.AssertTypeAndEncoding(obj.TypeEncoding, object.ObjTypeHashMap, object.ObjEncodingHashMap); err != nil {
		return diceerrors.NewErrWithMessage(diceerrors.WrongTypeErr)
	}

	hashMap := obj.Value.(HashMap)
	results := make([]string, 0, len(hashMap))

	for _, value := range hashMap {
		results = append(results, value)
	}

	return clientio.Encode(results, false)
}

// evalHSTRLEN returns the length of value associated with field in the hash stored at key.
//
// This command returns 0, if the specified field doesn't exist in the key
//
// If key doesn't exist, it returns 0.
//
// Usage: HSTRLEN key field value
func evalHSTRLEN(args []string, store *dstore.Store) []byte {
	if len(args) != 2 {
		return diceerrors.NewErrArity("HSTRLEN")
	}

	key := args[0]
	hmKey := args[1]
	obj := store.Get(key)

	var hashMap HashMap

	if obj != nil {
		if err := object.AssertTypeAndEncoding(obj.TypeEncoding, object.ObjTypeHashMap, object.ObjEncodingHashMap); err != nil {
			return diceerrors.NewErrWithMessage(diceerrors.WrongTypeErr)
		}
		hashMap = obj.Value.(HashMap)
	} else {
		return clientio.Encode(0, false)
	}

	val, ok := hashMap.Get(hmKey)
	// Return 0, if specified field doesn't exist in the HashMap.
	if ok {
		return clientio.Encode(len(*val), false)
	}
	return clientio.Encode(0, false)
}

// evalHEXISTS returns if field is an existing field in the hash stored at key.
//
// This command returns 0, if the specified field doesn't exist in the key and 1 if it exists.
//
// If key doesn't exist, it returns 0.
//
// Usage: HEXISTS key field
func evalHEXISTS(args []string, store *dstore.Store) []byte {
	if len(args) != 2 {
		return diceerrors.NewErrArity("HEXISTS")
	}

	key := args[0]
	hmKey := args[1]
	obj := store.Get(key)

	var hashMap HashMap

	if obj == nil {
		return clientio.Encode(0, false)
	}
	if err := object.AssertTypeAndEncoding(obj.TypeEncoding, object.ObjTypeHashMap, object.ObjEncodingHashMap); err != nil {
		return diceerrors.NewErrWithMessage(diceerrors.WrongTypeErr)
	}

	hashMap = obj.Value.(HashMap)

	_, ok := hashMap.Get(hmKey)
	if ok {
		return clientio.Encode(1, false)
	}
	// Return 0, if specified field doesn't exist in the HashMap.
	return clientio.Encode(0, false)
}

func evalObjectIdleTime(key string, store *dstore.Store) []byte {
	obj := store.GetNoTouch(key)
	if obj == nil {
		return clientio.RespNIL
	}

	return clientio.Encode(int64(dstore.GetIdleTime(obj.LastAccessedAt)), true)
}
func evalObjectEncoding(key string, store *dstore.Store) []byte {
	var encodingTypeStr string

	obj := store.GetNoTouch(key)
	if obj == nil {
		return clientio.RespNIL
	}

	oType, oEnc := object.ExtractTypeEncoding(obj)
	switch {
	case oType == object.ObjTypeString && oEnc == object.ObjEncodingRaw:
		encodingTypeStr = "raw"
		return clientio.Encode(encodingTypeStr, false)

	case oType == object.ObjTypeString && oEnc == object.ObjEncodingEmbStr:
		encodingTypeStr = "embstr"
		return clientio.Encode(encodingTypeStr, false)

	case oType == object.ObjTypeInt && oEnc == object.ObjEncodingInt:
		encodingTypeStr = "int"
		return clientio.Encode(encodingTypeStr, false)

	case oType == object.ObjTypeByteList && oEnc == object.ObjEncodingDeque:
		encodingTypeStr = "deque"
		return clientio.Encode(encodingTypeStr, false)

	case oType == object.ObjTypeBitSet && oEnc == object.ObjEncodingBF:
		encodingTypeStr = "bf"
		return clientio.Encode(encodingTypeStr, false)

	case oType == object.ObjTypeJSON && oEnc == object.ObjEncodingJSON:
		encodingTypeStr = "json"
		return clientio.Encode(encodingTypeStr, false)

	case oType == object.ObjTypeByteArray && oEnc == object.ObjEncodingByteArray:
		encodingTypeStr = "bytearray"
		return clientio.Encode(encodingTypeStr, false)

	case oType == object.ObjTypeSet && oEnc == object.ObjEncodingSetStr:
		encodingTypeStr = "setstr"
		return clientio.Encode(encodingTypeStr, false)

	case oType == object.ObjTypeSet && oEnc == object.ObjEncodingSetInt:
		encodingTypeStr = "setint"
		return clientio.Encode(encodingTypeStr, false)

	case oType == object.ObjTypeHashMap && oEnc == object.ObjEncodingHashMap:
		encodingTypeStr = "hashmap"
		return clientio.Encode(encodingTypeStr, false)

	case oType == object.ObjTypeSortedSet && oEnc == object.ObjEncodingBTree:
		encodingTypeStr = "btree"
		return clientio.Encode(encodingTypeStr, false)

	default:
		return diceerrors.NewErrWithFormattedMessage(diceerrors.WrongTypeErr)
	}
}
func evalOBJECT(args []string, store *dstore.Store) []byte {
	if len(args) < 2 {
		return diceerrors.NewErrArity("OBJECT")
	}

	subcommand := strings.ToUpper(args[0])
	key := args[1]

	switch subcommand {
	case "IDLETIME":
		return evalObjectIdleTime(key, store)
	case "ENCODING":
		return evalObjectEncoding(key, store)
	default:
		return diceerrors.NewErrWithMessage(diceerrors.SyntaxErr)
	}
}

func evalTOUCH(args []string, store *dstore.Store) []byte {
	if len(args) == 0 {
		return diceerrors.NewErrArity("TOUCH")
	}

	count := 0
	for _, key := range args {
		if store.Get(key) != nil {
			count++
		}
	}

	return clientio.Encode(count, false)
}

func evalLPUSH(args []string, store *dstore.Store) []byte {
	if len(args) < 2 {
		return diceerrors.NewErrArity("LPUSH")
	}

	obj := store.Get(args[0])
	if obj == nil {
		obj = store.NewObj(NewDeque(), -1, object.ObjTypeByteList, object.ObjEncodingDeque)
	}

	// if object is a set type, return error
	if object.AssertType(obj.TypeEncoding, object.ObjTypeSet) == nil {
		return diceerrors.NewErrWithFormattedMessage(diceerrors.WrongTypeErr)
	}

	if err := object.AssertType(obj.TypeEncoding, object.ObjTypeByteList); err != nil {
		return clientio.Encode(err, false)
	}

	if err := object.AssertEncoding(obj.TypeEncoding, object.ObjEncodingDeque); err != nil {
		return clientio.Encode(err, false)
	}

	store.Put(args[0], obj)
	for i := 1; i < len(args); i++ {
		obj.Value.(*Deque).LPush(args[i])
	}

	deq := obj.Value.(*Deque)

	return clientio.Encode(deq.Length, false)
}

func evalRPUSH(args []string, store *dstore.Store) []byte {
	if len(args) < 2 {
		return diceerrors.NewErrArity("RPUSH")
	}

	obj := store.Get(args[0])
	if obj == nil {
		obj = store.NewObj(NewDeque(), -1, object.ObjTypeByteList, object.ObjEncodingDeque)
	}

	// if object is a set type, return error
	if object.AssertType(obj.TypeEncoding, object.ObjTypeSet) == nil {
		return diceerrors.NewErrWithFormattedMessage(diceerrors.WrongTypeErr)
	}

	if err := object.AssertType(obj.TypeEncoding, object.ObjTypeByteList); err != nil {
		return clientio.Encode(err, false)
	}

	if err := object.AssertEncoding(obj.TypeEncoding, object.ObjEncodingDeque); err != nil {
		return clientio.Encode(err, false)
	}

	store.Put(args[0], obj)
	for i := 1; i < len(args); i++ {
		obj.Value.(*Deque).RPush(args[i])
	}

	deq := obj.Value.(*Deque)

	return clientio.Encode(deq.Length, false)
}

func evalRPOP(args []string, store *dstore.Store) []byte {
	if len(args) != 1 {
		return diceerrors.NewErrArity("RPOP")
	}

	obj := store.Get(args[0])
	if obj == nil {
		return clientio.RespNIL
	}

	// if object is a set type, return error
	if object.AssertType(obj.TypeEncoding, object.ObjTypeSet) == nil {
		return diceerrors.NewErrWithFormattedMessage(diceerrors.WrongTypeErr)
	}

	if err := object.AssertType(obj.TypeEncoding, object.ObjTypeByteList); err != nil {
		return clientio.Encode(err, false)
	}

	if err := object.AssertEncoding(obj.TypeEncoding, object.ObjEncodingDeque); err != nil {
		return clientio.Encode(err, false)
	}

	deq := obj.Value.(*Deque)
	x, err := deq.RPop()
	if err != nil {
		if errors.Is(err, ErrDequeEmpty) {
			return clientio.RespNIL
		}
		panic(fmt.Sprintf("unknown error: %v", err))
	}

	return clientio.Encode(x, false)
}

func evalLPOP(args []string, store *dstore.Store) []byte {
	if len(args) != 1 {
		return diceerrors.NewErrArity("LPOP")
	}

	obj := store.Get(args[0])
	if obj == nil {
		return clientio.RespNIL
	}

	// if object is a set type, return error
	if object.AssertType(obj.TypeEncoding, object.ObjTypeSet) == nil {
		return diceerrors.NewErrWithFormattedMessage(diceerrors.WrongTypeErr)
	}

	if err := object.AssertType(obj.TypeEncoding, object.ObjTypeByteList); err != nil {
		return clientio.Encode(err, false)
	}

	if err := object.AssertEncoding(obj.TypeEncoding, object.ObjEncodingDeque); err != nil {
		return clientio.Encode(err, false)
	}

	deq := obj.Value.(*Deque)
	x, err := deq.LPop()
	if err != nil {
		if errors.Is(err, ErrDequeEmpty) {
			return clientio.RespNIL
		}
		panic(fmt.Sprintf("unknown error: %v", err))
	}

	return clientio.Encode(x, false)
}

func evalLLEN(args []string, store *dstore.Store) []byte {
	if len(args) != 1 {
		return diceerrors.NewErrArity("LLEN")
	}

	obj := store.Get(args[0])
	if obj == nil {
		return clientio.Encode(0, false)
	}

	if err := object.AssertTypeAndEncoding(obj.TypeEncoding, object.ObjTypeByteList, object.ObjEncodingDeque); err != nil {
		return err
	}

	deq := obj.Value.(*Deque)
	return clientio.Encode(deq.Length, false)
}

func evalFLUSHDB(args []string, store *dstore.Store) []byte {
	slog.Info("FLUSHDB called", slog.Any("args", args))
	if len(args) > 1 {
		return diceerrors.NewErrArity("FLUSHDB")
	}

	flushType := Sync
	if len(args) == 1 {
		flushType = strings.ToUpper(args[0])
	}

	// TODO: Update this method to work with shared-nothing multithreaded implementation
	switch flushType {
	case Sync, Async:
		store.ResetStore()
	default:
		return diceerrors.NewErrWithMessage(diceerrors.SyntaxErr)
	}

	return clientio.RespOK
}

func evalSADD(args []string, store *dstore.Store) []byte {
	if len(args) < 2 {
		return diceerrors.NewErrArity("SADD")
	}
	key := args[0]

	// Get the set object from the store.
	obj := store.Get(key)
	lengthOfItems := len(args[1:])

	var count = 0
	if obj == nil {
		var exDurationMs int64 = -1
		var keepttl = false
		// If the object does not exist, create a new set object.
		value := make(map[string]struct{}, lengthOfItems)
		// Create a new object.
		obj = store.NewObj(value, exDurationMs, object.ObjTypeSet, object.ObjEncodingSetStr)
		store.Put(key, obj, dstore.WithKeepTTL(keepttl))
	}

	if err := object.AssertType(obj.TypeEncoding, object.ObjTypeSet); err != nil {
		return diceerrors.NewErrWithFormattedMessage(diceerrors.WrongTypeErr)
	}

	if err := object.AssertEncoding(obj.TypeEncoding, object.ObjEncodingSetStr); err != nil {
		return diceerrors.NewErrWithFormattedMessage(diceerrors.WrongTypeErr)
	}

	// Get the set object.
	set := obj.Value.(map[string]struct{})

	for _, arg := range args[1:] {
		if _, ok := set[arg]; !ok {
			set[arg] = struct{}{}
			count++
		}
	}

	return clientio.Encode(count, false)
}

func evalSMEMBERS(args []string, store *dstore.Store) []byte {
	if len(args) != 1 {
		return diceerrors.NewErrArity("SMEMBERS")
	}
	key := args[0]

	// Get the set object from the store.
	obj := store.Get(key)

	if obj == nil {
		return clientio.Encode([]string{}, false)
	}

	// If the object exists, check if it is a set object.
	if err := object.AssertType(obj.TypeEncoding, object.ObjTypeSet); err != nil {
		return diceerrors.NewErrWithFormattedMessage(diceerrors.WrongTypeErr)
	}

	if err := object.AssertEncoding(obj.TypeEncoding, object.ObjEncodingSetStr); err != nil {
		return diceerrors.NewErrWithFormattedMessage(diceerrors.WrongTypeErr)
	}

	// Get the set object.
	set := obj.Value.(map[string]struct{})
	// Get the members of the set.
	members := make([]string, 0, len(set))
	for k := range set {
		members = append(members, k)
	}

	return clientio.Encode(members, false)
}

func evalSREM(args []string, store *dstore.Store) []byte {
	if len(args) < 2 {
		return diceerrors.NewErrArity("SREM")
	}
	key := args[0]

	// Get the set object from the store.
	obj := store.Get(key)

	var count = 0
	if obj == nil {
		return clientio.Encode(count, false)
	}

	// If the object exists, check if it is a set object.
	if err := object.AssertType(obj.TypeEncoding, object.ObjTypeSet); err != nil {
		return diceerrors.NewErrWithFormattedMessage(diceerrors.WrongTypeErr)
	}

	if err := object.AssertEncoding(obj.TypeEncoding, object.ObjEncodingSetStr); err != nil {
		return diceerrors.NewErrWithFormattedMessage(diceerrors.WrongTypeErr)
	}

	// Get the set object.
	set := obj.Value.(map[string]struct{})

	for _, arg := range args[1:] {
		if _, ok := set[arg]; ok {
			delete(set, arg)
			count++
		}
	}

	return clientio.Encode(count, false)
}

func evalSCARD(args []string, store *dstore.Store) []byte {
	if len(args) != 1 {
		return diceerrors.NewErrArity("SCARD")
	}

	key := args[0]

	// Get the set object from the store.
	obj := store.Get(key)

	if obj == nil {
		return clientio.Encode(0, false)
	}

	// If the object exists, check if it is a set object.
	if err := object.AssertType(obj.TypeEncoding, object.ObjTypeSet); err != nil {
		return diceerrors.NewErrWithFormattedMessage(diceerrors.WrongTypeErr)
	}

	if err := object.AssertEncoding(obj.TypeEncoding, object.ObjEncodingSetStr); err != nil {
		return diceerrors.NewErrWithFormattedMessage(diceerrors.WrongTypeErr)
	}

	// Get the set object.
	count := len(obj.Value.(map[string]struct{}))
	return clientio.Encode(count, false)
}

func evalSDIFF(args []string, store *dstore.Store) []byte {
	if len(args) < 1 {
		return diceerrors.NewErrArity("SDIFF")
	}

	srcKey := args[0]
	obj := store.Get(srcKey)

	// if the source key does not exist, return an empty response
	if obj == nil {
		return clientio.Encode([]string{}, false)
	}

	if err := object.AssertType(obj.TypeEncoding, object.ObjTypeSet); err != nil {
		return diceerrors.NewErrWithFormattedMessage(diceerrors.WrongTypeErr)
	}

	if err := object.AssertEncoding(obj.TypeEncoding, object.ObjEncodingSetStr); err != nil {
		return diceerrors.NewErrWithFormattedMessage(diceerrors.WrongTypeErr)
	}

	// Get the set object from the store.
	// store the count as the number of elements in the first set
	srcSet := obj.Value.(map[string]struct{})
	count := len(srcSet)

	tmpSet := make(map[string]struct{}, count)
	for k := range srcSet {
		tmpSet[k] = struct{}{}
	}

	// we decrement the count as we find the elements in the other sets
	// if the count is 0, we skip further sets but still get them from
	// the store to check if they are set objects and update their last accessed time

	for _, arg := range args[1:] {
		// Get the set object from the store.
		obj := store.Get(arg)

		if obj == nil {
			continue
		}

		// If the object exists, check if it is a set object.
		if err := object.AssertType(obj.TypeEncoding, object.ObjTypeSet); err != nil {
			return diceerrors.NewErrWithFormattedMessage(diceerrors.WrongTypeErr)
		}

		if err := object.AssertEncoding(obj.TypeEncoding, object.ObjEncodingSetStr); err != nil {
			return diceerrors.NewErrWithFormattedMessage(diceerrors.WrongTypeErr)
		}

		// only if the count is greater than 0, we need to check the other sets
		if count > 0 {
			// Get the set object.
			set := obj.Value.(map[string]struct{})

			for k := range set {
				if _, ok := tmpSet[k]; ok {
					delete(tmpSet, k)
					count--
				}
			}
		}
	}

	if count == 0 {
		return clientio.Encode([]string{}, false)
	}

	// Get the members of the set.
	members := make([]string, 0, len(tmpSet))
	for k := range tmpSet {
		members = append(members, k)
	}
	return clientio.Encode(members, false)
}

func evalSINTER(args []string, store *dstore.Store) []byte {
	if len(args) < 1 {
		return diceerrors.NewErrArity("SINTER")
	}

	sets := make([]map[string]struct{}, 0, len(args))

	var empty = 0

	for _, arg := range args {
		// Get the set object from the store.
		obj := store.Get(arg)

		if obj == nil {
			empty++
			continue
		}

		// If the object exists, check if it is a set object.
		if err := object.AssertType(obj.TypeEncoding, object.ObjTypeSet); err != nil {
			return diceerrors.NewErrWithFormattedMessage(diceerrors.WrongTypeErr)
		}

		if err := object.AssertEncoding(obj.TypeEncoding, object.ObjEncodingSetStr); err != nil {
			return diceerrors.NewErrWithFormattedMessage(diceerrors.WrongTypeErr)
		}

		// Get the set object.
		set := obj.Value.(map[string]struct{})
		sets = append(sets, set)
	}

	if empty > 0 {
		return clientio.Encode([]string{}, false)
	}

	// sort the sets by the number of elements in the set
	// we will iterate over the smallest set
	// and check if the element is present in all the other sets
	sort.Slice(sets, func(i, j int) bool {
		return len(sets[i]) < len(sets[j])
	})

	count := 0
	resultSet := make(map[string]struct{}, len(sets[0]))

	// init the result set with the first set
	// store the number of elements in the first set in count
	// we will decrement the count if we do not find the elements in the other sets
	for k := range sets[0] {
		resultSet[k] = struct{}{}
		count++
	}

	for i := 1; i < len(sets); i++ {
		if count == 0 {
			break
		}
		for k := range resultSet {
			if _, ok := sets[i][k]; !ok {
				delete(resultSet, k)
				count--
			}
		}
	}

	if count == 0 {
		return clientio.Encode([]string{}, false)
	}

	members := make([]string, 0, len(resultSet))
	for k := range resultSet {
		members = append(members, k)
	}
	return clientio.Encode(members, false)
}

func evalHLEN(args []string, store *dstore.Store) []byte {
	if len(args) != 1 {
		return diceerrors.NewErrArity("HLEN")
	}

	key := args[0]

	obj := store.Get(key)

	if obj == nil {
		return clientio.RespZero
	}

	if err := object.AssertTypeAndEncoding(obj.TypeEncoding, object.ObjTypeHashMap, object.ObjEncodingHashMap); err != nil {
		return diceerrors.NewErrWithFormattedMessage(diceerrors.WrongTypeErr)
	}

	hashMap := obj.Value.(HashMap)
	return clientio.Encode(len(hashMap), false)
}

func evalSELECT(args []string, store *dstore.Store) []byte {
	if len(args) != 1 {
		return diceerrors.NewErrArity("SELECT")
	}

	return clientio.RespOK
}

// formatFloat formats float64 as string.
// Optionally appends a decimal (.0) for whole numbers,
// if b is true.
func formatFloat(f float64, b bool) string {
	formatted := strconv.FormatFloat(f, 'f', -1, 64)
	if b {
		parts := strings.Split(formatted, ".")
		if len(parts) == 1 {
			formatted += ".0"
		}
	}
	return formatted
}

// takes original value, increment values (float or int), a flag representing if increment is float
// returns new value, string representation, a boolean representing if the value was modified
func incrementValue(value any, isIncrFloat bool, incrFloat float64, incrInt int64) (newVal interface{}, stringRepresentation string, isModified bool) {
	switch utils.GetJSONFieldType(value) {
	case utils.NumberType:
		oldVal := value.(float64)
		var newVal float64
		if isIncrFloat {
			newVal = oldVal + incrFloat
		} else {
			newVal = oldVal + float64(incrInt)
		}
		resultString := formatFloat(newVal, isIncrFloat)
		return newVal, resultString, true
	case utils.IntegerType:
		if isIncrFloat {
			oldVal := float64(value.(int64))
			newVal := oldVal + incrFloat
			resultString := formatFloat(newVal, isIncrFloat)
			return newVal, resultString, true
		} else {
			oldVal := value.(int64)
			newVal := oldVal + incrInt
			resultString := fmt.Sprintf("%d", newVal)
			return newVal, resultString, true
		}
	default:
		return value, null, false
	}
}

func evalJSONNUMINCRBY(args []string, store *dstore.Store) []byte {
	if len(args) < 3 {
		return diceerrors.NewErrArity("JSON.NUMINCRBY")
	}
	key := args[0]
	obj := store.Get(key)

	if obj == nil {
		return diceerrors.NewErrWithFormattedMessage("-ERR could not perform this operation on a key that doesn't exist")
	}

	// Check if the object is of JSON type
	errWithMessage := object.AssertTypeAndEncoding(obj.TypeEncoding, object.ObjTypeJSON, object.ObjEncodingJSON)
	if errWithMessage != nil {
		return errWithMessage
	}

	path := args[1]

	jsonData := obj.Value
	// Parse the JSONPath expression
	expr, err := jp.ParseString(path)

	if err != nil {
		return diceerrors.NewErrWithMessage("invalid JSONPath")
	}

	isIncrFloat := false

	for i, r := range args[2] {
		if !unicode.IsDigit(r) && r != '.' && r != '-' {
			if i == 0 {
				return diceerrors.NewErrWithFormattedMessage("-ERR expected value at line 1 column %d", i+1)
			}
			return diceerrors.NewErrWithFormattedMessage("-ERR trailing characters at line 1 column %d", i+1)
		}
		if r == '.' {
			isIncrFloat = true
		}
	}
	var incrFloat float64
	var incrInt int64
	if isIncrFloat {
		incrFloat, err = strconv.ParseFloat(args[2], 64)
		if err != nil {
			return diceerrors.NewErrWithMessage(diceerrors.IntOrOutOfRangeErr)
		}
	} else {
		incrInt, err = strconv.ParseInt(args[2], 10, 64)
		if err != nil {
			return diceerrors.NewErrWithMessage(diceerrors.IntOrOutOfRangeErr)
		}
	}
	results := expr.Get(jsonData)

	if len(results) == 0 {
		respString := "[]"
		return clientio.Encode(respString, false)
	}

	resultArray := make([]string, 0, len(results))

	if path == defaultRootPath {
		newValue, resultString, isModified := incrementValue(jsonData, isIncrFloat, incrFloat, incrInt)
		if isModified {
			jsonData = newValue
		}
		resultArray = append(resultArray, resultString)
	} else {
		// Execute the JSONPath query
		_, err := expr.Modify(jsonData, func(value any) (interface{}, bool) {
			newValue, resultString, isModified := incrementValue(value, isIncrFloat, incrFloat, incrInt)
			resultArray = append(resultArray, resultString)
			return newValue, isModified
		})
		if err != nil {
			return diceerrors.NewErrWithMessage("invalid JSONPath")
		}
	}

	resultString := `[` + strings.Join(resultArray, ",") + `]`

	obj.Value = jsonData
	return clientio.Encode(resultString, false)
}

// evalJSONOBJKEYS retrieves the keys of a JSON object stored at path specified.
// It takes two arguments: the key where the JSON document is stored, and an optional JSON path.
// It returns a list of keys from the object at the specified path or an error if the path is invalid.
func evalJSONOBJKEYS(args []string, store *dstore.Store) []byte {
	if len(args) < 1 {
		return diceerrors.NewErrArity("JSON.OBJKEYS")
	}

	key := args[0]
	// Default path is root if not specified
	path := defaultRootPath
	if len(args) > 1 {
		path = args[1]
	}

	// Retrieve the object from the database
	obj := store.Get(key)
	if obj == nil {
		return diceerrors.NewErrWithMessage("could not perform this operation on a key that doesn't exist")
	}

	// Check if the object is of JSON type
	errWithMessage := object.AssertTypeAndEncoding(obj.TypeEncoding, object.ObjTypeJSON, object.ObjEncodingJSON)
	if errWithMessage != nil {
		return errWithMessage
	}

	jsonData := obj.Value
	_, err := sonic.Marshal(jsonData)
	if err != nil {
		return diceerrors.NewErrWithMessage("Existing key has wrong Dice type")
	}

	// If path is root, return all keys of the entire JSON
	if len(args) == 1 {
		if utils.GetJSONFieldType(jsonData) == utils.ObjectType {
			keys := make([]string, 0)
			for key := range jsonData.(map[string]interface{}) {
				keys = append(keys, key)
			}
			return clientio.Encode(keys, false)
		}
		return diceerrors.NewErrWithFormattedMessage(diceerrors.WrongTypeErr)
	}

	// Parse the JSONPath expression
	expr, err := jp.ParseString(path)
	if err != nil {
		return diceerrors.NewErrWithMessage(err.Error())
	}

	// Execute the JSONPath query
	results := expr.Get(jsonData)
	if len(results) == 0 {
		return clientio.RespEmptyArray
	}

	keysList := make([]interface{}, 0, len(results))

	for _, result := range results {
		switch utils.GetJSONFieldType(result) {
		case utils.ObjectType:
			keys := make([]string, 0)
			for key := range result.(map[string]interface{}) {
				keys = append(keys, key)
			}
			keysList = append(keysList, keys)
		default:
			keysList = append(keysList, clientio.RespNIL)
		}
	}

	return clientio.Encode(keysList, false)
}

func evalTYPE(args []string, store *dstore.Store) []byte {
	if len(args) != 1 {
		return diceerrors.NewErrArity("TYPE")
	}
	key := args[0]
	obj := store.Get(key)
	if obj == nil {
		return clientio.Encode("none", true)
	}

	var typeStr string
	switch oType, _ := object.ExtractTypeEncoding(obj); oType {
	case object.ObjTypeString, object.ObjTypeInt, object.ObjTypeByteArray:
		typeStr = "string"
	case object.ObjTypeByteList:
		typeStr = "list"
	case object.ObjTypeSet:
		typeStr = "set"
	case object.ObjTypeHashMap:
		typeStr = "hash"
	default:
		typeStr = "non-supported type"
	}

	return clientio.Encode(typeStr, true)
}

// evalGETRANGE returns the substring of the string value stored at key, determined by the offsets start and end
// The offsets are zero-based and can be negative values to index from the end of the string
//
// If the start offset is larger than the end offset, or if the start or end offset is greater than the length of the string,
// an empty string is returned
func evalGETRANGE(args []string, store *dstore.Store) []byte {
	if len(args) != 3 {
		return diceerrors.NewErrArity("GETRANGE")
	}
	key := args[0]
	obj := store.Get(key)
	if obj == nil {
		return clientio.Encode("", false)
	}

	start, err := strconv.Atoi(args[1])
	if err != nil {
		return diceerrors.NewErrWithFormattedMessage(diceerrors.IntOrOutOfRangeErr)
	}
	end, err := strconv.Atoi(args[2])
	if err != nil {
		return diceerrors.NewErrWithFormattedMessage(diceerrors.IntOrOutOfRangeErr)
	}

	var str string
	switch _, oEnc := object.ExtractTypeEncoding(obj); oEnc {
	case object.ObjEncodingEmbStr, object.ObjEncodingRaw:
		if val, ok := obj.Value.(string); ok {
			str = val
		} else {
			return diceerrors.NewErrWithMessage("expected string but got another type")
		}
	case object.ObjEncodingInt:
		str = strconv.FormatInt(obj.Value.(int64), 10)
	default:
		return diceerrors.NewErrWithFormattedMessage(diceerrors.WrongTypeErr)
	}

	if str == "" {
		return clientio.Encode("", false)
	}

	if start < 0 {
		start = len(str) + start
	}

	if end < 0 {
		end = len(str) + end
	}

	if start >= len(str) || end < 0 || start > end {
		return clientio.Encode("", false)
	}

	if start < 0 {
		start = 0
	}

	if end >= len(str) {
		end = len(str) - 1
	}

	return clientio.Encode(str[start:end+1], false)
}

// evalHRANDFIELD returns random fields from a hash stored at key.
// If only the key is provided, one random field is returned.
// If count is provided, it returns that many unique random fields. A negative count allows repeated selections.
// The "WITHVALUES" option returns both fields and values.
// Returns nil if the key doesn't exist or the hash is empty.
// Errors: arity error, type error for non-hash, syntax error for "WITHVALUES", or count format error.
func evalHRANDFIELD(args []string, store *dstore.Store) []byte {
	if len(args) < 1 || len(args) > 3 {
		return diceerrors.NewErrArity("HRANDFIELD")
	}

	key := args[0]
	obj := store.Get(key)
	if obj == nil {
		return clientio.RespNIL
	}

	if err := object.AssertTypeAndEncoding(obj.TypeEncoding, object.ObjTypeHashMap, object.ObjEncodingHashMap); err != nil {
		return diceerrors.NewErrWithMessage(diceerrors.WrongTypeErr)
	}

	hashMap := obj.Value.(HashMap)
	if len(hashMap) == 0 {
		return clientio.Encode([]string{}, false)
	}

	count := 1
	withValues := false

	if len(args) > 1 {
		var err error
		// The second argument is the count.
		count, err = strconv.Atoi(args[1])
		if err != nil {
			return diceerrors.NewErrWithFormattedMessage(diceerrors.IntOrOutOfRangeErr)
		}

		// The third argument is the "WITHVALUES" option.
		if len(args) == 3 {
			if !strings.EqualFold(args[2], WithValues) {
				return diceerrors.NewErrWithFormattedMessage(diceerrors.SyntaxErr)
			}
			withValues = true
		}
	}

	return selectRandomFields(hashMap, count, withValues)
}

// selectRandomFields returns random fields from a hashmap.
func selectRandomFields(hashMap HashMap, count int, withValues bool) []byte {
	keys := make([]string, 0, len(hashMap))
	for k := range hashMap {
		keys = append(keys, k)
	}

	var results []string
	resultSet := make(map[string]struct{})

	abs := func(x int) int {
		if x < 0 {
			return -x
		}
		return x
	}

	for i := 0; i < abs(count); i++ {
		if count > 0 && len(resultSet) == len(keys) {
			break
		}

		randomIndex, _ := rand.Int(rand.Reader, big.NewInt(int64(len(keys))))
		randomField := keys[randomIndex.Int64()]

		if count > 0 {
			if _, exists := resultSet[randomField]; exists {
				i--
				continue
			}
			resultSet[randomField] = struct{}{}
		}

		results = append(results, randomField)
		if withValues {
			results = append(results, hashMap[randomField])
		}
	}

	return clientio.Encode(results, false)
}

// evalAPPEND takes two arguments: the key and the value to append to the key's current value.
// If the key does not exist, it creates a new key with the given value (so APPEND will be similar to SET in this special case)
// If key already exists and is a string (or integers stored as strings), this command appends the value at the end of the string
func evalAPPEND(args []string, store *dstore.Store) []byte {
	if len(args) != 2 {
		return diceerrors.NewErrArity("APPEND")
	}

	key, value := args[0], args[1]
	obj := store.Get(key)

	if obj == nil {
		// Key does not exist path

		// check if the value starts with '0' and has more than 1 character to handle leading zeros
		if len(value) > 1 && value[0] == '0' {
			// treat as string if has leading zeros
			store.Put(key, store.NewObj(value, -1, object.ObjTypeString, object.ObjEncodingRaw))
			return clientio.Encode(len(value), false)
		}

		// Deduce type and encoding based on the value if no leading zeros
		oType, oEnc := deduceTypeEncoding(value)

		var storedValue interface{}
		// Store the value with the appropriate encoding based on the type
		switch oEnc {
		case object.ObjEncodingInt:
			storedValue, _ = strconv.ParseInt(value, 10, 64)
		case object.ObjEncodingEmbStr, object.ObjEncodingRaw:
			storedValue = value
		default:
			return diceerrors.NewErrWithFormattedMessage(diceerrors.WrongTypeErr)
		}

		store.Put(key, store.NewObj(storedValue, -1, oType, oEnc))

		return clientio.Encode(len(value), false)
	}
	// Key exists path
	_, currentEnc := object.ExtractTypeEncoding(obj)

	var currentValueStr string
	switch currentEnc {
	case object.ObjEncodingInt:
		// If the encoding is an integer, convert the current value to a string for concatenation
		currentValueStr = strconv.FormatInt(obj.Value.(int64), 10)
	case object.ObjEncodingEmbStr, object.ObjEncodingRaw:
		// If the encoding is a string, retrieve the string value for concatenation
		currentValueStr = obj.Value.(string)
	default:
		// If the encoding is neither integer nor string, return a "wrong type" error
		return diceerrors.NewErrWithFormattedMessage(diceerrors.WrongTypeErr)
	}

	newValue := currentValueStr + value

	store.Put(key, store.NewObj(newValue, -1, object.ObjTypeString, object.ObjEncodingRaw))

	return clientio.Encode(len(newValue), false)
}

func evalJSONRESP(args []string, store *dstore.Store) []byte {
	if len(args) < 1 {
		return diceerrors.NewErrArity("json.resp")
	}
	key := args[0]

	path := defaultRootPath
	if len(args) > 1 {
		path = args[1]
	}

	obj := store.Get(key)
	if obj == nil {
		return clientio.RespNIL
	}

	// Check if the object is of JSON type
	errWithMessage := object.AssertTypeAndEncoding(obj.TypeEncoding, object.ObjTypeJSON, object.ObjEncodingJSON)
	if errWithMessage != nil {
		return errWithMessage
	}

	jsonData := obj.Value
	if path == defaultRootPath {
		resp := parseJSONStructure(jsonData, false)

		return clientio.Encode(resp, false)
	}

	// if path is not root then extract value at path
	expr, err := jp.ParseString(path)
	if err != nil {
		return diceerrors.NewErrWithMessage("invalid JSONPath")
	}
	results := expr.Get(jsonData)

	// process value at each path
	ret := []any{}
	for _, result := range results {
		resp := parseJSONStructure(result, false)
		ret = append(ret, resp)
	}

	return clientio.Encode(ret, false)
}

func parseJSONStructure(jsonData interface{}, nested bool) (resp []any) {
	switch json := jsonData.(type) {
	case string, bool:
		resp = append(resp, json)
	case int, int8, int16, int32, int64, uint, uint8, uint16, uint32, uint64, float32, float64, nil:
		resp = append(resp, json)
	case map[string]interface{}:
		resp = append(resp, "{")
		for key, value := range json {
			resp = append(resp, key)
			resp = append(resp, parseJSONStructure(value, true)...)
		}
		// wrap in another array to offset print
		if nested {
			resp = []interface{}{resp}
		}
	case []interface{}:
		resp = append(resp, "[")
		for _, value := range json {
			resp = append(resp, parseJSONStructure(value, true)...)
		}
		// wrap in another array to offset print
		if nested {
			resp = []interface{}{resp}
		}
	default:
		resp = append(resp, []byte("(unsupported type)"))
	}
	return resp
}

// This method executes each operation, contained in ops array, based on commands used.
func executeBitfieldOps(value *ByteArray, ops []utils.BitFieldOp) []interface{} {
	overflowType := WRAP
	var result []interface{}
	for _, op := range ops {
		switch op.Kind {
		case GET:
			res := value.getBits(int(op.Offset), int(op.EVal), op.EType == SIGNED)
			result = append(result, res)
		case SET:
			prevValue := value.getBits(int(op.Offset), int(op.EVal), op.EType == SIGNED)
			value.setBits(int(op.Offset), int(op.EVal), op.Value)
			result = append(result, prevValue)
		case INCRBY:
			res, err := value.incrByBits(int(op.Offset), int(op.EVal), op.Value, overflowType, op.EType == SIGNED)
			if err != nil {
				result = append(result, nil)
			} else {
				result = append(result, res)
			}
		case OVERFLOW:
			overflowType = op.EType
		}
	}
	return result
}

// Generic method for both BITFIELD and BITFIELD_RO.
// isReadOnly method is true for BITFIELD_RO command.
func bitfieldEvalGeneric(args []string, store *dstore.Store, isReadOnly bool) []byte {
	var ops []utils.BitFieldOp
	ops, err2 := utils.ParseBitfieldOps(args, isReadOnly)

	if err2 != nil {
		return err2
	}

	key := args[0]
	obj := store.Get(key)
	if obj == nil {
		obj = store.NewObj(NewByteArray(1), -1, object.ObjTypeByteArray, object.ObjEncodingByteArray)
		store.Put(args[0], obj)
	}
	var value *ByteArray
	var err error

	switch oType, _ := object.ExtractTypeEncoding(obj); oType {
	case object.ObjTypeByteArray:
		value = obj.Value.(*ByteArray)
	case object.ObjTypeString, object.ObjTypeInt:
		value, err = NewByteArrayFromObj(obj)
		if err != nil {
			return diceerrors.NewErrWithMessage("value is not a valid byte array")
		}
	default:
		return diceerrors.NewErrWithFormattedMessage(diceerrors.WrongTypeErr)
	}

	result := executeBitfieldOps(value, ops)
	return clientio.Encode(result, false)
}

// evalBITFIELD evaluates BITFIELD operations on a key store string, int or bytearray types
// it returns an array of results depending on the subcommands
// it allows mutation using SET and INCRBY commands
// returns arity error, offset type error, overflow type error, encoding type error, integer error, syntax error
// GET <encoding> <offset> -- Returns the specified bit field.
// SET <encoding> <offset> <value> -- Set the specified bit field
// and returns its old value.
// INCRBY <encoding> <offset> <increment> -- Increments or decrements
// (if a negative increment is given) the specified bit field and returns the new value.
// There is another subcommand that only changes the behavior of successive
// INCRBY and SET subcommands calls by setting the overflow behavior:
// OVERFLOW [WRAP|SAT|FAIL]`
func evalBITFIELD(args []string, store *dstore.Store) []byte {
	if len(args) < 1 {
		return diceerrors.NewErrArity("BITFIELD")
	}

	return bitfieldEvalGeneric(args, store, false)
}

func evalHINCRBYFLOAT(args []string, store *dstore.Store) []byte {
	if len(args) < 3 {
		return diceerrors.NewErrArity("HINCRBYFLOAT")
	}
	incr, err := strconv.ParseFloat(strings.TrimSpace(args[2]), 64)

	if err != nil {
		return diceerrors.NewErrWithMessage(diceerrors.IntOrFloatErr)
	}

	key := args[0]
	obj := store.Get(key)
	var hashmap HashMap

	if obj != nil {
		if err := object.AssertTypeAndEncoding(obj.TypeEncoding, object.ObjTypeHashMap, object.ObjEncodingHashMap); err != nil {
			return diceerrors.NewErrWithMessage(diceerrors.WrongTypeErr)
		}
		hashmap = obj.Value.(HashMap)
	}

	if hashmap == nil {
		hashmap = make(HashMap)
	}

	field := args[1]
	numkey, err := hashmap.incrementFloatValue(field, incr)
	if err != nil {
		return diceerrors.NewErrWithMessage(err.Error())
	}

	obj = store.NewObj(hashmap, -1, object.ObjTypeHashMap, object.ObjEncodingHashMap)
	store.Put(key, obj)

	return clientio.Encode(numkey, false)
}

// Read-only variant of the BITFIELD command. It is like the original BITFIELD but only accepts GET subcommand and can safely be used in read-only replicas.
func evalBITFIELDRO(args []string, store *dstore.Store) []byte {
	if len(args) < 1 {
		return diceerrors.NewErrArity("BITFIELD_RO")
	}

	return bitfieldEvalGeneric(args, store, true)
}

func evalGEOADD(args []string, store *dstore.Store) []byte {
	if len(args) < 4 {
		return diceerrors.NewErrArity("GEOADD")
	}

	key := args[0]
	var nx, xx bool
	startIdx := 1

	// Parse options
	for startIdx < len(args) {
		option := strings.ToUpper(args[startIdx])
		if option == "NX" {
			nx = true
			startIdx++
		} else if option == "XX" {
			xx = true
			startIdx++
		} else {
			break
		}
	}

	// Check if we have the correct number of arguments after parsing options
	if (len(args)-startIdx)%3 != 0 {
		return diceerrors.NewErrArity("GEOADD")
	}

	if xx && nx {
		return diceerrors.NewErrWithMessage("ERR XX and NX options at the same time are not compatible")
	}

	// Get or create sorted set
	obj := store.Get(key)
	var ss *sortedset.Set
	if obj != nil {
		var err []byte
		ss, err = sortedset.FromObject(obj)
		if err != nil {
			return err
		}
	} else {
		ss = sortedset.New()
	}

	added := 0
	for i := startIdx; i < len(args); i += 3 {
		longitude, err := strconv.ParseFloat(args[i], 64)
		if err != nil || math.IsNaN(longitude) || longitude < -180 || longitude > 180 {
			return diceerrors.NewErrWithMessage("ERR invalid longitude")
		}

		latitude, err := strconv.ParseFloat(args[i+1], 64)
		if err != nil || math.IsNaN(latitude) || latitude < -85.05112878 || latitude > 85.05112878 {
			return diceerrors.NewErrWithMessage("ERR invalid latitude")
		}

		member := args[i+2]
		_, exists := ss.Get(member)

		// Handle XX option: Only update existing elements
		if xx && !exists {
			continue
		}

		// Handle NX option: Only add new elements
		if nx && exists {
			continue
		}

		hash := geo.EncodeHash(latitude, longitude)

		wasInserted := ss.Upsert(hash, member)
		if wasInserted {
			added++
		}
	}

	obj = store.NewObj(ss, -1, object.ObjTypeSortedSet, object.ObjEncodingBTree)
	store.Put(key, obj)

	return clientio.Encode(added, false)
}

func evalGEODIST(args []string, store *dstore.Store) []byte {
	if len(args) < 3 || len(args) > 4 {
		return diceerrors.NewErrArity("GEODIST")
	}

	key := args[0]
	member1 := args[1]
	member2 := args[2]
	unit := "m"
	if len(args) == 4 {
		unit = strings.ToLower(args[3])
	}

	// Get the sorted set
	obj := store.Get(key)
	if obj == nil {
		return clientio.RespNIL
	}

	ss, err := sortedset.FromObject(obj)
	if err != nil {
		return err
	}

	// Get the scores (geohashes) for both members
	score1, ok := ss.Get(member1)
	if !ok {
		return clientio.RespNIL
	}
	score2, ok := ss.Get(member2)
	if !ok {
		return clientio.RespNIL
	}

	lat1, lon1 := geo.DecodeHash(score1)
	lat2, lon2 := geo.DecodeHash(score2)

	distance := geo.GetDistance(lon1, lat1, lon2, lat2)

	result, err := geo.ConvertDistance(distance, unit)

	if err != nil {
		return err
	}

	return clientio.Encode(utils.RoundToDecimals(result, 4), false)
}

// evalJSONSTRAPPEND appends a string value to the JSON string value at the specified path
// in the JSON object saved at the key in arguments.
// Args must contain at least a key and the string value to append.
// If the key does not exist or is expired, it returns an error response.
// If the value at the specified path is not a string, it returns an error response.
// Returns the new length of the string at the specified path if successful.
func evalJSONSTRAPPEND(args []string, store *dstore.Store) []byte {
	if len(args) != 3 {
		return diceerrors.NewErrArity("JSON.STRAPPEND")
	}

	key := args[0]
	path := args[1]
	value := args[2]

	obj := store.Get(key)
	if obj == nil {
		return diceerrors.NewErrWithMessage(diceerrors.NoKeyExistsErr)
	}

	errWithMessage := object.AssertTypeAndEncoding(obj.TypeEncoding, object.ObjTypeJSON, object.ObjEncodingJSON)
	if errWithMessage != nil {
		return diceerrors.NewErrWithFormattedMessage(diceerrors.WrongKeyTypeErr)
	}

	jsonData := obj.Value

	var resultsArray []interface{}

	if path == "$" {
		// Handle root-level string
		if str, ok := jsonData.(string); ok {
			unquotedValue := strings.Trim(value, "\"")
			newValue := str + unquotedValue
			resultsArray = append(resultsArray, int64(len(newValue)))
			jsonData = newValue
		} else {
			return clientio.RespEmptyArray
		}
	} else {
		expr, err := jp.ParseString(path)
		if err != nil {
			return clientio.RespEmptyArray
		}

		_, modifyErr := expr.Modify(jsonData, func(data any) (interface{}, bool) {
			switch v := data.(type) {
			case string:
				unquotedValue := strings.Trim(value, "\"")
				newValue := v + unquotedValue
				resultsArray = append([]interface{}{int64(len(newValue))}, resultsArray...)
				return newValue, true
			default:
				resultsArray = append([]interface{}{clientio.RespNIL}, resultsArray...)
				return data, false
			}
		})

		if modifyErr != nil {
			return clientio.RespEmptyArray
		}
	}

	if len(resultsArray) == 0 {
		return clientio.RespEmptyArray
	}

	obj.Value = jsonData
	return clientio.Encode(resultsArray, false)
}<|MERGE_RESOLUTION|>--- conflicted
+++ resolved
@@ -833,7 +833,6 @@
 	return idx
 }
 
-<<<<<<< HEAD
 // evalJSONOBJLEN return the number of keys in the JSON object at path in key.
 // Returns an array of integer replies, an integer for each matching value,
 // which is the json objects length, or nil, if the matching value is not a json.
@@ -912,8 +911,6 @@
 	return clientio.Encode(objectLen, false)
 }
 
-=======
->>>>>>> 045376e7
 // evalJSONDEL delete a value that the given json path include in.
 // Returns response.RespZero if key is expired, or it does not exist
 // Returns encoded error response if incorrect number of arguments
