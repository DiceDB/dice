package eval

import (
	"bytes"
	"errors"
	"fmt"
	"log/slog"
	"math"
	"math/bits"
	"regexp"
	"sort"
	"strconv"
	"strings"
	"time"
	"unicode"
	"unsafe"

	"github.com/dicedb/dice/internal/eval/geo"
	"github.com/dicedb/dice/internal/eval/sortedset"
	"github.com/dicedb/dice/internal/object"
	"github.com/rs/xid"

	"github.com/dicedb/dice/internal/sql"

	"github.com/bytedance/sonic"
	"github.com/dicedb/dice/config"
	"github.com/dicedb/dice/internal/clientio"
	"github.com/dicedb/dice/internal/comm"
	diceerrors "github.com/dicedb/dice/internal/errors"
	"github.com/dicedb/dice/internal/querymanager"
	"github.com/dicedb/dice/internal/server/utils"
	dstore "github.com/dicedb/dice/internal/store"
	"github.com/gobwas/glob"
	"github.com/ohler55/ojg/jp"
)

type exDurationState int

const (
	Uninitialized exDurationState = iota
	Initialized
)

var (
	TxnCommands       map[string]bool
	serverID          string
	diceCommandsCount int
)

// EvalResponse represents the response of an evaluation operation for a command from store.
// It contains the sequence ID, the result of the store operation, and any error encountered during the operation.
type EvalResponse struct {
	Result interface{} // Result holds the outcome of the Store operation. Currently, it is expected to be of type []byte, but this may change in the future.
	Error  error       // Error holds any error that occurred during the operation. If no error, it will be nil.
}

//go:inline
func makeEvalResult(result interface{}) *EvalResponse {
	return &EvalResponse{
		Result: result,
		Error:  nil,
	}
}

//go:inline
func makeEvalError(err error) *EvalResponse {
	return &EvalResponse{
		Result: nil,
		Error:  err,
	}
}

type jsonOperation string

const (
	IncrBy = "INCRBY"
	MultBy = "MULTBY"
)

const (
	defaultRootPath = "$"
	maxExDuration   = 9223372036854775
	CountConst      = "COUNT"
)

func init() {
	diceCommandsCount = len(DiceCmds)
	TxnCommands = map[string]bool{"EXEC": true, "DISCARD": true}
	serverID = fmt.Sprintf("%s:%d", config.DiceConfig.AsyncServer.Addr, config.DiceConfig.AsyncServer.Port)
}

// evalPING returns with an encoded "PONG"
// If any message is added with the ping command,
// the message will be returned.
func evalPING(args []string, store *dstore.Store) []byte {
	var b []byte

	if len(args) >= 2 {
		return diceerrors.NewErrArity("PING")
	}

	if len(args) == 0 {
		b = clientio.Encode("PONG", true)
	} else {
		b = clientio.Encode(args[0], false)
	}

	return b
}

// evalECHO returns the argument passed by the user
func evalECHO(args []string, store *dstore.Store) []byte {
	if len(args) != 1 {
		return diceerrors.NewErrArity("ECHO")
	}

	return clientio.Encode(args[0], false)
}

// EvalAUTH returns with an encoded "OK" if the user is authenticated
// If the user is not authenticated, it returns with an encoded error message
func EvalAUTH(args []string, c *comm.Client) []byte {
	var err error

	if config.DiceConfig.Auth.Password == "" {
		return diceerrors.NewErrWithMessage("AUTH <password> called without any password configured for the default user. Are you sure your configuration is correct?")
	}

	username := config.DiceConfig.Auth.UserName
	var password string

	if len(args) == 1 {
		password = args[0]
	} else if len(args) == 2 {
		username, password = args[0], args[1]
	} else {
		return diceerrors.NewErrArity("AUTH")
	}

	if err = c.Session.Validate(username, password); err != nil {
		return clientio.Encode(err, false)
	}
	return clientio.RespOK
}

// evalMSET puts multiple <key, value> pairs in db as in the args
// MSET is atomic, so all given keys are set at once.
// args must contain key and value pairs.

// Returns encoded error response if at least a <key, value> pair is not part of args
// Returns encoded OK RESP once new entries are added
// If the key already exists then the value will be overwritten and expiry will be discarded
func evalMSET(args []string, store *dstore.Store) []byte {
	if len(args) <= 1 || len(args)%2 != 0 {
		return diceerrors.NewErrArity("MSET")
	}

	// MSET does not have expiry support
	var exDurationMs int64 = -1

	insertMap := make(map[string]*object.Obj, len(args)/2)
	for i := 0; i < len(args); i += 2 {
		key, value := args[i], args[i+1]
		oType, oEnc := deduceTypeEncoding(value)
		var storedValue interface{}
		switch oEnc {
		case object.ObjEncodingInt:
			storedValue, _ = strconv.ParseInt(value, 10, 64)
		case object.ObjEncodingEmbStr, object.ObjEncodingRaw:
			storedValue = value
		default:
			return clientio.Encode(fmt.Errorf("ERR unsupported encoding: %d", oEnc), false)
		}
		insertMap[key] = store.NewObj(storedValue, exDurationMs, oType, oEnc)
	}

	store.PutAll(insertMap)
	return clientio.RespOK
}

// evalDBSIZE returns the number of keys in the database.
func evalDBSIZE(args []string, store *dstore.Store) []byte {
	if len(args) > 0 {
		return diceerrors.NewErrArity("DBSIZE")
	}

	// Expired keys must be explicitly deleted since the cronFrequency for cleanup is configurable.
	// A longer delay may prevent timely cleanup, leading to incorrect DBSIZE results.
	dstore.DeleteExpiredKeys(store)
	// return the RESP encoded value
	return clientio.Encode(store.GetDBSize(), false)
}

// evalGETDEL returns the value for the queried key in args
// The key should be the only param in args
// The RESP value of the key is encoded and then returned
// In evalGETDEL  If the key exists, it will be deleted before its value is returned.
// evalGETDEL returns response.RespNIL if key is expired or it does not exist
func evalGETDEL(args []string, store *dstore.Store) []byte {
	if len(args) != 1 {
		return diceerrors.NewErrArity("GETDEL")
	}

	key := args[0]

	// getting the key based on previous touch value
	obj := store.GetNoTouch(key)

	// if key does not exist, return RESP encoded nil
	if obj == nil {
		return clientio.RespNIL
	}

	// If the object exists, check if it is a Set object.
	if err := object.AssertType(obj.TypeEncoding, object.ObjTypeSet); err == nil {
		return diceerrors.NewErrWithFormattedMessage(diceerrors.WrongTypeErr)
	}

	// If the object exists, check if it is a JSON object.
	if err := object.AssertType(obj.TypeEncoding, object.ObjTypeJSON); err == nil {
		return diceerrors.NewErrWithFormattedMessage(diceerrors.WrongTypeErr)
	}

	// Get the key from the hash table
	objVal := store.GetDel(key)

	// Decode and return the value based on its encoding
	switch _, oEnc := object.ExtractTypeEncoding(objVal); oEnc {
	case object.ObjEncodingInt:
		// Value is stored as an int64, so use type assertion
		if val, ok := objVal.Value.(int64); ok {
			return clientio.Encode(val, false)
		}
		return diceerrors.NewErrWithFormattedMessage("expected int64 but got another type: %s", objVal.Value)

	case object.ObjEncodingEmbStr, object.ObjEncodingRaw:
		// Value is stored as a string, use type assertion
		if val, ok := objVal.Value.(string); ok {
			return clientio.Encode(val, false)
		}
		return diceerrors.NewErrWithMessage("expected string but got another type")

	case object.ObjEncodingByteArray:
		// Value is stored as a bytearray, use type assertion
		if val, ok := objVal.Value.(*ByteArray); ok {
			return clientio.Encode(string(val.data), false)
		}
		return diceerrors.NewErrWithMessage(diceerrors.WrongTypeErr)

	default:
		return diceerrors.NewErrWithMessage(diceerrors.WrongTypeErr)
	}
}

// evalJSONARRTRIM trim an array so that it contains only the specified inclusive range of elements
// an array of integer replies for each path, the array's new size, or nil, if the matching JSON value is not an array.
func evalJSONARRTRIM(args []string, store *dstore.Store) []byte {
	if len(args) != 4 {
		return diceerrors.NewErrArity("JSON.ARRTRIM")
	}
	var err error

	start := args[2]
	stop := args[3]
	var startIdx, stopIdx int
	startIdx, err = strconv.Atoi(start)
	if err != nil {
		return diceerrors.NewErrWithMessage("Couldn't parse as integer")
	}
	stopIdx, err = strconv.Atoi(stop)
	if err != nil {
		return diceerrors.NewErrWithMessage("Couldn't parse as integer")
	}

	key := args[0]
	obj := store.Get(key)
	if obj == nil {
		return diceerrors.NewErrWithMessage("could not perform this operation on a key that doesn't exist")
	}

	errWithMessage := object.AssertTypeAndEncoding(obj.TypeEncoding, object.ObjTypeJSON, object.ObjEncodingJSON)
	if errWithMessage != nil {
		return errWithMessage
	}

	jsonData := obj.Value

	_, err = sonic.Marshal(jsonData)
	if err != nil {
		return diceerrors.NewErrWithMessage("Existing key has wrong Dice type")
	}

	path := args[1]
	expr, err := jp.ParseString(path)
	if err != nil {
		return diceerrors.NewErrWithMessage("invalid JSONPath")
	}

	results := expr.Get(jsonData)
	if len(results) == 0 {
		return clientio.RespEmptyArray
	}

	var resultsArray []interface{}
	// Capture the modified data when modifying the root path
	newData, modifyErr := expr.Modify(jsonData, func(data any) (interface{}, bool) {
		arr, ok := data.([]interface{})
		if !ok {
			// Not an array
			resultsArray = append(resultsArray, nil)
			return data, false
		}

		updatedArray := trimElementAndUpdateArray(arr, startIdx, stopIdx)

		resultsArray = append(resultsArray, len(updatedArray))
		return updatedArray, true
	})
	if modifyErr != nil {
		return diceerrors.NewErrWithMessage(fmt.Sprintf("ERR failed to modify JSON data: %v", modifyErr))
	}

	jsonData = newData
	obj.Value = jsonData
	return clientio.Encode(resultsArray, false)
}

// evalJSONARRINSERT insert the json values into the array at path before the index (shifts to the right)
// returns an array of integer replies for each path, the array's new size, or nil.
func evalJSONARRINSERT(args []string, store *dstore.Store) []byte {
	if len(args) < 4 {
		return diceerrors.NewErrArity("JSON.ARRINSERT")
	}
	key := args[0]
	obj := store.Get(key)
	if obj == nil {
		return diceerrors.NewErrWithMessage("could not perform this operation on a key that doesn't exist")
	}

	errWithMessage := object.AssertTypeAndEncoding(obj.TypeEncoding, object.ObjTypeJSON, object.ObjEncodingJSON)
	if errWithMessage != nil {
		return errWithMessage
	}

	jsonData := obj.Value
	var err error
	_, err = sonic.Marshal(jsonData)
	if err != nil {
		return diceerrors.NewErrWithMessage("Existing key has wrong Dice type")
	}

	path := args[1]
	expr, err := jp.ParseString(path)
	if err != nil {
		return diceerrors.NewErrWithMessage("invalid JSONPath")
	}

	results := expr.Get(jsonData)
	if len(results) == 0 {
		return clientio.RespEmptyArray
	}
	index := args[2]
	var idx int
	idx, err = strconv.Atoi(index)
	if err != nil {
		return diceerrors.NewErrWithMessage("Couldn't parse as integer")
	}

	values := args[3:]
	// Parse the input values as JSON
	parsedValues := make([]interface{}, len(values))
	for i, v := range values {
		var parsedValue interface{}
		err := sonic.UnmarshalString(v, &parsedValue)
		if err != nil {
			return diceerrors.NewErrWithMessage(err.Error())
		}
		parsedValues[i] = parsedValue
	}

	var resultsArray []interface{}
	// Capture the modified data when modifying the root path
	modified := false
	newData, modifyErr := expr.Modify(jsonData, func(data any) (interface{}, bool) {
		arr, ok := data.([]interface{})
		if !ok {
			// Not an array
			resultsArray = append(resultsArray, nil)
			return data, false
		}

		// Append the parsed values to the array
		updatedArray, insertErr := insertElementAndUpdateArray(arr, idx, parsedValues)
		if insertErr != nil {
			err = insertErr
			return data, false
		}
		modified = true
		resultsArray = append(resultsArray, len(updatedArray))
		return updatedArray, true
	})
	if err != nil {
		return diceerrors.NewErrWithMessage(err.Error())
	}

	if modifyErr != nil {
		return diceerrors.NewErrWithMessage(fmt.Sprintf("ERR failed to modify JSON data: %v", modifyErr))
	}

	if !modified {
		return clientio.Encode(resultsArray, false)
	}

	jsonData = newData
	obj.Value = jsonData
	return clientio.Encode(resultsArray, false)
}

// evalJSONDEBUG reports value's memory usage in bytes
// Returns arity error if subcommand is missing
// Supports only two subcommand as of now - HELP and MEMORY
func evalJSONDebug(args []string, store *dstore.Store) []byte {
	if len(args) < 1 {
		return diceerrors.NewErrArity("JSON.DEBUG")
	}
	subcommand := strings.ToUpper(args[0])
	switch subcommand {
	case Help:
		return evalJSONDebugHelp()
	case Memory:
		return evalJSONDebugMemory(args[1:], store)
	default:
		return diceerrors.NewErrWithFormattedMessage("unknown subcommand - try `JSON.DEBUG HELP`")
	}
}

// evalJSONDebugHelp implements HELP subcommand for evalJSONDebug
// It returns help text
// It ignore any other args
func evalJSONDebugHelp() []byte {
	memoryText := "MEMORY <key> [path] - reports memory usage"
	helpText := "HELP                - this message"
	message := []string{memoryText, helpText}
	return clientio.Encode(message, false)
}

// evalJSONDebugMemory implements MEMORY subcommand for evalJSONDebug
// It returns value's memory usage in bytes
func evalJSONDebugMemory(args []string, store *dstore.Store) []byte {
	if len(args) < 1 {
		return diceerrors.NewErrArity("json.debug")
	}
	key := args[0]

	// default path is root if not specified
	path := defaultRootPath
	if len(args) > 1 {
		path = args[1] // anymore args are ignored for this command altogether
	}

	obj := store.Get(key)
	if obj == nil {
		return clientio.RespZero
	}

	// check if the object is a valid JSON
	errWithMessage := object.AssertTypeAndEncoding(obj.TypeEncoding, object.ObjTypeJSON, object.ObjEncodingJSON)
	if errWithMessage != nil {
		return errWithMessage
	}

	// handle root path
	if path == defaultRootPath {
		jsonData := obj.Value

		// memory used by json data
		size := calculateSizeInBytes(jsonData)
		if size == -1 {
			return diceerrors.NewErrWithMessage("unknown type")
		}

		// add memory used by storage object
		size += int(unsafe.Sizeof(obj)) + calculateSizeInBytes(obj.LastAccessedAt) + calculateSizeInBytes(obj.TypeEncoding)

		return clientio.Encode(size, false)
	}

	// handle nested paths
	var results []any
	if path != defaultRootPath {
		// check if path is valid
		expr, err := jp.ParseString(path)
		if err != nil {
			return diceerrors.NewErrWithMessage("invalid JSON path")
		}

		results = expr.Get(obj.Value)

		// handle error cases
		if len(results) == 0 {
			// this block will return '[]' for out of bound index for an array json type
			// this will maintain consistency with redis
			isArray := utils.IsArray(obj.Value)
			if isArray {
				arr, ok := obj.Value.([]any)
				if !ok {
					return diceerrors.NewErrWithMessage("invalid array json")
				}

				// extract index from arg
				reg := regexp.MustCompile(`^\$\.?\[(\d+|\*)\]`)
				matches := reg.FindStringSubmatch(path)

				if len(matches) == 2 {
					// convert index to int
					index, err := strconv.Atoi(matches[1])
					if err != nil {
						return diceerrors.NewErrWithMessage("unable to extract index")
					}

					// if index is out of bound return empty array
					if index >= len(arr) {
						return clientio.RespEmptyArray
					}
				}
			}

			// for rest json types, throw error
			return diceerrors.NewErrWithFormattedMessage("Path '$.%v' does not exist", path)
		}
	}

	// get memory used by each path
	sizeList := make([]interface{}, 0, len(results))
	for _, result := range results {
		size := calculateSizeInBytes(result)
		sizeList = append(sizeList, size)
	}

	return clientio.Encode(sizeList, false)
}

func calculateSizeInBytes(value interface{}) int {
	switch convertedValue := value.(type) {
	case string:
		return int(unsafe.Sizeof(value)) + len(convertedValue)

	case int, int8, int16, int32, int64, uint, uint8, uint16, uint32, uint64, float32, float64, bool, nil:
		return int(unsafe.Sizeof(value))

	// object
	case map[string]interface{}:
		size := int(unsafe.Sizeof(value))
		for k, v := range convertedValue {
			size += int(unsafe.Sizeof(k)) + len(k) + calculateSizeInBytes(v)
		}
		return size

	// array
	case []interface{}:
		size := int(unsafe.Sizeof(value))
		for _, elem := range convertedValue {
			size += calculateSizeInBytes(elem)
		}
		return size

	// unknown type
	default:
		return -1
	}
}

// evaLJSONFORGET removes the field specified by the given JSONPath from the JSON document stored under the provided key.
// calls the evalJSONDEL() with the arguments passed
// Returns response.RespZero if key is expired, or it does not exist
// Returns encoded error response if incorrect number of arguments
// If the JSONPath points to the root of the JSON document, the entire key is deleted from the store.
// Returns an integer reply specified as the number of paths deleted (0 or more)
func evalJSONFORGET(args []string, store *dstore.Store) []byte {
	if len(args) < 1 {
		return diceerrors.NewErrArity("JSON.FORGET")
	}

	return evalJSONDEL(args, store)
}

// evalJSONARRLEN return the length of the JSON array at path in key
// Returns an array of integer replies, an integer for each matching value,
// each is the array's length, or nil, if the matching value is not an array.
// Returns encoded error if the key doesn't exist or key is expired or the matching value is not an array.
// Returns encoded error response if incorrect number of arguments
func evalJSONARRLEN(args []string, store *dstore.Store) []byte {
	if len(args) < 1 {
		return diceerrors.NewErrArity("JSON.ARRLEN")
	}
	key := args[0]

	// Retrieve the object from the database
	obj := store.Get(key)

	// If the object is not present in the store or if its nil, then we should simply return nil.
	if obj == nil {
		return clientio.RespNIL
	}

	errWithMessage := object.AssertTypeAndEncoding(obj.TypeEncoding, object.ObjTypeJSON, object.ObjEncodingJSON)
	if errWithMessage != nil {
		return errWithMessage
	}

	jsonData := obj.Value

	_, err := sonic.Marshal(jsonData)
	if err != nil {
		return diceerrors.NewErrWithMessage("Existing key has wrong Dice type")
	}

	// This is the case if only argument passed to JSON.ARRLEN is the key itself.
	// This is valid only if the key holds an array; otherwise, an error should be returned.
	if len(args) == 1 {
		if utils.GetJSONFieldType(jsonData) == utils.ArrayType {
			return clientio.Encode(len(jsonData.([]interface{})), false)
		}
		return diceerrors.NewErrWithMessage("Path '$' does not exist or not an array")
	}

	path := args[1] // Getting the path to find the length of the array
	expr, err := jp.ParseString(path)
	if err != nil {
		return diceerrors.NewErrWithMessage("Invalid JSONPath")
	}

	results := expr.Get(jsonData)
	errMessage := fmt.Sprintf("Path '%s' does not exist", args[1])

	// If there are no results, that means the JSONPath does not exist
	if len(results) == 0 {
		return diceerrors.NewErrWithMessage(errMessage)
	}

	// If the results are greater than one, we need to print them as a list
	// This condition should be updated in future when supporting Complex JSONPaths
	if len(results) > 1 {
		arrlenList := make([]interface{}, 0, len(results))
		for _, result := range results {
			switch utils.GetJSONFieldType(result) {
			case utils.ArrayType:
				arrlenList = append(arrlenList, len(result.([]interface{})))
			default:
				arrlenList = append(arrlenList, nil)
			}
		}

		return clientio.Encode(arrlenList, false)
	}

	// Single result should be printed as single integer instead of list
	jsonValue := results[0]

	if utils.GetJSONFieldType(jsonValue) == utils.ArrayType {
		return clientio.Encode(len(jsonValue.([]interface{})), false)
	}

	// If execution reaches this point, the provided path either does not exist.
	errMessage = fmt.Sprintf("Path '%s' does not exist or not array", args[1])
	return diceerrors.NewErrWithMessage(errMessage)
}

func evalJSONARRPOP(args []string, store *dstore.Store) []byte {
	if len(args) < 1 {
		return diceerrors.NewErrArity("json.arrpop")
	}
	key := args[0]

	path := defaultRootPath
	if len(args) >= 2 {
		path = args[1]
	}

	var index string
	if len(args) >= 3 {
		index = args[2]
	}

	// Retrieve the object from the database
	obj := store.Get(key)
	if obj == nil {
		return diceerrors.NewErrWithMessage("could not perform this operation on a key that doesn't exist")
	}

	errWithMessage := object.AssertTypeAndEncoding(obj.TypeEncoding, object.ObjTypeJSON, object.ObjEncodingJSON)
	if errWithMessage != nil {
		return errWithMessage
	}

	jsonData := obj.Value
	_, err := sonic.Marshal(jsonData)
	if err != nil {
		return diceerrors.NewErrWithMessage("Existing key has wrong Dice type")
	}

	if path == defaultRootPath {
		arr, ok := jsonData.([]any)
		// if value can not be converted to array, it is of another type
		// returns nil in this case similar to redis
		// also, return nil if array is empty
		if !ok || len(arr) == 0 {
			return diceerrors.NewErrWithMessage("Path '$' does not exist or not an array")
		}
		popElem, arr, err := popElementAndUpdateArray(arr, index)
		if err != nil {
			return diceerrors.NewErrWithFormattedMessage("error popping element: %v", err)
		}

		// save the remaining array
		newObj := store.NewObj(arr, -1, object.ObjTypeJSON, object.ObjEncodingJSON)
		store.Put(key, newObj)

		return clientio.Encode(popElem, false)
	}

	// if path is not root then extract value at path
	expr, err := jp.ParseString(path)
	if err != nil {
		return diceerrors.NewErrWithMessage("invalid JSONPath")
	}
	results := expr.Get(jsonData)

	// process value at each path
	popArr := make([]any, 0, len(results))
	for _, result := range results {
		arr, ok := result.([]any)
		// if value can not be converted to array, it is of another type
		// returns nil in this case similar to redis
		// also, return nil if array is empty
		if !ok || len(arr) == 0 {
			popElem := clientio.RespNIL
			popArr = append(popArr, popElem)
			continue
		}

		popElem, arr, err := popElementAndUpdateArray(arr, index)
		if err != nil {
			return diceerrors.NewErrWithFormattedMessage("error popping element: %v", err)
		}

		// update array in place in the json object
		err = expr.Set(jsonData, arr)
		if err != nil {
			return diceerrors.NewErrWithFormattedMessage("error saving updated json: %v", err)
		}

		popArr = append(popArr, popElem)
	}
	return clientio.Encode(popArr, false)
}

// trimElementAndUpdateArray trim the array between the given start and stop index
// Returns trimmed array
func trimElementAndUpdateArray(arr []any, start, stop int) []any {
	updatedArray := make([]any, 0)
	length := len(arr)
	if len(arr) == 0 {
		return updatedArray
	}
	var startIdx, stopIdx int

	if start >= length {
		return updatedArray
	}

	startIdx = adjustIndex(start, arr)
	stopIdx = adjustIndex(stop, arr)

	if startIdx > stopIdx {
		return updatedArray
	}

	updatedArray = arr[startIdx : stopIdx+1]
	return updatedArray
}

// insertElementAndUpdateArray add an element at the given index
// Returns remaining array and error
func insertElementAndUpdateArray(arr []any, index int, elements []interface{}) (updatedArray []any, err error) {
	length := len(arr)
	var idx int
	if index >= -length && index <= length {
		idx = adjustIndex(index, arr)
	} else {
		return nil, errors.New("index out of bounds")
	}
	before := arr[:idx]
	after := arr[idx:]

	elements = append(elements, after...)
	before = append(before, elements...)
	updatedArray = append(updatedArray, before...)
	return updatedArray, nil
}

// popElementAndUpdateArray removes an element at the given index
// Returns popped element, remaining array and error
func popElementAndUpdateArray(arr []any, index string) (popElem any, updatedArray []any, err error) {
	if len(arr) == 0 {
		return nil, nil, nil
	}

	var idx int
	// if index is empty, pop last element
	if index == "" {
		idx = len(arr) - 1
	} else {
		var err error
		idx, err = strconv.Atoi(index)
		if err != nil {
			return nil, nil, err
		}
		// convert index to a valid index
		idx = adjustIndex(idx, arr)
	}

	popElem = arr[idx]
	arr = append(arr[:idx], arr[idx+1:]...)

	return popElem, arr, nil
}

// adjustIndex will bound the array between 0 and len(arr) - 1
// It also handles negative indexes
func adjustIndex(idx int, arr []any) int {
	// if index is positive and out of bound, limit it to the last index
	if idx > len(arr) {
		idx = len(arr) - 1
	}

	// if index is negative, change it to equivalent positive index
	if idx < 0 {
		// if index is out of bound then limit it to the first index
		if idx < -len(arr) {
			idx = 0
		} else {
			idx = len(arr) + idx
		}
	}
	return idx
}

// evalJSONDEL delete a value that the given json path include in.
// Returns response.RespZero if key is expired, or it does not exist
// Returns encoded error response if incorrect number of arguments
// Returns an integer reply specified as the number of paths deleted (0 or more)
func evalJSONDEL(args []string, store *dstore.Store) []byte {
	if len(args) < 1 {
		return diceerrors.NewErrArity("JSON.DEL")
	}
	key := args[0]

	// Default path is root if not specified
	path := defaultRootPath
	if len(args) > 1 {
		path = args[1]
	}

	// Retrieve the object from the database
	obj := store.Get(key)
	if obj == nil {
		return clientio.RespZero
	}

	errWithMessage := object.AssertTypeAndEncoding(obj.TypeEncoding, object.ObjTypeJSON, object.ObjEncodingJSON)
	if errWithMessage != nil {
		return errWithMessage
	}

	jsonData := obj.Value

	_, err := sonic.Marshal(jsonData)
	if err != nil {
		return diceerrors.NewErrWithMessage("Existing key has wrong Dice type")
	}

	if len(args) == 1 || path == defaultRootPath {
		store.Del(key)
		return clientio.RespOne
	}

	expr, err := jp.ParseString(path)
	if err != nil {
		return diceerrors.NewErrWithMessage("invalid JSONPath")
	}
	results := expr.Get(jsonData)

	hasBrackets := strings.Contains(path, "[") && strings.Contains(path, "]")

	// If the command has square brackets then we have to delete an element inside an array
	if hasBrackets {
		_, err = expr.Remove(jsonData)
	} else {
		err = expr.Del(jsonData)
	}

	if err != nil {
		return diceerrors.NewErrWithMessage(err.Error())
	}
	// Create a new object with the updated JSON data
	newObj := store.NewObj(jsonData, -1, object.ObjTypeJSON, object.ObjEncodingJSON)
	store.Put(key, newObj)
	return clientio.Encode(len(results), false)
}

// evalJSONTYPE retrieves a JSON value type stored at the specified key
// args must contain at least the key;  (path unused in this implementation)
// Returns response.RespNIL if key is expired, or it does not exist
// Returns encoded error response if incorrect number of arguments
// The RESP value of the key's value type is encoded and then returned
func evalJSONTYPE(args []string, store *dstore.Store) []byte {
	if len(args) < 1 {
		return diceerrors.NewErrArity("JSON.TYPE")
	}
	key := args[0]

	// Default path is root if not specified
	path := defaultRootPath
	if len(args) > 1 {
		path = args[1]
	}
	// Retrieve the object from the database
	obj := store.Get(key)
	if obj == nil {
		return clientio.RespNIL
	}

	errWithMessage := object.AssertTypeAndEncoding(obj.TypeEncoding, object.ObjTypeJSON, object.ObjEncodingJSON)
	if errWithMessage != nil {
		return errWithMessage
	}

	jsonData := obj.Value

	if path == defaultRootPath {
		_, err := sonic.Marshal(jsonData)
		if err != nil {
			return diceerrors.NewErrWithMessage("could not serialize result")
		}
		// If path is root and len(args) == 1, return "object" instantly
		if len(args) == 1 {
			return clientio.Encode(utils.ObjectType, false)
		}
	}

	// Parse the JSONPath expression
	expr, err := jp.ParseString(path)
	if err != nil {
		return diceerrors.NewErrWithMessage("invalid JSONPath")
	}

	results := expr.Get(jsonData)
	if len(results) == 0 {
		return clientio.RespEmptyArray
	}

	typeList := make([]string, 0, len(results))
	for _, result := range results {
		jsonType := utils.GetJSONFieldType(result)
		typeList = append(typeList, jsonType)
	}
	return clientio.Encode(typeList, false)
}

// evalJSONGET retrieves a JSON value stored at the specified key
// args must contain at least the key;  (path unused in this implementation)
// Returns response.RespNIL if key is expired, or it does not exist
// Returns encoded error response if incorrect number of arguments
// The RESP value of the key is encoded and then returned
func evalJSONGET(args []string, store *dstore.Store) []byte {
	if len(args) < 1 {
		return diceerrors.NewErrArity("JSON.GET")
	}

	key := args[0]
	// Default path is root if not specified
	path := defaultRootPath
	if len(args) > 1 {
		path = args[1]
	}
	result, err := jsonGETHelper(store, path, key)
	if err != nil {
		return err
	}
	return clientio.Encode(result, false)
}

// helper function used by evalJSONGET and evalJSONMGET to prepare the results
func jsonGETHelper(store *dstore.Store, path, key string) (result interface{}, err2 []byte) {
	// Retrieve the object from the database
	obj := store.Get(key)
	if obj == nil {
		return result, nil
	}

	// Check if the object is of JSON type
	errWithMessage := object.AssertTypeAndEncoding(obj.TypeEncoding, object.ObjTypeJSON, object.ObjEncodingJSON)
	if errWithMessage != nil {
		return result, errWithMessage
	}

	jsonData := obj.Value

	// If path is root, return the entire JSON
	if path == defaultRootPath {
		resultBytes, err := sonic.Marshal(jsonData)
		if err != nil {
			return result, diceerrors.NewErrWithMessage("could not serialize result")
		}
		return string(resultBytes), nil
	}

	// Parse the JSONPath expression
	expr, err := jp.ParseString(path)
	if err != nil {
		return result, diceerrors.NewErrWithMessage("invalid JSONPath")
	}

	// Execute the JSONPath query
	results := expr.Get(jsonData)
	if len(results) == 0 {
		return result, diceerrors.NewErrWithMessage(fmt.Sprintf("Path '%s' does not exist", path))
	}

	// Serialize the result
	var resultBytes []byte
	if len(results) == 1 {
		resultBytes, err = sonic.Marshal(results[0])
	} else {
		resultBytes, err = sonic.Marshal(results)
	}
	if err != nil {
		return nil, diceerrors.NewErrWithMessage("could not serialize result")
	}
	return string(resultBytes), nil
}

// evalJSONMGET retrieves a JSON value stored for the multiple key
// args must contain at least the key and a path;
// Returns encoded error response if incorrect number of arguments
// The RESP value of the key is encoded and then returned
func evalJSONMGET(args []string, store *dstore.Store) []byte {
	if len(args) < 2 {
		return diceerrors.NewErrArity("JSON.MGET")
	}

	var results []interface{}

	// Default path is root if not specified
	argsLen := len(args)
	path := args[argsLen-1]

	for i := 0; i < (argsLen - 1); i++ {
		key := args[i]
		result, _ := jsonGETHelper(store, path, key)
		results = append(results, result)
	}

	var interfaceObj interface{} = results
	return clientio.Encode(interfaceObj, false)
}

// evalJSONTOGGLE toggles a boolean value stored at the specified key and path.
// args must contain at least the key and path (where the boolean is located).
// If the key does not exist or is expired, it returns response.RespNIL.
// If the field at the specified path is not a boolean, it returns an encoded error response.
// If the boolean is `true`, it toggles to `false` (returns :0), and if `false`, it toggles to `true` (returns :1).
// Returns an encoded error response if the incorrect number of arguments is provided.
func evalJSONTOGGLE(args []string, store *dstore.Store) []byte {
	if len(args) < 2 {
		return diceerrors.NewErrArity("JSON.TOGGLE")
	}
	key := args[0]
	path := args[1]

	obj := store.Get(key)
	if obj == nil {
		return diceerrors.NewErrWithFormattedMessage("-ERR could not perform this operation on a key that doesn't exist")
	}

	errWithMessage := object.AssertTypeAndEncoding(obj.TypeEncoding, object.ObjTypeJSON, object.ObjEncodingJSON)
	if errWithMessage != nil {
		return errWithMessage
	}

	jsonData := obj.Value
	expr, err := jp.ParseString(path)
	if err != nil {
		return diceerrors.NewErrWithMessage("invalid JSONPath")
	}

	var toggleResults []interface{}
	modified := false

	_, err = expr.Modify(jsonData, func(value interface{}) (interface{}, bool) {
		boolValue, ok := value.(bool)
		if !ok {
			toggleResults = append(toggleResults, nil)
			return value, false
		}
		newValue := !boolValue
		toggleResults = append(toggleResults, boolToInt(newValue))
		modified = true
		return newValue, true
	})
	if err != nil {
		return diceerrors.NewErrWithMessage("failed to toggle values")
	}

	if modified {
		obj.Value = jsonData
	}

	toggleResults = ReverseSlice(toggleResults)
	return clientio.Encode(toggleResults, false)
}

func boolToInt(b bool) int {
	if b {
		return 1
	}
	return 0
}

// ReverseSlice takes a slice of any type and returns a new slice with the elements reversed.
func ReverseSlice[T any](slice []T) []T {
	reversed := make([]T, len(slice))
	for i, v := range slice {
		reversed[len(slice)-1-i] = v
	}
	return reversed
}

// evalJSONSET stores a JSON value at the specified key
// args must contain at least the key, path (unused in this implementation), and JSON string
// Returns encoded error response if incorrect number of arguments
// Returns encoded error if the JSON string is invalid
// Returns response.RespOK if the JSON value is successfully stored
func evalJSONSET(args []string, store *dstore.Store) []byte {
	// Check if there are enough arguments
	if len(args) < 3 {
		return diceerrors.NewErrArity("JSON.SET")
	}

	key := args[0]
	path := args[1]
	jsonStr := args[2]
	for i := 3; i < len(args); i++ {
		switch strings.ToUpper(args[i]) {
		case NX:
			if i != len(args)-1 {
				return diceerrors.NewErrWithMessage(diceerrors.SyntaxErr)
			}
			obj := store.Get(key)
			if obj != nil {
				return clientio.RespNIL
			}
		case XX:
			if i != len(args)-1 {
				return diceerrors.NewErrWithMessage(diceerrors.SyntaxErr)
			}
			obj := store.Get(key)
			if obj == nil {
				return clientio.RespNIL
			}

		default:
			return diceerrors.NewErrWithMessage(diceerrors.SyntaxErr)
		}
	}

	// Parse the JSON string
	var jsonValue interface{}
	if err := sonic.UnmarshalString(jsonStr, &jsonValue); err != nil {
		return diceerrors.NewErrWithFormattedMessage("invalid JSON: %v", err.Error())
	}

	// Retrieve existing object or create new one
	obj := store.Get(key)
	var rootData interface{}

	if obj == nil {
		// If the key doesn't exist, create a new object
		if path != defaultRootPath {
			rootData = make(map[string]interface{})
		} else {
			rootData = jsonValue
		}
	} else {
		// If the key exists, check if it's a JSON object
		err := object.AssertType(obj.TypeEncoding, object.ObjTypeJSON)
		if err != nil {
			return clientio.Encode(err, false)
		}
		err = object.AssertEncoding(obj.TypeEncoding, object.ObjEncodingJSON)
		if err != nil {
			return clientio.Encode(err, false)
		}
		rootData = obj.Value
	}

	// If path is not root, use JSONPath to set the value
	if path != defaultRootPath {
		expr, err := jp.ParseString(path)
		if err != nil {
			return diceerrors.NewErrWithMessage("invalid JSONPath")
		}

		err = expr.Set(rootData, jsonValue)
		if err != nil {
			return diceerrors.NewErrWithMessage("failed to set value")
		}
	} else {
		// If path is root, replace the entire JSON
		rootData = jsonValue
	}

	// Create a new object with the updated JSON data
	newObj := store.NewObj(rootData, -1, object.ObjTypeJSON, object.ObjEncodingJSON)
	store.Put(key, newObj)
	return clientio.RespOK
}

// Parses and returns the input string as an int64 or float64
func parseFloatInt(input string) (result interface{}, err error) {
	// Try to parse as an integer
	if intValue, parseErr := strconv.ParseInt(input, 10, 64); parseErr == nil {
		result = intValue
		return
	}

	// Try to parse as a float
	if floatValue, parseErr := strconv.ParseFloat(input, 64); parseErr == nil {
		result = floatValue
		return
	}

	// If neither parsing succeeds, return an error
	err = errors.New("invalid input: not a valid int or float")
	return
}

// Returns the new value after incrementing or multiplying the existing value
func incrMultValue(value any, multiplier interface{}, operation jsonOperation) (newVal interface{}, resultString string, isModified bool) {
	switch utils.GetJSONFieldType(value) {
	case utils.NumberType:
		oldVal := value.(float64)
		var newVal float64
		if v, ok := multiplier.(float64); ok {
			switch operation {
			case IncrBy:
				newVal = oldVal + v
			case MultBy:
				newVal = oldVal * v
			}
		} else {
			v, _ := multiplier.(int64)
			switch operation {
			case IncrBy:
				newVal = oldVal + float64(v)
			case MultBy:
				newVal = oldVal * float64(v)
			}
		}
		resultString := strconv.FormatFloat(newVal, 'f', -1, 64)
		return newVal, resultString, true
	case utils.IntegerType:
		if v, ok := multiplier.(float64); ok {
			oldVal := float64(value.(int64))
			var newVal float64
			switch operation {
			case IncrBy:
				newVal = oldVal + v
			case MultBy:
				newVal = oldVal * v
			}
			resultString := strconv.FormatFloat(newVal, 'f', -1, 64)
			return newVal, resultString, true
		} else {
			v, _ := multiplier.(int64)
			oldVal := value.(int64)
			var newVal int64
			switch operation {
			case IncrBy:
				newVal = oldVal + v
			case MultBy:
				newVal = oldVal * v
			}
			resultString := strconv.FormatInt(newVal, 10)
			return newVal, resultString, true
		}
	default:
		return value, "null", false
	}
}

// evalJSONNUMMULTBY multiplies the JSON fields matching the specified JSON path at the specified key
// args must contain key, JSON path and the multiplier value
// Returns encoded error response if incorrect number of arguments
// Returns encoded error if the JSON path or key is invalid
// Returns bulk string reply specified as a stringified updated values for each path
// Returns null if matching field is non-numerical
func evalJSONNUMMULTBY(args []string, store *dstore.Store) []byte {
	if len(args) < 3 {
		return diceerrors.NewErrArity("JSON.NUMMULTBY")
	}
	key := args[0]

	// Retrieve the object from the database
	obj := store.Get(key)
	if obj == nil {
		return diceerrors.NewErrWithFormattedMessage("could not perform this operation on a key that doesn't exist")
	}

	// Check if the object is of JSON type
	errWithMessage := object.AssertTypeAndEncoding(obj.TypeEncoding, object.ObjTypeJSON, object.ObjEncodingJSON)
	if errWithMessage != nil {
		return errWithMessage
	}
	path := args[1]
	// Parse the JSONPath expression
	expr, err := jp.ParseString(path)
	if err != nil {
		return diceerrors.NewErrWithMessage("invalid JSONPath")
	}

	// Get json matching expression
	jsonData := obj.Value
	results := expr.Get(jsonData)
	if len(results) == 0 {
		return clientio.Encode("[]", false)
	}

	for i, r := range args[2] {
		if !unicode.IsDigit(r) && r != '.' && r != '-' {
			if i == 0 {
				return diceerrors.NewErrWithFormattedMessage("-ERR expected value at line 1 column %d", i+1)
			}
			return diceerrors.NewErrWithFormattedMessage("-ERR trailing characters at line 1 column %d", i+1)
		}
	}

	// Parse the mulplier value
	multiplier, err := parseFloatInt(args[2])
	if err != nil {
		return diceerrors.NewErrWithMessage(diceerrors.IntOrOutOfRangeErr)
	}

	// Update matching values using Modify
	resultArray := make([]string, 0, len(results))
	if path == defaultRootPath {
		newValue, resultString, modified := incrMultValue(jsonData, multiplier, MultBy)
		if modified {
			jsonData = newValue
		}
		resultArray = append(resultArray, resultString)
	} else {
		_, err := expr.Modify(jsonData, func(value any) (interface{}, bool) {
			newValue, resultString, modified := incrMultValue(value, multiplier, MultBy)
			resultArray = append(resultArray, resultString)
			return newValue, modified
		})
		if err != nil {
			return diceerrors.NewErrWithMessage("invalid JSONPath")
		}
	}

	// Stringified updated values
	resultString := `[` + strings.Join(resultArray, ",") + `]`

	newObj := &object.Obj{
		Value:        jsonData,
		TypeEncoding: object.ObjTypeJSON,
	}
	exp, ok := dstore.GetExpiry(obj, store)

	var exDurationMs int64 = -1
	if ok {
		exDurationMs = int64(exp - uint64(utils.GetCurrentTime().UnixMilli()))
	}
	// newObj has default expiry time of -1 , we need to set it
	if exDurationMs > 0 {
		store.SetExpiry(newObj, exDurationMs)
	}

	store.Put(key, newObj)
	return clientio.Encode(resultString, false)
}

// evalJSONARRAPPEND appends the value(s) provided in the args to the given array path
// in the JSON object saved at key in arguments.
// Args must contain at least a key, path and value.
// If the key does not exist or is expired, it returns response.RespNIL.
// If the object at given path is not an array, it returns response.RespNIL.
// Returns the new length of the array at path.
func evalJSONARRAPPEND(args []string, store *dstore.Store) []byte {
	if len(args) < 3 {
		return diceerrors.NewErrArity("JSON.ARRAPPEND")
	}

	key := args[0]
	path := args[1]
	values := args[2:]

	obj := store.Get(key)
	if obj == nil {
		return diceerrors.NewErrWithMessage("ERR key does not exist")
	}
	errWithMessage := object.AssertTypeAndEncoding(obj.TypeEncoding, object.ObjTypeJSON, object.ObjEncodingJSON)
	if errWithMessage != nil {
		return errWithMessage
	}
	jsonData := obj.Value

	expr, err := jp.ParseString(path)
	if err != nil {
		return diceerrors.NewErrWithMessage(fmt.Sprintf("ERR Path '%s' does not exist or not an array", path))
	}

	// Parse the input values as JSON
	parsedValues := make([]interface{}, len(values))
	for i, v := range values {
		var parsedValue interface{}
		err := sonic.UnmarshalString(v, &parsedValue)
		if err != nil {
			return diceerrors.NewErrWithMessage(err.Error())
		}
		parsedValues[i] = parsedValue
	}

	var resultsArray []interface{}
	modified := false

	// Capture the modified data when modifying the root path
	var newData interface{}
	var modifyErr error

	newData, modifyErr = expr.Modify(jsonData, func(data any) (interface{}, bool) {
		arr, ok := data.([]interface{})
		if !ok {
			// Not an array
			resultsArray = append(resultsArray, nil)
			return data, false
		}

		// Append the parsed values to the array
		arr = append(arr, parsedValues...)

		resultsArray = append(resultsArray, int64(len(arr)))
		modified = true
		return arr, modified
	})

	if modifyErr != nil {
		return diceerrors.NewErrWithMessage(fmt.Sprintf("ERR failed to modify JSON data: %v", modifyErr))
	}

	if !modified {
		// If no modification was made, it means the path did not exist or was not an array
		return clientio.Encode([]interface{}{nil}, false)
	}

	jsonData = newData
	obj.Value = jsonData

	return clientio.Encode(resultsArray, false)
}

// evalJSONINGEST stores a value at a dynamically generated key
// The key is created using a provided key prefix combined with a unique identifier
// args must contains key_prefix and path and json value
// It will call to evalJSONSET internally.
// Returns encoded error response if incorrect number of arguments
// Returns encoded error if the JSON string is invalid
// Returns unique identifier if the JSON value is successfully stored
func evalJSONINGEST(args []string, store *dstore.Store) []byte {
	if len(args) < 3 {
		return diceerrors.NewErrArity("JSON.INGEST")
	}

	keyPrefix := args[0]

	uniqueID := xid.New()
	uniqueKey := keyPrefix + uniqueID.String()

	var setArgs []string
	setArgs = append(setArgs, uniqueKey)
	setArgs = append(setArgs, args[1:]...)

	result := evalJSONSET(setArgs, store)
	if bytes.Equal(result, clientio.RespOK) {
		return clientio.Encode(uniqueID.String(), true)
	}
	return result
}

// evalTTL returns Time-to-Live in secs for the queried key in args
// The key should be the only param in args else returns with an error
// Returns	RESP encoded time (in secs) remaining for the key to expire
//
//	RESP encoded -2 stating key doesn't exist or key is expired
//	RESP encoded -1 in case no expiration is set on the key
func evalTTL(args []string, store *dstore.Store) []byte {
	if len(args) != 1 {
		return diceerrors.NewErrArity("TTL")
	}

	key := args[0]

	obj := store.Get(key)

	// if key does not exist, return RESP encoded -2 denoting key does not exist
	if obj == nil {
		return clientio.RespMinusTwo
	}

	// if object exist, but no expiration is set on it then send -1
	exp, isExpirySet := dstore.GetExpiry(obj, store)
	if !isExpirySet {
		return clientio.RespMinusOne
	}

	// compute the time remaining for the key to expire and
	// return the RESP encoded form of it
	durationMs := exp - uint64(utils.GetCurrentTime().UnixMilli())

	return clientio.Encode(int64(durationMs/1000), false)
}

// evalDEL deletes all the specified keys in args list
// returns the count of total deleted keys after encoding
func evalDEL(args []string, store *dstore.Store) []byte {
	countDeleted := 0

	if len(args) < 1 {
		return diceerrors.NewErrArity("DEL")
	}

	for _, key := range args {
		if ok := store.Del(key); ok {
			countDeleted++
		}
	}

	return clientio.Encode(countDeleted, false)
}

// evalEXPIRE sets an expiry time(in secs) on the specified key in args
// args should contain 2 values, key and the expiry time to be set for the key
// The expiry time should be in integer format; if not, it returns encoded error response
// Returns response.RespOne if expiry was set on the key successfully.
// Once the time is lapsed, the key will be deleted automatically
func evalEXPIRE(args []string, store *dstore.Store) []byte {
	if len(args) <= 1 {
		return diceerrors.NewErrArity("EXPIRE")
	}

	key := args[0]
	exDurationSec, err := strconv.ParseInt(args[1], 10, 64)
	if err != nil {
		return diceerrors.NewErrWithMessage(diceerrors.IntOrOutOfRangeErr)
	}

	if exDurationSec < 0 || exDurationSec > maxExDuration {
		return diceerrors.NewErrExpireTime("EXPIRE")
	}

	obj := store.Get(key)

	// 0 if the timeout was not set. e.g. key doesn't exist, or operation skipped due to the provided arguments
	if obj == nil {
		return clientio.RespZero
	}
	isExpirySet, err2 := evaluateAndSetExpiry(args[2:], utils.AddSecondsToUnixEpoch(exDurationSec), key, store)

	if isExpirySet {
		return clientio.RespOne
	} else if err2 != nil {
		return err2
	}
	return clientio.RespZero
}

// evalEXPIRETIME returns the absolute Unix timestamp (since January 1, 1970) in seconds at which the given key will expire
// args should contain only 1 value, the key
// Returns expiration Unix timestamp in seconds.
// Returns -1 if the key exists but has no associated expiration time.
// Returns -2 if the key does not exist.
func evalEXPIRETIME(args []string, store *dstore.Store) []byte {
	if len(args) != 1 {
		return diceerrors.NewErrArity("EXPIRETIME")
	}

	key := args[0]

	obj := store.Get(key)

	// -2 if key doesn't exist
	if obj == nil {
		return clientio.RespMinusTwo
	}

	exTimeMili, ok := dstore.GetExpiry(obj, store)
	// -1 if key doesn't have expiration time set
	if !ok {
		return clientio.RespMinusOne
	}

	return clientio.Encode(int(exTimeMili/1000), false)
}

// evalEXPIREAT sets a expiry time(in unix-time-seconds) on the specified key in args
// args should contain 2 values, key and the expiry time to be set for the key
// The expiry time should be in integer format; if not, it returns encoded error response
// Returns response.RespOne if expiry was set on the key successfully.
// Once the time is lapsed, the key will be deleted automatically
func evalEXPIREAT(args []string, store *dstore.Store) []byte {
	if len(args) <= 1 {
		return clientio.Encode(errors.New("ERR wrong number of arguments for 'expireat' command"), false)
	}

	key := args[0]
	exUnixTimeSec, err := strconv.ParseInt(args[1], 10, 64)
	if exUnixTimeSec < 0 || exUnixTimeSec > maxExDuration {
		return diceerrors.NewErrExpireTime("EXPIREAT")
	}

	if err != nil {
		return clientio.Encode(errors.New(diceerrors.InvalidIntErr), false)
	}

	isExpirySet, err2 := evaluateAndSetExpiry(args[2:], exUnixTimeSec, key, store)
	if isExpirySet {
		return clientio.RespOne
	} else if err2 != nil {
		return err2
	}
	return clientio.RespZero
}

// NX: Set the expiration only if the key does not already have an expiration time.
// XX: Set the expiration only if the key already has an expiration time.
// GT: Set the expiration only if the new expiration time is greater than the current one.
// LT: Set the expiration only if the new expiration time is less than the current one.
// Returns Boolean True and error nil if expiry was set on the key successfully.
// Returns Boolean False and error nil if conditions didn't met.
// Returns Boolean False and error not-nil if invalid combination of subCommands or if subCommand is invalid
func evaluateAndSetExpiry(subCommands []string, newExpiry int64, key string,
	store *dstore.Store,
) (shouldSetExpiry bool, err []byte) {
	newExpInMilli := newExpiry * 1000
	var prevExpiry *uint64 = nil
	var nxCmd, xxCmd, gtCmd, ltCmd bool

	obj := store.Get(key)
	//  key doesn't exist
	if obj == nil {
		return false, nil
	}
	shouldSetExpiry = true
	// if no condition exists
	if len(subCommands) == 0 {
		store.SetUnixTimeExpiry(obj, newExpiry)
		return shouldSetExpiry, nil
	}

	expireTime, ok := dstore.GetExpiry(obj, store)
	if ok {
		prevExpiry = &expireTime
	}

	for i := range subCommands {
		subCommand := strings.ToUpper(subCommands[i])

		switch subCommand {
		case NX:
			nxCmd = true
			if prevExpiry != nil {
				shouldSetExpiry = false
			}
		case XX:
			xxCmd = true
			if prevExpiry == nil {
				shouldSetExpiry = false
			}
		case GT:
			gtCmd = true
			if prevExpiry == nil || *prevExpiry > uint64(newExpInMilli) {
				shouldSetExpiry = false
			}
		case LT:
			ltCmd = true
			if prevExpiry != nil && *prevExpiry < uint64(newExpInMilli) {
				shouldSetExpiry = false
			}
		default:
			return false, diceerrors.NewErrWithMessage("Unsupported option " + subCommands[i])
		}
	}

	if !nxCmd && gtCmd && ltCmd {
		return false, diceerrors.NewErrWithMessage("GT and LT options at the same time are not compatible")
	}

	if nxCmd && (xxCmd || gtCmd || ltCmd) {
		return false, diceerrors.NewErrWithMessage("NX and XX," +
			" GT or LT options at the same time are not compatible")
	}

	if shouldSetExpiry {
		store.SetUnixTimeExpiry(obj, newExpiry)
	}
	return shouldSetExpiry, nil
}

func evalHELLO(args []string, store *dstore.Store) []byte {
	if len(args) > 1 {
		return diceerrors.NewErrArity("HELLO")
	}

	var resp []interface{}
	resp = append(resp,
		"proto", 2,
		"id", serverID,
		"mode", "standalone",
		"role", "master",
		"modules", []interface{}{})

	return clientio.Encode(resp, false)
}

// evalINFO creates a buffer with the info of total keys per db
// Returns the encoded buffer as response
func evalINFO(args []string, store *dstore.Store) []byte {
	var info []byte
	buf := bytes.NewBuffer(info)
	buf.WriteString("# Keyspace\r\n")
	fmt.Fprintf(buf, "db0:keys=%d,expires=0,avg_ttl=0\r\n", store.GetKeyCount())
	return clientio.Encode(buf.String(), false)
}

// TODO: Placeholder to support monitoring
func evalCLIENT(args []string, store *dstore.Store) []byte {
	return clientio.RespOK
}

// TODO: Placeholder to support monitoring
func evalLATENCY(args []string, store *dstore.Store) []byte {
	return clientio.Encode([]string{}, false)
}

// evalLRU deletes all the keys from the LRU
// returns encoded RESP OK
func evalLRU(args []string, store *dstore.Store) []byte {
	dstore.EvictAllkeysLRUOrLFU(store)
	return clientio.RespOK
}

// evalSLEEP sets db to sleep for the specified number of seconds.
// The sleep time should be the only param in args.
// Returns error response if the time param in args is not of integer format.
// evalSLEEP returns response.RespOK after sleeping for mentioned seconds
func evalSLEEP(args []string, store *dstore.Store) []byte {
	if len(args) != 1 {
		return diceerrors.NewErrArity("SLEEP")
	}

	durationSec, err := strconv.ParseInt(args[0], 10, 64)
	if err != nil {
		return diceerrors.NewErrWithMessage(diceerrors.IntOrOutOfRangeErr)
	}
	time.Sleep(time.Duration(durationSec) * time.Second)
	return clientio.RespOK
}

// evalMULTI marks the start of the transaction for the client.
// All subsequent commands fired will be queued for atomic execution.
// The commands will not be executed until EXEC is triggered.
// Once EXEC is triggered it executes all the commands in queue,
// and closes the MULTI transaction.
func evalMULTI(args []string, store *dstore.Store) []byte {
	return clientio.RespOK
}

// EvalQWATCH adds the specified key to the watch list for the caller client.
// Every time a key in the watch list is modified, the client will be sent a response
// containing the new value of the key along with the operation that was performed on it.
// Contains only one argument, the query to be watched.
func EvalQWATCH(args []string, httpOp, websocketOp bool, client *comm.Client, store *dstore.Store) []byte {
	if len(args) != 1 {
		return diceerrors.NewErrArity("Q.WATCH")
	}

	// Parse and get the selection from the query.
	query, e := sql.ParseQuery( /*sql=*/ args[0])

	if e != nil {
		return clientio.Encode(e, false)
	}

	// use an unbuffered channel to ensure that we only proceed to query execution once the query watcher has built the cache
	cacheChannel := make(chan *[]struct {
		Key   string
		Value *object.Obj
	})
	var watchSubscription querymanager.QuerySubscription

	if httpOp || websocketOp {
		watchSubscription = querymanager.QuerySubscription{
			Subscribe:          true,
			Query:              query,
			CacheChan:          cacheChannel,
			QwatchClientChan:   client.HTTPQwatchResponseChan,
			ClientIdentifierID: client.ClientIdentifierID,
		}
	} else {
		watchSubscription = querymanager.QuerySubscription{
			Subscribe: true,
			Query:     query,
			ClientFD:  client.Fd,
			CacheChan: cacheChannel,
		}
	}

	querymanager.QuerySubscriptionChan <- watchSubscription
	store.CacheKeysForQuery(query.Where, cacheChannel)

	// Return the result of the query.
	responseChan := make(chan querymanager.AdhocQueryResult)
	querymanager.AdhocQueryChan <- querymanager.AdhocQuery{
		Query:        query,
		ResponseChan: responseChan,
	}

	queryResult := <-responseChan
	if queryResult.Err != nil {
		return clientio.Encode(queryResult.Err, false)
	}

	// TODO: We should return the list of all queries being watched by the client.
	return clientio.Encode(querymanager.GenericWatchResponse(sql.Qwatch, query.String(), *queryResult.Result), false)
}

// EvalQUNWATCH removes the specified key from the watch list for the caller client.
func EvalQUNWATCH(args []string, httpOp bool, client *comm.Client) []byte {
	if len(args) != 1 {
		return diceerrors.NewErrArity("Q.UNWATCH")
	}
	query, e := sql.ParseQuery( /*sql=*/ args[0])
	if e != nil {
		return clientio.Encode(e, false)
	}

	if httpOp {
		querymanager.QuerySubscriptionChan <- querymanager.QuerySubscription{
			Subscribe:          false,
			Query:              query,
			QwatchClientChan:   client.HTTPQwatchResponseChan,
			ClientIdentifierID: client.ClientIdentifierID,
		}
	} else {
		querymanager.QuerySubscriptionChan <- querymanager.QuerySubscription{
			Subscribe: false,
			Query:     query,
			ClientFD:  client.Fd,
		}
	}

	return clientio.RespOK
}

// SETBIT key offset value
func evalSETBIT(args []string, store *dstore.Store) []byte {
	var err error

	if len(args) != 3 {
		return diceerrors.NewErrArity("SETBIT")
	}

	key := args[0]
	offset, err := strconv.ParseInt(args[1], 10, 64)
	if err != nil {
		return diceerrors.NewErrWithMessage("bit offset is not an integer or out of range")
	}

	value, err := strconv.ParseBool(args[2])
	if err != nil {
		return diceerrors.NewErrWithMessage("bit is not an integer or out of range")
	}

	obj := store.Get(key)
	requiredByteArraySize := offset>>3 + 1

	if obj == nil {
		obj = store.NewObj(NewByteArray(int(requiredByteArraySize)), -1, object.ObjTypeByteArray, object.ObjEncodingByteArray)
		store.Put(args[0], obj)
	}

	if object.AssertType(obj.TypeEncoding, object.ObjTypeByteArray) == nil ||
		object.AssertType(obj.TypeEncoding, object.ObjTypeString) == nil ||
		object.AssertType(obj.TypeEncoding, object.ObjTypeInt) == nil {
		var byteArray *ByteArray
		oType, oEnc := object.ExtractTypeEncoding(obj)

		switch oType {
		case object.ObjTypeByteArray:
			byteArray = obj.Value.(*ByteArray)
		case object.ObjTypeString, object.ObjTypeInt:
			byteArray, err = NewByteArrayFromObj(obj)
			if err != nil {
				return diceerrors.NewErrWithMessage(diceerrors.WrongTypeErr)
			}
		default:
			return diceerrors.NewErrWithMessage(diceerrors.WrongTypeErr)
		}

		// Perform the resizing check
		byteArrayLength := byteArray.Length

		// check whether resize required or not
		if requiredByteArraySize > byteArrayLength {
			// resize as per the offset
			byteArray = byteArray.IncreaseSize(int(requiredByteArraySize))
		}

		resp := byteArray.GetBit(int(offset))
		byteArray.SetBit(int(offset), value)

		// We are returning newObject here so it is thread-safe
		// Old will be removed by GC
		newObj, err := ByteSliceToObj(store, obj, byteArray.data, oType, oEnc)
		if err != nil {
			return diceerrors.NewErrWithMessage(diceerrors.WrongTypeErr)
		}

		exp, ok := dstore.GetExpiry(obj, store)
		var exDurationMs int64 = -1
		if ok {
			exDurationMs = int64(exp - uint64(utils.GetCurrentTime().UnixMilli()))
		}
		// newObj has bydefault expiry time -1 , we need to set it
		if exDurationMs > 0 {
			store.SetExpiry(newObj, exDurationMs)
		}

		store.Put(key, newObj)
		if resp {
			return clientio.Encode(1, true)
		}
		return clientio.Encode(0, true)
	}
	return diceerrors.NewErrWithMessage(diceerrors.WrongTypeErr)
}

// GETBIT key offset
func evalGETBIT(args []string, store *dstore.Store) []byte {
	var err error

	if len(args) != 2 {
		return diceerrors.NewErrArity("GETBIT")
	}

	key := args[0]
	offset, err := strconv.ParseInt(args[1], 10, 64)
	if err != nil {
		return diceerrors.NewErrWithMessage("bit offset is not an integer or out of range")
	}

	obj := store.Get(key)
	if obj == nil {
		return clientio.Encode(0, true)
	}

	requiredByteArraySize := offset>>3 + 1
	switch oType, _ := object.ExtractTypeEncoding(obj); oType {
	case object.ObjTypeSet:
		return diceerrors.NewErrWithFormattedMessage(diceerrors.WrongTypeErr)
	case object.ObjTypeByteArray:
		byteArray := obj.Value.(*ByteArray)
		byteArrayLength := byteArray.Length

		// check whether offset, length exists or not
		if requiredByteArraySize > byteArrayLength {
			return clientio.Encode(0, true)
		}
		value := byteArray.GetBit(int(offset))
		if value {
			return clientio.Encode(1, true)
		}
		return clientio.Encode(0, true)
	case object.ObjTypeString, object.ObjTypeInt:
		byteArray, err := NewByteArrayFromObj(obj)
		if err != nil {
			return diceerrors.NewErrWithMessage(diceerrors.WrongTypeErr)
		}
		if requiredByteArraySize > byteArray.Length {
			return clientio.Encode(0, true)
		}
		value := byteArray.GetBit(int(offset))
		if value {
			return clientio.Encode(1, true)
		}
		return clientio.Encode(0, true)
	default:
		return clientio.Encode(0, true)
	}
}

func evalBITCOUNT(args []string, store *dstore.Store) []byte {
	var err error

	// if no key is provided, return error
	if len(args) == 0 {
		return diceerrors.NewErrArity("BITCOUNT")
	}

	// if more than 4 arguments are provided, return error
	if len(args) > 4 {
		return diceerrors.NewErrWithMessage(diceerrors.SyntaxErr)
	}

	// fetching value of the key
	key := args[0]
	obj := store.Get(key)
	if obj == nil {
		return clientio.Encode(0, false)
	}

	var value []byte
	var valueLength int64

	switch {
	case object.AssertType(obj.TypeEncoding, object.ObjTypeByteArray) == nil:
		byteArray := obj.Value.(*ByteArray)
		value = byteArray.data
		valueLength = byteArray.Length
	case object.AssertType(obj.TypeEncoding, object.ObjTypeString) == nil:
		value = []byte(obj.Value.(string))
		valueLength = int64(len(value))
	case object.AssertType(obj.TypeEncoding, object.ObjTypeInt) == nil:
		value = []byte(strconv.FormatInt(obj.Value.(int64), 10))
		valueLength = int64(len(value))
	default:
		return diceerrors.NewErrWithFormattedMessage(diceerrors.WrongTypeErr)
	}

	// defining constants of the function
	start, end := int64(0), valueLength-1
	unit := BYTE

	// checking which arguments are present and validating arguments
	if len(args) > 1 {
		start, err = strconv.ParseInt(args[1], 10, 64)
		if err != nil {
			return diceerrors.NewErrWithMessage(diceerrors.IntOrOutOfRangeErr)
		}
		if len(args) <= 2 {
			return diceerrors.NewErrWithMessage(diceerrors.SyntaxErr)
		}
		end, err = strconv.ParseInt(args[2], 10, 64)
		if err != nil {
			return diceerrors.NewErrWithMessage(diceerrors.IntOrOutOfRangeErr)
		}
	}
	if len(args) > 3 {
		unit = strings.ToUpper(args[3])
	}

	switch unit {
	case BYTE:
		if start < 0 {
			start += valueLength
		}
		if end < 0 {
			end += valueLength
		}
		if start > end || start >= valueLength {
			return clientio.Encode(0, true)
		}
		end = min(end, valueLength-1)
		bitCount := 0
		for i := start; i <= end; i++ {
			bitCount += bits.OnesCount8(value[i])
		}
		return clientio.Encode(bitCount, true)
	case BIT:
		if start < 0 {
			start += valueLength * 8
		}
		if end < 0 {
			end += valueLength * 8
		}
		if start > end {
			return clientio.Encode(0, true)
		}
		startByte, endByte := start/8, min(end/8, valueLength-1)
		startBitOffset, endBitOffset := start%8, end%8

		if endByte == valueLength-1 {
			endBitOffset = 7
		}

		if startByte >= valueLength {
			return clientio.Encode(0, true)
		}

		bitCount := 0

		// Use bit masks to count the bits instead of a loop
		if startByte == endByte {
			mask := byte(0xFF >> startBitOffset)
			mask &= byte(0xFF << (7 - endBitOffset))
			bitCount = bits.OnesCount8(value[startByte] & mask)
		} else {
			// Handle first byte
			firstByteMask := byte(0xFF >> startBitOffset)
			bitCount += bits.OnesCount8(value[startByte] & firstByteMask)

			// Handle all the middle ones
			for i := startByte + 1; i < endByte; i++ {
				bitCount += bits.OnesCount8(value[i])
			}

			// Handle last byte
			lastByteMask := byte(0xFF << (7 - endBitOffset))
			bitCount += bits.OnesCount8(value[endByte] & lastByteMask)
		}
		return clientio.Encode(bitCount, true)
	default:
		return diceerrors.NewErrWithMessage(diceerrors.SyntaxErr)
	}
}

// BITOP <AND | OR | XOR | NOT> destkey key [key ...]
func evalBITOP(args []string, store *dstore.Store) []byte {
	operation, destKey := args[0], args[1]
	operation = strings.ToUpper(operation)

	// get all the keys
	keys := args[2:]

	// validation of commands
	// if operation is not from enums, then error out
	if !(operation == AND || operation == OR || operation == XOR || operation == NOT) {
		return diceerrors.NewErrWithMessage(diceerrors.SyntaxErr)
	}

	if operation == NOT {
		if len(keys) != 1 {
			return diceerrors.NewErrWithMessage("BITOP NOT must be called with a single source key.")
		}
		key := keys[0]
		obj := store.Get(key)
		if obj == nil {
			return clientio.Encode(0, true)
		}

		var value []byte

		switch oType, _ := object.ExtractTypeEncoding(obj); oType {
		case object.ObjTypeByteArray:
			byteArray := obj.Value.(*ByteArray)
			byteArrayObject := *byteArray
			value = byteArrayObject.data
			// perform the operation
			result := make([]byte, len(value))
			for i := 0; i < len(value); i++ {
				result[i] = ^value[i]
			}

			// initialize result with byteArray
			operationResult := NewByteArray(len(result))
			operationResult.data = result
			operationResult.Length = int64(len(result))

			// resize the byte array if necessary
			operationResult.ResizeIfNecessary()

			// create object related to result
			obj = store.NewObj(operationResult, -1, object.ObjTypeByteArray, object.ObjEncodingByteArray)

			// store the result in destKey
			store.Put(destKey, obj)
			return clientio.Encode(len(value), true)
		case object.ObjTypeString, object.ObjTypeInt:
			if oType == object.ObjTypeString {
				value = []byte(obj.Value.(string))
			} else {
				value = []byte(strconv.FormatInt(obj.Value.(int64), 10))
			}
			// perform the operation
			result := make([]byte, len(value))
			for i := 0; i < len(value); i++ {
				result[i] = ^value[i]
			}
			resOType, resOEnc := deduceTypeEncoding(string(result))
			var storedValue interface{}
			if resOType == object.ObjTypeInt {
				storedValue, _ = strconv.ParseInt(string(result), 10, 64)
			} else {
				storedValue = string(result)
			}
			store.Put(destKey, store.NewObj(storedValue, -1, resOType, resOEnc))
			return clientio.Encode(len(value), true)
		default:
			return diceerrors.NewErrWithFormattedMessage(diceerrors.WrongTypeErr)
		}
	}
	// if operation is AND, OR, XOR
	values := make([][]byte, len(keys))

	// get the values of all keys
	for i, key := range keys {
		obj := store.Get(key)
		if obj == nil {
			values[i] = make([]byte, 0)
		} else {
			// handle the case when it is byte array
			switch oType, _ := object.ExtractTypeEncoding(obj); oType {
			case object.ObjTypeByteArray:
				byteArray := obj.Value.(*ByteArray)
				byteArrayObject := *byteArray
				values[i] = byteArrayObject.data
			case object.ObjTypeString:
				value := obj.Value.(string)
				values[i] = []byte(value)
			case object.ObjTypeInt:
				value := strconv.FormatInt(obj.Value.(int64), 10)
				values[i] = []byte(value)
			default:
				return diceerrors.NewErrWithFormattedMessage(diceerrors.WrongTypeErr)
			}
		}
	}
	// get the length of the largest value
	maxLength := 0
	minLength := len(values[0])
	maxKeyIterator := 0
	for keyIterator, value := range values {
		if len(value) > maxLength {
			maxLength = len(value)
			maxKeyIterator = keyIterator
		}
		minLength = min(minLength, len(value))
	}

	result := make([]byte, maxLength)
	if operation == AND {
		for i := 0; i < maxLength; i++ {
			result[i] = 0
			if i < minLength {
				result[i] = values[maxKeyIterator][i]
			}
		}
	} else {
		for i := 0; i < maxLength; i++ {
			result[i] = 0x00
		}
	}

	// perform the operation
	for _, value := range values {
		for i := 0; i < len(value); i++ {
			switch operation {
			case AND:
				result[i] &= value[i]
			case OR:
				result[i] |= value[i]
			case XOR:
				result[i] ^= value[i]
			}
		}
	}
	// initialize result with byteArray
	operationResult := NewByteArray(len(result))
	operationResult.data = result
	operationResult.Length = int64(len(result))

	// create object related to result
	operationResultObject := store.NewObj(operationResult, -1, object.ObjTypeByteArray, object.ObjEncodingByteArray)

	// store the result in destKey
	store.Put(destKey, operationResultObject)

	return clientio.Encode(len(result), true)
}

// evalCommand evaluates COMMAND <subcommand> command based on subcommand
// COUNT: return total count of commands in Dice.
func evalCommand(args []string, store *dstore.Store) []byte {
	if len(args) == 0 {
		return evalCommandDefault()
	}
	subcommand := strings.ToUpper(args[0])
	switch subcommand {
	case Count:
		return evalCommandCount(args[1:])
	case GetKeys:
		return evalCommandGetKeys(args[1:])
	case List:
		return evalCommandList(args[1:])
	case Help:
		return evalCommandHelp(args[1:])
	case Info:
		return evalCommandInfo(args[1:])
	default:
		return diceerrors.NewErrWithFormattedMessage("unknown subcommand '%s'. Try COMMAND HELP.", subcommand)
	}
}

// evalCommandHelp prints help message
func evalCommandHelp(args []string) []byte {
	if len(args) > 0 {
		return diceerrors.NewErrArity("COMMAND|HELP")
	}

	format := "COMMAND <subcommand> [<arg> [value] [opt] ...]. Subcommands are:"
	noTitle := "(no subcommand)"
	noMessage := "     Return details about all DiceDB commands."
	countTitle := CountConst
	countMessage := "     Return the total number of commands in this DiceDB server."
	listTitle := "LIST"
	listMessage := "     Return a list of all commands in this DiceDB server."
	infoTitle := "INFO [<command-name> ...]"
	infoMessage := "     Return details about the specified DiceDB commands. If no command names are given, documentation details for all commands are returned."
	getKeysTitle := "GETKEYS <full-command>"
	getKeysMessage := "     Return the keys from a full DiceDB command."
	helpTitle := "HELP"
	helpMessage := "     Print this help."
	message := []string{
		format,
		noTitle,
		noMessage,
		countTitle,
		countMessage,
		listTitle,
		listMessage,
		infoTitle,
		infoMessage,
		getKeysTitle,
		getKeysMessage,
		helpTitle,
		helpMessage,
	}
	return clientio.Encode(message, false)
}

func evalCommandDefault() []byte {
	cmds := convertDiceCmdsMapToSlice()
	return clientio.Encode(cmds, false)
}

func evalCommandList(args []string) []byte {
	if len(args) > 0 {
		return diceerrors.NewErrArity("COMMAND|LIST")
	}

	cmds := make([]string, 0, diceCommandsCount)
	for k := range DiceCmds {
		cmds = append(cmds, k)
		for _, sc := range DiceCmds[k].SubCommands {
			cmds = append(cmds, fmt.Sprint(k, "|", sc))
		}
	}
	return clientio.Encode(cmds, false)
}

// evalKeys returns the list of keys that match the pattern should be the only param in args
func evalKeys(args []string, store *dstore.Store) []byte {
	if len(args) != 1 {
		return diceerrors.NewErrArity("KEYS")
	}

	pattern := args[0]
	keys, err := store.Keys(pattern)
	if err != nil {
		return clientio.Encode(err, false)
	}

	return clientio.Encode(keys, false)
}

// evalCommandCount returns a number of commands supported by DiceDB
func evalCommandCount(args []string) []byte {
	if len(args) > 0 {
		return diceerrors.NewErrArity("COMMAND|COUNT")
	}

	return clientio.Encode(diceCommandsCount, false)
}

// evalCommandGetKeys helps identify which arguments in a redis command
// are interpreted as keys.
// This is useful in analyzing long commands / scripts
func evalCommandGetKeys(args []string) []byte {
	if len(args) == 0 {
		return diceerrors.NewErrArity("COMMAND|GETKEYS")
	}
	diceCmd, ok := DiceCmds[strings.ToUpper(args[0])]
	if !ok {
		return diceerrors.NewErrWithMessage("invalid command specified")
	}

	keySpecs := diceCmd.KeySpecs
	if keySpecs.BeginIndex == 0 {
		return diceerrors.NewErrWithMessage("the command has no key arguments")
	}

	arity := diceCmd.Arity
	if (arity < 0 && len(args) < -arity) ||
		(arity >= 0 && len(args) != arity) {
		return diceerrors.NewErrWithMessage("invalid number of arguments specified for command")
	}
	keys := make([]string, 0)
	step := max(keySpecs.Step, 1)
	lastIdx := keySpecs.BeginIndex
	if keySpecs.LastKey != 0 {
		lastIdx = len(args) + keySpecs.LastKey
	}
	for i := keySpecs.BeginIndex; i <= lastIdx; i += step {
		keys = append(keys, args[i])
	}
	return clientio.Encode(keys, false)
}

func evalCommandInfo(args []string) []byte {
	if len(args) == 0 {
		return evalCommandDefault()
	}

	cmdMetaMap := make(map[string]interface{})
	for _, cmdMeta := range DiceCmds {
		cmdMetaMap[cmdMeta.Name] = convertCmdMetaToSlice(&cmdMeta)
	}

	var result []interface{}
	for _, arg := range args {
		arg = strings.ToUpper(arg)
		if cmdMeta, found := cmdMetaMap[arg]; found {
			result = append(result, cmdMeta)
		} else {
			result = append(result, clientio.RespNIL)
		}
	}

	return clientio.Encode(result, false)
}

func evalRename(args []string, store *dstore.Store) []byte {
	if len(args) != 2 {
		return diceerrors.NewErrArity("RENAME")
	}
	sourceKey := args[0]
	destKey := args[1]

	// if Source key does not exist, return RESP encoded nil
	sourceObj := store.Get(sourceKey)
	if sourceObj == nil {
		return diceerrors.NewErrWithMessage(diceerrors.NoKeyErr)
	}

	// if Source and Destination Keys are same return RESP encoded ok
	if sourceKey == destKey {
		return clientio.RespOK
	}

	if ok := store.Rename(sourceKey, destKey); ok {
		return clientio.RespOK
	}
	return clientio.RespNIL
}

// The MGET command returns an array of RESP values corresponding to the provided keys.
// For each key, if the key is expired or does not exist, the response will be response.RespNIL;
// otherwise, the response will be the RESP value of the key.
// MGET is atomic, it retrieves all values at once
func evalMGET(args []string, store *dstore.Store) []byte {
	if len(args) < 1 {
		return diceerrors.NewErrArity("MGET")
	}
	values := store.GetAll(args)
	resp := make([]interface{}, len(args))
	for i, obj := range values {
		if obj == nil {
			resp[i] = clientio.RespNIL
		} else {
			resp[i] = obj.Value
		}
	}
	return clientio.Encode(resp, false)
}

func evalEXISTS(args []string, store *dstore.Store) []byte {
	if len(args) == 0 {
		return diceerrors.NewErrArity("EXISTS")
	}

	var count int
	for _, key := range args {
		if store.GetNoTouch(key) != nil {
			count++
		}
	}

	return clientio.Encode(count, false)
}

func evalPersist(args []string, store *dstore.Store) []byte {
	if len(args) != 1 {
		return diceerrors.NewErrArity("PERSIST")
	}

	key := args[0]

	obj := store.Get(key)

	// If the key does not exist, return RESP encoded 0 to denote the key does not exist
	if obj == nil {
		return clientio.RespZero
	}

	// If the object exists but no expiration is set on it, return 0
	_, isExpirySet := dstore.GetExpiry(obj, store)
	if !isExpirySet {
		return clientio.RespZero
	}

	// If the object exists, remove the expiration time
	dstore.DelExpiry(obj, store)

	return clientio.RespOne
}

func evalCOPY(args []string, store *dstore.Store) []byte {
	if len(args) < 2 {
		return diceerrors.NewErrArity("COPY")
	}

	isReplace := false

	sourceKey := args[0]
	destinationKey := args[1]
	sourceObj := store.Get(sourceKey)
	if sourceObj == nil {
		return clientio.RespZero
	}

	for i := 2; i < len(args); i++ {
		arg := strings.ToUpper(args[i])
		if arg == "REPLACE" {
			isReplace = true
		}
	}

	if isReplace {
		store.Del(destinationKey)
	}

	destinationObj := store.Get(destinationKey)
	if destinationObj != nil {
		return clientio.RespZero
	}

	copyObj := sourceObj.DeepCopy()
	if copyObj == nil {
		return clientio.RespZero
	}

	exp, ok := dstore.GetExpiry(sourceObj, store)
	var exDurationMs int64 = -1
	if ok {
		exDurationMs = int64(exp - uint64(utils.GetCurrentTime().UnixMilli()))
	}

	store.Put(destinationKey, copyObj)

	if exDurationMs > 0 {
		store.SetExpiry(copyObj, exDurationMs)
	}
	return clientio.RespOne
}

// GETEX key [EX seconds | PX milliseconds | EXAT unix-time-seconds |
// PXAT unix-time-milliseconds | PERSIST]
// Get the value of key and optionally set its expiration.
// GETEX is similar to GET, but is a write command with additional options.
// The GETEX command supports a set of options that modify its behavior:
// EX seconds -- Set the specified expire time, in seconds.
// PX milliseconds -- Set the specified expire time, in milliseconds.
// EXAT timestamp-seconds -- Set the specified Unix time at which the key will expire, in seconds.
// PXAT timestamp-milliseconds -- Set the specified Unix time at which the key will expire, in milliseconds.
// PERSIST -- Remove the time to live associated with the key.
// The RESP value of the key is encoded and then returned
// evalGET returns response.RespNIL if key is expired or it does not exist
func evalGETEX(args []string, store *dstore.Store) []byte {
	if len(args) < 1 {
		return diceerrors.NewErrArity("GETEX")
	}

	key := args[0]

	// Get the key from the hash table
	obj := store.Get(key)

	// if key does not exist, return RESP encoded nil
	if obj == nil {
		return clientio.RespNIL
	}

	// check if the object is set type or json type if yes then return error
	if object.AssertType(obj.TypeEncoding, object.ObjTypeSet) == nil ||
		object.AssertType(obj.TypeEncoding, object.ObjTypeJSON) == nil {
		return diceerrors.NewErrWithFormattedMessage(diceerrors.WrongTypeErr)
	}

	var exDurationMs int64 = -1
	state := Uninitialized
	persist := false
	for i := 1; i < len(args); i++ {
		arg := strings.ToUpper(args[i])
		switch arg {
		case Ex, Px:
			if state != Uninitialized {
				return diceerrors.NewErrWithMessage(diceerrors.SyntaxErr)
			}
			i++
			if i == len(args) {
				return diceerrors.NewErrWithMessage(diceerrors.SyntaxErr)
			}

			exDuration, err := strconv.ParseInt(args[i], 10, 64)
			if err != nil {
				return diceerrors.NewErrWithMessage(diceerrors.IntOrOutOfRangeErr)
			}
			if exDuration <= 0 || exDuration > maxExDuration {
				return diceerrors.NewErrExpireTime("GETEX")
			}

			// converting seconds to milliseconds
			if arg == Ex {
				exDuration *= 1000
			}
			exDurationMs = exDuration
			state = Initialized

		case Pxat, Exat:
			if state != Uninitialized {
				return diceerrors.NewErrWithMessage(diceerrors.SyntaxErr)
			}
			i++
			if i == len(args) {
				return diceerrors.NewErrWithMessage(diceerrors.SyntaxErr)
			}
			exDuration, err := strconv.ParseInt(args[i], 10, 64)
			if err != nil {
				return diceerrors.NewErrWithMessage(diceerrors.IntOrOutOfRangeErr)
			}

			if exDuration < 0 || exDuration > maxExDuration {
				return diceerrors.NewErrExpireTime("GETEX")
			}

			if arg == Exat {
				exDuration *= 1000
			}
			exDurationMs = exDuration - utils.GetCurrentTime().UnixMilli()
			// If the expiry time is in the past, set exDurationMs to 0
			// This will be used to signal immediate expiration
			if exDurationMs < 0 {
				exDurationMs = 0
			}
			state = Initialized

		case "PERSIST":
			if state != Uninitialized {
				return diceerrors.NewErrWithMessage(diceerrors.SyntaxErr)
			}
			persist = true
			state = Initialized
		default:
			return diceerrors.NewErrWithMessage(diceerrors.SyntaxErr)
		}
	}

	if state == Initialized {
		if persist {
			dstore.DelExpiry(obj, store)
		} else {
			store.SetExpiry(obj, exDurationMs)
		}
	}

	// return the RESP encoded value
	return clientio.Encode(obj.Value, false)
}

// evalPTTL returns Time-to-Live in millisecs for the queried key in args
// The key should be the only param in args else returns with an error
// Returns	RESP encoded time (in secs) remaining for the key to expire
//
//	RESP encoded -2 stating key doesn't exist or key is expired
//	RESP encoded -1 in case no expiration is set on the key
func evalPTTL(args []string, store *dstore.Store) []byte {
	if len(args) != 1 {
		return diceerrors.NewErrArity("PTTL")
	}

	key := args[0]

	obj := store.Get(key)

	if obj == nil {
		return clientio.RespMinusTwo
	}

	exp, isExpirySet := dstore.GetExpiry(obj, store)

	if !isExpirySet {
		return clientio.RespMinusOne
	}

	// compute the time remaining for the key to expire and
	// return the RESP encoded form of it
	durationMs := exp - uint64(utils.GetCurrentTime().UnixMilli())
	return clientio.Encode(int64(durationMs), false)
}

// evalHSET sets the specified fields to their
// respective values in a hashmap stored at key
//
// This command overwrites the values of specified
// fields that exist in the hash.
//
// If key doesn't exist, a new key holding a hash is created.
//
// Usage: HSET key field value [field value ...]
func evalHSET(args []string, store *dstore.Store) []byte {
	if len(args) < 3 {
		return diceerrors.NewErrArity("HSET")
	}

	numKeys, err := insertInHashMap(args, store)
	if err != nil {
		return err
	}

	return clientio.Encode(numKeys, false)
}

// evalHMSET sets the specified fields to their
// respective values in a hashmap stored at key
//
// This command overwrites the values of specified
// fields that exist in the hash.
//
// If key doesn't exist, a new key holding a hash is created.
//
// Usage: HMSET key field value [field value ...]
func evalHMSET(args []string, store *dstore.Store) []byte {
	if len(args) < 3 {
		return diceerrors.NewErrArity("HMSET")
	}

	_, err := insertInHashMap(args, store)
	if err != nil {
		return err
	}

	return clientio.RespOK
}

// helper function to insert key value in hashmap associated with the given hash
func insertInHashMap(args []string, store *dstore.Store) (numKeys int64, err2 []byte) {
	key := args[0]

	obj := store.Get(key)

	var hashMap HashMap

	if obj != nil {
		if err := object.AssertTypeAndEncoding(obj.TypeEncoding, object.ObjTypeHashMap, object.ObjEncodingHashMap); err != nil {
			return 0, diceerrors.NewErrWithMessage(diceerrors.WrongTypeErr)
		}
		hashMap = obj.Value.(HashMap)
	}

	keyValuePairs := args[1:]
	hashMap, numKeys, err := hashMapBuilder(keyValuePairs, hashMap)
	if err != nil {
		return 0, diceerrors.NewErrWithMessage(err.Error())
	}

	obj = store.NewObj(hashMap, -1, object.ObjTypeHashMap, object.ObjEncodingHashMap)

	store.Put(key, obj)

	return numKeys, nil
}

<<<<<<< HEAD
// Increments the number stored at field in the hash stored at key by increment.
//
// If key does not exist, a new key holding a hash is created.
// If field does not exist the value is set to 0 before the operation is performed.
//
// The range of values supported by HINCRBY is limited to 64-bit signed integers.
//
// Usage: HINCRBY key field increment
func evalHINCRBY(args []string, store *dstore.Store) []byte {
	if len(args) < 3 {
		return diceerrors.NewErrArity("HINCRBY")
	}

	increment, err := strconv.ParseInt(args[2], 10, 64)
	if err != nil {
		return diceerrors.NewErrWithFormattedMessage(diceerrors.IntOrOutOfRangeErr)
=======
// evalHKEYS is used toretrieve all the keys(or field names) within a hash.
//
// This command returns empty array, if the specified key doesn't exist.
//
// Complexity is O(n) where n is the size of the hash.
//
// Usage: HKEYS key
func evalHKEYS(args []string, store *dstore.Store) []byte {
	if len(args) != 1 {
		return diceerrors.NewErrArity("HKEYS")
>>>>>>> c7ad6506
	}

	key := args[0]
	obj := store.Get(key)
<<<<<<< HEAD
	var hashmap HashMap
=======

	var hashMap HashMap
	var result []string
>>>>>>> c7ad6506

	if obj != nil {
		if err := object.AssertTypeAndEncoding(obj.TypeEncoding, object.ObjTypeHashMap, object.ObjEncodingHashMap); err != nil {
			return diceerrors.NewErrWithMessage(diceerrors.WrongTypeErr)
		}
<<<<<<< HEAD
		hashmap = obj.Value.(HashMap)
	}

	if hashmap == nil {
		hashmap = make(HashMap)
	}

	field := args[1]
	numkey, err := hashmap.incrementValue(field, increment)
	if err != nil {
		return diceerrors.NewErrWithMessage(err.Error())
	}

	obj = store.NewObj(hashmap, -1, object.ObjTypeHashMap, object.ObjEncodingHashMap)
	store.Put(key, obj)

	return clientio.Encode(numkey, false)
}

=======
		hashMap = obj.Value.(HashMap)
	} else {
		return clientio.Encode([]interface{}{}, false)
	}

	for hmKey := range hashMap {
		result = append(result, hmKey)
	}

	return clientio.Encode(result, false)
}
>>>>>>> c7ad6506
func evalHSETNX(args []string, store *dstore.Store) []byte {
	if len(args) != 3 {
		return diceerrors.NewErrArity("HSETNX")
	}

	key := args[0]
	hmKey := args[1]

	val, errWithMessage := getValueFromHashMap(key, hmKey, store)
	if errWithMessage != nil {
		return errWithMessage
	}
	if !bytes.Equal(val, clientio.RespNIL) { // hmKey is already present in hash map
		return clientio.RespZero
	}

	evalHSET(args, store)
	return clientio.RespOne
}

func evalHGETALL(args []string, store *dstore.Store) []byte {
	if len(args) != 1 {
		return diceerrors.NewErrArity("HGETALL")
	}

	key := args[0]

	obj := store.Get(key)

	var hashMap HashMap
	var results []string

	if obj != nil {
		if err := object.AssertTypeAndEncoding(obj.TypeEncoding, object.ObjTypeHashMap, object.ObjEncodingHashMap); err != nil {
			return diceerrors.NewErrWithMessage(diceerrors.WrongTypeErr)
		}
		hashMap = obj.Value.(HashMap)
	}

	for hmKey, hmValue := range hashMap {
		results = append(results, hmKey, hmValue)
	}

	return clientio.Encode(results, false)
}

func evalHGET(args []string, store *dstore.Store) []byte {
	if len(args) != 2 {
		return diceerrors.NewErrArity("HGET")
	}

	key := args[0]
	hmKey := args[1]

	val, errWithMessage := getValueFromHashMap(key, hmKey, store)
	if errWithMessage != nil {
		return errWithMessage
	}
	return val
}

// evalHMGET returns an array of values associated with the given fields,
// in the same order as they are requested.
// If a field does not exist, returns a corresponding nil value in the array.
// If the key does not exist, returns an array of nil values.
func evalHMGET(args []string, store *dstore.Store) []byte {
	if len(args) < 2 {
		return diceerrors.NewErrArity("HMGET")
	}
	key := args[0]

	obj := store.Get(key)

	results := make([]interface{}, len(args[1:]))
	if obj == nil {
		return clientio.Encode(results, false)
	}
	if err := object.AssertTypeAndEncoding(obj.TypeEncoding, object.ObjTypeHashMap, object.ObjEncodingHashMap); err != nil {
		return diceerrors.NewErrWithMessage(diceerrors.WrongTypeErr)
	}

	hashMap := obj.Value.(HashMap)

	for i, hmKey := range args[1:] {
		hmValue, ok := hashMap.Get(hmKey)
		if ok {
			results[i] = *hmValue
		} else {
			results[i] = clientio.RespNIL
		}
	}

	return clientio.Encode(results, false)
}

func evalHDEL(args []string, store *dstore.Store) []byte {
	if len(args) < 2 {
		return diceerrors.NewErrArity("HDEL")
	}

	key := args[0]
	fields := args[1:]

	obj := store.Get(key)
	if obj == nil {
		return clientio.Encode(0, false)
	}

	if err := object.AssertTypeAndEncoding(obj.TypeEncoding, object.ObjTypeHashMap, object.ObjEncodingHashMap); err != nil {
		return diceerrors.NewErrWithFormattedMessage(diceerrors.WrongTypeErr)
	}

	hashMap := obj.Value.(HashMap)
	count := 0
	for _, field := range fields {
		if _, ok := hashMap[field]; ok {
			delete(hashMap, field)
			count++
		}
	}

	if count > 0 {
		store.Put(key, obj)
	}

	return clientio.Encode(count, false)
}

func evalHSCAN(args []string, store *dstore.Store) []byte {
	if len(args) < 2 {
		return diceerrors.NewErrArity("HSCAN")
	}

	key := args[0]
	cursor, err := strconv.ParseInt(args[1], 10, 64)
	if err != nil {
		return diceerrors.NewErrWithMessage(diceerrors.InvalidIntErr)
	}

	obj := store.Get(key)
	if obj == nil {
		return clientio.Encode([]interface{}{"0", []string{}}, false)
	}

	if err := object.AssertTypeAndEncoding(obj.TypeEncoding, object.ObjTypeHashMap, object.ObjEncodingHashMap); err != nil {
		return diceerrors.NewErrWithMessage(diceerrors.WrongTypeErr)
	}

	hashMap := obj.Value.(HashMap)
	pattern := "*"
	count := 10

	// Parse optional arguments
	for i := 2; i < len(args); i += 2 {
		switch strings.ToUpper(args[i]) {
		case "MATCH":
			if i+1 < len(args) {
				pattern = args[i+1]
			}
		case CountConst:
			if i+1 < len(args) {
				parsedCount, err := strconv.Atoi(args[i+1])
				if err != nil || parsedCount < 1 {
					return diceerrors.NewErrWithMessage("value is not an integer or out of range")
				}
				count = parsedCount
			}
		}
	}

	// Note that this implementation has a time complexity of O(N), where N is the number of keys in 'hashMap'.
	// This is in contrast to Redis, which implements HSCAN in O(1) time complexity by maintaining a cursor.
	keys := make([]string, 0, len(hashMap))
	for k := range hashMap {
		keys = append(keys, k)
	}
	sort.Strings(keys)

	matched := 0
	results := make([]string, 0, count*2)
	newCursor := 0

	g, err := glob.Compile(pattern)
	if err != nil {
		return diceerrors.NewErrWithMessage(fmt.Sprintf("Invalid glob pattern: %s", err))
	}

	// Scan the keys and add them to the results if they match the pattern
	for i := int(cursor); i < len(keys); i++ {
		if g.Match(keys[i]) {
			results = append(results, keys[i], hashMap[keys[i]])
			matched++
			if matched >= count {
				newCursor = i + 1
				break
			}
		}
	}

	// If we've scanned all keys, reset cursor to 0
	if newCursor >= len(keys) {
		newCursor = 0
	}

	return clientio.Encode([]interface{}{strconv.Itoa(newCursor), results}, false)
}

// evalHSTRLEN returns the length of value associated with field in the hash stored at key.
//
// This command returns 0, if the specified field doesn't exist in the key
//
// If key doesn't exist, it returns 0.
//
// Usage: HSTRLEN key field value
func evalHSTRLEN(args []string, store *dstore.Store) []byte {
	if len(args) != 2 {
		return diceerrors.NewErrArity("HSTRLEN")
	}

	key := args[0]
	hmKey := args[1]
	obj := store.Get(key)

	var hashMap HashMap

	if obj != nil {
		if err := object.AssertTypeAndEncoding(obj.TypeEncoding, object.ObjTypeHashMap, object.ObjEncodingHashMap); err != nil {
			return diceerrors.NewErrWithMessage(diceerrors.WrongTypeErr)
		}
		hashMap = obj.Value.(HashMap)
	} else {
		return clientio.Encode(0, false)
	}

	val, ok := hashMap.Get(hmKey)
	// Return 0, if specified field doesn't exist in the HashMap.
	if ok {
		return clientio.Encode(len(*val), false)
	}
	return clientio.Encode(0, false)
}

func evalObjectIdleTime(key string, store *dstore.Store) []byte {
	obj := store.GetNoTouch(key)
	if obj == nil {
		return clientio.RespNIL
	}

	return clientio.Encode(int64(dstore.GetIdleTime(obj.LastAccessedAt)), true)
}

func evalObjectEncoding(key string, store *dstore.Store) []byte {
	var encodingTypeStr string

	obj := store.GetNoTouch(key)
	if obj == nil {
		return clientio.RespNIL
	}

	oType, oEnc := object.ExtractTypeEncoding(obj)
	switch {
	case oType == object.ObjTypeString && oEnc == object.ObjEncodingRaw:
		encodingTypeStr = "raw"
		return clientio.Encode(encodingTypeStr, false)

	case oType == object.ObjTypeString && oEnc == object.ObjEncodingEmbStr:
		encodingTypeStr = "embstr"
		return clientio.Encode(encodingTypeStr, false)

	case oType == object.ObjTypeInt && oEnc == object.ObjEncodingInt:
		encodingTypeStr = "int"
		return clientio.Encode(encodingTypeStr, false)

	case oType == object.ObjTypeByteList && oEnc == object.ObjEncodingDeque:
		encodingTypeStr = "deque"
		return clientio.Encode(encodingTypeStr, false)

	case oType == object.ObjTypeBitSet && oEnc == object.ObjEncodingBF:
		encodingTypeStr = "bf"
		return clientio.Encode(encodingTypeStr, false)

	case oType == object.ObjTypeJSON && oEnc == object.ObjEncodingJSON:
		encodingTypeStr = "json"
		return clientio.Encode(encodingTypeStr, false)

	case oType == object.ObjTypeByteArray && oEnc == object.ObjEncodingByteArray:
		encodingTypeStr = "bytearray"
		return clientio.Encode(encodingTypeStr, false)

	case oType == object.ObjTypeSet && oEnc == object.ObjEncodingSetStr:
		encodingTypeStr = "setstr"
		return clientio.Encode(encodingTypeStr, false)

	case oType == object.ObjTypeSet && oEnc == object.ObjEncodingSetInt:
		encodingTypeStr = "setint"
		return clientio.Encode(encodingTypeStr, false)

	case oType == object.ObjTypeHashMap && oEnc == object.ObjEncodingHashMap:
		encodingTypeStr = "hashmap"
		return clientio.Encode(encodingTypeStr, false)

	case oType == object.ObjTypeSortedSet && oEnc == object.ObjEncodingBTree:
		encodingTypeStr = "btree"
		return clientio.Encode(encodingTypeStr, false)

	default:
		return diceerrors.NewErrWithFormattedMessage(diceerrors.WrongTypeErr)
	}
}

func evalOBJECT(args []string, store *dstore.Store) []byte {
	if len(args) < 2 {
		return diceerrors.NewErrArity("OBJECT")
	}

	subcommand := strings.ToUpper(args[0])
	key := args[1]

	switch subcommand {
	case "IDLETIME":
		return evalObjectIdleTime(key, store)
	case "ENCODING":
		return evalObjectEncoding(key, store)
	default:
		return diceerrors.NewErrWithMessage(diceerrors.SyntaxErr)
	}
}

func evalTOUCH(args []string, store *dstore.Store) []byte {
	if len(args) == 0 {
		return diceerrors.NewErrArity("TOUCH")
	}

	count := 0
	for _, key := range args {
		if store.Get(key) != nil {
			count++
		}
	}

	return clientio.Encode(count, false)
}

func evalLPUSH(args []string, store *dstore.Store) []byte {
	if len(args) < 2 {
		return diceerrors.NewErrArity("LPUSH")
	}

	obj := store.Get(args[0])
	if obj == nil {
		obj = store.NewObj(NewDeque(), -1, object.ObjTypeByteList, object.ObjEncodingDeque)
	}

	// if object is a set type, return error
	if object.AssertType(obj.TypeEncoding, object.ObjTypeSet) == nil {
		return diceerrors.NewErrWithFormattedMessage(diceerrors.WrongTypeErr)
	}

	if err := object.AssertType(obj.TypeEncoding, object.ObjTypeByteList); err != nil {
		return clientio.Encode(err, false)
	}

	if err := object.AssertEncoding(obj.TypeEncoding, object.ObjEncodingDeque); err != nil {
		return clientio.Encode(err, false)
	}

	store.Put(args[0], obj)
	for i := 1; i < len(args); i++ {
		obj.Value.(*Deque).LPush(args[i])
	}

	deq := obj.Value.(*Deque)

	return clientio.Encode(deq.Length, false)
}

func evalRPUSH(args []string, store *dstore.Store) []byte {
	if len(args) < 2 {
		return diceerrors.NewErrArity("RPUSH")
	}

	obj := store.Get(args[0])
	if obj == nil {
		obj = store.NewObj(NewDeque(), -1, object.ObjTypeByteList, object.ObjEncodingDeque)
	}

	// if object is a set type, return error
	if object.AssertType(obj.TypeEncoding, object.ObjTypeSet) == nil {
		return diceerrors.NewErrWithFormattedMessage(diceerrors.WrongTypeErr)
	}

	if err := object.AssertType(obj.TypeEncoding, object.ObjTypeByteList); err != nil {
		return clientio.Encode(err, false)
	}

	if err := object.AssertEncoding(obj.TypeEncoding, object.ObjEncodingDeque); err != nil {
		return clientio.Encode(err, false)
	}

	store.Put(args[0], obj)
	for i := 1; i < len(args); i++ {
		obj.Value.(*Deque).RPush(args[i])
	}

	deq := obj.Value.(*Deque)

	return clientio.Encode(deq.Length, false)
}

func evalRPOP(args []string, store *dstore.Store) []byte {
	if len(args) != 1 {
		return diceerrors.NewErrArity("RPOP")
	}

	obj := store.Get(args[0])
	if obj == nil {
		return clientio.RespNIL
	}

	// if object is a set type, return error
	if object.AssertType(obj.TypeEncoding, object.ObjTypeSet) == nil {
		return diceerrors.NewErrWithFormattedMessage(diceerrors.WrongTypeErr)
	}

	if err := object.AssertType(obj.TypeEncoding, object.ObjTypeByteList); err != nil {
		return clientio.Encode(err, false)
	}

	if err := object.AssertEncoding(obj.TypeEncoding, object.ObjEncodingDeque); err != nil {
		return clientio.Encode(err, false)
	}

	deq := obj.Value.(*Deque)
	x, err := deq.RPop()
	if err != nil {
		if errors.Is(err, ErrDequeEmpty) {
			return clientio.RespNIL
		}
		panic(fmt.Sprintf("unknown error: %v", err))
	}

	return clientio.Encode(x, false)
}

func evalLPOP(args []string, store *dstore.Store) []byte {
	if len(args) != 1 {
		return diceerrors.NewErrArity("LPOP")
	}

	obj := store.Get(args[0])
	if obj == nil {
		return clientio.RespNIL
	}

	// if object is a set type, return error
	if object.AssertType(obj.TypeEncoding, object.ObjTypeSet) == nil {
		return diceerrors.NewErrWithFormattedMessage(diceerrors.WrongTypeErr)
	}

	if err := object.AssertType(obj.TypeEncoding, object.ObjTypeByteList); err != nil {
		return clientio.Encode(err, false)
	}

	if err := object.AssertEncoding(obj.TypeEncoding, object.ObjEncodingDeque); err != nil {
		return clientio.Encode(err, false)
	}

	deq := obj.Value.(*Deque)
	x, err := deq.LPop()
	if err != nil {
		if errors.Is(err, ErrDequeEmpty) {
			return clientio.RespNIL
		}
		panic(fmt.Sprintf("unknown error: %v", err))
	}

	return clientio.Encode(x, false)
}

func evalLLEN(args []string, store *dstore.Store) []byte {
	if len(args) != 1 {
		return diceerrors.NewErrArity("LLEN")
	}

	obj := store.Get(args[0])
	if obj == nil {
		return clientio.Encode(0, false)
	}

	if err := object.AssertTypeAndEncoding(obj.TypeEncoding, object.ObjTypeByteList, object.ObjEncodingDeque); err != nil {
		return err
	}

	deq := obj.Value.(*Deque)
	return clientio.Encode(deq.Length, false)
}

func evalFLUSHDB(args []string, store *dstore.Store) []byte {
	slog.Info("FLUSHDB called", slog.Any("args", args))
	if len(args) > 1 {
		return diceerrors.NewErrArity("FLUSHDB")
	}

	flushType := Sync
	if len(args) == 1 {
		flushType = strings.ToUpper(args[0])
	}

	// TODO: Update this method to work with shared-nothing multithreaded implementation
	switch flushType {
	case Sync, Async:
		store.ResetStore()
	default:
		return diceerrors.NewErrWithMessage(diceerrors.SyntaxErr)
	}

	return clientio.RespOK
}

func evalSADD(args []string, store *dstore.Store) []byte {
	if len(args) < 2 {
		return diceerrors.NewErrArity("SADD")
	}
	key := args[0]

	// Get the set object from the store.
	obj := store.Get(key)
	lengthOfItems := len(args[1:])

	count := 0
	if obj == nil {
		var exDurationMs int64 = -1
		keepttl := false
		// If the object does not exist, create a new set object.
		value := make(map[string]struct{}, lengthOfItems)
		// Create a new object.
		obj = store.NewObj(value, exDurationMs, object.ObjTypeSet, object.ObjEncodingSetStr)
		store.Put(key, obj, dstore.WithKeepTTL(keepttl))
	}

	if err := object.AssertType(obj.TypeEncoding, object.ObjTypeSet); err != nil {
		return diceerrors.NewErrWithFormattedMessage(diceerrors.WrongTypeErr)
	}

	if err := object.AssertEncoding(obj.TypeEncoding, object.ObjEncodingSetStr); err != nil {
		return diceerrors.NewErrWithFormattedMessage(diceerrors.WrongTypeErr)
	}

	// Get the set object.
	set := obj.Value.(map[string]struct{})

	for _, arg := range args[1:] {
		if _, ok := set[arg]; !ok {
			set[arg] = struct{}{}
			count++
		}
	}

	return clientio.Encode(count, false)
}

func evalSMEMBERS(args []string, store *dstore.Store) []byte {
	if len(args) != 1 {
		return diceerrors.NewErrArity("SMEMBERS")
	}
	key := args[0]

	// Get the set object from the store.
	obj := store.Get(key)

	if obj == nil {
		return clientio.Encode([]string{}, false)
	}

	// If the object exists, check if it is a set object.
	if err := object.AssertType(obj.TypeEncoding, object.ObjTypeSet); err != nil {
		return diceerrors.NewErrWithFormattedMessage(diceerrors.WrongTypeErr)
	}

	if err := object.AssertEncoding(obj.TypeEncoding, object.ObjEncodingSetStr); err != nil {
		return diceerrors.NewErrWithFormattedMessage(diceerrors.WrongTypeErr)
	}

	// Get the set object.
	set := obj.Value.(map[string]struct{})
	// Get the members of the set.
	members := make([]string, 0, len(set))
	for k := range set {
		members = append(members, k)
	}

	return clientio.Encode(members, false)
}

func evalSREM(args []string, store *dstore.Store) []byte {
	if len(args) < 2 {
		return diceerrors.NewErrArity("SREM")
	}
	key := args[0]

	// Get the set object from the store.
	obj := store.Get(key)

	count := 0
	if obj == nil {
		return clientio.Encode(count, false)
	}

	// If the object exists, check if it is a set object.
	if err := object.AssertType(obj.TypeEncoding, object.ObjTypeSet); err != nil {
		return diceerrors.NewErrWithFormattedMessage(diceerrors.WrongTypeErr)
	}

	if err := object.AssertEncoding(obj.TypeEncoding, object.ObjEncodingSetStr); err != nil {
		return diceerrors.NewErrWithFormattedMessage(diceerrors.WrongTypeErr)
	}

	// Get the set object.
	set := obj.Value.(map[string]struct{})

	for _, arg := range args[1:] {
		if _, ok := set[arg]; ok {
			delete(set, arg)
			count++
		}
	}

	return clientio.Encode(count, false)
}

func evalSCARD(args []string, store *dstore.Store) []byte {
	if len(args) != 1 {
		return diceerrors.NewErrArity("SCARD")
	}

	key := args[0]

	// Get the set object from the store.
	obj := store.Get(key)

	if obj == nil {
		return clientio.Encode(0, false)
	}

	// If the object exists, check if it is a set object.
	if err := object.AssertType(obj.TypeEncoding, object.ObjTypeSet); err != nil {
		return diceerrors.NewErrWithFormattedMessage(diceerrors.WrongTypeErr)
	}

	if err := object.AssertEncoding(obj.TypeEncoding, object.ObjEncodingSetStr); err != nil {
		return diceerrors.NewErrWithFormattedMessage(diceerrors.WrongTypeErr)
	}

	// Get the set object.
	count := len(obj.Value.(map[string]struct{}))
	return clientio.Encode(count, false)
}

func evalSDIFF(args []string, store *dstore.Store) []byte {
	if len(args) < 1 {
		return diceerrors.NewErrArity("SDIFF")
	}

	srcKey := args[0]
	obj := store.Get(srcKey)

	// if the source key does not exist, return an empty response
	if obj == nil {
		return clientio.Encode([]string{}, false)
	}

	if err := object.AssertType(obj.TypeEncoding, object.ObjTypeSet); err != nil {
		return diceerrors.NewErrWithFormattedMessage(diceerrors.WrongTypeErr)
	}

	if err := object.AssertEncoding(obj.TypeEncoding, object.ObjEncodingSetStr); err != nil {
		return diceerrors.NewErrWithFormattedMessage(diceerrors.WrongTypeErr)
	}

	// Get the set object from the store.
	// store the count as the number of elements in the first set
	srcSet := obj.Value.(map[string]struct{})
	count := len(srcSet)

	tmpSet := make(map[string]struct{}, count)
	for k := range srcSet {
		tmpSet[k] = struct{}{}
	}

	// we decrement the count as we find the elements in the other sets
	// if the count is 0, we skip further sets but still get them from
	// the store to check if they are set objects and update their last accessed time

	for _, arg := range args[1:] {
		// Get the set object from the store.
		obj := store.Get(arg)

		if obj == nil {
			continue
		}

		// If the object exists, check if it is a set object.
		if err := object.AssertType(obj.TypeEncoding, object.ObjTypeSet); err != nil {
			return diceerrors.NewErrWithFormattedMessage(diceerrors.WrongTypeErr)
		}

		if err := object.AssertEncoding(obj.TypeEncoding, object.ObjEncodingSetStr); err != nil {
			return diceerrors.NewErrWithFormattedMessage(diceerrors.WrongTypeErr)
		}

		// only if the count is greater than 0, we need to check the other sets
		if count > 0 {
			// Get the set object.
			set := obj.Value.(map[string]struct{})

			for k := range set {
				if _, ok := tmpSet[k]; ok {
					delete(tmpSet, k)
					count--
				}
			}
		}
	}

	if count == 0 {
		return clientio.Encode([]string{}, false)
	}

	// Get the members of the set.
	members := make([]string, 0, len(tmpSet))
	for k := range tmpSet {
		members = append(members, k)
	}
	return clientio.Encode(members, false)
}

func evalSINTER(args []string, store *dstore.Store) []byte {
	if len(args) < 1 {
		return diceerrors.NewErrArity("SINTER")
	}

	sets := make([]map[string]struct{}, 0, len(args))

	empty := 0

	for _, arg := range args {
		// Get the set object from the store.
		obj := store.Get(arg)

		if obj == nil {
			empty++
			continue
		}

		// If the object exists, check if it is a set object.
		if err := object.AssertType(obj.TypeEncoding, object.ObjTypeSet); err != nil {
			return diceerrors.NewErrWithFormattedMessage(diceerrors.WrongTypeErr)
		}

		if err := object.AssertEncoding(obj.TypeEncoding, object.ObjEncodingSetStr); err != nil {
			return diceerrors.NewErrWithFormattedMessage(diceerrors.WrongTypeErr)
		}

		// Get the set object.
		set := obj.Value.(map[string]struct{})
		sets = append(sets, set)
	}

	if empty > 0 {
		return clientio.Encode([]string{}, false)
	}

	// sort the sets by the number of elements in the set
	// we will iterate over the smallest set
	// and check if the element is present in all the other sets
	sort.Slice(sets, func(i, j int) bool {
		return len(sets[i]) < len(sets[j])
	})

	count := 0
	resultSet := make(map[string]struct{}, len(sets[0]))

	// init the result set with the first set
	// store the number of elements in the first set in count
	// we will decrement the count if we do not find the elements in the other sets
	for k := range sets[0] {
		resultSet[k] = struct{}{}
		count++
	}

	for i := 1; i < len(sets); i++ {
		if count == 0 {
			break
		}
		for k := range resultSet {
			if _, ok := sets[i][k]; !ok {
				delete(resultSet, k)
				count--
			}
		}
	}

	if count == 0 {
		return clientio.Encode([]string{}, false)
	}

	members := make([]string, 0, len(resultSet))
	for k := range resultSet {
		members = append(members, k)
	}
	return clientio.Encode(members, false)
}
func evalHLEN(args []string, store *dstore.Store) []byte {
	if len(args) != 1 {
		return diceerrors.NewErrArity("HLEN")
	}

	key := args[0]

	obj := store.Get(key)

	if obj == nil {
		return clientio.RespZero
	}

	if err := object.AssertTypeAndEncoding(obj.TypeEncoding, object.ObjTypeHashMap, object.ObjEncodingHashMap); err != nil {
		return diceerrors.NewErrWithFormattedMessage(diceerrors.WrongTypeErr)
	}

	hashMap := obj.Value.(HashMap)
	return clientio.Encode(len(hashMap), false)
}

func evalSELECT(args []string, store *dstore.Store) []byte {
	if len(args) != 1 {
		return diceerrors.NewErrArity("SELECT")
	}

	return clientio.RespOK
}

// formatFloat formats float64 as string.
// Optionally appends a decimal (.0) for whole numbers,
// if b is true.
func formatFloat(f float64, b bool) string {
	formatted := strconv.FormatFloat(f, 'f', -1, 64)
	if b {
		parts := strings.Split(formatted, ".")
		if len(parts) == 1 {
			formatted += ".0"
		}
	}
	return formatted
}

// takes original value, increment values (float or int), a flag representing if increment is float
// returns new value, string representation, a boolean representing if the value was modified
func incrementValue(value any, isIncrFloat bool, incrFloat float64, incrInt int64) (newVal interface{}, stringRepresentation string, isModified bool) {
	switch utils.GetJSONFieldType(value) {
	case utils.NumberType:
		oldVal := value.(float64)
		var newVal float64
		if isIncrFloat {
			newVal = oldVal + incrFloat
		} else {
			newVal = oldVal + float64(incrInt)
		}
		resultString := formatFloat(newVal, isIncrFloat)
		return newVal, resultString, true
	case utils.IntegerType:
		if isIncrFloat {
			oldVal := float64(value.(int64))
			newVal := oldVal + incrFloat
			resultString := formatFloat(newVal, isIncrFloat)
			return newVal, resultString, true
		} else {
			oldVal := value.(int64)
			newVal := oldVal + incrInt
			resultString := fmt.Sprintf("%d", newVal)
			return newVal, resultString, true
		}
	default:
		return value, null, false
	}
}

func evalJSONNUMINCRBY(args []string, store *dstore.Store) []byte {
	if len(args) < 3 {
		return diceerrors.NewErrArity("JSON.NUMINCRBY")
	}
	key := args[0]
	obj := store.Get(key)

	if obj == nil {
		return diceerrors.NewErrWithFormattedMessage("-ERR could not perform this operation on a key that doesn't exist")
	}

	// Check if the object is of JSON type
	errWithMessage := object.AssertTypeAndEncoding(obj.TypeEncoding, object.ObjTypeJSON, object.ObjEncodingJSON)
	if errWithMessage != nil {
		return errWithMessage
	}

	path := args[1]

	jsonData := obj.Value
	// Parse the JSONPath expression
	expr, err := jp.ParseString(path)
	if err != nil {
		return diceerrors.NewErrWithMessage("invalid JSONPath")
	}

	isIncrFloat := false

	for i, r := range args[2] {
		if !unicode.IsDigit(r) && r != '.' && r != '-' {
			if i == 0 {
				return diceerrors.NewErrWithFormattedMessage("-ERR expected value at line 1 column %d", i+1)
			}
			return diceerrors.NewErrWithFormattedMessage("-ERR trailing characters at line 1 column %d", i+1)
		}
		if r == '.' {
			isIncrFloat = true
		}
	}
	var incrFloat float64
	var incrInt int64
	if isIncrFloat {
		incrFloat, err = strconv.ParseFloat(args[2], 64)
		if err != nil {
			return diceerrors.NewErrWithMessage(diceerrors.IntOrOutOfRangeErr)
		}
	} else {
		incrInt, err = strconv.ParseInt(args[2], 10, 64)
		if err != nil {
			return diceerrors.NewErrWithMessage(diceerrors.IntOrOutOfRangeErr)
		}
	}
	results := expr.Get(jsonData)

	if len(results) == 0 {
		respString := "[]"
		return clientio.Encode(respString, false)
	}

	resultArray := make([]string, 0, len(results))

	if path == defaultRootPath {
		newValue, resultString, isModified := incrementValue(jsonData, isIncrFloat, incrFloat, incrInt)
		if isModified {
			jsonData = newValue
		}
		resultArray = append(resultArray, resultString)
	} else {
		// Execute the JSONPath query
		_, err := expr.Modify(jsonData, func(value any) (interface{}, bool) {
			newValue, resultString, isModified := incrementValue(value, isIncrFloat, incrFloat, incrInt)
			resultArray = append(resultArray, resultString)
			return newValue, isModified
		})
		if err != nil {
			return diceerrors.NewErrWithMessage("invalid JSONPath")
		}
	}

	resultString := `[` + strings.Join(resultArray, ",") + `]`

	obj.Value = jsonData
	return clientio.Encode(resultString, false)
}

// evalJSONOBJKEYS retrieves the keys of a JSON object stored at path specified.
// It takes two arguments: the key where the JSON document is stored, and an optional JSON path.
// It returns a list of keys from the object at the specified path or an error if the path is invalid.
func evalJSONOBJKEYS(args []string, store *dstore.Store) []byte {
	if len(args) < 1 {
		return diceerrors.NewErrArity("JSON.OBJKEYS")
	}

	key := args[0]
	// Default path is root if not specified
	path := defaultRootPath
	if len(args) > 1 {
		path = args[1]
	}

	// Retrieve the object from the database
	obj := store.Get(key)
	if obj == nil {
		return diceerrors.NewErrWithMessage("could not perform this operation on a key that doesn't exist")
	}

	// Check if the object is of JSON type
	errWithMessage := object.AssertTypeAndEncoding(obj.TypeEncoding, object.ObjTypeJSON, object.ObjEncodingJSON)
	if errWithMessage != nil {
		return errWithMessage
	}

	jsonData := obj.Value
	_, err := sonic.Marshal(jsonData)
	if err != nil {
		return diceerrors.NewErrWithMessage("Existing key has wrong Dice type")
	}

	// If path is root, return all keys of the entire JSON
	if len(args) == 1 {
		if utils.GetJSONFieldType(jsonData) == utils.ObjectType {
			keys := make([]string, 0)
			for key := range jsonData.(map[string]interface{}) {
				keys = append(keys, key)
			}
			return clientio.Encode(keys, false)
		}
		return diceerrors.NewErrWithFormattedMessage(diceerrors.WrongTypeErr)
	}

	// Parse the JSONPath expression
	expr, err := jp.ParseString(path)
	if err != nil {
		return diceerrors.NewErrWithMessage(err.Error())
	}

	// Execute the JSONPath query
	results := expr.Get(jsonData)
	if len(results) == 0 {
		return clientio.RespEmptyArray
	}

	keysList := make([]interface{}, 0, len(results))

	for _, result := range results {
		switch utils.GetJSONFieldType(result) {
		case utils.ObjectType:
			keys := make([]string, 0)
			for key := range result.(map[string]interface{}) {
				keys = append(keys, key)
			}
			keysList = append(keysList, keys)
		default:
			keysList = append(keysList, clientio.RespNIL)
		}
	}

	return clientio.Encode(keysList, false)
}

func evalTYPE(args []string, store *dstore.Store) []byte {
	if len(args) != 1 {
		return diceerrors.NewErrArity("TYPE")
	}
	key := args[0]
	obj := store.Get(key)
	if obj == nil {
		return clientio.Encode("none", true)
	}

	var typeStr string
	switch oType, _ := object.ExtractTypeEncoding(obj); oType {
	case object.ObjTypeString, object.ObjTypeInt, object.ObjTypeByteArray:
		typeStr = "string"
	case object.ObjTypeByteList:
		typeStr = "list"
	case object.ObjTypeSet:
		typeStr = "set"
	case object.ObjTypeHashMap:
		typeStr = "hash"
	default:
		typeStr = "non-supported type"
	}

	return clientio.Encode(typeStr, true)
}

func evalJSONRESP(args []string, store *dstore.Store) []byte {
	if len(args) < 1 {
		return diceerrors.NewErrArity("json.resp")
	}
	key := args[0]

	path := defaultRootPath
	if len(args) > 1 {
		path = args[1]
	}

	obj := store.Get(key)
	if obj == nil {
		return clientio.RespNIL
	}

	// Check if the object is of JSON type
	errWithMessage := object.AssertTypeAndEncoding(obj.TypeEncoding, object.ObjTypeJSON, object.ObjEncodingJSON)
	if errWithMessage != nil {
		return errWithMessage
	}

	jsonData := obj.Value
	if path == defaultRootPath {
		resp := parseJSONStructure(jsonData, false)

		return clientio.Encode(resp, false)
	}

	// if path is not root then extract value at path
	expr, err := jp.ParseString(path)
	if err != nil {
		return diceerrors.NewErrWithMessage("invalid JSONPath")
	}
	results := expr.Get(jsonData)

	// process value at each path
	ret := []any{}
	for _, result := range results {
		resp := parseJSONStructure(result, false)
		ret = append(ret, resp)
	}

	return clientio.Encode(ret, false)
}

func parseJSONStructure(jsonData interface{}, nested bool) (resp []any) {
	switch json := jsonData.(type) {
	case string, bool:
		resp = append(resp, json)
	case int, int8, int16, int32, int64, uint, uint8, uint16, uint32, uint64, float32, float64, nil:
		resp = append(resp, json)
	case map[string]interface{}:
		resp = append(resp, "{")
		for key, value := range json {
			resp = append(resp, key)
			resp = append(resp, parseJSONStructure(value, true)...)
		}
		// wrap in another array to offset print
		if nested {
			resp = []interface{}{resp}
		}
	case []interface{}:
		resp = append(resp, "[")
		for _, value := range json {
			resp = append(resp, parseJSONStructure(value, true)...)
		}
		// wrap in another array to offset print
		if nested {
			resp = []interface{}{resp}
		}
	default:
		resp = append(resp, []byte("(unsupported type)"))
	}
	return resp
}

// This method executes each operation, contained in ops array, based on commands used.
func executeBitfieldOps(value *ByteArray, ops []utils.BitFieldOp) []interface{} {
	overflowType := WRAP
	var result []interface{}
	for _, op := range ops {
		switch op.Kind {
		case GET:
			res := value.getBits(int(op.Offset), int(op.EVal), op.EType == SIGNED)
			result = append(result, res)
		case SET:
			prevValue := value.getBits(int(op.Offset), int(op.EVal), op.EType == SIGNED)
			value.setBits(int(op.Offset), int(op.EVal), op.Value)
			result = append(result, prevValue)
		case INCRBY:
			res, err := value.incrByBits(int(op.Offset), int(op.EVal), op.Value, overflowType, op.EType == SIGNED)
			if err != nil {
				result = append(result, nil)
			} else {
				result = append(result, res)
			}
		case OVERFLOW:
			overflowType = op.EType
		}
	}
	return result
}

// Generic method for both BITFIELD and BITFIELD_RO.
// isReadOnly method is true for BITFIELD_RO command.
func bitfieldEvalGeneric(args []string, store *dstore.Store, isReadOnly bool) []byte {
	var ops []utils.BitFieldOp
	ops, err2 := utils.ParseBitfieldOps(args, isReadOnly)

	if err2 != nil {
		return err2
	}

	key := args[0]
	obj := store.Get(key)
	if obj == nil {
		obj = store.NewObj(NewByteArray(1), -1, object.ObjTypeByteArray, object.ObjEncodingByteArray)
		store.Put(args[0], obj)
	}
	var value *ByteArray
	var err error

	switch oType, _ := object.ExtractTypeEncoding(obj); oType {
	case object.ObjTypeByteArray:
		value = obj.Value.(*ByteArray)
	case object.ObjTypeString, object.ObjTypeInt:
		value, err = NewByteArrayFromObj(obj)
		if err != nil {
			return diceerrors.NewErrWithMessage("value is not a valid byte array")
		}
	default:
		return diceerrors.NewErrWithFormattedMessage(diceerrors.WrongTypeErr)
	}

	result := executeBitfieldOps(value, ops)
	return clientio.Encode(result, false)
}

// evalBITFIELD evaluates BITFIELD operations on a key store string, int or bytearray types
// it returns an array of results depending on the subcommands
// it allows mutation using SET and INCRBY commands
// returns arity error, offset type error, overflow type error, encoding type error, integer error, syntax error
// GET <encoding> <offset> -- Returns the specified bit field.
// SET <encoding> <offset> <value> -- Set the specified bit field
// and returns its old value.
// INCRBY <encoding> <offset> <increment> -- Increments or decrements
// (if a negative increment is given) the specified bit field and returns the new value.
// There is another subcommand that only changes the behavior of successive
// INCRBY and SET subcommands calls by setting the overflow behavior:
// OVERFLOW [WRAP|SAT|FAIL]`
func evalBITFIELD(args []string, store *dstore.Store) []byte {
	if len(args) < 1 {
		return diceerrors.NewErrArity("BITFIELD")
	}

	return bitfieldEvalGeneric(args, store, false)
}

// Read-only variant of the BITFIELD command. It is like the original BITFIELD but only accepts GET subcommand and can safely be used in read-only replicas.
func evalBITFIELDRO(args []string, store *dstore.Store) []byte {
	if len(args) < 1 {
		return diceerrors.NewErrArity("BITFIELD_RO")
	}

	return bitfieldEvalGeneric(args, store, true)
}
func evalGEOADD(args []string, store *dstore.Store) []byte {
	if len(args) < 4 {
		return diceerrors.NewErrArity("GEOADD")
	}

	key := args[0]
	var nx, xx bool
	startIdx := 1

	// Parse options
	for startIdx < len(args) {
		option := strings.ToUpper(args[startIdx])
		if option == "NX" {
			nx = true
			startIdx++
		} else if option == "XX" {
			xx = true
			startIdx++
		} else {
			break
		}
	}

	// Check if we have the correct number of arguments after parsing options
	if (len(args)-startIdx)%3 != 0 {
		return diceerrors.NewErrArity("GEOADD")
	}

	if xx && nx {
		return diceerrors.NewErrWithMessage("ERR XX and NX options at the same time are not compatible")
	}

	// Get or create sorted set
	obj := store.Get(key)
	var ss *sortedset.Set
	if obj != nil {
		var err []byte
		ss, err = sortedset.FromObject(obj)
		if err != nil {
			return err
		}
	} else {
		ss = sortedset.New()
	}

	added := 0
	for i := startIdx; i < len(args); i += 3 {
		longitude, err := strconv.ParseFloat(args[i], 64)
		if err != nil || math.IsNaN(longitude) || longitude < -180 || longitude > 180 {
			return diceerrors.NewErrWithMessage("ERR invalid longitude")
		}

		latitude, err := strconv.ParseFloat(args[i+1], 64)
		if err != nil || math.IsNaN(latitude) || latitude < -85.05112878 || latitude > 85.05112878 {
			return diceerrors.NewErrWithMessage("ERR invalid latitude")
		}

		member := args[i+2]
		_, exists := ss.Get(member)

		// Handle XX option: Only update existing elements
		if xx && !exists {
			continue
		}

		// Handle NX option: Only add new elements
		if nx && exists {
			continue
		}

		hash := geo.EncodeHash(latitude, longitude)

		wasInserted := ss.Upsert(hash, member)
		if wasInserted {
			added++
		}
	}

	obj = store.NewObj(ss, -1, object.ObjTypeSortedSet, object.ObjEncodingBTree)
	store.Put(key, obj)

	return clientio.Encode(added, false)
}

func evalGEODIST(args []string, store *dstore.Store) []byte {
	if len(args) < 3 || len(args) > 4 {
		return diceerrors.NewErrArity("GEODIST")
	}

	key := args[0]
	member1 := args[1]
	member2 := args[2]
	unit := "m"
	if len(args) == 4 {
		unit = strings.ToLower(args[3])
	}

	// Get the sorted set
	obj := store.Get(key)
	if obj == nil {
		return clientio.RespNIL
	}

	ss, err := sortedset.FromObject(obj)
	if err != nil {
		return err
	}

	// Get the scores (geohashes) for both members
	score1, ok := ss.Get(member1)
	if !ok {
		return clientio.RespNIL
	}
	score2, ok := ss.Get(member2)
	if !ok {
		return clientio.RespNIL
	}

	lat1, lon1 := geo.DecodeHash(score1)
	lat2, lon2 := geo.DecodeHash(score2)

	distance := geo.GetDistance(lon1, lat1, lon2, lat2)

	result, err := geo.ConvertDistance(distance, unit)
	if err != nil {
		return err
	}

	return clientio.Encode(utils.RoundToDecimals(result, 4), false)
}

// evalJSONSTRAPPEND appends a string value to the JSON string value at the specified path
// in the JSON object saved at the key in arguments.
// Args must contain at least a key and the string value to append.
// If the key does not exist or is expired, it returns an error response.
// If the value at the specified path is not a string, it returns an error response.
// Returns the new length of the string at the specified path if successful.
func evalJSONSTRAPPEND(args []string, store *dstore.Store) []byte {
	if len(args) != 3 {
		return diceerrors.NewErrArity("JSON.STRAPPEND")
	}

	key := args[0]
	path := args[1]
	value := args[2]

	obj := store.Get(key)
	if obj == nil {
		return diceerrors.NewErrWithMessage(diceerrors.NoKeyExistsErr)
	}

	errWithMessage := object.AssertTypeAndEncoding(obj.TypeEncoding, object.ObjTypeJSON, object.ObjEncodingJSON)
	if errWithMessage != nil {
		return diceerrors.NewErrWithFormattedMessage(diceerrors.WrongKeyTypeErr)
	}

	jsonData := obj.Value

	var resultsArray []interface{}

	if path == "$" {
		// Handle root-level string
		if str, ok := jsonData.(string); ok {
			unquotedValue := strings.Trim(value, "\"")
			newValue := str + unquotedValue
			resultsArray = append(resultsArray, int64(len(newValue)))
			jsonData = newValue
		} else {
			return clientio.RespEmptyArray
		}
	} else {
		expr, err := jp.ParseString(path)
		if err != nil {
			return clientio.RespEmptyArray
		}

		_, modifyErr := expr.Modify(jsonData, func(data any) (interface{}, bool) {
			switch v := data.(type) {
			case string:
				unquotedValue := strings.Trim(value, "\"")
				newValue := v + unquotedValue
				resultsArray = append([]interface{}{int64(len(newValue))}, resultsArray...)
				return newValue, true
			default:
				resultsArray = append([]interface{}{clientio.RespNIL}, resultsArray...)
				return data, false
			}
		})

		if modifyErr != nil {
			return clientio.RespEmptyArray
		}
	}

	if len(resultsArray) == 0 {
		return clientio.RespEmptyArray
	}

	obj.Value = jsonData
	return clientio.Encode(resultsArray, false)
}<|MERGE_RESOLUTION|>--- conflicted
+++ resolved
@@ -2803,7 +2803,6 @@
 	return numKeys, nil
 }
 
-<<<<<<< HEAD
 // Increments the number stored at field in the hash stored at key by increment.
 //
 // If key does not exist, a new key holding a hash is created.
@@ -2820,35 +2819,16 @@
 	increment, err := strconv.ParseInt(args[2], 10, 64)
 	if err != nil {
 		return diceerrors.NewErrWithFormattedMessage(diceerrors.IntOrOutOfRangeErr)
-=======
-// evalHKEYS is used toretrieve all the keys(or field names) within a hash.
-//
-// This command returns empty array, if the specified key doesn't exist.
-//
-// Complexity is O(n) where n is the size of the hash.
-//
-// Usage: HKEYS key
-func evalHKEYS(args []string, store *dstore.Store) []byte {
-	if len(args) != 1 {
-		return diceerrors.NewErrArity("HKEYS")
->>>>>>> c7ad6506
 	}
 
 	key := args[0]
 	obj := store.Get(key)
-<<<<<<< HEAD
 	var hashmap HashMap
-=======
-
-	var hashMap HashMap
-	var result []string
->>>>>>> c7ad6506
 
 	if obj != nil {
 		if err := object.AssertTypeAndEncoding(obj.TypeEncoding, object.ObjTypeHashMap, object.ObjEncodingHashMap); err != nil {
 			return diceerrors.NewErrWithMessage(diceerrors.WrongTypeErr)
 		}
-<<<<<<< HEAD
 		hashmap = obj.Value.(HashMap)
 	}
 
@@ -2868,19 +2848,6 @@
 	return clientio.Encode(numkey, false)
 }
 
-=======
-		hashMap = obj.Value.(HashMap)
-	} else {
-		return clientio.Encode([]interface{}{}, false)
-	}
-
-	for hmKey := range hashMap {
-		result = append(result, hmKey)
-	}
-
-	return clientio.Encode(result, false)
-}
->>>>>>> c7ad6506
 func evalHSETNX(args []string, store *dstore.Store) []byte {
 	if len(args) != 3 {
 		return diceerrors.NewErrArity("HSETNX")
