--- conflicted
+++ resolved
@@ -363,200 +363,6 @@
 	// If neither parsing succeeds, return an error
 	err = errors.New("invalid input: not a valid int or float")
 	return
-}
-
-<<<<<<< HEAD
-// Returns the new value after incrementing or multiplying the existing value
-func incrMultValue(value any, multiplier interface{}, operation jsonOperation) (newVal interface{}, resultString string, isModified bool) {
-	switch utils.GetJSONFieldType(value) {
-	case utils.NumberType:
-		oldVal := value.(float64)
-		var newVal float64
-		if v, ok := multiplier.(float64); ok {
-			switch operation {
-			case IncrBy:
-				newVal = oldVal + v
-			case MultBy:
-				newVal = oldVal * v
-			}
-		} else {
-			v, _ := multiplier.(int64)
-			switch operation {
-			case IncrBy:
-				newVal = oldVal + float64(v)
-			case MultBy:
-				newVal = oldVal * float64(v)
-			}
-		}
-		resultString := strconv.FormatFloat(newVal, 'f', -1, 64)
-		return newVal, resultString, true
-	case utils.IntegerType:
-		if v, ok := multiplier.(float64); ok {
-			oldVal := float64(value.(int64))
-			var newVal float64
-			switch operation {
-			case IncrBy:
-				newVal = oldVal + v
-			case MultBy:
-				newVal = oldVal * v
-			}
-			resultString := strconv.FormatFloat(newVal, 'f', -1, 64)
-			return newVal, resultString, true
-		} else {
-			v, _ := multiplier.(int64)
-			oldVal := value.(int64)
-			var newVal int64
-			switch operation {
-			case IncrBy:
-				newVal = oldVal + v
-			case MultBy:
-				newVal = oldVal * v
-			}
-			resultString := strconv.FormatInt(newVal, 10)
-			return newVal, resultString, true
-		}
-	default:
-		return value, "null", false
-	}
-}
-
-// evalJSONNUMMULTBY multiplies the JSON fields matching the specified JSON path at the specified key
-// args must contain key, JSON path and the multiplier value
-// Returns encoded error response if incorrect number of arguments
-// Returns encoded error if the JSON path or key is invalid
-// Returns bulk string reply specified as a stringified updated values for each path
-// Returns null if matching field is non-numerical
-func evalJSONNUMMULTBY(args []string, store *dstore.Store) []byte {
-	if len(args) < 3 {
-		return diceerrors.NewErrArity("JSON.NUMMULTBY")
-	}
-	key := args[0]
-
-	// Retrieve the object from the database
-	obj := store.Get(key)
-	if obj == nil {
-		return diceerrors.NewErrWithFormattedMessage("could not perform this operation on a key that doesn't exist")
-	}
-
-	// Check if the object is of JSON type
-	errWithMessage := object.AssertTypeAndEncoding(obj.TypeEncoding, object.ObjTypeJSON, object.ObjEncodingJSON)
-	if errWithMessage != nil {
-		return errWithMessage
-	}
-	path := args[1]
-	// Parse the JSONPath expression
-	expr, err := jp.ParseString(path)
-	if err != nil {
-		return diceerrors.NewErrWithMessage("invalid JSONPath")
-	}
-
-	// Get json matching expression
-	jsonData := obj.Value
-	results := expr.Get(jsonData)
-	if len(results) == 0 {
-		return clientio.Encode("[]", false)
-	}
-
-	for i, r := range args[2] {
-		if !unicode.IsDigit(r) && r != '.' && r != '-' {
-			if i == 0 {
-				return diceerrors.NewErrWithFormattedMessage("-ERR expected value at line 1 column %d", i+1)
-			}
-			return diceerrors.NewErrWithFormattedMessage("-ERR trailing characters at line 1 column %d", i+1)
-		}
-	}
-
-	// Parse the mulplier value
-	multiplier, err := parseFloatInt(args[2])
-	if err != nil {
-		return diceerrors.NewErrWithMessage(diceerrors.IntOrOutOfRangeErr)
-	}
-
-	// Update matching values using Modify
-	resultArray := make([]string, 0, len(results))
-	if path == defaultRootPath {
-		newValue, resultString, modified := incrMultValue(jsonData, multiplier, MultBy)
-		if modified {
-			jsonData = newValue
-		}
-		resultArray = append(resultArray, resultString)
-	} else {
-		_, err := expr.Modify(jsonData, func(value any) (interface{}, bool) {
-			newValue, resultString, modified := incrMultValue(value, multiplier, MultBy)
-			resultArray = append(resultArray, resultString)
-			return newValue, modified
-		})
-		if err != nil {
-			return diceerrors.NewErrWithMessage("invalid JSONPath")
-		}
-	}
-
-	// Stringified updated values
-	resultString := `[` + strings.Join(resultArray, ",") + `]`
-
-	newObj := &object.Obj{
-		Value:        jsonData,
-		TypeEncoding: object.ObjTypeJSON,
-	}
-	exp, ok := dstore.GetExpiry(obj, store)
-
-	var exDurationMs int64 = -1
-	if ok {
-		exDurationMs = int64(exp - uint64(utils.GetCurrentTime().UnixMilli()))
-	}
-	// newObj has default expiry time of -1 , we need to set it
-	if exDurationMs > 0 {
-		store.SetExpiry(newObj, exDurationMs)
-	}
-
-	store.Put(key, newObj)
-	return clientio.Encode(resultString, false)
-}
-
-// evalJSONINGEST stores a value at a dynamically generated key
-// The key is created using a provided key prefix combined with a unique identifier
-// args must contains key_prefix and path and json value
-// It will call to evalJSONSET internally.
-// Returns encoded error response if incorrect number of arguments
-// Returns encoded error if the JSON string is invalid
-// Returns unique identifier if the JSON value is successfully stored
-func evalJSONINGEST(args []string, store *dstore.Store) []byte {
-	if len(args) < 3 {
-		return diceerrors.NewErrArity("JSON.INGEST")
-	}
-
-	keyPrefix := args[0]
-
-	uniqueID := xid.New()
-	uniqueKey := keyPrefix + uniqueID.String()
-
-	var setArgs []string
-	setArgs = append(setArgs, uniqueKey)
-	setArgs = append(setArgs, args[1:]...)
-
-	result := evalJSONSET(setArgs, store)
-	if bytes.Equal(result, clientio.RespOK) {
-		return clientio.Encode(uniqueID.String(), true)
-	}
-	return result
-=======
-// evalDEL deletes all the specified keys in args list
-// returns the count of total deleted keys after encoding
-func evalDEL(args []string, store *dstore.Store) []byte {
-	countDeleted := 0
-
-	if len(args) < 1 {
-		return diceerrors.NewErrArity("DEL")
-	}
-
-	for _, key := range args {
-		if ok := store.Del(key); ok {
-			countDeleted++
-		}
-	}
-
-	return clientio.Encode(countDeleted, false)
->>>>>>> 0f1272a4
 }
 
 func evalHELLO(args []string, store *dstore.Store) []byte {
@@ -1084,51 +890,7 @@
 	return clientio.Encode(resp, false)
 }
 
-<<<<<<< HEAD
-=======
-func evalEXISTS(args []string, store *dstore.Store) []byte {
-	if len(args) == 0 {
-		return diceerrors.NewErrArity("EXISTS")
-	}
-
-	var count int
-	for _, key := range args {
-		if store.GetNoTouch(key) != nil {
-			count++
-		}
-	}
-
-	return clientio.Encode(count, false)
-}
-
-func evalPersist(args []string, store *dstore.Store) []byte {
-	if len(args) != 1 {
-		return diceerrors.NewErrArity("PERSIST")
-	}
-
-	key := args[0]
-
-	obj := store.Get(key)
-
-	// If the key does not exist, return RESP encoded 0 to denote the key does not exist
-	if obj == nil {
-		return clientio.RespZero
-	}
-
-	// If the object exists but no expiration is set on it, return 0
-	_, isExpirySet := dstore.GetExpiry(obj, store)
-	if !isExpirySet {
-		return clientio.RespZero
-	}
-
-	// If the object exists, remove the expiration time
-	dstore.DelExpiry(obj, store)
-
-	return clientio.RespOne
-}
-
 // TODO: Needs to be removed after http and websocket migrated to the multithreading
->>>>>>> 0f1272a4
 func evalCOPY(args []string, store *dstore.Store) []byte {
 	if len(args) < 2 {
 		return diceerrors.NewErrArity("COPY")
@@ -1478,229 +1240,6 @@
 		}
 	}
 	return formatted
-}
-
-<<<<<<< HEAD
-// takes original value, increment values (float or int), a flag representing if increment is float
-// returns new value, string representation, a boolean representing if the value was modified
-func incrementValue(value any, isIncrFloat bool, incrFloat float64, incrInt int64) (newVal interface{}, stringRepresentation string, isModified bool) {
-	switch utils.GetJSONFieldType(value) {
-	case utils.NumberType:
-		oldVal := value.(float64)
-		var newVal float64
-		if isIncrFloat {
-			newVal = oldVal + incrFloat
-		} else {
-			newVal = oldVal + float64(incrInt)
-		}
-		resultString := formatFloat(newVal, isIncrFloat)
-		return newVal, resultString, true
-	case utils.IntegerType:
-		if isIncrFloat {
-			oldVal := float64(value.(int64))
-			newVal := oldVal + incrFloat
-			resultString := formatFloat(newVal, isIncrFloat)
-			return newVal, resultString, true
-		} else {
-			oldVal := value.(int64)
-			newVal := oldVal + incrInt
-			resultString := fmt.Sprintf("%d", newVal)
-			return newVal, resultString, true
-		}
-	default:
-		return value, null, false
-	}
-}
-
-func evalJSONNUMINCRBY(args []string, store *dstore.Store) []byte {
-	if len(args) < 3 {
-		return diceerrors.NewErrArity("JSON.NUMINCRBY")
-	}
-	key := args[0]
-	obj := store.Get(key)
-
-	if obj == nil {
-		return diceerrors.NewErrWithFormattedMessage("-ERR could not perform this operation on a key that doesn't exist")
-	}
-
-	// Check if the object is of JSON type
-	errWithMessage := object.AssertTypeAndEncoding(obj.TypeEncoding, object.ObjTypeJSON, object.ObjEncodingJSON)
-	if errWithMessage != nil {
-		return errWithMessage
-	}
-
-	path := args[1]
-
-	jsonData := obj.Value
-	// Parse the JSONPath expression
-	expr, err := jp.ParseString(path)
-	if err != nil {
-		return diceerrors.NewErrWithMessage("invalid JSONPath")
-	}
-
-	isIncrFloat := false
-
-	for i, r := range args[2] {
-		if !unicode.IsDigit(r) && r != '.' && r != '-' {
-			if i == 0 {
-				return diceerrors.NewErrWithFormattedMessage("-ERR expected value at line 1 column %d", i+1)
-			}
-			return diceerrors.NewErrWithFormattedMessage("-ERR trailing characters at line 1 column %d", i+1)
-		}
-		if r == '.' {
-			isIncrFloat = true
-		}
-	}
-	var incrFloat float64
-	var incrInt int64
-	if isIncrFloat {
-		incrFloat, err = strconv.ParseFloat(args[2], 64)
-		if err != nil {
-			return diceerrors.NewErrWithMessage(diceerrors.IntOrOutOfRangeErr)
-		}
-	} else {
-		incrInt, err = strconv.ParseInt(args[2], 10, 64)
-		if err != nil {
-			return diceerrors.NewErrWithMessage(diceerrors.IntOrOutOfRangeErr)
-		}
-	}
-	results := expr.Get(jsonData)
-
-	if len(results) == 0 {
-		respString := "[]"
-		return clientio.Encode(respString, false)
-	}
-
-	resultArray := make([]string, 0, len(results))
-
-	if path == defaultRootPath {
-		newValue, resultString, isModified := incrementValue(jsonData, isIncrFloat, incrFloat, incrInt)
-		if isModified {
-			jsonData = newValue
-		}
-		resultArray = append(resultArray, resultString)
-	} else {
-		// Execute the JSONPath query
-		_, err := expr.Modify(jsonData, func(value any) (interface{}, bool) {
-			newValue, resultString, isModified := incrementValue(value, isIncrFloat, incrFloat, incrInt)
-			resultArray = append(resultArray, resultString)
-			return newValue, isModified
-		})
-		if err != nil {
-			return diceerrors.NewErrWithMessage("invalid JSONPath")
-		}
-	}
-
-	resultString := `[` + strings.Join(resultArray, ",") + `]`
-
-	obj.Value = jsonData
-	return clientio.Encode(resultString, false)
-}
-
-func evalJSONRESP(args []string, store *dstore.Store) []byte {
-	if len(args) < 1 {
-		return diceerrors.NewErrArity("json.resp")
-	}
-	key := args[0]
-
-	path := defaultRootPath
-	if len(args) > 1 {
-		path = args[1]
-	}
-
-	obj := store.Get(key)
-	if obj == nil {
-		return clientio.RespNIL
-	}
-
-	// Check if the object is of JSON type
-	errWithMessage := object.AssertTypeAndEncoding(obj.TypeEncoding, object.ObjTypeJSON, object.ObjEncodingJSON)
-	if errWithMessage != nil {
-		return errWithMessage
-	}
-
-	jsonData := obj.Value
-	if path == defaultRootPath {
-		resp := parseJSONStructure(jsonData, false)
-
-		return clientio.Encode(resp, false)
-	}
-
-	// if path is not root then extract value at path
-	expr, err := jp.ParseString(path)
-	if err != nil {
-		return diceerrors.NewErrWithMessage("invalid JSONPath")
-	}
-	results := expr.Get(jsonData)
-
-	// process value at each path
-	ret := []any{}
-	for _, result := range results {
-		resp := parseJSONStructure(result, false)
-		ret = append(ret, resp)
-	}
-
-	return clientio.Encode(ret, false)
-}
-
-func parseJSONStructure(jsonData interface{}, nested bool) (resp []any) {
-	switch json := jsonData.(type) {
-	case string, bool:
-		resp = append(resp, json)
-	case int, int8, int16, int32, int64, uint, uint8, uint16, uint32, uint64, float32, float64, nil:
-		resp = append(resp, json)
-	case map[string]interface{}:
-		resp = append(resp, "{")
-		for key, value := range json {
-			resp = append(resp, key)
-			resp = append(resp, parseJSONStructure(value, true)...)
-		}
-		// wrap in another array to offset print
-		if nested {
-			resp = []interface{}{resp}
-		}
-	case []interface{}:
-		resp = append(resp, "[")
-		for _, value := range json {
-			resp = append(resp, parseJSONStructure(value, true)...)
-		}
-		// wrap in another array to offset print
-		if nested {
-			resp = []interface{}{resp}
-		}
-	default:
-		resp = append(resp, []byte("(unsupported type)"))
-	}
-	return resp
-=======
-func evalTYPE(args []string, store *dstore.Store) []byte {
-	if len(args) != 1 {
-		return diceerrors.NewErrArity("TYPE")
-	}
-	key := args[0]
-	obj := store.Get(key)
-	if obj == nil {
-		return clientio.Encode("none", true)
-	}
-
-	var typeStr string
-	switch oType, _ := object.ExtractTypeEncoding(obj); oType {
-	case object.ObjTypeString, object.ObjTypeInt, object.ObjTypeByteArray:
-		typeStr = "string"
-	case object.ObjTypeByteList:
-		typeStr = "list"
-	case object.ObjTypeSet:
-		typeStr = "set"
-	case object.ObjTypeHashMap:
-		typeStr = "hash"
-	case object.ObjTypeSortedSet:
-		typeStr = "zset"
-	default:
-		typeStr = "non-supported type"
-	}
-
-	return clientio.Encode(typeStr, true)
->>>>>>> 0f1272a4
 }
 
 // This method executes each operation, contained in ops array, based on commands used.
