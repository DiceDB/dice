package eval

import (
	"bytes"
	"errors"
	"fmt"
	"log/slog"
	"math"
	"regexp"
	"sort"
	"strconv"
	"strings"
	"time"
	"unicode"
	"unsafe"

	"github.com/dicedb/dice/internal/object"
	"github.com/rs/xid"

	"github.com/dicedb/dice/internal/sql"

	"github.com/axiomhq/hyperloglog"
	"github.com/bytedance/sonic"
	"github.com/dicedb/dice/config"
	"github.com/dicedb/dice/internal/clientio"
	"github.com/dicedb/dice/internal/comm"
	diceerrors "github.com/dicedb/dice/internal/errors"
	"github.com/dicedb/dice/internal/querywatcher"
	"github.com/dicedb/dice/internal/server/utils"
	dstore "github.com/dicedb/dice/internal/store"
	"github.com/ohler55/ojg/jp"
)

type exDurationState int

const (
	Uninitialized exDurationState = iota
	Initialized
)

var (
	TxnCommands       map[string]bool
	serverID          string
	diceCommandsCount int
)

<<<<<<< HEAD
type EvalResponse struct {
	Result interface{} // Result of the Store operation, for now the type is set to []byte, but this can change in the future.
	Error  error
}
=======
type jsonOperation string

const (
	IncrBy = "INCRBY"
	MultBy = "MULTBY"
)
>>>>>>> a3b1cb7a

const defaultRootPath = "$"
const maxExDuration = 9223372036854775

func init() {
	diceCommandsCount = len(DiceCmds)
	TxnCommands = map[string]bool{"EXEC": true, "DISCARD": true}
	serverID = fmt.Sprintf("%s:%d", config.DiceConfig.Server.Addr, config.DiceConfig.Server.Port)
}

<<<<<<< HEAD
=======
// evalPING returns with an encoded "PONG"
// If any message is added with the ping command,
// the message will be returned.
func evalPING(args []string, store *dstore.Store) []byte {
	var b []byte

	if len(args) >= 2 {
		return diceerrors.NewErrArity("PING")
	}

	if len(args) == 0 {
		b = clientio.Encode("PONG", true)
	} else {
		b = clientio.Encode(args[0], false)
	}

	return b
}

// evalECHO returns the argument passed by the user 
func evalECHO(args []string, store *dstore.Store) []byte {
	if len(args) != 1 {
		return diceerrors.NewErrArity("ECHO")
	}

	return clientio.Encode(args[0], false)
}

>>>>>>> a3b1cb7a
// EvalAUTH returns with an encoded "OK" if the user is authenticated
// If the user is not authenticated, it returns with an encoded error message
func EvalAUTH(args []string, c *comm.Client) []byte {
	var err error

	if config.DiceConfig.Auth.Password == "" {
		return diceerrors.NewErrWithMessage("AUTH <password> called without any password configured for the default user. Are you sure your configuration is correct?")
	}

	username := config.DiceConfig.Auth.UserName
	var password string

	if len(args) == 1 {
		password = args[0]
	} else if len(args) == 2 {
		username, password = args[0], args[1]
	} else {
		return diceerrors.NewErrArity("AUTH")
	}

	if err = c.Session.Validate(username, password); err != nil {
		return clientio.Encode(err, false)
	}
	return clientio.RespOK
}

// evalMSET puts multiple <key, value> pairs in db as in the args
// MSET is atomic, so all given keys are set at once.
// args must contain key and value pairs.

// Returns encoded error response if at least a <key, value> pair is not part of args
// Returns encoded OK RESP once new entries are added
// If the key already exists then the value will be overwritten and expiry will be discarded
func evalMSET(args []string, store *dstore.Store) []byte {
	if len(args) <= 1 || len(args)%2 != 0 {
		return diceerrors.NewErrArity("MSET")
	}

	// MSET does not have expiry support
	var exDurationMs int64 = -1

	insertMap := make(map[string]*object.Obj, len(args)/2)
	for i := 0; i < len(args); i += 2 {
		key, value := args[i], args[i+1]
		oType, oEnc := deduceTypeEncoding(value)
		var storedValue interface{}
		switch oEnc {
		case object.ObjEncodingInt:
			storedValue, _ = strconv.ParseInt(value, 10, 64)
		case object.ObjEncodingEmbStr, object.ObjEncodingRaw:
			storedValue = value
		default:
			return clientio.Encode(fmt.Errorf("ERR unsupported encoding: %d", oEnc), false)
		}
		insertMap[key] = store.NewObj(storedValue, exDurationMs, oType, oEnc)
	}

	store.PutAll(insertMap)
	return clientio.RespOK
}

// evalDBSIZE returns the number of keys in the database.
func evalDBSIZE(args []string, store *dstore.Store) []byte {
	if len(args) > 0 {
		return diceerrors.NewErrArity("DBSIZE")
	}

	// return the RESP encoded value
	return clientio.Encode(dstore.KeyspaceStat[0]["keys"], false)
}

// evalGETDEL returns the value for the queried key in args
// The key should be the only param in args
// The RESP value of the key is encoded and then returned
// In evalGETDEL  If the key exists, it will be deleted before its value is returned.
// evalGETDEL returns response.RespNIL if key is expired or it does not exist
func evalGETDEL(args []string, store *dstore.Store) []byte {
	if len(args) != 1 {
		return diceerrors.NewErrArity("GETDEL")
	}

	key := args[0]

	// getting the key based on previous touch value
	obj := store.GetNoTouch(key)

	// if key does not exist, return RESP encoded nil
	if obj == nil {
		return clientio.RespNIL
	}

	// If the object exists, check if it is a Set object.
	if err := object.AssertType(obj.TypeEncoding, object.ObjTypeSet); err == nil {
		return diceerrors.NewErrWithFormattedMessage(diceerrors.WrongTypeErr)
	}

	// If the object exists, check if it is a JSON object.
	if err := object.AssertType(obj.TypeEncoding, object.ObjTypeJSON); err == nil {
		return diceerrors.NewErrWithFormattedMessage(diceerrors.WrongTypeErr)
	}

	// Get the key from the hash table
	objVal := store.GetDel(key)

	// Decode and return the value based on its encoding
	switch _, oEnc := object.ExtractTypeEncoding(objVal); oEnc {
	case object.ObjEncodingInt:
		// Value is stored as an int64, so use type assertion
		if val, ok := objVal.Value.(int64); ok {
			return clientio.Encode(val, false)
		}
		return diceerrors.NewErrWithFormattedMessage("expected int64 but got another type: %s", objVal.Value)

	case object.ObjEncodingEmbStr, object.ObjEncodingRaw:
		// Value is stored as a string, use type assertion
		if val, ok := objVal.Value.(string); ok {
			return clientio.Encode(val, false)
		}
		return diceerrors.NewErrWithMessage("expected string but got another type")

	case object.ObjEncodingByteArray:
		// Value is stored as a bytearray, use type assertion
		if val, ok := objVal.Value.(*ByteArray); ok {
			return clientio.Encode(string(val.data), false)
		}
		return diceerrors.NewErrWithMessage(diceerrors.WrongTypeErr)

	default:
		return diceerrors.NewErrWithMessage(diceerrors.WrongTypeErr)
	}
}

// evalJSONDEBUG reports value's memmory usage in bytes
// Returns arity error if subcommand is missing
// Supports only two subcommand as of now - HELP and MEMORY
func evalJSONDebug(args []string, store *dstore.Store) []byte {
	if len(args) < 1 {
		return diceerrors.NewErrArity("JSON.DEBUG")
	}
	subcommand := strings.ToUpper(args[0])
	switch subcommand {
	case Help:
		return evalJSONDebugHelp()
	case Memory:
		return evalJSONDebugMemory(args[1:], store)
	default:
		return diceerrors.NewErrWithFormattedMessage("unknown subcommand - try `JSON.DEBUG HELP`")
	}
}

// evalJSONDebugHelp implements HELP subcommand for evalJSONDebug
// It returns help text
// It ignore any other args
func evalJSONDebugHelp() []byte {
	memoryText := "MEMORY <key> [path] - reports memory usage"
	helpText := "HELP                - this message"
	message := []string{memoryText, helpText}
	return clientio.Encode(message, false)
}

// evalJSONDebugMemory implements MEMORY subcommand for evalJSONDebug
// It returns value's memory usage in bytes
func evalJSONDebugMemory(args []string, store *dstore.Store) []byte {
	if len(args) < 1 {
		return diceerrors.NewErrArity("json.debug")
	}
	key := args[0]

	// default path is root if not specified
	path := defaultRootPath
	if len(args) > 1 {
		path = args[1] // any more args are ignored for this command altogether
	}

	obj := store.Get(key)
	if obj == nil {
		return clientio.RespZero
	}

	// check if the object is a valid JSON
	errWithMessage := object.AssertTypeAndEncoding(obj.TypeEncoding, object.ObjTypeJSON, object.ObjEncodingJSON)
	if errWithMessage != nil {
		return errWithMessage
	}

	// handle root path
	if path == defaultRootPath {
		jsonData := obj.Value

		// memory used by json data
		size := calculateSizeInBytes(jsonData)
		if size == -1 {
			return diceerrors.NewErrWithMessage("unknown type")
		}

		// add memory used by storage object
		size += int(unsafe.Sizeof(obj)) + calculateSizeInBytes(obj.LastAccessedAt) + calculateSizeInBytes(obj.TypeEncoding)

		return clientio.Encode(size, false)
	}

	// handle nested paths
	var results []any = []any{}
	if path != defaultRootPath {
		// check if path is valid
		expr, err := jp.ParseString(path)
		if err != nil {
			return diceerrors.NewErrWithMessage("invalid JSON path")
		}

		results = expr.Get(obj.Value)

		// handle error cases
		if len(results) == 0 {
			// this block will return '[]' for out of bound index for an array json type
			// this will maintain consistency with redis
			isArray := utils.IsArray(obj.Value)
			if isArray {
				arr, ok := obj.Value.([]any)
				if !ok {
					return diceerrors.NewErrWithMessage("invalid array json")
				}

				// extract index from arg
				reg := regexp.MustCompile(`^\$\.?\[(\d+|\*)\]`)
				matches := reg.FindStringSubmatch(path)

				if len(matches) == 2 {
					// convert index to int
					index, err := strconv.Atoi(matches[1])
					if err != nil {
						return diceerrors.NewErrWithMessage("unable to extract index")
					}

					// if index is out of bound return empty array
					if index >= len(arr) {
						return clientio.RespEmptyArray
					}
				}
			}

			// for rest json types, throw error
			return diceerrors.NewErrWithFormattedMessage("Path '$.%v' does not exist", path)
		}
	}

	// get memory used by each path
	sizeList := make([]interface{}, 0, len(results))
	for _, result := range results {
		size := calculateSizeInBytes(result)
		sizeList = append(sizeList, size)
	}

	return clientio.Encode(sizeList, false)
}

func calculateSizeInBytes(value interface{}) int {
	switch convertedValue := value.(type) {
	case string:
		return int(unsafe.Sizeof(value)) + len(convertedValue)

	case int, int8, int16, int32, int64, uint, uint8, uint16, uint32, uint64, float32, float64, bool, nil:
		return int(unsafe.Sizeof(value))

	// object
	case map[string]interface{}:
		size := int(unsafe.Sizeof(value))
		for k, v := range convertedValue {
			size += int(unsafe.Sizeof(k)) + len(k) + calculateSizeInBytes(v)
		}
		return size

	// array
	case []interface{}:
		size := int(unsafe.Sizeof(value))
		for _, elem := range convertedValue {
			size += calculateSizeInBytes(elem)
		}
		return size

	// unknown type
	default:
		return -1
	}
}

// evaLJSONFORGET removes the field specified by the given JSONPath from the JSON document stored under the provided key.
// calls the evalJSONDEL() with the arguments passed
// Returns response.RespZero if key is expired or it does not exist
// Returns encoded error response if incorrect number of arguments
// If the JSONPath points to the root of the JSON document, the entire key is deleted from the store.
// Returns an integer reply specified as the number of paths deleted (0 or more)
func evalJSONFORGET(args []string, store *dstore.Store) []byte {
	if len(args) < 1 {
		return diceerrors.NewErrArity("JSON.FORGET")
	}

	return evalJSONDEL(args, store)
}

// evalJSONARRLEN return the length of the JSON array at path in key
// Returns an array of integer replies, an integer for each matching value,
// each is the array's length, or nil, if the matching value is not an array.
// Returns encoded error if the key doesn't exist or key is expired or the matching value is not an array.
// Returns encoded error response if incorrect number of arguments
func evalJSONARRLEN(args []string, store *dstore.Store) []byte {
	if len(args) < 1 {
		return diceerrors.NewErrArity("JSON.ARRLEN")
	}
	key := args[0]

	// Retrieve the object from the database
	obj := store.Get(key)
	if obj == nil {
		return diceerrors.NewErrWithMessage("Path '.' does not exist or not an array")
	}

	errWithMessage := object.AssertTypeAndEncoding(obj.TypeEncoding, object.ObjTypeJSON, object.ObjEncodingJSON)
	if errWithMessage != nil {
		return errWithMessage
	}

	jsonData := obj.Value

	_, err := sonic.Marshal(jsonData)
	if err != nil {
		return diceerrors.NewErrWithMessage("Existing key has wrong Dice type")
	}

	if len(args) == 1 {
		if utils.GetJSONFieldType(jsonData) == utils.ArrayType {
			return clientio.Encode(len(jsonData.([]interface{})), false)
		}
		return diceerrors.NewErrWithMessage("Path '.' does not exist or not an array")
	}

	path := args[1]
	expr, err := jp.ParseString(path)
	if err != nil {
		return diceerrors.NewErrWithMessage("invalid JSONPath")
	}

	results := expr.Get(jsonData)

	arrlenList := make([]interface{}, 0, len(results))
	for _, result := range results {
		switch utils.GetJSONFieldType(result) {
		case utils.ArrayType:
			arrlenList = append(arrlenList, len(result.([]interface{})))
		default:
			arrlenList = append(arrlenList, nil)
		}
	}

	return clientio.Encode(arrlenList, false)
}

func evalJSONARRPOP(args []string, store *dstore.Store) []byte {
	if len(args) < 1 {
		return diceerrors.NewErrArity("json.arrpop")
	}
	key := args[0]

	var path string = defaultRootPath
	if len(args) >= 2 {
		path = args[1]
	}

	var index string
	if len(args) >= 3 {
		index = args[2]
	}

	// Retrieve the object from the database
	obj := store.Get(key)
	if obj == nil {
		return diceerrors.NewErrWithMessage("could not perform this operation on a key that doesn't exist")
	}

	errWithMessage := object.AssertTypeAndEncoding(obj.TypeEncoding, object.ObjTypeJSON, object.ObjEncodingJSON)
	if errWithMessage != nil {
		return errWithMessage
	}

	jsonData := obj.Value
	_, err := sonic.Marshal(jsonData)
	if err != nil {
		return diceerrors.NewErrWithMessage("Existing key has wrong Dice type")
	}

	if path == defaultRootPath {
		arr, ok := jsonData.([]any)
		// if value can not be converted to array, it is of another type
		// returns nil in this case similar to redis
		// also, return nil if array is empty
		if !ok || len(arr) == 0 {
			return diceerrors.NewErrWithMessage("Path '$' does not exist or not an array")
		}
		popElem, arr, err := popElementAndUpdateArray(arr, index)
		if err != nil {
			return diceerrors.NewErrWithFormattedMessage("error popping element: %v", err)
		}

		// save the remaining array
		newObj := store.NewObj(arr, -1, object.ObjTypeJSON, object.ObjEncodingJSON)
		store.Put(key, newObj)

		return clientio.Encode(popElem, false)
	}

	// if path is not root then extract value at path
	expr, err := jp.ParseString(path)
	if err != nil {
		return diceerrors.NewErrWithMessage("invalid JSONPath")
	}
	results := expr.Get(jsonData)

	// process value at each path
	popArr := make([]any, 0, len(results))
	for _, result := range results {
		arr, ok := result.([]any)
		// if value can not be converted to array, it is of another type
		// returns nil in this case similar to redis
		// also, return nil if array is empty
		if !ok || len(arr) == 0 {
			popElem := clientio.RespNIL
			popArr = append(popArr, popElem)
			continue
		}

		popElem, arr, err := popElementAndUpdateArray(arr, index)
		if err != nil {
			return diceerrors.NewErrWithFormattedMessage("error popping element: %v", err)
		}

		// update array in place in the json object
		err = expr.Set(jsonData, arr)
		if err != nil {
			return diceerrors.NewErrWithFormattedMessage("error saving updated json: %v", err)
		}

		popArr = append(popArr, popElem)
	}
	return clientio.Encode(popArr, false)
}

// popElementAndUpdateArray removes an element at the given index
// Returns popped element, remaining array and error
func popElementAndUpdateArray(arr []any, index string) (popElem any, updatedArray []any, err error) {
	if len(arr) == 0 {
		return nil, nil, nil
	}

	var idx int
	// if index is empty, pop last element
	if index == "" {
		idx = len(arr) - 1
	} else {
		var err error
		idx, err = strconv.Atoi(index)
		if err != nil {
			return nil, nil, err
		}
		// convert index to a valid index
		idx = adjustIndex(idx, arr)
	}

	popElem = arr[idx]
	arr = append(arr[:idx], arr[idx+1:]...)

	return popElem, arr, nil
}

// adjustIndex will bound the array between 0 and len(arr) - 1
// It also handles negative indexes
func adjustIndex(idx int, arr []any) int {
	// if index is positive and out of bound, limit it to the last index
	if idx > len(arr) {
		idx = len(arr) - 1
	}

	// if index is negative, change it to equivalent positive index
	if idx < 0 {
		// if index is out of bound then limit it to the first index
		if idx < -len(arr) {
			idx = 0
		} else {
			idx = len(arr) + idx
		}
	}
	return idx
}

// evalJSONOBJLEN return the number of keys in the JSON object at path in key.
// Returns an array of integer replies, an integer for each matching value,
// which is the json objects length, or nil, if the matching value is not a json.
// Returns encoded error if the key doesn't exist or key is expired or the matching value is not an array.
// Returns encoded error response if incorrect number of arguments
func evalJSONOBJLEN(args []string, store *dstore.Store) []byte {
	if len(args) < 1 {
		return diceerrors.NewErrArity("JSON.OBJLEN")
	}

	key := args[0]

	// Retrieve the object from the database
	obj := store.Get(key)
	if obj == nil {
		return clientio.RespNIL
	}

	// check if the object is json
	errWithMessage := object.AssertTypeAndEncoding(obj.TypeEncoding, object.ObjTypeJSON, object.ObjEncodingJSON)
	if errWithMessage != nil {
		return errWithMessage
	}

	// get the value & check for marsheling error
	jsonData := obj.Value
	_, err := sonic.Marshal(jsonData)
	if err != nil {
		return diceerrors.NewErrWithMessage("Existing key has wrong Dice type")
	}
	if len(args) == 1 {
		// check if the value is of json type
		if utils.GetJSONFieldType(jsonData) == utils.ObjectType {
			if castedData, ok := jsonData.(map[string]interface{}); ok {
				return clientio.Encode(len(castedData), false)
			}
			return clientio.RespNIL
		}
		return diceerrors.NewErrWithFormattedMessage(diceerrors.WrongTypeErr)
	}

	path := args[1]

	expr, err := jp.ParseString(path)
	if err != nil {
		return diceerrors.NewErrWithMessage(err.Error())
	}

	// get all values for matching paths
	results := expr.Get(jsonData)

	objectLen := make([]interface{}, 0, len(results))

	for _, result := range results {
		switch utils.GetJSONFieldType(result) {
		case utils.ObjectType:
			if castedResult, ok := result.(map[string]interface{}); ok {
				objectLen = append(objectLen, len(castedResult))
			} else {
				objectLen = append(objectLen, nil)
			}
		default:
			objectLen = append(objectLen, nil)
		}
	}
	return clientio.Encode(objectLen, false)
}

// evalJSONDEL delete a value that the given json path include in.
// Returns response.RespZero if key is expired or it does not exist
// Returns encoded error response if incorrect number of arguments
// Returns an integer reply specified as the number of paths deleted (0 or more)
func evalJSONDEL(args []string, store *dstore.Store) []byte {
	if len(args) < 1 {
		return diceerrors.NewErrArity("JSON.DEL")
	}
	key := args[0]

	// Default path is root if not specified
	path := defaultRootPath
	if len(args) > 1 {
		path = args[1]
	}

	// Retrieve the object from the database
	obj := store.Get(key)
	if obj == nil {
		return clientio.RespZero
	}

	errWithMessage := object.AssertTypeAndEncoding(obj.TypeEncoding, object.ObjTypeJSON, object.ObjEncodingJSON)
	if errWithMessage != nil {
		return errWithMessage
	}

	jsonData := obj.Value

	_, err := sonic.Marshal(jsonData)
	if err != nil {
		return diceerrors.NewErrWithMessage("Existing key has wrong Dice type")
	}

	if len(args) == 1 || path == defaultRootPath {
		store.Del(key)
		return clientio.RespOne
	}

	expr, err := jp.ParseString(path)
	if err != nil {
		return diceerrors.NewErrWithMessage("invalid JSONPath")
	}
	results := expr.Get(jsonData)
	err = expr.Del(jsonData)
	if err != nil {
		return diceerrors.NewErrWithMessage(err.Error())
	}
	// Create a new object with the updated JSON data
	newObj := store.NewObj(jsonData, -1, object.ObjTypeJSON, object.ObjEncodingJSON)
	store.Put(key, newObj)
	return clientio.Encode(len(results), false)
}

// evalJSONCLEAR Clear container values (arrays/objects) and set numeric values to 0,
// Already cleared values are ignored for empty containers and zero numbers
// args must contain at least the key;  (path unused in this implementation)
// Returns encoded error if key is expired or it does not exist
// Returns encoded error response if incorrect number of arguments
// Returns an integer reply specifying the number of matching JSON arrays
// and objects cleared + number of matching JSON numerical values zeroed.
func evalJSONCLEAR(args []string, store *dstore.Store) []byte {
	if len(args) < 1 {
		return diceerrors.NewErrArity("JSON.CLEAR")
	}
	key := args[0]

	// Default path is root if not specified
	path := defaultRootPath
	if len(args) > 1 {
		path = args[1]
	}

	// Retrieve the object from the database
	obj := store.Get(key)
	if obj == nil {
		return diceerrors.NewErrWithMessage("could not perform this operation on a key that doesn't exist")
	}

	errWithMessage := object.AssertTypeAndEncoding(obj.TypeEncoding, object.ObjTypeJSON, object.ObjEncodingJSON)
	if errWithMessage != nil {
		return errWithMessage
	}

	jsonData := obj.Value

	_, err := sonic.Marshal(jsonData)
	if err != nil {
		return diceerrors.NewErrWithMessage("Existing key has wrong Dice type")
	}

	var countClear uint64 = 0
	if len(args) == 1 || path == defaultRootPath {
		if jsonData != struct{}{} {
			// If path is root and len(args) == 1, return it instantly
			newObj := store.NewObj(struct{}{}, -1, object.ObjTypeJSON, object.ObjEncodingJSON)
			store.Put(key, newObj)
			countClear++
			return clientio.Encode(countClear, false)
		}
	}

	expr, err := jp.ParseString(path)
	if err != nil {
		return diceerrors.NewErrWithMessage("invalid JSONPath")
	}

	_, err = expr.Modify(jsonData, func(element any) (altered any, changed bool) {
		switch utils.GetJSONFieldType(element) {
		case utils.IntegerType, utils.NumberType:
			if element != utils.NumberZeroValue {
				countClear++
				return utils.NumberZeroValue, true
			}
		case utils.ArrayType:
			if len(element.([]interface{})) != 0 {
				countClear++
				return []interface{}{}, true
			}
		case utils.ObjectType:
			if element != struct{}{} {
				countClear++
				return struct{}{}, true
			}
		default:
			return element, false
		}
		return
	})
	if err != nil {
		return diceerrors.NewErrWithMessage(err.Error())
	}
	// Create a new object with the updated JSON data
	newObj := store.NewObj(jsonData, -1, object.ObjTypeJSON, object.ObjEncodingJSON)
	store.Put(key, newObj)
	return clientio.Encode(countClear, false)
}

// evalJSONTYPE retrieves a JSON value type stored at the specified key
// args must contain at least the key;  (path unused in this implementation)
// Returns response.RespNIL if key is expired or it does not exist
// Returns encoded error response if incorrect number of arguments
// The RESP value of the key's value type is encoded and then returned
func evalJSONTYPE(args []string, store *dstore.Store) []byte {
	if len(args) < 1 {
		return diceerrors.NewErrArity("JSON.TYPE")
	}
	key := args[0]

	// Default path is root if not specified
	path := defaultRootPath
	if len(args) > 1 {
		path = args[1]
	}
	// Retrieve the object from the database
	obj := store.Get(key)
	if obj == nil {
		return clientio.RespNIL
	}

	errWithMessage := object.AssertTypeAndEncoding(obj.TypeEncoding, object.ObjTypeJSON, object.ObjEncodingJSON)
	if errWithMessage != nil {
		return errWithMessage
	}

	jsonData := obj.Value

	if path == defaultRootPath {
		_, err := sonic.Marshal(jsonData)
		if err != nil {
			return diceerrors.NewErrWithMessage("could not serialize result")
		}
		// If path is root and len(args) == 1, return "object" instantly
		if len(args) == 1 {
			return clientio.Encode(utils.ObjectType, false)
		}
	}

	// Parse the JSONPath expression
	expr, err := jp.ParseString(path)
	if err != nil {
		return diceerrors.NewErrWithMessage("invalid JSONPath")
	}

	results := expr.Get(jsonData)
	if len(results) == 0 {
		return clientio.RespEmptyArray
	}

	typeList := make([]string, 0, len(results))
	for _, result := range results {
		jsonType := utils.GetJSONFieldType(result)
		typeList = append(typeList, jsonType)
	}
	return clientio.Encode(typeList, false)
}

// evalJSONGET retrieves a JSON value stored at the specified key
// args must contain at least the key;  (path unused in this implementation)
// Returns response.RespNIL if key is expired or it does not exist
// Returns encoded error response if incorrect number of arguments
// The RESP value of the key is encoded and then returned
func evalJSONGET(args []string, store *dstore.Store) []byte {
	if len(args) < 1 {
		return diceerrors.NewErrArity("JSON.GET")
	}

	key := args[0]
	// Default path is root if not specified
	path := defaultRootPath
	if len(args) > 1 {
		path = args[1]
	}
	result, err := jsonGETHelper(store, path, key)
	if err != nil {
		return err
	}
	return clientio.Encode(result, false)
}

// helper function used by evalJSONGET and evalJSONMGET to prepare the results
func jsonGETHelper(store *dstore.Store, path, key string) (result interface{}, err2 []byte) {
	// Retrieve the object from the database
	obj := store.Get(key)
	if obj == nil {
		return result, nil
	}

	// Check if the object is of JSON type
	errWithMessage := object.AssertTypeAndEncoding(obj.TypeEncoding, object.ObjTypeJSON, object.ObjEncodingJSON)
	if errWithMessage != nil {
		return result, errWithMessage
	}

	jsonData := obj.Value

	// If path is root, return the entire JSON
	if path == defaultRootPath {
		resultBytes, err := sonic.Marshal(jsonData)
		if err != nil {
			return result, diceerrors.NewErrWithMessage("could not serialize result")
		}
		return string(resultBytes), nil
	}

	// Parse the JSONPath expression
	expr, err := jp.ParseString(path)
	if err != nil {
		return result, diceerrors.NewErrWithMessage("invalid JSONPath")
	}

	// Execute the JSONPath query
	results := expr.Get(jsonData)
	if len(results) == 0 {
		return result, nil
	}

	// Serialize the result
	var resultBytes []byte
	if len(results) == 1 {
		resultBytes, err = sonic.Marshal(results[0])
	} else {
		resultBytes, err = sonic.Marshal(results)
	}
	if err != nil {
		return nil, diceerrors.NewErrWithMessage("could not serialize result")
	}
	return string(resultBytes), nil
}

// evalJSONMGET retrieves a JSON value stored for the multiple key
// args must contain at least the key and a path;
// Returns encoded error response if incorrect number of arguments
// The RESP value of the key is encoded and then returned
func evalJSONMGET(args []string, store *dstore.Store) []byte {
	if len(args) < 2 {
		return diceerrors.NewErrArity("JSON.MGET")
	}

	var results []interface{}

	// Default path is root if not specified
	argsLen := len(args)
	path := args[argsLen-1]

	for i := 0; i < (argsLen - 1); i++ {
		key := args[i]
		result, _ := jsonGETHelper(store, path, key)
		results = append(results, result)
	}

	var interfaceObj interface{} = results
	return clientio.Encode(interfaceObj, false)
}

// evalJSONTOGGLE toggles a boolean value stored at the specified key and path.
// args must contain at least the key and path (where the boolean is located).
// If the key does not exist or is expired, it returns response.RespNIL.
// If the field at the specified path is not a boolean, it returns an encoded error response.
// If the boolean is `true`, it toggles to `false` (returns :0), and if `false`, it toggles to `true` (returns :1).
// Returns an encoded error response if the incorrect number of arguments is provided.
func evalJSONTOGGLE(args []string, store *dstore.Store) []byte {
	if len(args) < 2 {
		return diceerrors.NewErrArity("JSON.TOGGLE")
	}
	key := args[0]
	path := args[1]

	obj := store.Get(key)
	if obj == nil {
		return diceerrors.NewErrWithFormattedMessage("-ERR could not perform this operation on a key that doesn't exist")
	}

	errWithMessage := object.AssertTypeAndEncoding(obj.TypeEncoding, object.ObjTypeJSON, object.ObjEncodingJSON)
	if errWithMessage != nil {
		return errWithMessage
	}

	jsonData := obj.Value
	expr, err := jp.ParseString(path)
	if err != nil {
		return diceerrors.NewErrWithMessage("invalid JSONPath")
	}

	toggleResults := []interface{}{}
	modified := false

	_, err = expr.Modify(jsonData, func(value interface{}) (interface{}, bool) {
		boolValue, ok := value.(bool)
		if !ok {
			toggleResults = append(toggleResults, nil)
			return value, false
		}
		newValue := !boolValue
		toggleResults = append(toggleResults, boolToInt(newValue))
		modified = true
		return newValue, true
	})

	if err != nil {
		return diceerrors.NewErrWithMessage("failed to toggle values")
	}

	if modified {
		obj.Value = jsonData
	}

	toggleResults = ReverseSlice(toggleResults)
	return clientio.Encode(toggleResults, false)
}

func boolToInt(b bool) int {
	if b {
		return 1
	}
	return 0
}

// ReverseSlice takes a slice of any type and returns a new slice with the elements reversed.
func ReverseSlice[T any](slice []T) []T {
	reversed := make([]T, len(slice))
	for i, v := range slice {
		reversed[len(slice)-1-i] = v
	}
	return reversed
}

// evalJSONSET stores a JSON value at the specified key
// args must contain at least the key, path (unused in this implementation), and JSON string
// Returns encoded error response if incorrect number of arguments
// Returns encoded error if the JSON string is invalid
// Returns response.RespOK if the JSON value is successfully stored
func evalJSONSET(args []string, store *dstore.Store) []byte {
	// Check if there are enough arguments
	if len(args) < 3 {
		return diceerrors.NewErrArity("JSON.SET")
	}

	key := args[0]
	path := args[1]
	jsonStr := args[2]
	for i := 3; i < len(args); i++ {
		switch args[i] {
		case NX, Nx:
			if i != len(args)-1 {
				return diceerrors.NewErrWithMessage(diceerrors.SyntaxErr)
			}
			obj := store.Get(key)
			if obj != nil {
				return clientio.RespNIL
			}
		case XX, Xx:
			if i != len(args)-1 {
				return diceerrors.NewErrWithMessage(diceerrors.SyntaxErr)
			}
			obj := store.Get(key)
			if obj == nil {
				return clientio.RespNIL
			}

		default:
			return diceerrors.NewErrWithMessage(diceerrors.SyntaxErr)
		}
	}

	// Parse the JSON string
	var jsonValue interface{}
	if err := sonic.UnmarshalString(jsonStr, &jsonValue); err != nil {
		return diceerrors.NewErrWithFormattedMessage("invalid JSON: %v", err.Error())
	}

	// Retrieve existing object or create new one
	obj := store.Get(key)
	var rootData interface{}

	if obj == nil {
		// If the key doesn't exist, create a new object
		if path != defaultRootPath {
			rootData = make(map[string]interface{})
		} else {
			rootData = jsonValue
		}
	} else {
		// If the key exists, check if it's a JSON object
		err := object.AssertType(obj.TypeEncoding, object.ObjTypeJSON)
		if err != nil {
			return clientio.Encode(err, false)
		}
		err = object.AssertEncoding(obj.TypeEncoding, object.ObjEncodingJSON)
		if err != nil {
			return clientio.Encode(err, false)
		}
		rootData = obj.Value
	}

	// If path is not root, use JSONPath to set the value
	if path != defaultRootPath {
		expr, err := jp.ParseString(path)
		if err != nil {
			return diceerrors.NewErrWithMessage("invalid JSONPath")
		}

		err = expr.Set(rootData, jsonValue)
		if err != nil {
			return diceerrors.NewErrWithMessage("failed to set value")
		}
	} else {
		// If path is root, replace the entire JSON
		rootData = jsonValue
	}

	// Create a new object with the updated JSON data
	newObj := store.NewObj(rootData, -1, object.ObjTypeJSON, object.ObjEncodingJSON)
	store.Put(key, newObj)
	return clientio.RespOK
}

// Parses and returns the input string as an int64 or float64
func parseFloatInt(input string) (result interface{}, err error) {
	// Try to parse as an integer
	if intValue, parseErr := strconv.ParseInt(input, 10, 64); parseErr == nil {
		result = intValue
		return
	}

	// Try to parse as a float
	if floatValue, parseErr := strconv.ParseFloat(input, 64); parseErr == nil {
		result = floatValue
		return
	}

	// If neither parsing succeeds, return an error
	err = errors.New("invalid input: not a valid int or float")
	return
}

// Returns the new value after incrementing or multiplying the existing value
func incrMultValue(value any, multiplier interface{}, operation jsonOperation) (newVal interface{}, resultString string, isModified bool) {
	switch utils.GetJSONFieldType(value) {
	case utils.NumberType:
		oldVal := value.(float64)
		var newVal float64
		if v, ok := multiplier.(float64); ok {
			switch operation {
			case IncrBy:
				newVal = oldVal + v
			case MultBy:
				newVal = oldVal * v
			}
		} else {
			v, _ := multiplier.(int64)
			switch operation {
			case IncrBy:
				newVal = oldVal + float64(v)
			case MultBy:
				newVal = oldVal * float64(v)
			}
		}
		resultString := strconv.FormatFloat(newVal, 'f', -1, 64)
		return newVal, resultString, true
	case utils.IntegerType:
		if v, ok := multiplier.(float64); ok {
			oldVal := float64(value.(int64))
			var newVal float64
			switch operation {
			case IncrBy:
				newVal = oldVal + v
			case MultBy:
				newVal = oldVal * v
			}
			resultString := strconv.FormatFloat(newVal, 'f', -1, 64)
			return newVal, resultString, true
		} else {
			v, _ := multiplier.(int64)
			oldVal := value.(int64)
			var newVal int64
			switch operation {
			case IncrBy:
				newVal = oldVal + v
			case MultBy:
				newVal = oldVal * v
			}
			resultString := strconv.FormatInt(newVal, 10)
			return newVal, resultString, true
		}
	default:
		return value, "null", false
	}
}

// evalJSONNUMMULTBY multiplies the JSON fields matching the specified JSON path at the specified key
// args must contain key, JSON path and the multiplier value
// Returns encoded error response if incorrect number of arguments
// Returns encoded error if the JSON path or key is invalid
// Returns bulk string reply specified as a stringified updated values for each path
// Returns null if matching field is non numerical
func evalJSONNUMMULTBY(args []string, store *dstore.Store) []byte {
	if len(args) < 3 {
		return diceerrors.NewErrArity("JSON.NUMMULTBY")
	}
	key := args[0]

	// Retrieve the object from the database
	obj := store.Get(key)
	if obj == nil {
		return diceerrors.NewErrWithFormattedMessage("could not perform this operation on a key that doesn't exist")
	}

	// Check if the object is of JSON type
	errWithMessage := object.AssertTypeAndEncoding(obj.TypeEncoding, object.ObjTypeJSON, object.ObjEncodingJSON)
	if errWithMessage != nil {
		return errWithMessage
	}
	path := args[1]
	// Parse the JSONPath expression
	expr, err := jp.ParseString(path)

	if err != nil {
		return diceerrors.NewErrWithMessage("invalid JSONPath")
	}

	// Get json matching expression
	jsonData := obj.Value
	results := expr.Get(jsonData)
	if len(results) == 0 {
		return clientio.Encode("[]", false)
	}

	for i, r := range args[2] {
		if !unicode.IsDigit(r) && r != '.' && r != '-' {
			if i == 0 {
				return diceerrors.NewErrWithFormattedMessage("-ERR expected value at line 1 column %d", i+1)
			}
			return diceerrors.NewErrWithFormattedMessage("-ERR trailing characters at line 1 column %d", i+1)
		}
	}

	// Parse the mulplier value
	multiplier, err := parseFloatInt(args[2])
	if err != nil {
		return diceerrors.NewErrWithMessage(diceerrors.IntOrOutOfRangeErr)
	}

	// Update matching values using Modify
	resultArray := make([]string, 0, len(results))
	if path == defaultRootPath {
		newValue, resultString, modified := incrMultValue(jsonData, multiplier, MultBy)
		if modified {
			jsonData = newValue
		}
		resultArray = append(resultArray, resultString)
	} else {
		_, err := expr.Modify(jsonData, func(value any) (interface{}, bool) {
			newValue, resultString, modified := incrMultValue(value, multiplier, MultBy)
			resultArray = append(resultArray, resultString)
			return newValue, modified
		})
		if err != nil {
			return diceerrors.NewErrWithMessage("invalid JSONPath")
		}
	}

	// Stringified updated values
	resultString := `[` + strings.Join(resultArray, ",") + `]`

	newObj := &object.Obj{
		Value:        jsonData,
		TypeEncoding: object.ObjTypeJSON,
	}
	exp, ok := dstore.GetExpiry(obj, store)

	var exDurationMs int64 = -1
	if ok {
		exDurationMs = int64(exp - uint64(utils.GetCurrentTime().UnixMilli()))
	}
	// newObj has default expiry time of -1 , we need to set it
	if exDurationMs > 0 {
		store.SetExpiry(newObj, exDurationMs)
	}

	store.Put(key, newObj)
	return clientio.Encode(resultString, false)
}

// evalJSONARRAPPEND appends the value(s) provided in the args to the given array path
// in the JSON object saved at key in arguments.
// Args must contain atleast a key, path and value.
// If the key does not exist or is expired, it returns response.RespNIL.
// If the object at given path is not an array, it returns response.RespNIL.
// Returns the new length of the array at path.
func evalJSONARRAPPEND(args []string, store *dstore.Store) []byte {
	if len(args) < 3 {
		return diceerrors.NewErrArity("JSON.ARRAPPEND")
	}

	key := args[0]
	path := args[1]
	values := args[2:]

	obj := store.Get(key)
	if obj == nil {
		return diceerrors.NewErrWithMessage("ERR key does not exist")
	}
	errWithMessage := object.AssertTypeAndEncoding(obj.TypeEncoding, object.ObjTypeJSON, object.ObjEncodingJSON)
	if errWithMessage != nil {
		return errWithMessage
	}
	jsonData := obj.Value

	expr, err := jp.ParseString(path)
	if err != nil {
		return diceerrors.NewErrWithMessage(fmt.Sprintf("ERR Path '%s' does not exist or not an array", path))
	}

	// Parse the input values as JSON
	parsedValues := make([]interface{}, len(values))
	for i, v := range values {
		var parsedValue interface{}
		err := sonic.UnmarshalString(v, &parsedValue)
		if err != nil {
			return diceerrors.NewErrWithMessage(err.Error())
		}
		parsedValues[i] = parsedValue
	}

	var resultsArray []interface{}
	modified := false

	// Capture the modified data when modifying the root path
	var newData interface{}
	var modifyErr error

	newData, modifyErr = expr.Modify(jsonData, func(data any) (interface{}, bool) {
		arr, ok := data.([]interface{})
		if !ok {
			// Not an array
			resultsArray = append(resultsArray, nil)
			return data, false
		}

		// Append the parsed values to the array
		arr = append(arr, parsedValues...)

		resultsArray = append(resultsArray, int64(len(arr)))
		modified = true
		return arr, modified
	})

	if modifyErr != nil {
		return diceerrors.NewErrWithMessage(fmt.Sprintf("ERR failed to modify JSON data: %v", modifyErr))
	}

	if !modified {
		// If no modification was made, it means the path did not exist or was not an array
		return clientio.Encode([]interface{}{nil}, false)
	}

	jsonData = newData
	obj.Value = jsonData

	return clientio.Encode(resultsArray, false)
}

// evalJSONINGEST stores a value at a dynamically generated key
// The key is created using a provided key prefix combined with a unique identifier
// args must contains key_prefix and path and json value
// It will call to evalJSONSET internally.
// Returns encoded error response if incorrect number of arguments
// Returns encoded error if the JSON string is invalid
// Returns unique identifier if the JSON value is successfully stored
func evalJSONINGEST(args []string, store *dstore.Store) []byte {
	if len(args) < 3 {
		return diceerrors.NewErrArity("JSON.INGEST")
	}

	keyPrefix := args[0]

	uniqueID := xid.New()
	uniqueKey := keyPrefix + uniqueID.String()

	var setArgs []string
	setArgs = append(setArgs, uniqueKey)
	setArgs = append(setArgs, args[1:]...)

	result := evalJSONSET(setArgs, store)
	if bytes.Equal(result, clientio.RespOK) {
		return clientio.Encode(uniqueID.String(), true)
	}
	return result
}

// evalTTL returns Time-to-Live in secs for the queried key in args
// The key should be the only param in args else returns with an error
// Returns	RESP encoded time (in secs) remaining for the key to expire
//
//	RESP encoded -2 stating key doesn't exist or key is expired
//	RESP encoded -1 in case no expiration is set on the key
func evalTTL(args []string, store *dstore.Store) []byte {
	if len(args) != 1 {
		return diceerrors.NewErrArity("TTL")
	}

	var key string = args[0]

	obj := store.Get(key)

	// if key does not exist, return RESP encoded -2 denoting key does not exist
	if obj == nil {
		return clientio.RespMinusTwo
	}

	// if object exist, but no expiration is set on it then send -1
	exp, isExpirySet := dstore.GetExpiry(obj, store)
	if !isExpirySet {
		return clientio.RespMinusOne
	}

	// compute the time remaining for the key to expire and
	// return the RESP encoded form of it
	durationMs := exp - uint64(utils.GetCurrentTime().UnixMilli())

	return clientio.Encode(int64(durationMs/1000), false)
}

// evalDEL deletes all the specified keys in args list
// returns the count of total deleted keys after encoding
func evalDEL(args []string, store *dstore.Store) []byte {
	var countDeleted int = 0

	for _, key := range args {
		if ok := store.Del(key); ok {
			countDeleted++
		}
	}

	return clientio.Encode(countDeleted, false)
}

// evalEXPIRE sets a expiry time(in secs) on the specified key in args
// args should contain 2 values, key and the expiry time to be set for the key
// The expiry time should be in integer format; if not, it returns encoded error response
// Returns response.RespOne if expiry was set on the key successfully.
// Once the time is lapsed, the key will be deleted automatically
func evalEXPIRE(args []string, store *dstore.Store) []byte {
	if len(args) <= 1 {
		return diceerrors.NewErrArity("EXPIRE")
	}

	var key string = args[0]
	exDurationSec, err := strconv.ParseInt(args[1], 10, 64)
	if exDurationSec < 0 || exDurationSec > maxExDuration {
		return diceerrors.NewErrExpireTime("EXPIRE")
	}

	if err != nil {
		return diceerrors.NewErrExpireTime("EXPIRE")
	}

	obj := store.Get(key)

	// 0 if the timeout was not set. e.g. key doesn't exist, or operation skipped due to the provided arguments
	if obj == nil {
		return clientio.RespZero
	}
	isExpirySet, err2 := evaluateAndSetExpiry(args[2:], utils.AddSecondsToUnixEpoch(exDurationSec), key, store)

	if isExpirySet {
		return clientio.RespOne
	} else if err2 != nil {
		return err2
	}
	return clientio.RespZero
}

// evalEXPIRETIME returns the absolute Unix timestamp (since January 1, 1970) in seconds at which the given key will expire
// args should contain only 1 value, the key
// Returns expiration Unix timestamp in seconds.
// Returns -1 if the key exists but has no associated expiration time.
// Returns -2 if the key does not exist.
func evalEXPIRETIME(args []string, store *dstore.Store) []byte {
	if len(args) != 1 {
		return diceerrors.NewErrArity("EXPIRETIME")
	}

	var key string = args[0]

	obj := store.Get(key)

	// -2 if key doesn't exist
	if obj == nil {
		return clientio.RespMinusTwo
	}

	exTimeMili, ok := dstore.GetExpiry(obj, store)
	// -1 if key doesn't have expiration time set
	if !ok {
		return clientio.RespMinusOne
	}

	return clientio.Encode(int(exTimeMili/1000), false)
}

// evalEXPIREAT sets a expiry time(in unix-time-seconds) on the specified key in args
// args should contain 2 values, key and the expiry time to be set for the key
// The expiry time should be in integer format; if not, it returns encoded error response
// Returns response.RespOne if expiry was set on the key successfully.
// Once the time is lapsed, the key will be deleted automatically
func evalEXPIREAT(args []string, store *dstore.Store) []byte {
	if len(args) <= 1 {
		return clientio.Encode(errors.New("ERR wrong number of arguments for 'expireat' command"), false)
	}

	var key string = args[0]
	exUnixTimeSec, err := strconv.ParseInt(args[1], 10, 64)
	if exUnixTimeSec < 0 || exUnixTimeSec > maxExDuration {
		return diceerrors.NewErrExpireTime("EXPIREAT")
	}

	if err != nil {
		return clientio.Encode(errors.New("ERR value is not an integer or out of range"), false)
	}

	isExpirySet, err2 := evaluateAndSetExpiry(args[2:], exUnixTimeSec, key, store)
	if isExpirySet {
		return clientio.RespOne
	} else if err2 != nil {
		return err2
	}
	return clientio.RespZero
}

// NX: Set the expiration only if the key does not already have an expiration time.
// XX: Set the expiration only if the key already has an expiration time.
// GT: Set the expiration only if the new expiration time is greater than the current one.
// LT: Set the expiration only if the new expiration time is less than the current one.
// Returns Boolean True and error nil if expiry was set on the key successfully.
// Returns Boolean False and error nil if conditions didn't met.
// Returns Boolean False and error not-nil if invalid combination of subCommands or if subCommand is invalid
func evaluateAndSetExpiry(subCommands []string, newExpiry int64, key string,
	store *dstore.Store) (shouldSetExpiry bool, err []byte) {
	var newExpInMilli = newExpiry * 1000
	var prevExpiry *uint64 = nil
	var nxCmd, xxCmd, gtCmd, ltCmd bool

	obj := store.Get(key)
	//  key doesn't exist
	if obj == nil {
		return false, nil
	}
	shouldSetExpiry = true
	// if no condition exists
	if len(subCommands) == 0 {
		store.SetUnixTimeExpiry(obj, newExpiry)
		return shouldSetExpiry, nil
	}

	expireTime, ok := dstore.GetExpiry(obj, store)
	if ok {
		prevExpiry = &expireTime
	}

	for i := range subCommands {
		subCommand := strings.ToUpper(subCommands[i])

		switch subCommand {
		case NX:
			nxCmd = true
			if prevExpiry != nil {
				shouldSetExpiry = false
			}
		case XX:
			xxCmd = true
			if prevExpiry == nil {
				shouldSetExpiry = false
			}
		case GT:
			gtCmd = true
			if prevExpiry == nil || *prevExpiry > uint64(newExpInMilli) {
				shouldSetExpiry = false
			}
		case LT:
			ltCmd = true
			if prevExpiry != nil && *prevExpiry < uint64(newExpInMilli) {
				shouldSetExpiry = false
			}
		default:
			return false, diceerrors.NewErrWithMessage("Unsupported option " + subCommands[i])
		}
	}

	if !nxCmd && gtCmd && ltCmd {
		return false, diceerrors.NewErrWithMessage("GT and LT options at the same time are not compatible")
	}

	if nxCmd && (xxCmd || gtCmd || ltCmd) {
		return false, diceerrors.NewErrWithMessage("NX and XX," +
			" GT or LT options at the same time are not compatible")
	}

	if shouldSetExpiry {
		store.SetUnixTimeExpiry(obj, newExpiry)
	}
	return shouldSetExpiry, nil
}

func evalHELLO(args []string, store *dstore.Store) []byte {
	if len(args) > 1 {
		return diceerrors.NewErrArity("HELLO")
	}

	var resp []interface{}
	resp = append(resp,
		"proto", 2,
		"id", serverID,
		"mode", "standalone",
		"role", "master",
		"modules", []interface{}{})

	return clientio.Encode(resp, false)
}

// evalINCR increments the value of the specified key in args by 1,
// if the key exists and the value is integer format.
// The key should be the only param in args.
// If the key does not exist, new key is created with value 0,
// the value of the new key is then incremented.
// The value for the queried key should be of integer format,
// if not evalINCR returns encoded error response.
// evalINCR returns the incremented value for the key if there are no errors.
func evalINCR(args []string, store *dstore.Store) []byte {
	if len(args) != 1 {
		return diceerrors.NewErrArity("INCR")
	}
	return incrDecrCmd(args, 1, store)
}

// evalDECR decrements the value of the specified key in args by 1,
// if the key exists and the value is integer format.
// The key should be the only param in args.
// If the key does not exist, new key is created with value 0,
// the value of the new key is then decremented.
// The value for the queried key should be of integer format,
// if not evalDECR returns encoded error response.
// evalDECR returns the decremented value for the key if there are no errors.
func evalDECR(args []string, store *dstore.Store) []byte {
	if len(args) != 1 {
		return diceerrors.NewErrArity("DECR")
	}
	return incrDecrCmd(args, -1, store)
}

// evalDECRBY decrements the value of the specified key in args by the specified decrement,
// if the key exists and the value is integer format.
// The key should be the first parameter in args, and the decrement should be the second parameter.
// If the key does not exist, new key is created with value 0,
// the value of the new key is then decremented by specified decrement.
// The value for the queried key should be of integer format,
// if not evalDECRBY returns an encoded error response.
// evalDECRBY returns the decremented value for the key after applying the specified decrement if there are no errors.
func evalDECRBY(args []string, store *dstore.Store) []byte {
	if len(args) != 2 {
		return diceerrors.NewErrArity("DECRBY")
	}
	decrementAmount, err := strconv.ParseInt(args[1], 10, 64)
	if err != nil {
		return diceerrors.NewErrWithMessage(diceerrors.IntOrOutOfRangeErr)
	}
	return incrDecrCmd(args, -decrementAmount, store)
}

func incrDecrCmd(args []string, incr int64, store *dstore.Store) []byte {
	key := args[0]
	obj := store.Get(key)
	if obj == nil {
		obj = store.NewObj(int64(0), -1, object.ObjTypeInt, object.ObjEncodingInt)
		store.Put(key, obj)
	}

	// If the object exists, check if it is a set object.
	if err := object.AssertType(obj.TypeEncoding, object.ObjTypeSet); err == nil {
		return diceerrors.NewErrWithFormattedMessage(diceerrors.WrongTypeErr)
	}

	if err := object.AssertType(obj.TypeEncoding, object.ObjTypeInt); err != nil {
		return diceerrors.NewErrWithMessage(err.Error())
	}

	if err := object.AssertEncoding(obj.TypeEncoding, object.ObjEncodingInt); err != nil {
		return diceerrors.NewErrWithMessage(err.Error())
	}

	i, _ := obj.Value.(int64)
	// check overflow
	if (incr < 0 && i < 0 && incr < (math.MinInt64-i)) ||
		(incr > 0 && i > 0 && incr > (math.MaxInt64-i)) {
		return diceerrors.NewErrWithMessage(diceerrors.ValOutOfRangeErr)
	}

	i += incr
	obj.Value = i

	return clientio.Encode(i, false)
}

// evalINFO creates a buffer with the info of total keys per db
// Returns the encoded buffer as response
func evalINFO(args []string, store *dstore.Store) []byte {
	var info []byte
	buf := bytes.NewBuffer(info)
	buf.WriteString("# Keyspace\r\n")
	for i := range dstore.KeyspaceStat {
		fmt.Fprintf(buf, "db%d:keys=%d,expires=0,avg_ttl=0\r\n", i, dstore.KeyspaceStat[i]["keys"])
	}
	return clientio.Encode(buf.String(), false)
}

// TODO: Placeholder to support monitoring
func evalCLIENT(args []string, store *dstore.Store) []byte {
	return clientio.RespOK
}

// TODO: Placeholder to support monitoring
func evalLATENCY(args []string, store *dstore.Store) []byte {
	return clientio.Encode([]string{}, false)
}

// evalLRU deletes all the keys from the LRU
// returns encoded RESP OK
func evalLRU(args []string, store *dstore.Store) []byte {
	dstore.EvictAllkeysLRUOrLFU(store)
	return clientio.RespOK
}

// evalSLEEP sets db to sleep for the specified number of seconds.
// The sleep time should be the only param in args.
// Returns error response if the time param in args is not of integer format.
// evalSLEEP returns response.RespOK after sleeping for mentioned seconds
func evalSLEEP(args []string, store *dstore.Store) []byte {
	if len(args) != 1 {
		return diceerrors.NewErrArity("SLEEP")
	}

	durationSec, err := strconv.ParseInt(args[0], 10, 64)
	if err != nil {
		return diceerrors.NewErrWithMessage(diceerrors.IntOrOutOfRangeErr)
	}
	time.Sleep(time.Duration(durationSec) * time.Second)
	return clientio.RespOK
}

// evalMULTI marks the start of the transaction for the client.
// All subsequent commands fired will be queued for atomic execution.
// The commands will not be executed until EXEC is triggered.
// Once EXEC is triggered it executes all the commands in queue,
// and closes the MULTI transaction.
func evalMULTI(args []string, store *dstore.Store) []byte {
	return clientio.RespOK
}

// EvalQWATCH adds the specified key to the watch list for the caller client.
// Every time a key in the watch list is modified, the client will be sent a response
// containing the new value of the key along with the operation that was performed on it.
// Contains only one argument, the query to be watched.
func EvalQWATCH(args []string, clientFd int, store *dstore.Store) []byte {
	if len(args) != 1 {
		return diceerrors.NewErrArity("QWATCH")
	}

	// Parse and get the selection from the query.
	query, e := sql.ParseQuery( /*sql=*/ args[0])

	if e != nil {
		return clientio.Encode(e, false)
	}

	// use an unbuffered channel to ensure that we only proceed to query execution once the query watcher has built the cache
	cacheChannel := make(chan *[]struct {
		Key   string
		Value *object.Obj
	})
	querywatcher.WatchSubscriptionChan <- querywatcher.WatchSubscription{
		Subscribe: true,
		Query:     query,
		ClientFD:  clientFd,
		CacheChan: cacheChannel,
	}

	store.CacheKeysForQuery(query.Where, cacheChannel)

	// Return the result of the query.
	responseChan := make(chan querywatcher.AdhocQueryResult)
	querywatcher.AdhocQueryChan <- querywatcher.AdhocQuery{
		Query:        query,
		ResponseChan: responseChan,
	}

	queryResult := <-responseChan
	if queryResult.Err != nil {
		return clientio.Encode(queryResult.Err, false)
	}

	// TODO: We should return the list of all queries being watched by the client.
	return clientio.Encode(clientio.CreatePushResponse(&query, queryResult.Result), false)
}

// EvalQUNWATCH removes the specified key from the watch list for the caller client.
func EvalQUNWATCH(args []string, clientFd int) []byte {
	if len(args) != 1 {
		return diceerrors.NewErrArity("QUNWATCH")
	}
	query, e := sql.ParseQuery( /*sql=*/ args[0])
	if e != nil {
		return clientio.Encode(e, false)
	}

	querywatcher.WatchSubscriptionChan <- querywatcher.WatchSubscription{
		Subscribe: false,
		Query:     query,
		ClientFD:  clientFd,
	}

	return clientio.RespOK
}

// SETBIT key offset value
func evalSETBIT(args []string, store *dstore.Store) []byte {
	var err error

	if len(args) != 3 {
		return diceerrors.NewErrArity("SETBIT")
	}

	key := args[0]
	offset, err := strconv.ParseInt(args[1], 10, 64)
	if err != nil {
		return diceerrors.NewErrWithMessage("bit offset is not an integer or out of range")
	}

	value, err := strconv.ParseBool(args[2])
	if err != nil {
		return diceerrors.NewErrWithMessage("bit is not an integer or out of range")
	}

	obj := store.Get(key)
	requiredByteArraySize := offset>>3 + 1

	if obj == nil {
		obj = store.NewObj(NewByteArray(int(requiredByteArraySize)), -1, object.ObjTypeByteArray, object.ObjEncodingByteArray)
		store.Put(args[0], obj)
	}

	if object.AssertType(obj.TypeEncoding, object.ObjTypeByteArray) == nil ||
		object.AssertType(obj.TypeEncoding, object.ObjTypeString) == nil ||
		object.AssertType(obj.TypeEncoding, object.ObjTypeInt) == nil {
		var byteArray *ByteArray
		oType, oEnc := object.ExtractTypeEncoding(obj)

		switch oType {
		case object.ObjTypeByteArray:
			byteArray = obj.Value.(*ByteArray)
		case object.ObjTypeString, object.ObjTypeInt:
			byteArray, err = NewByteArrayFromObj(obj)
			if err != nil {
				return diceerrors.NewErrWithMessage(diceerrors.WrongTypeErr)
			}
		default:
			return diceerrors.NewErrWithMessage(diceerrors.WrongTypeErr)
		}

		// Perform the resizing check
		byteArrayLength := byteArray.Length

		// check whether resize required or not
		if requiredByteArraySize > byteArrayLength {
			// resize as per the offset
			byteArray = byteArray.IncreaseSize(int(requiredByteArraySize))
		}

		resp := byteArray.GetBit(int(offset))
		byteArray.SetBit(int(offset), value)

		// We are returning newObject here so it is thread-safe
		// Old will be removed by GC
		newObj, err := ByteSliceToObj(store, obj, byteArray.data, oType, oEnc)
		if err != nil {
			return diceerrors.NewErrWithMessage(diceerrors.WrongTypeErr)
		}

		exp, ok := dstore.GetExpiry(obj, store)
		var exDurationMs int64 = -1
		if ok {
			exDurationMs = int64(exp - uint64(utils.GetCurrentTime().UnixMilli()))
		}
		// newObj has bydefault expiry time -1 , we need to set it
		if exDurationMs > 0 {
			store.SetExpiry(newObj, exDurationMs)
		}

		store.Put(key, newObj)
		if resp {
			return clientio.Encode(int(1), true)
		}
		return clientio.Encode(int(0), true)
	}
	return diceerrors.NewErrWithMessage(diceerrors.WrongTypeErr)
}

// GETBIT key offset
func evalGETBIT(args []string, store *dstore.Store) []byte {
	var err error

	if len(args) != 2 {
		return diceerrors.NewErrArity("GETBIT")
	}

	key := args[0]
	offset, err := strconv.ParseInt(args[1], 10, 64)
	if err != nil {
		return diceerrors.NewErrWithMessage("bit offset is not an integer or out of range")
	}

	obj := store.Get(key)
	if obj == nil {
		return clientio.Encode(0, true)
	}

	requiredByteArraySize := offset>>3 + 1
	switch oType, _ := object.ExtractTypeEncoding(obj); oType {
	case object.ObjTypeSet:
		return diceerrors.NewErrWithFormattedMessage(diceerrors.WrongTypeErr)
	case object.ObjTypeByteArray:
		byteArray := obj.Value.(*ByteArray)
		byteArrayLength := byteArray.Length

		// check whether offset, length exists or not
		if requiredByteArraySize > byteArrayLength {
			return clientio.Encode(0, true)
		}
		value := byteArray.GetBit(int(offset))
		if value {
			return clientio.Encode(1, true)
		}
		return clientio.Encode(0, true)
	case object.ObjTypeString, object.ObjTypeInt:
		byteArray, err := NewByteArrayFromObj(obj)
		if err != nil {
			return diceerrors.NewErrWithMessage(diceerrors.WrongTypeErr)
		}
		if requiredByteArraySize > byteArray.Length {
			return clientio.Encode(0, true)
		}
		value := byteArray.GetBit(int(offset))
		if value {
			return clientio.Encode(1, true)
		}
		return clientio.Encode(0, true)
	default:
		return clientio.Encode(0, true)
	}
}

func evalBITCOUNT(args []string, store *dstore.Store) []byte {
	var err error

	// if more than 4 arguments are provided, return error
	if len(args) > 4 {
		return diceerrors.NewErrWithMessage(diceerrors.SyntaxErr)
	}

	// fetching value of the key
	var key string = args[0]
	obj := store.Get(key)
	if obj == nil {
		return clientio.Encode(0, false)
	}

	// Check for the type of the object
	if object.AssertType(obj.TypeEncoding, object.ObjTypeSet) == nil {
		return diceerrors.NewErrWithFormattedMessage(diceerrors.WrongTypeErr)
	}

	valueInterface := obj.Value
	value := []byte{}
	valueLength := int64(0)

	if object.AssertType(obj.TypeEncoding, object.ObjTypeByteArray) == nil {
		byteArray := obj.Value.(*ByteArray)
		byteArrayObject := *byteArray
		value = byteArrayObject.data
		valueLength = byteArray.Length
	}

	if object.AssertType(obj.TypeEncoding, object.ObjTypeString) == nil {
		value = []byte(valueInterface.(string))
		valueLength = int64(len(value))
	}

	if object.AssertType(obj.TypeEncoding, object.ObjTypeInt) == nil {
		value = []byte(strconv.FormatInt(valueInterface.(int64), 10))
		valueLength = int64(len(value))
	}

	// defining constants of the function
	start := int64(0)
	end := valueLength - 1
	unit := BYTE

	// checking which arguments are present and according validating arguments
	if len(args) > 1 {
		start, err = strconv.ParseInt(args[1], 10, 64)
		if err != nil {
			return diceerrors.NewErrWithMessage(diceerrors.IntOrOutOfRangeErr)
		}
		// Adjust start index if it is negative
		if start < 0 {
			start += valueLength
		}
	}
	if len(args) > 2 {
		end, err = strconv.ParseInt(args[2], 10, 64)
		if err != nil {
			return diceerrors.NewErrWithMessage(diceerrors.IntOrOutOfRangeErr)
		}

		// Adjust end index if it is negative
		if end < 0 {
			end += valueLength
		}
	}
	if len(args) > 3 {
		unit = strings.ToUpper(args[3])
		if unit != BYTE && unit != BIT {
			return diceerrors.NewErrWithMessage(diceerrors.SyntaxErr)
		}
	}
	if start > end {
		return clientio.Encode(0, true)
	}
	if start > valueLength && unit == BYTE {
		return clientio.Encode(0, true)
	}
	if end > valueLength && unit == BYTE {
		end = valueLength - 1
	}

	bitCount := 0
	if unit == BYTE {
		for i := start; i <= end; i++ {
			bitCount += int(popcount(value[i]))
		}
		return clientio.Encode(bitCount, true)
	}
	startBitRange := start / 8
	endBitRange := min(end/8, valueLength-1)
	for i := startBitRange; i <= endBitRange; i++ {
		if i == startBitRange {
			considerBits := start % 8
			for j := 8 - considerBits - 1; j >= 0; j-- {
				bitCount += int(popcount(byte(int(value[i]) & (1 << j))))
			}
		} else if i == endBitRange {
			considerBits := end % 8
			for j := considerBits; j >= 0; j-- {
				bitCount += int(popcount(byte(int(value[i]) & (1 << (8 - j - 1)))))
			}
		} else {
			bitCount += int(popcount(value[i]))
		}
	}
	return clientio.Encode(bitCount, true)
}

// BITOP <AND | OR | XOR | NOT> destkey key [key ...]
func evalBITOP(args []string, store *dstore.Store) []byte {
	operation, destKey := args[0], args[1]
	operation = strings.ToUpper(operation)

	// get all the keys
	keys := args[2:]

	// validation of commands
	// if operation is not from enums, then error out
	if !(operation == AND || operation == OR || operation == XOR || operation == NOT) {
		return diceerrors.NewErrWithMessage(diceerrors.SyntaxErr)
	}

	if operation == NOT {
		if len(keys) != 1 {
			return diceerrors.NewErrWithMessage("BITOP NOT must be called with a single source key.")
		}
		key := keys[0]
		obj := store.Get(key)
		if obj == nil {
			return clientio.Encode(0, true)
		}

		var value []byte

		switch oType, _ := object.ExtractTypeEncoding(obj); oType {
		case object.ObjTypeByteArray:
			byteArray := obj.Value.(*ByteArray)
			byteArrayObject := *byteArray
			value = byteArrayObject.data
			// perform the operation
			result := make([]byte, len(value))
			for i := 0; i < len(value); i++ {
				result[i] = ^value[i]
			}

			// initialize result with byteArray
			operationResult := NewByteArray(len(result))
			operationResult.data = result
			operationResult.Length = int64(len(result))

			// resize the byte array if necessary
			operationResult.ResizeIfNecessary()

			// create object related to result
			obj = store.NewObj(operationResult, -1, object.ObjTypeByteArray, object.ObjEncodingByteArray)

			// store the result in destKey
			store.Put(destKey, obj)
			return clientio.Encode(len(value), true)
		case object.ObjTypeString, object.ObjTypeInt:
			if oType == object.ObjTypeString {
				value = []byte(obj.Value.(string))
			} else {
				value = []byte(strconv.FormatInt(obj.Value.(int64), 10))
			}
			// perform the operation
			result := make([]byte, len(value))
			for i := 0; i < len(value); i++ {
				result[i] = ^value[i]
			}
			resOType, resOEnc := deduceTypeEncoding(string(result))
			var storedValue interface{}
			if resOType == object.ObjTypeInt {
				storedValue, _ = strconv.ParseInt(string(result), 10, 64)
			} else {
				storedValue = string(result)
			}
			store.Put(destKey, store.NewObj(storedValue, -1, resOType, resOEnc))
			return clientio.Encode(len(value), true)
		default:
			return diceerrors.NewErrWithFormattedMessage(diceerrors.WrongTypeErr)
		}
	}
	// if operation is AND, OR, XOR
	values := make([][]byte, len(keys))

	// get the values of all keys
	for i, key := range keys {
		obj := store.Get(key)
		if obj == nil {
			values[i] = make([]byte, 0)
		} else {
			// handle the case when it is byte array
			switch oType, _ := object.ExtractTypeEncoding(obj); oType {
			case object.ObjTypeByteArray:
				byteArray := obj.Value.(*ByteArray)
				byteArrayObject := *byteArray
				values[i] = byteArrayObject.data
			case object.ObjTypeString:
				value := obj.Value.(string)
				values[i] = []byte(value)
			case object.ObjTypeInt:
				value := strconv.FormatInt(obj.Value.(int64), 10)
				values[i] = []byte(value)
			default:
				return diceerrors.NewErrWithMessage("value is not a valid byte array")
			}
		}
	}
	// get the length of the largest value
	maxLength := 0
	minLength := len(values[0])
	maxKeyIterator := 0
	for keyIterator, value := range values {
		if len(value) > maxLength {
			maxLength = len(value)
			maxKeyIterator = keyIterator
		}
		minLength = min(minLength, len(value))
	}

	result := make([]byte, maxLength)
	if operation == AND {
		for i := 0; i < maxLength; i++ {
			result[i] = 0
			if i < minLength {
				result[i] = values[maxKeyIterator][i]
			}
		}
	} else {
		for i := 0; i < maxLength; i++ {
			result[i] = 0x00
		}
	}

	// perform the operation
	for _, value := range values {
		for i := 0; i < len(value); i++ {
			switch operation {
			case AND:
				result[i] &= value[i]
			case OR:
				result[i] |= value[i]
			case XOR:
				result[i] ^= value[i]
			}
		}
	}
	// initialize result with byteArray
	operationResult := NewByteArray(len(result))
	operationResult.data = result
	operationResult.Length = int64(len(result))

	// create object related to result
	operationResultObject := store.NewObj(operationResult, -1, object.ObjTypeByteArray, object.ObjEncodingByteArray)

	// store the result in destKey
	store.Put(destKey, operationResultObject)

	return clientio.Encode(len(result), true)
}

// evalCommand evaluates COMMAND <subcommand> command based on subcommand
// COUNT: return total count of commands in Dice.
func evalCommand(args []string, store *dstore.Store) []byte {
	if len(args) == 0 {
		return evalCommandDefault()
	}
	subcommand := strings.ToUpper(args[0])
	switch subcommand {
	case Count:
		return evalCommandCount()
	case GetKeys:
		return evalCommandGetKeys(args[1:])
	case List:
		return evalCommandList()
	case Help:
		return evalCommandHelp()
	default:
		return diceerrors.NewErrWithFormattedMessage("unknown subcommand '%s'. Try COMMAND HELP.", subcommand)
	}
}

// evalCommandHelp prints help message
func evalCommandHelp() []byte {
	format := "COMMAND <subcommand> [<arg> [value] [opt] ...]. Subcommands are:"
	noTitle := "(no subcommand)"
	noMessage := "    Return details about all Dice commands."
	countTitle := "COUNT"
	countMessage := "    Return the total number of commands in this Dice server."
	listTitle := "LIST"
	listMessage := "     Return a list of all commands in this Dice server."
	getKeysTitle := "GETKEYS <full-command>"
	getKeysMessage := "     Return the keys from a full Dice command."
	helpTitle := "HELP"
	helpMessage := "     Print this help."
	message := []string{
		format,
		noTitle,
		noMessage,
		countTitle,
		countMessage,
		listTitle,
		listMessage,
		getKeysTitle,
		getKeysMessage,
		helpTitle,
		helpMessage,
	}
	return clientio.Encode(message, false)
}

func evalCommandDefault() []byte {
	cmds := convertDiceCmdsMapToSlice()
	return clientio.Encode(cmds, false)
}

func evalCommandList() []byte {
	cmds := make([]string, 0, diceCommandsCount)
	for k := range DiceCmds {
		cmds = append(cmds, k)
	}
	return clientio.Encode(cmds, false)
}

// evalKeys returns the list of keys that match the pattern
// The pattern should be the only param in args
func evalKeys(args []string, store *dstore.Store) []byte {
	if len(args) != 1 {
		return diceerrors.NewErrArity("KEYS")
	}

	pattern := args[0]
	keys, err := store.Keys(pattern)
	if err != nil {
		return clientio.Encode(err, false)
	}

	return clientio.Encode(keys, false)
}

// evalCommandCount returns an number of commands supported by DiceDB
func evalCommandCount() []byte {
	return clientio.Encode(diceCommandsCount, false)
}

// evalCommandGetKeys helps identify which arguments in a redis command
// are interpreted as keys.
// This is useful in analying long commands / scripts
func evalCommandGetKeys(args []string) []byte {
	if len(args) == 0 {
		return diceerrors.NewErrArity("COMMAND|GETKEYS")
	}
	diceCmd, ok := DiceCmds[strings.ToUpper(args[0])]
	if !ok {
		return diceerrors.NewErrWithMessage("invalid command specified")
	}

	keySpecs := diceCmd.KeySpecs
	if keySpecs.BeginIndex == 0 {
		return diceerrors.NewErrWithMessage("the command has no key arguments")
	}

	arity := diceCmd.Arity
	if (arity < 0 && len(args) < -arity) ||
		(arity >= 0 && len(args) != arity) {
		return diceerrors.NewErrWithMessage("invalid number of arguments specified for command")
	}
	keys := make([]string, 0)
	step := max(keySpecs.Step, 1)
	lastIdx := keySpecs.BeginIndex
	if keySpecs.LastKey != 0 {
		lastIdx = len(args) + keySpecs.LastKey
	}
	for i := keySpecs.BeginIndex; i <= lastIdx; i += step {
		keys = append(keys, args[i])
	}
	return clientio.Encode(keys, false)
}

func evalRename(args []string, store *dstore.Store) []byte {
	if len(args) != 2 {
		return diceerrors.NewErrArity("RENAME")
	}
	sourceKey := args[0]
	destKey := args[1]

	// if Source key does not exist, return RESP encoded nil
	sourceObj := store.Get(sourceKey)
	if sourceObj == nil {
		return diceerrors.NewErrWithMessage(diceerrors.NoKeyErr)
	}

	// if Source and Destination Keys are same return RESP encoded ok
	if sourceKey == destKey {
		return clientio.RespOK
	}

	if ok := store.Rename(sourceKey, destKey); ok {
		return clientio.RespOK
	}
	return clientio.RespNIL
}

// The MGET command returns an array of RESP values corresponding to the provided keys.
// For each key, if the key is expired or does not exist, the response will be response.RespNIL;
// otherwise, the response will be the RESP value of the key.
// MGET is atomic, it retrieves all values at once
func evalMGET(args []string, store *dstore.Store) []byte {
	if len(args) < 1 {
		return diceerrors.NewErrArity("MGET")
	}
	values := store.GetAll(args)
	resp := make([]interface{}, len(args))
	for i, obj := range values {
		if obj == nil {
			resp[i] = clientio.RespNIL
		} else {
			resp[i] = obj.Value
		}
	}
	return clientio.Encode(resp, false)
}

func evalEXISTS(args []string, store *dstore.Store) []byte {
	if len(args) == 0 {
		return diceerrors.NewErrArity("EXISTS")
	}

	var count int
	for _, key := range args {
		if store.GetNoTouch(key) != nil {
			count++
		}
	}

	return clientio.Encode(count, false)
}

func evalPersist(args []string, store *dstore.Store) []byte {
	if len(args) != 1 {
		return diceerrors.NewErrArity("PERSIST")
	}

	key := args[0]

	obj := store.Get(key)

	// If the key does not exist, return RESP encoded 0 to denote the key does not exist
	if obj == nil {
		return clientio.RespZero
	}

	// If the object exists but no expiration is set on it, return -1
	_, isExpirySet := dstore.GetExpiry(obj, store)
	if !isExpirySet {
		return clientio.RespMinusOne
	}

	// If the object exists, remove the expiration time
	dstore.DelExpiry(obj, store)

	return clientio.RespOne
}

func evalCOPY(args []string, store *dstore.Store) []byte {
	if len(args) < 2 {
		return diceerrors.NewErrArity("COPY")
	}

	isReplace := false

	sourceKey := args[0]
	destinationKey := args[1]
	sourceObj := store.Get(sourceKey)
	if sourceObj == nil {
		return clientio.RespZero
	}

	for i := 2; i < len(args); i++ {
		arg := strings.ToUpper(args[i])
		if arg == "REPLACE" {
			isReplace = true
		}
	}

	if isReplace {
		store.Del(destinationKey)
	}

	destinationObj := store.Get(destinationKey)
	if destinationObj != nil {
		return clientio.RespZero
	}

	copyObj := sourceObj.DeepCopy()
	if copyObj == nil {
		return clientio.RespZero
	}

	exp, ok := dstore.GetExpiry(sourceObj, store)
	var exDurationMs int64 = -1
	if ok {
		exDurationMs = int64(exp - uint64(utils.GetCurrentTime().UnixMilli()))
	}

	store.Put(destinationKey, copyObj)

	if exDurationMs > 0 {
		store.SetExpiry(copyObj, exDurationMs)
	}
	return clientio.RespOne
}

// GETEX key [EX seconds | PX milliseconds | EXAT unix-time-seconds |
// PXAT unix-time-milliseconds | PERSIST]
// Get the value of key and optionally set its expiration.
// GETEX is similar to GET, but is a write command with additional options.
// The GETEX command supports a set of options that modify its behavior:
// EX seconds -- Set the specified expire time, in seconds.
// PX milliseconds -- Set the specified expire time, in milliseconds.
// EXAT timestamp-seconds -- Set the specified Unix time at which the key will expire, in seconds.
// PXAT timestamp-milliseconds -- Set the specified Unix time at which the key will expire, in milliseconds.
// PERSIST -- Remove the time to live associated with the key.
// The RESP value of the key is encoded and then returned
// evalGET returns response.RespNIL if key is expired or it does not exist
func evalGETEX(args []string, store *dstore.Store) []byte {
	if len(args) < 1 {
		return diceerrors.NewErrArity("GETEX")
	}

	var key string = args[0]

	// Get the key from the hash table
	obj := store.Get(key)

	// if key does not exist, return RESP encoded nil
	if obj == nil {
		return clientio.RespNIL
	}

	// check if the object is set type if yes then return error
	if object.AssertType(obj.TypeEncoding, object.ObjTypeSet) == nil {
		return diceerrors.NewErrWithFormattedMessage(diceerrors.WrongTypeErr)
	}

	var exDurationMs int64 = -1
	var state exDurationState = Uninitialized
	var persist bool = false
	for i := 1; i < len(args); i++ {
		arg := strings.ToUpper(args[i])
		switch arg {
		case Ex, Px:
			if state != Uninitialized {
				return diceerrors.NewErrWithMessage(diceerrors.SyntaxErr)
			}
			i++
			if i == len(args) {
				return diceerrors.NewErrWithMessage(diceerrors.SyntaxErr)
			}

			exDuration, err := strconv.ParseInt(args[i], 10, 64)
			if err != nil {
				return diceerrors.NewErrWithMessage(diceerrors.IntOrOutOfRangeErr)
			}
			if exDuration <= 0 || exDuration > maxExDuration {
				return diceerrors.NewErrExpireTime("GETEX")
			}

			// converting seconds to milliseconds
			if arg == Ex {
				exDuration *= 1000
			}
			exDurationMs = exDuration
			state = Initialized

		case Pxat, Exat:
			if state != Uninitialized {
				return diceerrors.NewErrWithMessage(diceerrors.SyntaxErr)
			}
			i++
			if i == len(args) {
				return diceerrors.NewErrWithMessage(diceerrors.SyntaxErr)
			}
			exDuration, err := strconv.ParseInt(args[i], 10, 64)
			if err != nil {
				return diceerrors.NewErrWithMessage(diceerrors.IntOrOutOfRangeErr)
			}

			if exDuration < 0 || exDuration > maxExDuration {
				return diceerrors.NewErrExpireTime("GETEX")
			}

			if arg == Exat {
				exDuration *= 1000
			}
			exDurationMs = exDuration - utils.GetCurrentTime().UnixMilli()
			// If the expiry time is in the past, set exDurationMs to 0
			// This will be used to signal immediate expiration
			if exDurationMs < 0 {
				exDurationMs = 0
			}
			state = Initialized

		case "PERSIST":
			if state != Uninitialized {
				return diceerrors.NewErrWithMessage(diceerrors.SyntaxErr)
			}
			persist = true
			state = Initialized
		default:
			return diceerrors.NewErrWithMessage(diceerrors.SyntaxErr)
		}
	}

	if state == Initialized {
		if persist {
			dstore.DelExpiry(obj, store)
		} else {
			store.SetExpiry(obj, exDurationMs)
		}
	}

	// return the RESP encoded value
	return clientio.Encode(obj.Value, false)
}

// evalPTTL returns Time-to-Live in millisecs for the queried key in args
// The key should be the only param in args else returns with an error
// Returns	RESP encoded time (in secs) remaining for the key to expire
//
//	RESP encoded -2 stating key doesn't exist or key is expired
//	RESP encoded -1 in case no expiration is set on the key
func evalPTTL(args []string, store *dstore.Store) []byte {
	if len(args) != 1 {
		return diceerrors.NewErrArity("PTTL")
	}

	key := args[0]

	obj := store.Get(key)

	if obj == nil {
		return clientio.RespMinusTwo
	}

	exp, isExpirySet := dstore.GetExpiry(obj, store)

	if !isExpirySet {
		return clientio.RespMinusOne
	}

	// compute the time remaining for the key to expire and
	// return the RESP encoded form of it
	durationMs := exp - uint64(utils.GetCurrentTime().UnixMilli())
	return clientio.Encode(int64(durationMs), false)
}

// evalHSET sets the specified fields to their
// respective values in an hashmap stored at key
//
// This command overwrites the values of specified
// fields that exist in the hash.
//
// If key doesn't exist, a new key holding a hash is created.
//
// Usage: HSET key field value [field value ...]
func evalHSET(args []string, store *dstore.Store) []byte {
	if len(args) < 3 {
		return diceerrors.NewErrArity("HSET")
	}

	key := args[0]

	obj := store.Get(key)

	var hashMap HashMap
	var numKeys int64

	if obj != nil {
		if err := object.AssertTypeAndEncoding(obj.TypeEncoding, object.ObjTypeHashMap, object.ObjEncodingHashMap); err != nil {
			return diceerrors.NewErrWithMessage(diceerrors.WrongTypeErr)
		}
		hashMap = obj.Value.(HashMap)
	}

	keyValuePairs := args[1:]
	hashMap, numKeys, err := hashMapBuilder(keyValuePairs, hashMap)
	if err != nil {
		return diceerrors.NewErrWithMessage(err.Error())
	}

	obj = store.NewObj(hashMap, -1, object.ObjTypeHashMap, object.ObjEncodingHashMap)

	store.Put(key, obj)

	return clientio.Encode(numKeys, false)
}

func evalHGETALL(args []string, store *dstore.Store) []byte {
	if len(args) != 1 {
		return diceerrors.NewErrArity("HGETALL")
	}

	key := args[0]

	obj := store.Get(key)

	var hashMap HashMap
	var results []string

	if obj != nil {
		if err := object.AssertTypeAndEncoding(obj.TypeEncoding, object.ObjTypeHashMap, object.ObjEncodingHashMap); err != nil {
			return diceerrors.NewErrWithMessage(diceerrors.WrongTypeErr)
		}
		hashMap = obj.Value.(HashMap)
	}

	for hmKey, hmValue := range hashMap {
		results = append(results, hmKey, hmValue)
	}

	return clientio.Encode(results, false)
}

func evalHGET(args []string, store *dstore.Store) []byte {
	if len(args) != 2 {
		return diceerrors.NewErrArity("HGET")
	}

	key := args[0]
	hmKey := args[1]

	val, errWithMessage := getValueFromHashMap(key, hmKey, store)
	if errWithMessage != nil {
		return errWithMessage
	}
	return val
}

func evalObjectIdleTime(key string, store *dstore.Store) []byte {
	obj := store.GetNoTouch(key)
	if obj == nil {
		return clientio.RespNIL
	}

	return clientio.Encode(int64(dstore.GetIdleTime(obj.LastAccessedAt)), true)
}

func evalOBJECT(args []string, store *dstore.Store) []byte {
	if len(args) < 2 {
		return diceerrors.NewErrArity("OBJECT")
	}

	subcommand := strings.ToUpper(args[0])
	key := args[1]

	switch subcommand {
	case "IDLETIME":
		return evalObjectIdleTime(key, store)
	default:
		return diceerrors.NewErrWithMessage(diceerrors.SyntaxErr)
	}
}

func evalTOUCH(args []string, store *dstore.Store) []byte {
	if len(args) == 0 {
		return diceerrors.NewErrArity("TOUCH")
	}

	count := 0
	for _, key := range args {
		if store.Get(key) != nil {
			count++
		}
	}

	return clientio.Encode(count, false)
}

func evalLPUSH(args []string, store *dstore.Store) []byte {
	if len(args) < 2 {
		return diceerrors.NewErrArity("LPUSH")
	}

	obj := store.Get(args[0])
	if obj == nil {
		obj = store.NewObj(NewDeque(), -1, object.ObjTypeByteList, object.ObjEncodingDeque)
	}

	// if object is a set type, return error
	if object.AssertType(obj.TypeEncoding, object.ObjTypeSet) == nil {
		return diceerrors.NewErrWithFormattedMessage(diceerrors.WrongTypeErr)
	}

	if err := object.AssertType(obj.TypeEncoding, object.ObjTypeByteList); err != nil {
		return clientio.Encode(err, false)
	}

	if err := object.AssertEncoding(obj.TypeEncoding, object.ObjEncodingDeque); err != nil {
		return clientio.Encode(err, false)
	}

	store.Put(args[0], obj)
	for i := 1; i < len(args); i++ {
		obj.Value.(*Deque).LPush(args[i])
	}

	return clientio.RespOK
}

func evalRPUSH(args []string, store *dstore.Store) []byte {
	if len(args) < 2 {
		return diceerrors.NewErrArity("RPUSH")
	}

	obj := store.Get(args[0])
	if obj == nil {
		obj = store.NewObj(NewDeque(), -1, object.ObjTypeByteList, object.ObjEncodingDeque)
	}

	// if object is a set type, return error
	if object.AssertType(obj.TypeEncoding, object.ObjTypeSet) == nil {
		return diceerrors.NewErrWithFormattedMessage(diceerrors.WrongTypeErr)
	}

	if err := object.AssertType(obj.TypeEncoding, object.ObjTypeByteList); err != nil {
		return clientio.Encode(err, false)
	}

	if err := object.AssertEncoding(obj.TypeEncoding, object.ObjEncodingDeque); err != nil {
		return clientio.Encode(err, false)
	}

	store.Put(args[0], obj)
	for i := 1; i < len(args); i++ {
		obj.Value.(*Deque).RPush(args[i])
	}

	return clientio.RespOK
}

func evalRPOP(args []string, store *dstore.Store) []byte {
	if len(args) != 1 {
		return diceerrors.NewErrArity("RPOP")
	}

	obj := store.Get(args[0])
	if obj == nil {
		return clientio.RespNIL
	}

	// if object is a set type, return error
	if object.AssertType(obj.TypeEncoding, object.ObjTypeSet) == nil {
		return diceerrors.NewErrWithFormattedMessage(diceerrors.WrongTypeErr)
	}

	if err := object.AssertType(obj.TypeEncoding, object.ObjTypeByteList); err != nil {
		return clientio.Encode(err, false)
	}

	if err := object.AssertEncoding(obj.TypeEncoding, object.ObjEncodingDeque); err != nil {
		return clientio.Encode(err, false)
	}

	deq := obj.Value.(*Deque)
	x, err := deq.RPop()
	if err != nil {
		if err == ErrDequeEmpty {
			return clientio.RespNIL
		}
		panic(fmt.Sprintf("unknown error: %v", err))
	}

	return clientio.Encode(x, false)
}

func evalLPOP(args []string, store *dstore.Store) []byte {
	if len(args) != 1 {
		return diceerrors.NewErrArity("LPOP")
	}

	obj := store.Get(args[0])
	if obj == nil {
		return clientio.RespNIL
	}

	// if object is a set type, return error
	if object.AssertType(obj.TypeEncoding, object.ObjTypeSet) == nil {
		return diceerrors.NewErrWithFormattedMessage(diceerrors.WrongTypeErr)
	}

	if err := object.AssertType(obj.TypeEncoding, object.ObjTypeByteList); err != nil {
		return clientio.Encode(err, false)
	}

	if err := object.AssertEncoding(obj.TypeEncoding, object.ObjEncodingDeque); err != nil {
		return clientio.Encode(err, false)
	}

	deq := obj.Value.(*Deque)
	x, err := deq.LPop()
	if err != nil {
		if err == ErrDequeEmpty {
			return clientio.RespNIL
		}
		panic(fmt.Sprintf("unknown error: %v", err))
	}

	return clientio.Encode(x, false)
}

func evalLLEN(args []string, store *dstore.Store) []byte {
	if len(args) != 1 {
		return diceerrors.NewErrArity("LLEN")
	}

	obj := store.Get(args[0])
	if obj == nil {
		return clientio.Encode(0, false)
	}

	if err := object.AssertTypeAndEncoding(obj.TypeEncoding, object.ObjTypeByteList, object.ObjEncodingDeque); err != nil {
		return err
	}

	deq := obj.Value.(*Deque)
	return clientio.Encode(deq.Length, false)
}

func evalFLUSHDB(args []string, store *dstore.Store) []byte {
	slog.Info("FLUSHDB called", slog.Any("args", args))
	if len(args) > 1 {
		return diceerrors.NewErrArity("FLUSHDB")
	}

	flushType := Sync
	if len(args) == 1 {
		flushType = strings.ToUpper(args[0])
	}

	// TODO: Update this method to work with shared-nothing multithreaded implementation
	switch flushType {
	case Sync, Async:
		store.ResetStore()
	default:
		return diceerrors.NewErrWithMessage(diceerrors.SyntaxErr)
	}

	return clientio.RespOK
}

func evalSADD(args []string, store *dstore.Store) []byte {
	if len(args) < 2 {
		return diceerrors.NewErrArity("SADD")
	}
	key := args[0]

	// Get the set object from the store.
	obj := store.Get(key)
	lengthOfItems := len(args[1:])

	var count int = 0
	if obj == nil {
		var exDurationMs int64 = -1
		var keepttl bool = false
		// If the object does not exist, create a new set object.
		value := make(map[string]struct{}, lengthOfItems)
		// Create a new object.
		obj = store.NewObj(value, exDurationMs, object.ObjTypeSet, object.ObjEncodingSetStr)
		store.Put(key, obj, dstore.WithKeepTTL(keepttl))
	}

	if err := object.AssertType(obj.TypeEncoding, object.ObjTypeSet); err != nil {
		return diceerrors.NewErrWithFormattedMessage(diceerrors.WrongTypeErr)
	}

	if err := object.AssertEncoding(obj.TypeEncoding, object.ObjEncodingSetStr); err != nil {
		return diceerrors.NewErrWithFormattedMessage(diceerrors.WrongTypeErr)
	}

	// Get the set object.
	set := obj.Value.(map[string]struct{})

	for _, arg := range args[1:] {
		if _, ok := set[arg]; !ok {
			set[arg] = struct{}{}
			count++
		}
	}

	return clientio.Encode(count, false)
}

func evalSMEMBERS(args []string, store *dstore.Store) []byte {
	if len(args) != 1 {
		return diceerrors.NewErrArity("SMEMBERS")
	}
	key := args[0]

	// Get the set object from the store.
	obj := store.Get(key)

	if obj == nil {
		return clientio.Encode([]string{}, false)
	}

	// If the object exists, check if it is a set object.
	if err := object.AssertType(obj.TypeEncoding, object.ObjTypeSet); err != nil {
		return diceerrors.NewErrWithFormattedMessage(diceerrors.WrongTypeErr)
	}

	if err := object.AssertEncoding(obj.TypeEncoding, object.ObjEncodingSetStr); err != nil {
		return diceerrors.NewErrWithFormattedMessage(diceerrors.WrongTypeErr)
	}

	// Get the set object.
	set := obj.Value.(map[string]struct{})
	// Get the members of the set.
	members := make([]string, 0, len(set))
	for k := range set {
		members = append(members, k)
	}

	return clientio.Encode(members, false)
}

func evalSREM(args []string, store *dstore.Store) []byte {
	if len(args) < 2 {
		return diceerrors.NewErrArity("SREM")
	}
	key := args[0]

	// Get the set object from the store.
	obj := store.Get(key)

	var count int = 0
	if obj == nil {
		return clientio.Encode(count, false)
	}

	// If the object exists, check if it is a set object.
	if err := object.AssertType(obj.TypeEncoding, object.ObjTypeSet); err != nil {
		return diceerrors.NewErrWithFormattedMessage(diceerrors.WrongTypeErr)
	}

	if err := object.AssertEncoding(obj.TypeEncoding, object.ObjEncodingSetStr); err != nil {
		return diceerrors.NewErrWithFormattedMessage(diceerrors.WrongTypeErr)
	}

	// Get the set object.
	set := obj.Value.(map[string]struct{})

	for _, arg := range args[1:] {
		if _, ok := set[arg]; ok {
			delete(set, arg)
			count++
		}
	}

	return clientio.Encode(count, false)
}

func evalSCARD(args []string, store *dstore.Store) []byte {
	if len(args) != 1 {
		return diceerrors.NewErrArity("SCARD")
	}

	key := args[0]

	// Get the set object from the store.
	obj := store.Get(key)

	if obj == nil {
		return clientio.Encode(0, false)
	}

	// If the object exists, check if it is a set object.
	if err := object.AssertType(obj.TypeEncoding, object.ObjTypeSet); err != nil {
		return diceerrors.NewErrWithFormattedMessage(diceerrors.WrongTypeErr)
	}

	if err := object.AssertEncoding(obj.TypeEncoding, object.ObjEncodingSetStr); err != nil {
		return diceerrors.NewErrWithFormattedMessage(diceerrors.WrongTypeErr)
	}

	// Get the set object.
	count := len(obj.Value.(map[string]struct{}))
	return clientio.Encode(count, false)
}

func evalSDIFF(args []string, store *dstore.Store) []byte {
	if len(args) < 1 {
		return diceerrors.NewErrArity("SDIFF")
	}

	srcKey := args[0]
	obj := store.Get(srcKey)

	// if the source key does not exist, return an empty response
	if obj == nil {
		return clientio.Encode([]string{}, false)
	}

	if err := object.AssertType(obj.TypeEncoding, object.ObjTypeSet); err != nil {
		return diceerrors.NewErrWithFormattedMessage(diceerrors.WrongTypeErr)
	}

	if err := object.AssertEncoding(obj.TypeEncoding, object.ObjEncodingSetStr); err != nil {
		return diceerrors.NewErrWithFormattedMessage(diceerrors.WrongTypeErr)
	}

	// Get the set object from the store.
	// store the count as the number of elements in the first set
	srcSet := obj.Value.(map[string]struct{})
	count := len(srcSet)

	tmpSet := make(map[string]struct{}, count)
	for k := range srcSet {
		tmpSet[k] = struct{}{}
	}

	// we decrement the count as we find the elements in the other sets
	// if the count is 0, we skip further sets but still get them from
	// the store to check if they are set objects and update their last accessed time

	for _, arg := range args[1:] {
		// Get the set object from the store.
		obj := store.Get(arg)

		if obj == nil {
			continue
		}

		// If the object exists, check if it is a set object.
		if err := object.AssertType(obj.TypeEncoding, object.ObjTypeSet); err != nil {
			return diceerrors.NewErrWithFormattedMessage(diceerrors.WrongTypeErr)
		}

		if err := object.AssertEncoding(obj.TypeEncoding, object.ObjEncodingSetStr); err != nil {
			return diceerrors.NewErrWithFormattedMessage(diceerrors.WrongTypeErr)
		}

		// only if the count is greater than 0, we need to check the other sets
		if count > 0 {
			// Get the set object.
			set := obj.Value.(map[string]struct{})

			for k := range set {
				if _, ok := tmpSet[k]; ok {
					delete(tmpSet, k)
					count--
				}
			}
		}
	}

	if count == 0 {
		return clientio.Encode([]string{}, false)
	}

	// Get the members of the set.
	members := make([]string, 0, len(tmpSet))
	for k := range tmpSet {
		members = append(members, k)
	}
	return clientio.Encode(members, false)
}

func evalSINTER(args []string, store *dstore.Store) []byte {
	if len(args) < 2 {
		return diceerrors.NewErrArity("SINTER")
	}

	sets := make([]map[string]struct{}, 0, len(args))

	var empty int = 0

	for _, arg := range args {
		// Get the set object from the store.
		obj := store.Get(arg)

		if obj == nil {
			empty++
			continue
		}

		// If the object exists, check if it is a set object.
		if err := object.AssertType(obj.TypeEncoding, object.ObjTypeSet); err != nil {
			return diceerrors.NewErrWithFormattedMessage(diceerrors.WrongTypeErr)
		}

		if err := object.AssertEncoding(obj.TypeEncoding, object.ObjEncodingSetStr); err != nil {
			return diceerrors.NewErrWithFormattedMessage(diceerrors.WrongTypeErr)
		}

		// Get the set object.
		set := obj.Value.(map[string]struct{})
		sets = append(sets, set)
	}

	if empty > 0 {
		return clientio.Encode([]string{}, false)
	}

	// sort the sets by the number of elements in the set
	// we will iterate over the smallest set
	// and check if the element is present in all the other sets
	sort.Slice(sets, func(i, j int) bool {
		return len(sets[i]) < len(sets[j])
	})

	count := 0
	resultSet := make(map[string]struct{}, len(sets[0]))

	// init the result set with the first set
	// store the number of elements in the first set in count
	// we will decrement the count if we do not find the elements in the other sets
	for k := range sets[0] {
		resultSet[k] = struct{}{}
		count++
	}

	for i := 1; i < len(sets); i++ {
		if count == 0 {
			break
		}
		for k := range resultSet {
			if _, ok := sets[i][k]; !ok {
				delete(resultSet, k)
				count--
			}
		}
	}

	if count == 0 {
		return clientio.Encode([]string{}, false)
	}

	members := make([]string, 0, len(resultSet))
	for k := range resultSet {
		members = append(members, k)
	}
	return clientio.Encode(members, false)
}

// PFADD Adds all the element arguments to the HyperLogLog data structure stored at the variable
// name specified as first argument.
//
// Returns:
// If the approximated cardinality estimated by the HyperLogLog changed after executing the command,
// returns 1, otherwise 0 is returned.
func evalPFADD(args []string, store *dstore.Store) []byte {
	if len(args) < 1 {
		return diceerrors.NewErrArity("PFADD")
	}

	key := args[0]
	obj := store.Get(key)

	// If key doesn't exist prior initial cardinality changes hence return 1
	if obj == nil {
		hll := hyperloglog.New()
		for _, arg := range args[1:] {
			hll.Insert([]byte(arg))
		}

		obj = store.NewObj(hll, -1, object.ObjTypeString, object.ObjEncodingRaw)

		store.Put(key, obj)
		return clientio.Encode(1, false)
	}

	existingHll, ok := obj.Value.(*hyperloglog.Sketch)
	if !ok {
		return diceerrors.NewErrWithMessage(diceerrors.WrongTypeHllErr)
	}
	initialCardinality := existingHll.Estimate()
	for _, arg := range args[1:] {
		existingHll.Insert([]byte(arg))
	}

	if newCardinality := existingHll.Estimate(); initialCardinality != newCardinality {
		return clientio.Encode(1, false)
	}

	return clientio.Encode(0, false)
}

func evalPFCOUNT(args []string, store *dstore.Store) []byte {
	if len(args) < 1 {
		return diceerrors.NewErrArity("PFCOUNT")
	}

	unionHll := hyperloglog.New()

	for _, arg := range args {
		obj := store.Get(arg)
		if obj != nil {
			currKeyHll, ok := obj.Value.(*hyperloglog.Sketch)
			if !ok {
				return diceerrors.NewErrWithMessage(diceerrors.WrongTypeHllErr)
			}
			err := unionHll.Merge(currKeyHll)
			if err != nil {
				return diceerrors.NewErrWithMessage(diceerrors.InvalidHllErr)
			}
		}
	}

	return clientio.Encode(unionHll.Estimate(), false)
}

func evalPFMERGE(args []string, store *dstore.Store) []byte {
	if len(args) < 1 {
		return diceerrors.NewErrArity("PFMERGE")
	}

	var mergedHll *hyperloglog.Sketch
	destKey := args[0]
	obj := store.Get(destKey)

	// If destKey doesn't exist, create a new HLL, else fetch the existing
	if obj == nil {
		mergedHll = hyperloglog.New()
	} else {
		var ok bool
		mergedHll, ok = obj.Value.(*hyperloglog.Sketch)
		if !ok {
			return diceerrors.NewErrWithMessage(diceerrors.WrongTypeHllErr)
		}
	}

	for _, arg := range args {
		obj := store.Get(arg)
		if obj != nil {
			currKeyHll, ok := obj.Value.(*hyperloglog.Sketch)
			if !ok {
				return diceerrors.NewErrWithMessage(diceerrors.WrongTypeHllErr)
			}

			err := mergedHll.Merge(currKeyHll)
			if err != nil {
				return diceerrors.NewErrWithMessage(diceerrors.InvalidHllErr)
			}
		}
	}

	// Save the mergedHll
	obj = store.NewObj(mergedHll, -1, object.ObjTypeString, object.ObjEncodingRaw)
	store.Put(destKey, obj)

	return clientio.RespOK
}

func evalJSONSTRLEN(args []string, store *dstore.Store) []byte {
	if len(args) < 1 {
		return diceerrors.NewErrArity("JSON.STRLEN")
	}

	key := args[0]

	if len(args) < 2 {
		// no recursive
		// making consistent with arrlen
		// to-do parsing
		obj := store.Get(key)

		if obj == nil {
			return clientio.RespNIL
		}
		jsonData := obj.Value

		if utils.GetJSONFieldType(jsonData) != utils.StringType {
			return diceerrors.NewErrWithFormattedMessage(diceerrors.JSONPathValueTypeErr)
		}
		return clientio.Encode(len(jsonData.(string)), false)
	}

	path := args[1]

	obj := store.Get(key)

	if obj == nil {
		return clientio.RespNIL
	}

	// Check if the object is of JSON type
	errWithMessage := object.AssertTypeAndEncoding(obj.TypeEncoding, object.ObjTypeJSON, object.ObjEncodingJSON)
	if errWithMessage != nil {
		return errWithMessage
	}

	jsonData := obj.Value
	if path == defaultRootPath {
		defaultStringResult := make([]interface{}, 0, 1)
		if utils.GetJSONFieldType(jsonData) == utils.StringType {
			defaultStringResult = append(defaultStringResult, int64(len(jsonData.(string))))
		} else {
			defaultStringResult = append(defaultStringResult, clientio.RespNIL)
		}

		return clientio.Encode(defaultStringResult, false)
	}

	// Parse the JSONPath expression
	expr, err := jp.ParseString(path)
	if err != nil {
		return diceerrors.NewErrWithMessage("invalid JSONPath")
	}
	// Execute the JSONPath query
	results := expr.Get(jsonData)
	if len(results) == 0 {
		return clientio.Encode([]interface{}{}, false)
	}
	strLenResults := make([]interface{}, 0, len(results))
	for _, result := range results {
		switch utils.GetJSONFieldType(result) {
		case utils.StringType:
			strLenResults = append(strLenResults, int64(len(result.(string))))
		default:
			strLenResults = append(strLenResults, clientio.RespNIL)
		}
	}
	return clientio.Encode(strLenResults, false)
}

func evalHLEN(args []string, store *dstore.Store) []byte {
	if len(args) != 1 {
		return diceerrors.NewErrArity("HLEN")
	}

	key := args[0]

	obj := store.Get(key)

	if obj == nil {
		return clientio.RespZero
	}

	if err := object.AssertTypeAndEncoding(obj.TypeEncoding, object.ObjTypeHashMap, object.ObjEncodingHashMap); err != nil {
		return diceerrors.NewErrWithFormattedMessage(diceerrors.WrongTypeErr)
	}

	hashMap := obj.Value.(HashMap)
	return clientio.Encode(len(hashMap), false)
}

func evalSELECT(args []string, store *dstore.Store) []byte {
	if len(args) != 1 {
		return diceerrors.NewErrArity("SELECT")
	}

	return clientio.RespOK
}

func formatFloat(f float64, b bool) string {
	formatted := strconv.FormatFloat(f, 'f', -1, 64)
	if b {
		parts := strings.Split(formatted, ".")
		if len(parts) == 1 {
			formatted += ".0"
		}
	}
	return formatted
}

// takes original value, increment values (float or int), a flag representing if increment is float
// returns new value, string representation, a boolean representing if the value was modified
func incrementValue(value any, isIncrFloat bool, incrFloat float64, incrInt int64) (newVal interface{}, stringRepresentation string, isModified bool) {
	switch utils.GetJSONFieldType(value) {
	case utils.NumberType:
		oldVal := value.(float64)
		var newVal float64
		if isIncrFloat {
			newVal = oldVal + incrFloat
		} else {
			newVal = oldVal + float64(incrInt)
		}
		resultString := formatFloat(newVal, isIncrFloat)
		return newVal, resultString, true
	case utils.IntegerType:
		if isIncrFloat {
			oldVal := float64(value.(int64))
			newVal := oldVal + incrFloat
			resultString := formatFloat(newVal, isIncrFloat)
			return newVal, resultString, true
		} else {
			oldVal := value.(int64)
			newVal := oldVal + incrInt
			resultString := fmt.Sprintf("%d", newVal)
			return newVal, resultString, true
		}
	default:
		return value, null, false
	}
}

func evalJSONNUMINCRBY(args []string, store *dstore.Store) []byte {
	if len(args) < 3 {
		return diceerrors.NewErrArity("JSON.NUMINCRBY")
	}
	key := args[0]
	obj := store.Get(key)

	if obj == nil {
		return diceerrors.NewErrWithFormattedMessage("-ERR could not perform this operation on a key that doesn't exist")
	}

	// Check if the object is of JSON type
	errWithMessage := object.AssertTypeAndEncoding(obj.TypeEncoding, object.ObjTypeJSON, object.ObjEncodingJSON)
	if errWithMessage != nil {
		return errWithMessage
	}

	path := args[1]

	jsonData := obj.Value
	// Parse the JSONPath expression
	expr, err := jp.ParseString(path)

	if err != nil {
		return diceerrors.NewErrWithMessage("invalid JSONPath")
	}

	isIncrFloat := false

	for i, r := range args[2] {
		if !unicode.IsDigit(r) && r != '.' && r != '-' {
			if i == 0 {
				return diceerrors.NewErrWithFormattedMessage("-ERR expected value at line 1 column %d", i+1)
			}
			return diceerrors.NewErrWithFormattedMessage("-ERR trailing characters at line 1 column %d", i+1)
		}
		if r == '.' {
			isIncrFloat = true
		}
	}
	var incrFloat float64
	var incrInt int64
	if isIncrFloat {
		incrFloat, err = strconv.ParseFloat(args[2], 64)
		if err != nil {
			return diceerrors.NewErrWithMessage(diceerrors.IntOrOutOfRangeErr)
		}
	} else {
		incrInt, err = strconv.ParseInt(args[2], 10, 64)
		if err != nil {
			return diceerrors.NewErrWithMessage(diceerrors.IntOrOutOfRangeErr)
		}
	}
	results := expr.Get(jsonData)

	if len(results) == 0 {
		respString := "[]"
		return clientio.Encode(respString, false)
	}

	resultArray := make([]string, 0, len(results))

	if path == defaultRootPath {
		newValue, resultString, isModified := incrementValue(jsonData, isIncrFloat, incrFloat, incrInt)
		if isModified {
			jsonData = newValue
		}
		resultArray = append(resultArray, resultString)
	} else {
		// Execute the JSONPath query
		_, err := expr.Modify(jsonData, func(value any) (interface{}, bool) {
			newValue, resultString, isModified := incrementValue(value, isIncrFloat, incrFloat, incrInt)
			resultArray = append(resultArray, resultString)
			return newValue, isModified
		})
		if err != nil {
			return diceerrors.NewErrWithMessage("invalid JSONPath")
		}
	}

	resultString := `[` + strings.Join(resultArray, ",") + `]`

	obj.Value = jsonData
	return clientio.Encode(resultString, false)
}

func evalTYPE(args []string, store *dstore.Store) []byte {
	if len(args) != 1 {
		return diceerrors.NewErrArity("TYPE")
	}
	key := args[0]
	obj := store.Get(key)
	if obj == nil {
		return clientio.Encode("none", false)
	}

	var typeStr string
	switch oType, _ := object.ExtractTypeEncoding(obj); oType {
	case object.ObjTypeString, object.ObjTypeInt, object.ObjTypeByteArray:
		typeStr = "string"
	case object.ObjTypeByteList:
		typeStr = "list"
	case object.ObjTypeSet:
		typeStr = "set"
	case object.ObjTypeHashMap:
		typeStr = "hash"
	default:
		typeStr = "non-supported type"
	}

	return clientio.Encode(typeStr, false)
}<|MERGE_RESOLUTION|>--- conflicted
+++ resolved
@@ -44,19 +44,16 @@
 	diceCommandsCount int
 )
 
-<<<<<<< HEAD
 type EvalResponse struct {
 	Result interface{} // Result of the Store operation, for now the type is set to []byte, but this can change in the future.
 	Error  error
 }
-=======
 type jsonOperation string
 
 const (
 	IncrBy = "INCRBY"
 	MultBy = "MULTBY"
 )
->>>>>>> a3b1cb7a
 
 const defaultRootPath = "$"
 const maxExDuration = 9223372036854775
@@ -67,28 +64,7 @@
 	serverID = fmt.Sprintf("%s:%d", config.DiceConfig.Server.Addr, config.DiceConfig.Server.Port)
 }
 
-<<<<<<< HEAD
-=======
-// evalPING returns with an encoded "PONG"
-// If any message is added with the ping command,
-// the message will be returned.
-func evalPING(args []string, store *dstore.Store) []byte {
-	var b []byte
-
-	if len(args) >= 2 {
-		return diceerrors.NewErrArity("PING")
-	}
-
-	if len(args) == 0 {
-		b = clientio.Encode("PONG", true)
-	} else {
-		b = clientio.Encode(args[0], false)
-	}
-
-	return b
-}
-
-// evalECHO returns the argument passed by the user 
+// evalECHO returns the argument passed by the user
 func evalECHO(args []string, store *dstore.Store) []byte {
 	if len(args) != 1 {
 		return diceerrors.NewErrArity("ECHO")
@@ -97,7 +73,6 @@
 	return clientio.Encode(args[0], false)
 }
 
->>>>>>> a3b1cb7a
 // EvalAUTH returns with an encoded "OK" if the user is authenticated
 // If the user is not authenticated, it returns with an encoded error message
 func EvalAUTH(args []string, c *comm.Client) []byte {
