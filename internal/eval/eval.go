package eval

import (
	"bytes"
<<<<<<< HEAD
	"encoding/base64"
	"encoding/binary"
=======
	"crypto/rand"
>>>>>>> 085002b3
	"errors"
	"fmt"

	"hash/crc64"

	"log/slog"

	"math"
	"math/big"
	"math/bits"
	"regexp"
	"sort"
	"strconv"
	"strings"
	"time"
	"unicode"
	"unsafe"

	"github.com/google/btree"

	"github.com/dicedb/dice/internal/object"
	"github.com/rs/xid"

	"github.com/dicedb/dice/internal/sql"

	"github.com/axiomhq/hyperloglog"
	"github.com/bytedance/sonic"
	"github.com/dicedb/dice/config"
	"github.com/dicedb/dice/internal/clientio"
	"github.com/dicedb/dice/internal/comm"
	diceerrors "github.com/dicedb/dice/internal/errors"
	"github.com/dicedb/dice/internal/querywatcher"
	"github.com/dicedb/dice/internal/server/utils"
	dstore "github.com/dicedb/dice/internal/store"
	"github.com/ohler55/ojg/jp"
)

type exDurationState int

const (
	Uninitialized exDurationState = iota
	Initialized
)

var (
	TxnCommands       map[string]bool
	serverID          string
	diceCommandsCount int
)

type EvalResponse struct {
	Result interface{} // Result of the Store operation, for now the type is set to []byte, but this can change in the future.
	Error  error
}
type jsonOperation string

const (
	IncrBy = "INCRBY"
	MultBy = "MULTBY"
)

const defaultRootPath = "$"
const maxExDuration = 9223372036854775

func init() {
	diceCommandsCount = len(DiceCmds)
	TxnCommands = map[string]bool{"EXEC": true, "DISCARD": true}
	serverID = fmt.Sprintf("%s:%d", config.DiceConfig.Server.Addr, config.DiceConfig.Server.Port)
}

// evalPING returns with an encoded "PONG"
// If any message is added with the ping command,
// the message will be returned.
func evalPING(args []string, store *dstore.Store) []byte {
	var b []byte

	if len(args) >= 2 {
		return diceerrors.NewErrArity("PING")
	}

	if len(args) == 0 {
		b = clientio.Encode("PONG", true)
	} else {
		b = clientio.Encode(args[0], false)
	}

	return b
}

// evalECHO returns the argument passed by the user
func evalECHO(args []string, store *dstore.Store) []byte {
	if len(args) != 1 {
		return diceerrors.NewErrArity("ECHO")
	}

	return clientio.Encode(args[0], false)
}

// EvalAUTH returns with an encoded "OK" if the user is authenticated
// If the user is not authenticated, it returns with an encoded error message
func EvalAUTH(args []string, c *comm.Client) []byte {
	var err error

	if config.DiceConfig.Auth.Password == "" {
		return diceerrors.NewErrWithMessage("AUTH <password> called without any password configured for the default user. Are you sure your configuration is correct?")
	}

	username := config.DiceConfig.Auth.UserName
	var password string

	if len(args) == 1 {
		password = args[0]
	} else if len(args) == 2 {
		username, password = args[0], args[1]
	} else {
		return diceerrors.NewErrArity("AUTH")
	}

	if err = c.Session.Validate(username, password); err != nil {
		return clientio.Encode(err, false)
	}
	return clientio.RespOK
}

// evalMSET puts multiple <key, value> pairs in db as in the args
// MSET is atomic, so all given keys are set at once.
// args must contain key and value pairs.

// Returns encoded error response if at least a <key, value> pair is not part of args
// Returns encoded OK RESP once new entries are added
// If the key already exists then the value will be overwritten and expiry will be discarded
func evalMSET(args []string, store *dstore.Store) []byte {
	if len(args) <= 1 || len(args)%2 != 0 {
		return diceerrors.NewErrArity("MSET")
	}

	// MSET does not have expiry support
	var exDurationMs int64 = -1

	insertMap := make(map[string]*object.Obj, len(args)/2)
	for i := 0; i < len(args); i += 2 {
		key, value := args[i], args[i+1]
		oType, oEnc := deduceTypeEncoding(value)
		var storedValue interface{}
		switch oEnc {
		case object.ObjEncodingInt:
			storedValue, _ = strconv.ParseInt(value, 10, 64)
		case object.ObjEncodingEmbStr, object.ObjEncodingRaw:
			storedValue = value
		default:
			return clientio.Encode(fmt.Errorf("ERR unsupported encoding: %d", oEnc), false)
		}
		insertMap[key] = store.NewObj(storedValue, exDurationMs, oType, oEnc)
	}

	store.PutAll(insertMap)
	return clientio.RespOK
}

// evalDBSIZE returns the number of keys in the database.
func evalDBSIZE(args []string, store *dstore.Store) []byte {
	if len(args) > 0 {
		return diceerrors.NewErrArity("DBSIZE")
	}

	// return the RESP encoded value
	return clientio.Encode(dstore.KeyspaceStat[0]["keys"], false)
}

// evalGETDEL returns the value for the queried key in args
// The key should be the only param in args
// The RESP value of the key is encoded and then returned
// In evalGETDEL  If the key exists, it will be deleted before its value is returned.
// evalGETDEL returns response.RespNIL if key is expired or it does not exist
func evalGETDEL(args []string, store *dstore.Store) []byte {
	if len(args) != 1 {
		return diceerrors.NewErrArity("GETDEL")
	}

	key := args[0]

	// getting the key based on previous touch value
	obj := store.GetNoTouch(key)

	// if key does not exist, return RESP encoded nil
	if obj == nil {
		return clientio.RespNIL
	}

	// If the object exists, check if it is a Set object.
	if err := object.AssertType(obj.TypeEncoding, object.ObjTypeSet); err == nil {
		return diceerrors.NewErrWithFormattedMessage(diceerrors.WrongTypeErr)
	}

	// If the object exists, check if it is a JSON object.
	if err := object.AssertType(obj.TypeEncoding, object.ObjTypeJSON); err == nil {
		return diceerrors.NewErrWithFormattedMessage(diceerrors.WrongTypeErr)
	}

	// Get the key from the hash table
	objVal := store.GetDel(key)

	// Decode and return the value based on its encoding
	switch _, oEnc := object.ExtractTypeEncoding(objVal); oEnc {
	case object.ObjEncodingInt:
		// Value is stored as an int64, so use type assertion
		if val, ok := objVal.Value.(int64); ok {
			return clientio.Encode(val, false)
		}
		return diceerrors.NewErrWithFormattedMessage("expected int64 but got another type: %s", objVal.Value)

	case object.ObjEncodingEmbStr, object.ObjEncodingRaw:
		// Value is stored as a string, use type assertion
		if val, ok := objVal.Value.(string); ok {
			return clientio.Encode(val, false)
		}
		return diceerrors.NewErrWithMessage("expected string but got another type")

	case object.ObjEncodingByteArray:
		// Value is stored as a bytearray, use type assertion
		if val, ok := objVal.Value.(*ByteArray); ok {
			return clientio.Encode(string(val.data), false)
		}
		return diceerrors.NewErrWithMessage(diceerrors.WrongTypeErr)

	default:
		return diceerrors.NewErrWithMessage(diceerrors.WrongTypeErr)
	}
}

// evalJSONARRTRIM trim an array so that it contains only the specified inclusive range of elements
// an array of integer replies for each path, the array's new size, or nil, if the matching JSON value is not an array.
func evalJSONARRTRIM(args []string, store *dstore.Store) []byte {
	if len(args) != 4 {
		return diceerrors.NewErrArity("JSON.ARRTRIM")
	}
	var err error

	start := args[2]
	stop := args[3]
	var startIdx, stopIdx int
	startIdx, err = strconv.Atoi(start)
	if err != nil {
		return diceerrors.NewErrWithMessage("Couldn't parse as integer")
	}
	stopIdx, err = strconv.Atoi(stop)
	if err != nil {
		return diceerrors.NewErrWithMessage("Couldn't parse as integer")
	}

	key := args[0]
	obj := store.Get(key)
	if obj == nil {
		return diceerrors.NewErrWithMessage("could not perform this operation on a key that doesn't exist")
	}

	errWithMessage := object.AssertTypeAndEncoding(obj.TypeEncoding, object.ObjTypeJSON, object.ObjEncodingJSON)
	if errWithMessage != nil {
		return errWithMessage
	}

	jsonData := obj.Value

	_, err = sonic.Marshal(jsonData)
	if err != nil {
		return diceerrors.NewErrWithMessage("Existing key has wrong Dice type")
	}

	path := args[1]
	expr, err := jp.ParseString(path)
	if err != nil {
		return diceerrors.NewErrWithMessage("invalid JSONPath")
	}

	results := expr.Get(jsonData)
	if len(results) == 0 {
		return clientio.RespEmptyArray
	}

	var resultsArray []interface{}
	// Capture the modified data when modifying the root path
	newData, modifyErr := expr.Modify(jsonData, func(data any) (interface{}, bool) {
		arr, ok := data.([]interface{})
		if !ok {
			// Not an array
			resultsArray = append(resultsArray, nil)
			return data, false
		}

		updatedArray := trimElementAndUpdateArray(arr, startIdx, stopIdx)

		resultsArray = append(resultsArray, len(updatedArray))
		return updatedArray, true
	})
	if err != nil {
		return diceerrors.NewErrWithMessage(err.Error())
	}

	if modifyErr != nil {
		return diceerrors.NewErrWithMessage(fmt.Sprintf("ERR failed to modify JSON data: %v", modifyErr))
	}

	jsonData = newData
	obj.Value = jsonData
	return clientio.Encode(resultsArray, false)
}

// evalJSONARRINSERT insert the json values into the array at path before the index (shifts to the right)
// returns an array of integer replies for each path, the array's new size, or nil.
func evalJSONARRINSERT(args []string, store *dstore.Store) []byte {
	if len(args) < 4 {
		return diceerrors.NewErrArity("JSON.ARRINSERT")
	}
	key := args[0]
	obj := store.Get(key)
	if obj == nil {
		return diceerrors.NewErrWithMessage("could not perform this operation on a key that doesn't exist")
	}

	errWithMessage := object.AssertTypeAndEncoding(obj.TypeEncoding, object.ObjTypeJSON, object.ObjEncodingJSON)
	if errWithMessage != nil {
		return errWithMessage
	}

	jsonData := obj.Value
	var err error
	_, err = sonic.Marshal(jsonData)
	if err != nil {
		return diceerrors.NewErrWithMessage("Existing key has wrong Dice type")
	}

	path := args[1]
	expr, err := jp.ParseString(path)
	if err != nil {
		return diceerrors.NewErrWithMessage("invalid JSONPath")
	}

	results := expr.Get(jsonData)
	if len(results) == 0 {
		return clientio.RespEmptyArray
	}
	index := args[2]
	var idx int
	idx, err = strconv.Atoi(index)
	if err != nil {
		return diceerrors.NewErrWithMessage("Couldn't parse as integer")
	}

	values := args[3:]
	// Parse the input values as JSON
	parsedValues := make([]interface{}, len(values))
	for i, v := range values {
		var parsedValue interface{}
		err := sonic.UnmarshalString(v, &parsedValue)
		if err != nil {
			return diceerrors.NewErrWithMessage(err.Error())
		}
		parsedValues[i] = parsedValue
	}

	var resultsArray []interface{}
	// Capture the modified data when modifying the root path
	modified := false
	newData, modifyErr := expr.Modify(jsonData, func(data any) (interface{}, bool) {
		arr, ok := data.([]interface{})
		if !ok {
			// Not an array
			resultsArray = append(resultsArray, nil)
			return data, false
		}

		// Append the parsed values to the array
		updatedArray, insertErr := insertElementAndUpdateArray(arr, idx, parsedValues)
		if insertErr != nil {
			err = insertErr
			return data, false
		}
		modified = true
		resultsArray = append(resultsArray, len(updatedArray))
		return updatedArray, true
	})
	if err != nil {
		return diceerrors.NewErrWithMessage(err.Error())
	}

	if modifyErr != nil {
		return diceerrors.NewErrWithMessage(fmt.Sprintf("ERR failed to modify JSON data: %v", modifyErr))
	}

	if !modified {
		return clientio.Encode(resultsArray, false)
	}

	jsonData = newData
	obj.Value = jsonData
	return clientio.Encode(resultsArray, false)
}

// evalJSONDEBUG reports value's memmory usage in bytes
// Returns arity error if subcommand is missing
// Supports only two subcommand as of now - HELP and MEMORY
func evalJSONDebug(args []string, store *dstore.Store) []byte {
	if len(args) < 1 {
		return diceerrors.NewErrArity("JSON.DEBUG")
	}
	subcommand := strings.ToUpper(args[0])
	switch subcommand {
	case Help:
		return evalJSONDebugHelp()
	case Memory:
		return evalJSONDebugMemory(args[1:], store)
	default:
		return diceerrors.NewErrWithFormattedMessage("unknown subcommand - try `JSON.DEBUG HELP`")
	}
}

// evalJSONDebugHelp implements HELP subcommand for evalJSONDebug
// It returns help text
// It ignore any other args
func evalJSONDebugHelp() []byte {
	memoryText := "MEMORY <key> [path] - reports memory usage"
	helpText := "HELP                - this message"
	message := []string{memoryText, helpText}
	return clientio.Encode(message, false)
}

// evalJSONDebugMemory implements MEMORY subcommand for evalJSONDebug
// It returns value's memory usage in bytes
func evalJSONDebugMemory(args []string, store *dstore.Store) []byte {
	if len(args) < 1 {
		return diceerrors.NewErrArity("json.debug")
	}
	key := args[0]

	// default path is root if not specified
	path := defaultRootPath
	if len(args) > 1 {
		path = args[1] // anymore args are ignored for this command altogether
	}

	obj := store.Get(key)
	if obj == nil {
		return clientio.RespZero
	}

	// check if the object is a valid JSON
	errWithMessage := object.AssertTypeAndEncoding(obj.TypeEncoding, object.ObjTypeJSON, object.ObjEncodingJSON)
	if errWithMessage != nil {
		return errWithMessage
	}

	// handle root path
	if path == defaultRootPath {
		jsonData := obj.Value

		// memory used by json data
		size := calculateSizeInBytes(jsonData)
		if size == -1 {
			return diceerrors.NewErrWithMessage("unknown type")
		}

		// add memory used by storage object
		size += int(unsafe.Sizeof(obj)) + calculateSizeInBytes(obj.LastAccessedAt) + calculateSizeInBytes(obj.TypeEncoding)

		return clientio.Encode(size, false)
	}

	// handle nested paths
	var results []any
	if path != defaultRootPath {
		// check if path is valid
		expr, err := jp.ParseString(path)
		if err != nil {
			return diceerrors.NewErrWithMessage("invalid JSON path")
		}

		results = expr.Get(obj.Value)

		// handle error cases
		if len(results) == 0 {
			// this block will return '[]' for out of bound index for an array json type
			// this will maintain consistency with redis
			isArray := utils.IsArray(obj.Value)
			if isArray {
				arr, ok := obj.Value.([]any)
				if !ok {
					return diceerrors.NewErrWithMessage("invalid array json")
				}

				// extract index from arg
				reg := regexp.MustCompile(`^\$\.?\[(\d+|\*)\]`)
				matches := reg.FindStringSubmatch(path)

				if len(matches) == 2 {
					// convert index to int
					index, err := strconv.Atoi(matches[1])
					if err != nil {
						return diceerrors.NewErrWithMessage("unable to extract index")
					}

					// if index is out of bound return empty array
					if index >= len(arr) {
						return clientio.RespEmptyArray
					}
				}
			}

			// for rest json types, throw error
			return diceerrors.NewErrWithFormattedMessage("Path '$.%v' does not exist", path)
		}
	}

	// get memory used by each path
	sizeList := make([]interface{}, 0, len(results))
	for _, result := range results {
		size := calculateSizeInBytes(result)
		sizeList = append(sizeList, size)
	}

	return clientio.Encode(sizeList, false)
}

func calculateSizeInBytes(value interface{}) int {
	switch convertedValue := value.(type) {
	case string:
		return int(unsafe.Sizeof(value)) + len(convertedValue)

	case int, int8, int16, int32, int64, uint, uint8, uint16, uint32, uint64, float32, float64, bool, nil:
		return int(unsafe.Sizeof(value))

	// object
	case map[string]interface{}:
		size := int(unsafe.Sizeof(value))
		for k, v := range convertedValue {
			size += int(unsafe.Sizeof(k)) + len(k) + calculateSizeInBytes(v)
		}
		return size

	// array
	case []interface{}:
		size := int(unsafe.Sizeof(value))
		for _, elem := range convertedValue {
			size += calculateSizeInBytes(elem)
		}
		return size

	// unknown type
	default:
		return -1
	}
}

// evaLJSONFORGET removes the field specified by the given JSONPath from the JSON document stored under the provided key.
// calls the evalJSONDEL() with the arguments passed
// Returns response.RespZero if key is expired, or it does not exist
// Returns encoded error response if incorrect number of arguments
// If the JSONPath points to the root of the JSON document, the entire key is deleted from the store.
// Returns an integer reply specified as the number of paths deleted (0 or more)
func evalJSONFORGET(args []string, store *dstore.Store) []byte {
	if len(args) < 1 {
		return diceerrors.NewErrArity("JSON.FORGET")
	}

	return evalJSONDEL(args, store)
}

// evalJSONARRLEN return the length of the JSON array at path in key
// Returns an array of integer replies, an integer for each matching value,
// each is the array's length, or nil, if the matching value is not an array.
// Returns encoded error if the key doesn't exist or key is expired or the matching value is not an array.
// Returns encoded error response if incorrect number of arguments
func evalJSONARRLEN(args []string, store *dstore.Store) []byte {
	if len(args) < 1 {
		return diceerrors.NewErrArity("JSON.ARRLEN")
	}
	key := args[0]

	// Retrieve the object from the database
	obj := store.Get(key)
	if obj == nil {
		return diceerrors.NewErrWithMessage("Path '.' does not exist or not an array")
	}

	errWithMessage := object.AssertTypeAndEncoding(obj.TypeEncoding, object.ObjTypeJSON, object.ObjEncodingJSON)
	if errWithMessage != nil {
		return errWithMessage
	}

	jsonData := obj.Value

	_, err := sonic.Marshal(jsonData)
	if err != nil {
		return diceerrors.NewErrWithMessage("Existing key has wrong Dice type")
	}

	if len(args) == 1 {
		if utils.GetJSONFieldType(jsonData) == utils.ArrayType {
			return clientio.Encode(len(jsonData.([]interface{})), false)
		}
		return diceerrors.NewErrWithMessage("Path '.' does not exist or not an array")
	}

	path := args[1]
	expr, err := jp.ParseString(path)
	if err != nil {
		return diceerrors.NewErrWithMessage("invalid JSONPath")
	}

	results := expr.Get(jsonData)

	arrlenList := make([]interface{}, 0, len(results))
	for _, result := range results {
		switch utils.GetJSONFieldType(result) {
		case utils.ArrayType:
			arrlenList = append(arrlenList, len(result.([]interface{})))
		default:
			arrlenList = append(arrlenList, nil)
		}
	}

	return clientio.Encode(arrlenList, false)
}

func evalJSONARRPOP(args []string, store *dstore.Store) []byte {
	if len(args) < 1 {
		return diceerrors.NewErrArity("json.arrpop")
	}
	key := args[0]

	var path = defaultRootPath
	if len(args) >= 2 {
		path = args[1]
	}

	var index string
	if len(args) >= 3 {
		index = args[2]
	}

	// Retrieve the object from the database
	obj := store.Get(key)
	if obj == nil {
		return diceerrors.NewErrWithMessage("could not perform this operation on a key that doesn't exist")
	}

	errWithMessage := object.AssertTypeAndEncoding(obj.TypeEncoding, object.ObjTypeJSON, object.ObjEncodingJSON)
	if errWithMessage != nil {
		return errWithMessage
	}

	jsonData := obj.Value
	_, err := sonic.Marshal(jsonData)
	if err != nil {
		return diceerrors.NewErrWithMessage("Existing key has wrong Dice type")
	}

	if path == defaultRootPath {
		arr, ok := jsonData.([]any)
		// if value can not be converted to array, it is of another type
		// returns nil in this case similar to redis
		// also, return nil if array is empty
		if !ok || len(arr) == 0 {
			return diceerrors.NewErrWithMessage("Path '$' does not exist or not an array")
		}
		popElem, arr, err := popElementAndUpdateArray(arr, index)
		if err != nil {
			return diceerrors.NewErrWithFormattedMessage("error popping element: %v", err)
		}

		// save the remaining array
		newObj := store.NewObj(arr, -1, object.ObjTypeJSON, object.ObjEncodingJSON)
		store.Put(key, newObj)

		return clientio.Encode(popElem, false)
	}

	// if path is not root then extract value at path
	expr, err := jp.ParseString(path)
	if err != nil {
		return diceerrors.NewErrWithMessage("invalid JSONPath")
	}
	results := expr.Get(jsonData)

	// process value at each path
	popArr := make([]any, 0, len(results))
	for _, result := range results {
		arr, ok := result.([]any)
		// if value can not be converted to array, it is of another type
		// returns nil in this case similar to redis
		// also, return nil if array is empty
		if !ok || len(arr) == 0 {
			popElem := clientio.RespNIL
			popArr = append(popArr, popElem)
			continue
		}

		popElem, arr, err := popElementAndUpdateArray(arr, index)
		if err != nil {
			return diceerrors.NewErrWithFormattedMessage("error popping element: %v", err)
		}

		// update array in place in the json object
		err = expr.Set(jsonData, arr)
		if err != nil {
			return diceerrors.NewErrWithFormattedMessage("error saving updated json: %v", err)
		}

		popArr = append(popArr, popElem)
	}
	return clientio.Encode(popArr, false)
}

// trimElementAndUpdateArray trim the array between the given start and stop index
// Returns trimed array
func trimElementAndUpdateArray(arr []any, start, stop int) []any {
	updatedArray := make([]any, 0)
	length := len(arr)
	if len(arr) == 0 {
		return updatedArray
	}
	var startIdx, stopIdx int

	if start >= length {
		return updatedArray
	}

	startIdx = adjustIndex(start, arr)
	stopIdx = adjustIndex(stop, arr)

	if startIdx > stopIdx {
		return updatedArray
	}

	updatedArray = arr[startIdx : stopIdx+1]
	return updatedArray
}

// insertElementAndUpdateArray add an element at the given index
// Returns remaining array and error
func insertElementAndUpdateArray(arr []any, index int, elements []interface{}) (updatedArray []any, err error) {
	length := len(arr)
	var idx int
	if index >= -length && index <= length {
		idx = adjustIndex(index, arr)
	} else {
		return nil, errors.New("index out of bounds")
	}
	before := arr[:idx]
	after := arr[idx:]

	elements = append(elements, after...)
	before = append(before, elements...)
	updatedArray = append(updatedArray, before...)
	return updatedArray, nil
}

// popElementAndUpdateArray removes an element at the given index
// Returns popped element, remaining array and error
func popElementAndUpdateArray(arr []any, index string) (popElem any, updatedArray []any, err error) {
	if len(arr) == 0 {
		return nil, nil, nil
	}

	var idx int
	// if index is empty, pop last element
	if index == "" {
		idx = len(arr) - 1
	} else {
		var err error
		idx, err = strconv.Atoi(index)
		if err != nil {
			return nil, nil, err
		}
		// convert index to a valid index
		idx = adjustIndex(idx, arr)
	}

	popElem = arr[idx]
	arr = append(arr[:idx], arr[idx+1:]...)

	return popElem, arr, nil
}

// adjustIndex will bound the array between 0 and len(arr) - 1
// It also handles negative indexes
func adjustIndex(idx int, arr []any) int {
	// if index is positive and out of bound, limit it to the last index
	if idx > len(arr) {
		idx = len(arr) - 1
	}

	// if index is negative, change it to equivalent positive index
	if idx < 0 {
		// if index is out of bound then limit it to the first index
		if idx < -len(arr) {
			idx = 0
		} else {
			idx = len(arr) + idx
		}
	}
	return idx
}

// evalJSONOBJLEN return the number of keys in the JSON object at path in key.
// Returns an array of integer replies, an integer for each matching value,
// which is the json objects length, or nil, if the matching value is not a json.
// Returns encoded error if the key doesn't exist or key is expired or the matching value is not an array.
// Returns encoded error response if incorrect number of arguments
func evalJSONOBJLEN(args []string, store *dstore.Store) []byte {
	if len(args) < 1 {
		return diceerrors.NewErrArity("JSON.OBJLEN")
	}

	key := args[0]

	// Retrieve the object from the database
	obj := store.Get(key)
	if obj == nil {
		return clientio.RespNIL
	}

	// check if the object is json
	errWithMessage := object.AssertTypeAndEncoding(obj.TypeEncoding, object.ObjTypeJSON, object.ObjEncodingJSON)
	if errWithMessage != nil {
		return errWithMessage
	}

	// get the value & check for marsheling error
	jsonData := obj.Value
	_, err := sonic.Marshal(jsonData)
	if err != nil {
		return diceerrors.NewErrWithMessage("Existing key has wrong Dice type")
	}
	if len(args) == 1 {
		// check if the value is of json type
		if utils.GetJSONFieldType(jsonData) == utils.ObjectType {
			if castedData, ok := jsonData.(map[string]interface{}); ok {
				return clientio.Encode(len(castedData), false)
			}
			return clientio.RespNIL
		}
		return diceerrors.NewErrWithFormattedMessage(diceerrors.WrongTypeErr)
	}

	path := args[1]

	expr, err := jp.ParseString(path)
	if err != nil {
		return diceerrors.NewErrWithMessage(err.Error())
	}

	// get all values for matching paths
	results := expr.Get(jsonData)

	objectLen := make([]interface{}, 0, len(results))

	for _, result := range results {
		switch utils.GetJSONFieldType(result) {
		case utils.ObjectType:
			if castedResult, ok := result.(map[string]interface{}); ok {
				objectLen = append(objectLen, len(castedResult))
			} else {
				objectLen = append(objectLen, nil)
			}
		default:
			objectLen = append(objectLen, nil)
		}
	}
	return clientio.Encode(objectLen, false)
}

// evalJSONDEL delete a value that the given json path include in.
// Returns response.RespZero if key is expired, or it does not exist
// Returns encoded error response if incorrect number of arguments
// Returns an integer reply specified as the number of paths deleted (0 or more)
func evalJSONDEL(args []string, store *dstore.Store) []byte {
	if len(args) < 1 {
		return diceerrors.NewErrArity("JSON.DEL")
	}
	key := args[0]

	// Default path is root if not specified
	path := defaultRootPath
	if len(args) > 1 {
		path = args[1]
	}

	// Retrieve the object from the database
	obj := store.Get(key)
	if obj == nil {
		return clientio.RespZero
	}

	errWithMessage := object.AssertTypeAndEncoding(obj.TypeEncoding, object.ObjTypeJSON, object.ObjEncodingJSON)
	if errWithMessage != nil {
		return errWithMessage
	}

	jsonData := obj.Value

	_, err := sonic.Marshal(jsonData)
	if err != nil {
		return diceerrors.NewErrWithMessage("Existing key has wrong Dice type")
	}

	if len(args) == 1 || path == defaultRootPath {
		store.Del(key)
		return clientio.RespOne
	}

	expr, err := jp.ParseString(path)
	if err != nil {
		return diceerrors.NewErrWithMessage("invalid JSONPath")
	}
	results := expr.Get(jsonData)
	err = expr.Del(jsonData)
	if err != nil {
		return diceerrors.NewErrWithMessage(err.Error())
	}
	// Create a new object with the updated JSON data
	newObj := store.NewObj(jsonData, -1, object.ObjTypeJSON, object.ObjEncodingJSON)
	store.Put(key, newObj)
	return clientio.Encode(len(results), false)
}

// evalJSONCLEAR Clear container values (arrays/objects) and set numeric values to 0,
// Already cleared values are ignored for empty containers and zero numbers
// args must contain at least the key;  (path unused in this implementation)
// Returns encoded error if key is expired, or it does not exist
// Returns encoded error response if incorrect number of arguments
// Returns an integer reply specifying the number of matching JSON arrays
// and objects cleared + number of matching JSON numerical values zeroed.
func evalJSONCLEAR(args []string, store *dstore.Store) []byte {
	if len(args) < 1 {
		return diceerrors.NewErrArity("JSON.CLEAR")
	}
	key := args[0]

	// Default path is root if not specified
	path := defaultRootPath
	if len(args) > 1 {
		path = args[1]
	}

	// Retrieve the object from the database
	obj := store.Get(key)
	if obj == nil {
		return diceerrors.NewErrWithMessage("could not perform this operation on a key that doesn't exist")
	}

	errWithMessage := object.AssertTypeAndEncoding(obj.TypeEncoding, object.ObjTypeJSON, object.ObjEncodingJSON)
	if errWithMessage != nil {
		return errWithMessage
	}

	jsonData := obj.Value

	_, err := sonic.Marshal(jsonData)
	if err != nil {
		return diceerrors.NewErrWithMessage("Existing key has wrong Dice type")
	}

	var countClear uint64 = 0
	if len(args) == 1 || path == defaultRootPath {
		if jsonData != struct{}{} {
			// If path is root and len(args) == 1, return it instantly
			newObj := store.NewObj(struct{}{}, -1, object.ObjTypeJSON, object.ObjEncodingJSON)
			store.Put(key, newObj)
			countClear++
			return clientio.Encode(countClear, false)
		}
	}

	expr, err := jp.ParseString(path)
	if err != nil {
		return diceerrors.NewErrWithMessage("invalid JSONPath")
	}

	newData, err := expr.Modify(jsonData, func(element any) (altered any, changed bool) {
		switch utils.GetJSONFieldType(element) {
		case utils.IntegerType, utils.NumberType:
			if element != utils.NumberZeroValue {
				countClear++
				return utils.NumberZeroValue, true
			}
		case utils.ArrayType:
			if len(element.([]interface{})) != 0 {
				countClear++
				return []interface{}{}, true
			}
		case utils.ObjectType:
			if element != struct{}{} {
				countClear++
				return struct{}{}, true
			}
		default:
			return element, false
		}
		return
	})
	if err != nil {
		return diceerrors.NewErrWithMessage(err.Error())
	}

	jsonData = newData
	obj.Value = jsonData
	return clientio.Encode(countClear, false)
}

// evalJSONTYPE retrieves a JSON value type stored at the specified key
// args must contain at least the key;  (path unused in this implementation)
// Returns response.RespNIL if key is expired, or it does not exist
// Returns encoded error response if incorrect number of arguments
// The RESP value of the key's value type is encoded and then returned
func evalJSONTYPE(args []string, store *dstore.Store) []byte {
	if len(args) < 1 {
		return diceerrors.NewErrArity("JSON.TYPE")
	}
	key := args[0]

	// Default path is root if not specified
	path := defaultRootPath
	if len(args) > 1 {
		path = args[1]
	}
	// Retrieve the object from the database
	obj := store.Get(key)
	if obj == nil {
		return clientio.RespNIL
	}

	errWithMessage := object.AssertTypeAndEncoding(obj.TypeEncoding, object.ObjTypeJSON, object.ObjEncodingJSON)
	if errWithMessage != nil {
		return errWithMessage
	}

	jsonData := obj.Value

	if path == defaultRootPath {
		_, err := sonic.Marshal(jsonData)
		if err != nil {
			return diceerrors.NewErrWithMessage("could not serialize result")
		}
		// If path is root and len(args) == 1, return "object" instantly
		if len(args) == 1 {
			return clientio.Encode(utils.ObjectType, false)
		}
	}

	// Parse the JSONPath expression
	expr, err := jp.ParseString(path)
	if err != nil {
		return diceerrors.NewErrWithMessage("invalid JSONPath")
	}

	results := expr.Get(jsonData)
	if len(results) == 0 {
		return clientio.RespEmptyArray
	}

	typeList := make([]string, 0, len(results))
	for _, result := range results {
		jsonType := utils.GetJSONFieldType(result)
		typeList = append(typeList, jsonType)
	}
	return clientio.Encode(typeList, false)
}

// evalJSONGET retrieves a JSON value stored at the specified key
// args must contain at least the key;  (path unused in this implementation)
// Returns response.RespNIL if key is expired, or it does not exist
// Returns encoded error response if incorrect number of arguments
// The RESP value of the key is encoded and then returned
func evalJSONGET(args []string, store *dstore.Store) []byte {
	if len(args) < 1 {
		return diceerrors.NewErrArity("JSON.GET")
	}

	key := args[0]
	// Default path is root if not specified
	path := defaultRootPath
	if len(args) > 1 {
		path = args[1]
	}
	result, err := jsonGETHelper(store, path, key)
	if err != nil {
		return err
	}
	return clientio.Encode(result, false)
}

// helper function used by evalJSONGET and evalJSONMGET to prepare the results
func jsonGETHelper(store *dstore.Store, path, key string) (result interface{}, err2 []byte) {
	// Retrieve the object from the database
	obj := store.Get(key)
	if obj == nil {
		return result, nil
	}

	// Check if the object is of JSON type
	errWithMessage := object.AssertTypeAndEncoding(obj.TypeEncoding, object.ObjTypeJSON, object.ObjEncodingJSON)
	if errWithMessage != nil {
		return result, errWithMessage
	}

	jsonData := obj.Value

	// If path is root, return the entire JSON
	if path == defaultRootPath {
		resultBytes, err := sonic.Marshal(jsonData)
		if err != nil {
			return result, diceerrors.NewErrWithMessage("could not serialize result")
		}
		return string(resultBytes), nil
	}

	// Parse the JSONPath expression
	expr, err := jp.ParseString(path)
	if err != nil {
		return result, diceerrors.NewErrWithMessage("invalid JSONPath")
	}

	// Execute the JSONPath query
	results := expr.Get(jsonData)
	if len(results) == 0 {
		return result, nil
	}

	// Serialize the result
	var resultBytes []byte
	if len(results) == 1 {
		resultBytes, err = sonic.Marshal(results[0])
	} else {
		resultBytes, err = sonic.Marshal(results)
	}
	if err != nil {
		return nil, diceerrors.NewErrWithMessage("could not serialize result")
	}
	return string(resultBytes), nil
}

// evalJSONMGET retrieves a JSON value stored for the multiple key
// args must contain at least the key and a path;
// Returns encoded error response if incorrect number of arguments
// The RESP value of the key is encoded and then returned
func evalJSONMGET(args []string, store *dstore.Store) []byte {
	if len(args) < 2 {
		return diceerrors.NewErrArity("JSON.MGET")
	}

	var results []interface{}

	// Default path is root if not specified
	argsLen := len(args)
	path := args[argsLen-1]

	for i := 0; i < (argsLen - 1); i++ {
		key := args[i]
		result, _ := jsonGETHelper(store, path, key)
		results = append(results, result)
	}

	var interfaceObj interface{} = results
	return clientio.Encode(interfaceObj, false)
}

// evalJSONTOGGLE toggles a boolean value stored at the specified key and path.
// args must contain at least the key and path (where the boolean is located).
// If the key does not exist or is expired, it returns response.RespNIL.
// If the field at the specified path is not a boolean, it returns an encoded error response.
// If the boolean is `true`, it toggles to `false` (returns :0), and if `false`, it toggles to `true` (returns :1).
// Returns an encoded error response if the incorrect number of arguments is provided.
func evalJSONTOGGLE(args []string, store *dstore.Store) []byte {
	if len(args) < 2 {
		return diceerrors.NewErrArity("JSON.TOGGLE")
	}
	key := args[0]
	path := args[1]

	obj := store.Get(key)
	if obj == nil {
		return diceerrors.NewErrWithFormattedMessage("-ERR could not perform this operation on a key that doesn't exist")
	}

	errWithMessage := object.AssertTypeAndEncoding(obj.TypeEncoding, object.ObjTypeJSON, object.ObjEncodingJSON)
	if errWithMessage != nil {
		return errWithMessage
	}

	jsonData := obj.Value
	expr, err := jp.ParseString(path)
	if err != nil {
		return diceerrors.NewErrWithMessage("invalid JSONPath")
	}

	var toggleResults []interface{}
	modified := false

	_, err = expr.Modify(jsonData, func(value interface{}) (interface{}, bool) {
		boolValue, ok := value.(bool)
		if !ok {
			toggleResults = append(toggleResults, nil)
			return value, false
		}
		newValue := !boolValue
		toggleResults = append(toggleResults, boolToInt(newValue))
		modified = true
		return newValue, true
	})

	if err != nil {
		return diceerrors.NewErrWithMessage("failed to toggle values")
	}

	if modified {
		obj.Value = jsonData
	}

	toggleResults = ReverseSlice(toggleResults)
	return clientio.Encode(toggleResults, false)
}

func boolToInt(b bool) int {
	if b {
		return 1
	}
	return 0
}

// ReverseSlice takes a slice of any type and returns a new slice with the elements reversed.
func ReverseSlice[T any](slice []T) []T {
	reversed := make([]T, len(slice))
	for i, v := range slice {
		reversed[len(slice)-1-i] = v
	}
	return reversed
}

// evalJSONSET stores a JSON value at the specified key
// args must contain at least the key, path (unused in this implementation), and JSON string
// Returns encoded error response if incorrect number of arguments
// Returns encoded error if the JSON string is invalid
// Returns response.RespOK if the JSON value is successfully stored
func evalJSONSET(args []string, store *dstore.Store) []byte {
	// Check if there are enough arguments
	if len(args) < 3 {
		return diceerrors.NewErrArity("JSON.SET")
	}

	key := args[0]
	path := args[1]
	jsonStr := args[2]
	for i := 3; i < len(args); i++ {
		switch strings.ToUpper(args[i]) {
		case NX:
			if i != len(args)-1 {
				return diceerrors.NewErrWithMessage(diceerrors.SyntaxErr)
			}
			obj := store.Get(key)
			if obj != nil {
				return clientio.RespNIL
			}
		case XX:
			if i != len(args)-1 {
				return diceerrors.NewErrWithMessage(diceerrors.SyntaxErr)
			}
			obj := store.Get(key)
			if obj == nil {
				return clientio.RespNIL
			}

		default:
			return diceerrors.NewErrWithMessage(diceerrors.SyntaxErr)
		}
	}

	// Parse the JSON string
	var jsonValue interface{}
	if err := sonic.UnmarshalString(jsonStr, &jsonValue); err != nil {
		return diceerrors.NewErrWithFormattedMessage("invalid JSON: %v", err.Error())
	}

	// Retrieve existing object or create new one
	obj := store.Get(key)
	var rootData interface{}

	if obj == nil {
		// If the key doesn't exist, create a new object
		if path != defaultRootPath {
			rootData = make(map[string]interface{})
		} else {
			rootData = jsonValue
		}
	} else {
		// If the key exists, check if it's a JSON object
		err := object.AssertType(obj.TypeEncoding, object.ObjTypeJSON)
		if err != nil {
			return clientio.Encode(err, false)
		}
		err = object.AssertEncoding(obj.TypeEncoding, object.ObjEncodingJSON)
		if err != nil {
			return clientio.Encode(err, false)
		}
		rootData = obj.Value
	}

	// If path is not root, use JSONPath to set the value
	if path != defaultRootPath {
		expr, err := jp.ParseString(path)
		if err != nil {
			return diceerrors.NewErrWithMessage("invalid JSONPath")
		}

		err = expr.Set(rootData, jsonValue)
		if err != nil {
			return diceerrors.NewErrWithMessage("failed to set value")
		}
	} else {
		// If path is root, replace the entire JSON
		rootData = jsonValue
	}

	// Create a new object with the updated JSON data
	newObj := store.NewObj(rootData, -1, object.ObjTypeJSON, object.ObjEncodingJSON)
	store.Put(key, newObj)
	return clientio.RespOK
}

// Parses and returns the input string as an int64 or float64
func parseFloatInt(input string) (result interface{}, err error) {
	// Try to parse as an integer
	if intValue, parseErr := strconv.ParseInt(input, 10, 64); parseErr == nil {
		result = intValue
		return
	}

	// Try to parse as a float
	if floatValue, parseErr := strconv.ParseFloat(input, 64); parseErr == nil {
		result = floatValue
		return
	}

	// If neither parsing succeeds, return an error
	err = errors.New("invalid input: not a valid int or float")
	return
}

// Returns the new value after incrementing or multiplying the existing value
func incrMultValue(value any, multiplier interface{}, operation jsonOperation) (newVal interface{}, resultString string, isModified bool) {
	switch utils.GetJSONFieldType(value) {
	case utils.NumberType:
		oldVal := value.(float64)
		var newVal float64
		if v, ok := multiplier.(float64); ok {
			switch operation {
			case IncrBy:
				newVal = oldVal + v
			case MultBy:
				newVal = oldVal * v
			}
		} else {
			v, _ := multiplier.(int64)
			switch operation {
			case IncrBy:
				newVal = oldVal + float64(v)
			case MultBy:
				newVal = oldVal * float64(v)
			}
		}
		resultString := strconv.FormatFloat(newVal, 'f', -1, 64)
		return newVal, resultString, true
	case utils.IntegerType:
		if v, ok := multiplier.(float64); ok {
			oldVal := float64(value.(int64))
			var newVal float64
			switch operation {
			case IncrBy:
				newVal = oldVal + v
			case MultBy:
				newVal = oldVal * v
			}
			resultString := strconv.FormatFloat(newVal, 'f', -1, 64)
			return newVal, resultString, true
		} else {
			v, _ := multiplier.(int64)
			oldVal := value.(int64)
			var newVal int64
			switch operation {
			case IncrBy:
				newVal = oldVal + v
			case MultBy:
				newVal = oldVal * v
			}
			resultString := strconv.FormatInt(newVal, 10)
			return newVal, resultString, true
		}
	default:
		return value, "null", false
	}
}

// evalJSONNUMMULTBY multiplies the JSON fields matching the specified JSON path at the specified key
// args must contain key, JSON path and the multiplier value
// Returns encoded error response if incorrect number of arguments
// Returns encoded error if the JSON path or key is invalid
// Returns bulk string reply specified as a stringified updated values for each path
// Returns null if matching field is non-numerical
func evalJSONNUMMULTBY(args []string, store *dstore.Store) []byte {
	if len(args) < 3 {
		return diceerrors.NewErrArity("JSON.NUMMULTBY")
	}
	key := args[0]

	// Retrieve the object from the database
	obj := store.Get(key)
	if obj == nil {
		return diceerrors.NewErrWithFormattedMessage("could not perform this operation on a key that doesn't exist")
	}

	// Check if the object is of JSON type
	errWithMessage := object.AssertTypeAndEncoding(obj.TypeEncoding, object.ObjTypeJSON, object.ObjEncodingJSON)
	if errWithMessage != nil {
		return errWithMessage
	}
	path := args[1]
	// Parse the JSONPath expression
	expr, err := jp.ParseString(path)

	if err != nil {
		return diceerrors.NewErrWithMessage("invalid JSONPath")
	}

	// Get json matching expression
	jsonData := obj.Value
	results := expr.Get(jsonData)
	if len(results) == 0 {
		return clientio.Encode("[]", false)
	}

	for i, r := range args[2] {
		if !unicode.IsDigit(r) && r != '.' && r != '-' {
			if i == 0 {
				return diceerrors.NewErrWithFormattedMessage("-ERR expected value at line 1 column %d", i+1)
			}
			return diceerrors.NewErrWithFormattedMessage("-ERR trailing characters at line 1 column %d", i+1)
		}
	}

	// Parse the mulplier value
	multiplier, err := parseFloatInt(args[2])
	if err != nil {
		return diceerrors.NewErrWithMessage(diceerrors.IntOrOutOfRangeErr)
	}

	// Update matching values using Modify
	resultArray := make([]string, 0, len(results))
	if path == defaultRootPath {
		newValue, resultString, modified := incrMultValue(jsonData, multiplier, MultBy)
		if modified {
			jsonData = newValue
		}
		resultArray = append(resultArray, resultString)
	} else {
		_, err := expr.Modify(jsonData, func(value any) (interface{}, bool) {
			newValue, resultString, modified := incrMultValue(value, multiplier, MultBy)
			resultArray = append(resultArray, resultString)
			return newValue, modified
		})
		if err != nil {
			return diceerrors.NewErrWithMessage("invalid JSONPath")
		}
	}

	// Stringified updated values
	resultString := `[` + strings.Join(resultArray, ",") + `]`

	newObj := &object.Obj{
		Value:        jsonData,
		TypeEncoding: object.ObjTypeJSON,
	}
	exp, ok := dstore.GetExpiry(obj, store)

	var exDurationMs int64 = -1
	if ok {
		exDurationMs = int64(exp - uint64(utils.GetCurrentTime().UnixMilli()))
	}
	// newObj has default expiry time of -1 , we need to set it
	if exDurationMs > 0 {
		store.SetExpiry(newObj, exDurationMs)
	}

	store.Put(key, newObj)
	return clientio.Encode(resultString, false)
}

// evalJSONARRAPPEND appends the value(s) provided in the args to the given array path
// in the JSON object saved at key in arguments.
// Args must contain atleast a key, path and value.
// If the key does not exist or is expired, it returns response.RespNIL.
// If the object at given path is not an array, it returns response.RespNIL.
// Returns the new length of the array at path.
func evalJSONARRAPPEND(args []string, store *dstore.Store) []byte {
	if len(args) < 3 {
		return diceerrors.NewErrArity("JSON.ARRAPPEND")
	}

	key := args[0]
	path := args[1]
	values := args[2:]

	obj := store.Get(key)
	if obj == nil {
		return diceerrors.NewErrWithMessage("ERR key does not exist")
	}
	errWithMessage := object.AssertTypeAndEncoding(obj.TypeEncoding, object.ObjTypeJSON, object.ObjEncodingJSON)
	if errWithMessage != nil {
		return errWithMessage
	}
	jsonData := obj.Value

	expr, err := jp.ParseString(path)
	if err != nil {
		return diceerrors.NewErrWithMessage(fmt.Sprintf("ERR Path '%s' does not exist or not an array", path))
	}

	// Parse the input values as JSON
	parsedValues := make([]interface{}, len(values))
	for i, v := range values {
		var parsedValue interface{}
		err := sonic.UnmarshalString(v, &parsedValue)
		if err != nil {
			return diceerrors.NewErrWithMessage(err.Error())
		}
		parsedValues[i] = parsedValue
	}

	var resultsArray []interface{}
	modified := false

	// Capture the modified data when modifying the root path
	var newData interface{}
	var modifyErr error

	newData, modifyErr = expr.Modify(jsonData, func(data any) (interface{}, bool) {
		arr, ok := data.([]interface{})
		if !ok {
			// Not an array
			resultsArray = append(resultsArray, nil)
			return data, false
		}

		// Append the parsed values to the array
		arr = append(arr, parsedValues...)

		resultsArray = append(resultsArray, int64(len(arr)))
		modified = true
		return arr, modified
	})

	if modifyErr != nil {
		return diceerrors.NewErrWithMessage(fmt.Sprintf("ERR failed to modify JSON data: %v", modifyErr))
	}

	if !modified {
		// If no modification was made, it means the path did not exist or was not an array
		return clientio.Encode([]interface{}{nil}, false)
	}

	jsonData = newData
	obj.Value = jsonData

	return clientio.Encode(resultsArray, false)
}

// evalJSONINGEST stores a value at a dynamically generated key
// The key is created using a provided key prefix combined with a unique identifier
// args must contains key_prefix and path and json value
// It will call to evalJSONSET internally.
// Returns encoded error response if incorrect number of arguments
// Returns encoded error if the JSON string is invalid
// Returns unique identifier if the JSON value is successfully stored
func evalJSONINGEST(args []string, store *dstore.Store) []byte {
	if len(args) < 3 {
		return diceerrors.NewErrArity("JSON.INGEST")
	}

	keyPrefix := args[0]

	uniqueID := xid.New()
	uniqueKey := keyPrefix + uniqueID.String()

	var setArgs []string
	setArgs = append(setArgs, uniqueKey)
	setArgs = append(setArgs, args[1:]...)

	result := evalJSONSET(setArgs, store)
	if bytes.Equal(result, clientio.RespOK) {
		return clientio.Encode(uniqueID.String(), true)
	}
	return result
}

// evalTTL returns Time-to-Live in secs for the queried key in args
// The key should be the only param in args else returns with an error
// Returns	RESP encoded time (in secs) remaining for the key to expire
//
//	RESP encoded -2 stating key doesn't exist or key is expired
//	RESP encoded -1 in case no expiration is set on the key
func evalTTL(args []string, store *dstore.Store) []byte {
	if len(args) != 1 {
		return diceerrors.NewErrArity("TTL")
	}

	var key = args[0]

	obj := store.Get(key)

	// if key does not exist, return RESP encoded -2 denoting key does not exist
	if obj == nil {
		return clientio.RespMinusTwo
	}

	// if object exist, but no expiration is set on it then send -1
	exp, isExpirySet := dstore.GetExpiry(obj, store)
	if !isExpirySet {
		return clientio.RespMinusOne
	}

	// compute the time remaining for the key to expire and
	// return the RESP encoded form of it
	durationMs := exp - uint64(utils.GetCurrentTime().UnixMilli())

	return clientio.Encode(int64(durationMs/1000), false)
}

// evalDEL deletes all the specified keys in args list
// returns the count of total deleted keys after encoding
func evalDEL(args []string, store *dstore.Store) []byte {
	var countDeleted = 0

	for _, key := range args {
		if ok := store.Del(key); ok {
			countDeleted++
		}
	}

	return clientio.Encode(countDeleted, false)
}

// evalEXPIRE sets an expiry time(in secs) on the specified key in args
// args should contain 2 values, key and the expiry time to be set for the key
// The expiry time should be in integer format; if not, it returns encoded error response
// Returns response.RespOne if expiry was set on the key successfully.
// Once the time is lapsed, the key will be deleted automatically
func evalEXPIRE(args []string, store *dstore.Store) []byte {
	if len(args) <= 1 {
		return diceerrors.NewErrArity("EXPIRE")
	}

	var key = args[0]
	exDurationSec, err := strconv.ParseInt(args[1], 10, 64)
	if err != nil {
		return diceerrors.NewErrWithMessage(diceerrors.IntOrOutOfRangeErr)
	}

	if exDurationSec < 0 || exDurationSec > maxExDuration {
		return diceerrors.NewErrExpireTime("EXPIRE")
	}

	obj := store.Get(key)

	// 0 if the timeout was not set. e.g. key doesn't exist, or operation skipped due to the provided arguments
	if obj == nil {
		return clientio.RespZero
	}
	isExpirySet, err2 := evaluateAndSetExpiry(args[2:], utils.AddSecondsToUnixEpoch(exDurationSec), key, store)

	if isExpirySet {
		return clientio.RespOne
	} else if err2 != nil {
		return err2
	}
	return clientio.RespZero
}

// evalEXPIRETIME returns the absolute Unix timestamp (since January 1, 1970) in seconds at which the given key will expire
// args should contain only 1 value, the key
// Returns expiration Unix timestamp in seconds.
// Returns -1 if the key exists but has no associated expiration time.
// Returns -2 if the key does not exist.
func evalEXPIRETIME(args []string, store *dstore.Store) []byte {
	if len(args) != 1 {
		return diceerrors.NewErrArity("EXPIRETIME")
	}

	var key = args[0]

	obj := store.Get(key)

	// -2 if key doesn't exist
	if obj == nil {
		return clientio.RespMinusTwo
	}

	exTimeMili, ok := dstore.GetExpiry(obj, store)
	// -1 if key doesn't have expiration time set
	if !ok {
		return clientio.RespMinusOne
	}

	return clientio.Encode(int(exTimeMili/1000), false)
}

// evalEXPIREAT sets a expiry time(in unix-time-seconds) on the specified key in args
// args should contain 2 values, key and the expiry time to be set for the key
// The expiry time should be in integer format; if not, it returns encoded error response
// Returns response.RespOne if expiry was set on the key successfully.
// Once the time is lapsed, the key will be deleted automatically
func evalEXPIREAT(args []string, store *dstore.Store) []byte {
	if len(args) <= 1 {
		return clientio.Encode(errors.New("ERR wrong number of arguments for 'expireat' command"), false)
	}

	var key = args[0]
	exUnixTimeSec, err := strconv.ParseInt(args[1], 10, 64)
	if exUnixTimeSec < 0 || exUnixTimeSec > maxExDuration {
		return diceerrors.NewErrExpireTime("EXPIREAT")
	}

	if err != nil {
		return clientio.Encode(errors.New(diceerrors.InvalidIntErr), false)
	}

	isExpirySet, err2 := evaluateAndSetExpiry(args[2:], exUnixTimeSec, key, store)
	if isExpirySet {
		return clientio.RespOne
	} else if err2 != nil {
		return err2
	}
	return clientio.RespZero
}

// NX: Set the expiration only if the key does not already have an expiration time.
// XX: Set the expiration only if the key already has an expiration time.
// GT: Set the expiration only if the new expiration time is greater than the current one.
// LT: Set the expiration only if the new expiration time is less than the current one.
// Returns Boolean True and error nil if expiry was set on the key successfully.
// Returns Boolean False and error nil if conditions didn't met.
// Returns Boolean False and error not-nil if invalid combination of subCommands or if subCommand is invalid
func evaluateAndSetExpiry(subCommands []string, newExpiry int64, key string,
	store *dstore.Store) (shouldSetExpiry bool, err []byte) {
	var newExpInMilli = newExpiry * 1000
	var prevExpiry *uint64 = nil
	var nxCmd, xxCmd, gtCmd, ltCmd bool

	obj := store.Get(key)
	//  key doesn't exist
	if obj == nil {
		return false, nil
	}
	shouldSetExpiry = true
	// if no condition exists
	if len(subCommands) == 0 {
		store.SetUnixTimeExpiry(obj, newExpiry)
		return shouldSetExpiry, nil
	}

	expireTime, ok := dstore.GetExpiry(obj, store)
	if ok {
		prevExpiry = &expireTime
	}

	for i := range subCommands {
		subCommand := strings.ToUpper(subCommands[i])

		switch subCommand {
		case NX:
			nxCmd = true
			if prevExpiry != nil {
				shouldSetExpiry = false
			}
		case XX:
			xxCmd = true
			if prevExpiry == nil {
				shouldSetExpiry = false
			}
		case GT:
			gtCmd = true
			if prevExpiry == nil || *prevExpiry > uint64(newExpInMilli) {
				shouldSetExpiry = false
			}
		case LT:
			ltCmd = true
			if prevExpiry != nil && *prevExpiry < uint64(newExpInMilli) {
				shouldSetExpiry = false
			}
		default:
			return false, diceerrors.NewErrWithMessage("Unsupported option " + subCommands[i])
		}
	}

	if !nxCmd && gtCmd && ltCmd {
		return false, diceerrors.NewErrWithMessage("GT and LT options at the same time are not compatible")
	}

	if nxCmd && (xxCmd || gtCmd || ltCmd) {
		return false, diceerrors.NewErrWithMessage("NX and XX," +
			" GT or LT options at the same time are not compatible")
	}

	if shouldSetExpiry {
		store.SetUnixTimeExpiry(obj, newExpiry)
	}
	return shouldSetExpiry, nil
}

func evalHELLO(args []string, store *dstore.Store) []byte {
	if len(args) > 1 {
		return diceerrors.NewErrArity("HELLO")
	}

	var resp []interface{}
	resp = append(resp,
		"proto", 2,
		"id", serverID,
		"mode", "standalone",
		"role", "master",
		"modules", []interface{}{})

	return clientio.Encode(resp, false)
}

// evalINCR increments the value of the specified key in args by 1,
// if the key exists and the value is integer format.
// The key should be the only param in args.
// If the key does not exist, new key is created with value 0,
// the value of the new key is then incremented.
// The value for the queried key should be of integer format,
// if not evalINCR returns encoded error response.
// evalINCR returns the incremented value for the key if there are no errors.
func evalINCR(args []string, store *dstore.Store) []byte {
	if len(args) != 1 {
		return diceerrors.NewErrArity("INCR")
	}
	return incrDecrCmd(args, 1, store)
}

// evalINCRBYFLOAT increments the value of the  key in args by the specified increment,
// if the key exists and the value is a number.
// The key should be the first parameter in args, and the increment should be the second parameter.
// If the key does not exist, a new key is created with increment's value.
// If the value at the key is a string, it should be parsable to float64,
// if not evalINCRBYFLOAT returns an  error response.
// evalINCRBYFLOAT returns the incremented value for the key after applying the specified increment if there are no errors.
func evalINCRBYFLOAT(args []string, store *dstore.Store) []byte {
	if len(args) != 2 {
		return diceerrors.NewErrArity("INCRBYFLOAT")
	}
	incr, err := strconv.ParseFloat(strings.TrimSpace(args[1]), 64)

	if err != nil {
		return diceerrors.NewErrWithMessage(diceerrors.IntOrFloatErr)
	}
	return incrByFloatCmd(args, incr, store)
}

// evalDECR decrements the value of the specified key in args by 1,
// if the key exists and the value is integer format.
// The key should be the only param in args.
// If the key does not exist, new key is created with value 0,
// the value of the new key is then decremented.
// The value for the queried key should be of integer format,
// if not evalDECR returns encoded error response.
// evalDECR returns the decremented value for the key if there are no errors.
func evalDECR(args []string, store *dstore.Store) []byte {
	if len(args) != 1 {
		return diceerrors.NewErrArity("DECR")
	}
	return incrDecrCmd(args, -1, store)
}

// evalDECRBY decrements the value of the specified key in args by the specified decrement,
// if the key exists and the value is integer format.
// The key should be the first parameter in args, and the decrement should be the second parameter.
// If the key does not exist, new key is created with value 0,
// the value of the new key is then decremented by specified decrement.
// The value for the queried key should be of integer format,
// if not evalDECRBY returns an encoded error response.
// evalDECRBY returns the decremented value for the key after applying the specified decrement if there are no errors.
func evalDECRBY(args []string, store *dstore.Store) []byte {
	if len(args) != 2 {
		return diceerrors.NewErrArity("DECRBY")
	}
	decrementAmount, err := strconv.ParseInt(args[1], 10, 64)
	if err != nil {
		return diceerrors.NewErrWithMessage(diceerrors.IntOrOutOfRangeErr)
	}
	return incrDecrCmd(args, -decrementAmount, store)
}

// INCRBY increments the value of the specified key in args by increment integer specified,
// if the key exists and the value is integer format.
// The key and the increment integer should be the only param in args.
// If the key does not exist, new key is created with value 0,
// the value of the new key is then incremented.
// The value for the queried key should be of integer format,
// if not INCRBY returns encoded error response.
// evalINCRBY returns the incremented value for the key if there are no errors.
func evalINCRBY(args []string, store *dstore.Store) []byte {
	if len(args) != 2 {
		return diceerrors.NewErrArity("INCRBY")
	}
	incrementAmount, err := strconv.ParseInt(args[1], 10, 64)
	if err != nil {
		return diceerrors.NewErrWithMessage(diceerrors.IntOrOutOfRangeErr)
	}
	return incrDecrCmd(args, incrementAmount, store)
}

func incrDecrCmd(args []string, incr int64, store *dstore.Store) []byte {
	key := args[0]
	obj := store.Get(key)
	if obj == nil {
		obj = store.NewObj(int64(0), -1, object.ObjTypeInt, object.ObjEncodingInt)
		store.Put(key, obj)
	}

	// If the object exists, check if it is a set object.
	if err := object.AssertType(obj.TypeEncoding, object.ObjTypeSet); err == nil {
		return diceerrors.NewErrWithFormattedMessage(diceerrors.WrongTypeErr)
	}

	if err := object.AssertType(obj.TypeEncoding, object.ObjTypeInt); err != nil {
		return diceerrors.NewErrWithFormattedMessage(diceerrors.IntOrOutOfRangeErr)
	}

	if err := object.AssertEncoding(obj.TypeEncoding, object.ObjEncodingInt); err != nil {
		return diceerrors.NewErrWithFormattedMessage(diceerrors.IntOrOutOfRangeErr)
	}

	i, _ := obj.Value.(int64)
	// check overflow
	if (incr < 0 && i < 0 && incr < (math.MinInt64-i)) ||
		(incr > 0 && i > 0 && incr > (math.MaxInt64-i)) {
		return diceerrors.NewErrWithMessage(diceerrors.IncrDecrOverflowErr)
	}

	i += incr
	obj.Value = i

	return clientio.Encode(i, false)
}

func incrByFloatCmd(args []string, incr float64, store *dstore.Store) []byte {
	key := args[0]
	obj := store.Get(key)

	// If the key does not exist store set the key equal to the increment and return early
	if obj == nil {
		strValue := formatFloat(incr, false)
		oType, oEnc := deduceTypeEncoding(strValue)
		obj = store.NewObj(strValue, -1, oType, oEnc)
		store.Put(key, obj)
		return clientio.Encode(obj.Value, false)
	}

	// Return with error if the obj type is not string or Int
	errString := object.AssertType(obj.TypeEncoding, object.ObjTypeString)
	errInt := object.AssertType(obj.TypeEncoding, object.ObjTypeInt)
	if errString != nil && errInt != nil {
		return diceerrors.NewErrWithFormattedMessage(diceerrors.WrongTypeErr)
	}

	value, err := floatValue(obj.Value)
	if err != nil {
		return diceerrors.NewErrWithFormattedMessage(diceerrors.WrongTypeErr)
	}
	value += incr
	if math.IsInf(value, 0) {
		return diceerrors.NewErrWithFormattedMessage(diceerrors.ValOutOfRangeErr)
	}
	strValue := formatFloat(value, true)

	oType, oEnc := deduceTypeEncoding(strValue)

	// Remove the trailing decimal for interger values
	// to maintain consistency with redis
	obj.Value = strings.TrimSuffix(strValue, ".0")
	obj.TypeEncoding = oType | oEnc

	return clientio.Encode(obj.Value, false)
}

// floatValue returns the float64 value for an interface which
// contains either a string or an int.
func floatValue(value interface{}) (float64, error) {
	switch raw := value.(type) {
	case string:
		parsed, err := strconv.ParseFloat(raw, 64)
		if err != nil {
			return 0, err
		}
		return parsed, nil
	case int64:
		return float64(raw), nil
	}

	return 0, fmt.Errorf(diceerrors.IntOrFloatErr)
}

// evalINFO creates a buffer with the info of total keys per db
// Returns the encoded buffer as response
func evalINFO(args []string, store *dstore.Store) []byte {
	var info []byte
	buf := bytes.NewBuffer(info)
	buf.WriteString("# Keyspace\r\n")
	for i := range dstore.KeyspaceStat {
		_, err := fmt.Fprintf(buf, "db%d:keys=%d,expires=0,avg_ttl=0\r\n", i, dstore.KeyspaceStat[i]["keys"])
		if err != nil {
			return diceerrors.NewErrWithMessage(err.Error())
		}
	}
	return clientio.Encode(buf.String(), false)
}

// TODO: Placeholder to support monitoring
func evalCLIENT(args []string, store *dstore.Store) []byte {
	return clientio.RespOK
}

// TODO: Placeholder to support monitoring
func evalLATENCY(args []string, store *dstore.Store) []byte {
	return clientio.Encode([]string{}, false)
}

// evalLRU deletes all the keys from the LRU
// returns encoded RESP OK
func evalLRU(args []string, store *dstore.Store) []byte {
	dstore.EvictAllkeysLRUOrLFU(store)
	return clientio.RespOK
}

// evalSLEEP sets db to sleep for the specified number of seconds.
// The sleep time should be the only param in args.
// Returns error response if the time param in args is not of integer format.
// evalSLEEP returns response.RespOK after sleeping for mentioned seconds
func evalSLEEP(args []string, store *dstore.Store) []byte {
	if len(args) != 1 {
		return diceerrors.NewErrArity("SLEEP")
	}

	durationSec, err := strconv.ParseInt(args[0], 10, 64)
	if err != nil {
		return diceerrors.NewErrWithMessage(diceerrors.IntOrOutOfRangeErr)
	}
	time.Sleep(time.Duration(durationSec) * time.Second)
	return clientio.RespOK
}

// evalMULTI marks the start of the transaction for the client.
// All subsequent commands fired will be queued for atomic execution.
// The commands will not be executed until EXEC is triggered.
// Once EXEC is triggered it executes all the commands in queue,
// and closes the MULTI transaction.
func evalMULTI(args []string, store *dstore.Store) []byte {
	return clientio.RespOK
}

// EvalQWATCH adds the specified key to the watch list for the caller client.
// Every time a key in the watch list is modified, the client will be sent a response
// containing the new value of the key along with the operation that was performed on it.
// Contains only one argument, the query to be watched.
func EvalQWATCH(args []string, httpOp bool, client *comm.Client, store *dstore.Store) []byte {
	if len(args) != 1 {
		return diceerrors.NewErrArity("QWATCH")
	}

	// Parse and get the selection from the query.
	query, e := sql.ParseQuery( /*sql=*/ args[0])

	if e != nil {
		return clientio.Encode(e, false)
	}

	// use an unbuffered channel to ensure that we only proceed to query execution once the query watcher has built the cache
	cacheChannel := make(chan *[]struct {
		Key   string
		Value *object.Obj
	})
	var watchSubscription querywatcher.WatchSubscription

	if httpOp {
		watchSubscription = querywatcher.WatchSubscription{
			Subscribe:          true,
			Query:              query,
			CacheChan:          cacheChannel,
			QwatchClientChan:   client.HTTPQwatchResponseChan,
			ClientIdentifierID: client.ClientIdentifierID,
		}
	} else {
		watchSubscription = querywatcher.WatchSubscription{
			Subscribe: true,
			Query:     query,
			ClientFD:  client.Fd,
			CacheChan: cacheChannel,
		}
	}

	querywatcher.WatchSubscriptionChan <- watchSubscription
	store.CacheKeysForQuery(query.Where, cacheChannel)

	// Return the result of the query.
	responseChan := make(chan querywatcher.AdhocQueryResult)
	querywatcher.AdhocQueryChan <- querywatcher.AdhocQuery{
		Query:        query,
		ResponseChan: responseChan,
	}

	queryResult := <-responseChan
	if queryResult.Err != nil {
		return clientio.Encode(queryResult.Err, false)
	}

	// TODO: We should return the list of all queries being watched by the client.
	return clientio.Encode(clientio.CreatePushResponse(&query, queryResult.Result), false)
}

// EvalQUNWATCH removes the specified key from the watch list for the caller client.
func EvalQUNWATCH(args []string, httpOp bool, client *comm.Client) []byte {
	if len(args) != 1 {
		return diceerrors.NewErrArity("QUNWATCH")
	}
	query, e := sql.ParseQuery( /*sql=*/ args[0])
	if e != nil {
		return clientio.Encode(e, false)
	}

	if httpOp {
		querywatcher.WatchSubscriptionChan <- querywatcher.WatchSubscription{
			Subscribe:          false,
			Query:              query,
			QwatchClientChan:   client.HTTPQwatchResponseChan,
			ClientIdentifierID: client.ClientIdentifierID,
		}
	} else {
		querywatcher.WatchSubscriptionChan <- querywatcher.WatchSubscription{
			Subscribe: false,
			Query:     query,
			ClientFD:  client.Fd,
		}
	}

	return clientio.RespOK
}

// SETBIT key offset value
func evalSETBIT(args []string, store *dstore.Store) []byte {
	var err error

	if len(args) != 3 {
		return diceerrors.NewErrArity("SETBIT")
	}

	key := args[0]
	offset, err := strconv.ParseInt(args[1], 10, 64)
	if err != nil {
		return diceerrors.NewErrWithMessage("bit offset is not an integer or out of range")
	}

	value, err := strconv.ParseBool(args[2])
	if err != nil {
		return diceerrors.NewErrWithMessage("bit is not an integer or out of range")
	}

	obj := store.Get(key)
	requiredByteArraySize := offset>>3 + 1

	if obj == nil {
		obj = store.NewObj(NewByteArray(int(requiredByteArraySize)), -1, object.ObjTypeByteArray, object.ObjEncodingByteArray)
		store.Put(args[0], obj)
	}

	if object.AssertType(obj.TypeEncoding, object.ObjTypeByteArray) == nil ||
		object.AssertType(obj.TypeEncoding, object.ObjTypeString) == nil ||
		object.AssertType(obj.TypeEncoding, object.ObjTypeInt) == nil {
		var byteArray *ByteArray
		oType, oEnc := object.ExtractTypeEncoding(obj)

		switch oType {
		case object.ObjTypeByteArray:
			byteArray = obj.Value.(*ByteArray)
		case object.ObjTypeString, object.ObjTypeInt:
			byteArray, err = NewByteArrayFromObj(obj)
			if err != nil {
				return diceerrors.NewErrWithMessage(diceerrors.WrongTypeErr)
			}
		default:
			return diceerrors.NewErrWithMessage(diceerrors.WrongTypeErr)
		}

		// Perform the resizing check
		byteArrayLength := byteArray.Length

		// check whether resize required or not
		if requiredByteArraySize > byteArrayLength {
			// resize as per the offset
			byteArray = byteArray.IncreaseSize(int(requiredByteArraySize))
		}

		resp := byteArray.GetBit(int(offset))
		byteArray.SetBit(int(offset), value)

		// We are returning newObject here so it is thread-safe
		// Old will be removed by GC
		newObj, err := ByteSliceToObj(store, obj, byteArray.data, oType, oEnc)
		if err != nil {
			return diceerrors.NewErrWithMessage(diceerrors.WrongTypeErr)
		}

		exp, ok := dstore.GetExpiry(obj, store)
		var exDurationMs int64 = -1
		if ok {
			exDurationMs = int64(exp - uint64(utils.GetCurrentTime().UnixMilli()))
		}
		// newObj has bydefault expiry time -1 , we need to set it
		if exDurationMs > 0 {
			store.SetExpiry(newObj, exDurationMs)
		}

		store.Put(key, newObj)
		if resp {
			return clientio.Encode(1, true)
		}
		return clientio.Encode(0, true)
	}
	return diceerrors.NewErrWithMessage(diceerrors.WrongTypeErr)
}

// GETBIT key offset
func evalGETBIT(args []string, store *dstore.Store) []byte {
	var err error

	if len(args) != 2 {
		return diceerrors.NewErrArity("GETBIT")
	}

	key := args[0]
	offset, err := strconv.ParseInt(args[1], 10, 64)
	if err != nil {
		return diceerrors.NewErrWithMessage("bit offset is not an integer or out of range")
	}

	obj := store.Get(key)
	if obj == nil {
		return clientio.Encode(0, true)
	}

	requiredByteArraySize := offset>>3 + 1
	switch oType, _ := object.ExtractTypeEncoding(obj); oType {
	case object.ObjTypeSet:
		return diceerrors.NewErrWithFormattedMessage(diceerrors.WrongTypeErr)
	case object.ObjTypeByteArray:
		byteArray := obj.Value.(*ByteArray)
		byteArrayLength := byteArray.Length

		// check whether offset, length exists or not
		if requiredByteArraySize > byteArrayLength {
			return clientio.Encode(0, true)
		}
		value := byteArray.GetBit(int(offset))
		if value {
			return clientio.Encode(1, true)
		}
		return clientio.Encode(0, true)
	case object.ObjTypeString, object.ObjTypeInt:
		byteArray, err := NewByteArrayFromObj(obj)
		if err != nil {
			return diceerrors.NewErrWithMessage(diceerrors.WrongTypeErr)
		}
		if requiredByteArraySize > byteArray.Length {
			return clientio.Encode(0, true)
		}
		value := byteArray.GetBit(int(offset))
		if value {
			return clientio.Encode(1, true)
		}
		return clientio.Encode(0, true)
	default:
		return clientio.Encode(0, true)
	}
}

func evalBITCOUNT(args []string, store *dstore.Store) []byte {
	var err error

	// if no key is provided, return error
	if len(args) == 0 {
		return diceerrors.NewErrArity("BITCOUNT")
	}

	// if more than 4 arguments are provided, return error
	if len(args) > 4 {
		return diceerrors.NewErrWithMessage(diceerrors.SyntaxErr)
	}

	// fetching value of the key
	key := args[0]
	obj := store.Get(key)
	if obj == nil {
		return clientio.Encode(0, false)
	}

	var value []byte
	var valueLength int64

	switch {
	case object.AssertType(obj.TypeEncoding, object.ObjTypeByteArray) == nil:
		byteArray := obj.Value.(*ByteArray)
		value = byteArray.data
		valueLength = byteArray.Length
	case object.AssertType(obj.TypeEncoding, object.ObjTypeString) == nil:
		value = []byte(obj.Value.(string))
		valueLength = int64(len(value))
	case object.AssertType(obj.TypeEncoding, object.ObjTypeInt) == nil:
		value = []byte(strconv.FormatInt(obj.Value.(int64), 10))
		valueLength = int64(len(value))
	default:
		return diceerrors.NewErrWithFormattedMessage(diceerrors.WrongTypeErr)
	}

	// defining constants of the function
	start, end := int64(0), valueLength-1
	unit := BYTE

	// checking which arguments are present and validating arguments
	if len(args) > 1 {
		start, err = strconv.ParseInt(args[1], 10, 64)
		if err != nil {
			return diceerrors.NewErrWithMessage(diceerrors.IntOrOutOfRangeErr)
		}
		if len(args) <= 2 {
			return diceerrors.NewErrWithMessage(diceerrors.SyntaxErr)
		}
		end, err = strconv.ParseInt(args[2], 10, 64)
		if err != nil {
			return diceerrors.NewErrWithMessage(diceerrors.IntOrOutOfRangeErr)
		}
	}
	if len(args) > 3 {
		unit = strings.ToUpper(args[3])
	}

	switch unit {
	case BYTE:
		if start < 0 {
			start += valueLength
		}
		if end < 0 {
			end += valueLength
		}
		if start > end || start >= valueLength {
			return clientio.Encode(0, true)
		}
		end = min(end, valueLength-1)
		bitCount := 0
		for i := start; i <= end; i++ {
			bitCount += bits.OnesCount8(value[i])
		}
		return clientio.Encode(bitCount, true)
	case BIT:
		if start < 0 {
			start += valueLength * 8
		}
		if end < 0 {
			end += valueLength * 8
		}
		if start > end {
			return clientio.Encode(0, true)
		}
		startByte, endByte := start/8, min(end/8, valueLength-1)
		startBitOffset, endBitOffset := start%8, end%8

		if endByte == valueLength-1 {
			endBitOffset = 7
		}

		if startByte >= valueLength {
			return clientio.Encode(0, true)
		}

		bitCount := 0

		// Use bit masks to count the bits instead of a loop
		if startByte == endByte {
			mask := byte(0xFF >> startBitOffset)
			mask &= byte(0xFF << (7 - endBitOffset))
			bitCount = bits.OnesCount8(value[startByte] & mask)
		} else {
			// Handle first byte
			firstByteMask := byte(0xFF >> startBitOffset)
			bitCount += bits.OnesCount8(value[startByte] & firstByteMask)

			// Handle all the middle ones
			for i := startByte + 1; i < endByte; i++ {
				bitCount += bits.OnesCount8(value[i])
			}

			// Handle last byte
			lastByteMask := byte(0xFF << (7 - endBitOffset))
			bitCount += bits.OnesCount8(value[endByte] & lastByteMask)
		}
		return clientio.Encode(bitCount, true)
	default:
		return diceerrors.NewErrWithMessage(diceerrors.SyntaxErr)
	}
}

// BITOP <AND | OR | XOR | NOT> destkey key [key ...]
func evalBITOP(args []string, store *dstore.Store) []byte {
	operation, destKey := args[0], args[1]
	operation = strings.ToUpper(operation)

	// get all the keys
	keys := args[2:]

	// validation of commands
	// if operation is not from enums, then error out
	if !(operation == AND || operation == OR || operation == XOR || operation == NOT) {
		return diceerrors.NewErrWithMessage(diceerrors.SyntaxErr)
	}

	if operation == NOT {
		if len(keys) != 1 {
			return diceerrors.NewErrWithMessage("BITOP NOT must be called with a single source key.")
		}
		key := keys[0]
		obj := store.Get(key)
		if obj == nil {
			return clientio.Encode(0, true)
		}

		var value []byte

		switch oType, _ := object.ExtractTypeEncoding(obj); oType {
		case object.ObjTypeByteArray:
			byteArray := obj.Value.(*ByteArray)
			byteArrayObject := *byteArray
			value = byteArrayObject.data
			// perform the operation
			result := make([]byte, len(value))
			for i := 0; i < len(value); i++ {
				result[i] = ^value[i]
			}

			// initialize result with byteArray
			operationResult := NewByteArray(len(result))
			operationResult.data = result
			operationResult.Length = int64(len(result))

			// resize the byte array if necessary
			operationResult.ResizeIfNecessary()

			// create object related to result
			obj = store.NewObj(operationResult, -1, object.ObjTypeByteArray, object.ObjEncodingByteArray)

			// store the result in destKey
			store.Put(destKey, obj)
			return clientio.Encode(len(value), true)
		case object.ObjTypeString, object.ObjTypeInt:
			if oType == object.ObjTypeString {
				value = []byte(obj.Value.(string))
			} else {
				value = []byte(strconv.FormatInt(obj.Value.(int64), 10))
			}
			// perform the operation
			result := make([]byte, len(value))
			for i := 0; i < len(value); i++ {
				result[i] = ^value[i]
			}
			resOType, resOEnc := deduceTypeEncoding(string(result))
			var storedValue interface{}
			if resOType == object.ObjTypeInt {
				storedValue, _ = strconv.ParseInt(string(result), 10, 64)
			} else {
				storedValue = string(result)
			}
			store.Put(destKey, store.NewObj(storedValue, -1, resOType, resOEnc))
			return clientio.Encode(len(value), true)
		default:
			return diceerrors.NewErrWithFormattedMessage(diceerrors.WrongTypeErr)
		}
	}
	// if operation is AND, OR, XOR
	values := make([][]byte, len(keys))

	// get the values of all keys
	for i, key := range keys {
		obj := store.Get(key)
		if obj == nil {
			values[i] = make([]byte, 0)
		} else {
			// handle the case when it is byte array
			switch oType, _ := object.ExtractTypeEncoding(obj); oType {
			case object.ObjTypeByteArray:
				byteArray := obj.Value.(*ByteArray)
				byteArrayObject := *byteArray
				values[i] = byteArrayObject.data
			case object.ObjTypeString:
				value := obj.Value.(string)
				values[i] = []byte(value)
			case object.ObjTypeInt:
				value := strconv.FormatInt(obj.Value.(int64), 10)
				values[i] = []byte(value)
			default:
				return diceerrors.NewErrWithFormattedMessage(diceerrors.WrongTypeErr)
			}
		}
	}
	// get the length of the largest value
	maxLength := 0
	minLength := len(values[0])
	maxKeyIterator := 0
	for keyIterator, value := range values {
		if len(value) > maxLength {
			maxLength = len(value)
			maxKeyIterator = keyIterator
		}
		minLength = min(minLength, len(value))
	}

	result := make([]byte, maxLength)
	if operation == AND {
		for i := 0; i < maxLength; i++ {
			result[i] = 0
			if i < minLength {
				result[i] = values[maxKeyIterator][i]
			}
		}
	} else {
		for i := 0; i < maxLength; i++ {
			result[i] = 0x00
		}
	}

	// perform the operation
	for _, value := range values {
		for i := 0; i < len(value); i++ {
			switch operation {
			case AND:
				result[i] &= value[i]
			case OR:
				result[i] |= value[i]
			case XOR:
				result[i] ^= value[i]
			}
		}
	}
	// initialize result with byteArray
	operationResult := NewByteArray(len(result))
	operationResult.data = result
	operationResult.Length = int64(len(result))

	// create object related to result
	operationResultObject := store.NewObj(operationResult, -1, object.ObjTypeByteArray, object.ObjEncodingByteArray)

	// store the result in destKey
	store.Put(destKey, operationResultObject)

	return clientio.Encode(len(result), true)
}

// evalCommand evaluates COMMAND <subcommand> command based on subcommand
// COUNT: return total count of commands in Dice.
func evalCommand(args []string, store *dstore.Store) []byte {
	if len(args) == 0 {
		return evalCommandDefault()
	}
	subcommand := strings.ToUpper(args[0])
	switch subcommand {
	case Count:
		return evalCommandCount()
	case GetKeys:
		return evalCommandGetKeys(args[1:])
	case List:
		return evalCommandList()
	case Help:
		return evalCommandHelp()
	case Info:
		return evalCommandInfo(args[1:])
	default:
		return diceerrors.NewErrWithFormattedMessage("unknown subcommand '%s'. Try COMMAND HELP.", subcommand)
	}
}

// evalCommandHelp prints help message
func evalCommandHelp() []byte {
	format := "COMMAND <subcommand> [<arg> [value] [opt] ...]. Subcommands are:"
	noTitle := "(no subcommand)"
	noMessage := "    Return details about all Dice commands."
	countTitle := "COUNT"
	countMessage := "    Return the total number of commands in this Dice server."
	listTitle := "LIST"
	listMessage := "     Return a list of all commands in this Dice server."
	getKeysTitle := "GETKEYS <full-command>"
	getKeysMessage := "     Return the keys from a full Dice command."
	helpTitle := "HELP"
	helpMessage := "     Print this help."
	message := []string{
		format,
		noTitle,
		noMessage,
		countTitle,
		countMessage,
		listTitle,
		listMessage,
		getKeysTitle,
		getKeysMessage,
		helpTitle,
		helpMessage,
	}
	return clientio.Encode(message, false)
}

func evalCommandDefault() []byte {
	cmds := convertDiceCmdsMapToSlice()
	return clientio.Encode(cmds, false)
}

func evalCommandList() []byte {
	cmds := make([]string, 0, diceCommandsCount)
	for k := range DiceCmds {
		cmds = append(cmds, k)
		for _, sc := range DiceCmds[k].SubCommands {
			cmds = append(cmds, fmt.Sprint(k, "|", sc))
		}
	}
	return clientio.Encode(cmds, false)
}

// evalKeys returns the list of keys that match the pattern should be the only param in args
func evalKeys(args []string, store *dstore.Store) []byte {
	if len(args) != 1 {
		return diceerrors.NewErrArity("KEYS")
	}

	pattern := args[0]
	keys, err := store.Keys(pattern)
	if err != nil {
		return clientio.Encode(err, false)
	}

	return clientio.Encode(keys, false)
}

// evalCommandCount returns a number of commands supported by DiceDB
func evalCommandCount() []byte {
	return clientio.Encode(diceCommandsCount, false)
}

// evalCommandGetKeys helps identify which arguments in a redis command
// are interpreted as keys.
// This is useful in analyzing long commands / scripts
func evalCommandGetKeys(args []string) []byte {
	if len(args) == 0 {
		return diceerrors.NewErrArity("COMMAND|GETKEYS")
	}
	diceCmd, ok := DiceCmds[strings.ToUpper(args[0])]
	if !ok {
		return diceerrors.NewErrWithMessage("invalid command specified")
	}

	keySpecs := diceCmd.KeySpecs
	if keySpecs.BeginIndex == 0 {
		return diceerrors.NewErrWithMessage("the command has no key arguments")
	}

	arity := diceCmd.Arity
	if (arity < 0 && len(args) < -arity) ||
		(arity >= 0 && len(args) != arity) {
		return diceerrors.NewErrWithMessage("invalid number of arguments specified for command")
	}
	keys := make([]string, 0)
	step := max(keySpecs.Step, 1)
	lastIdx := keySpecs.BeginIndex
	if keySpecs.LastKey != 0 {
		lastIdx = len(args) + keySpecs.LastKey
	}
	for i := keySpecs.BeginIndex; i <= lastIdx; i += step {
		keys = append(keys, args[i])
	}
	return clientio.Encode(keys, false)
}

func evalCommandInfo(args []string) []byte {
	if len(args) == 0 {
		return evalCommandDefault()
	}

	cmdMetaMap := make(map[string]interface{})
	for _, cmdMeta := range DiceCmds {
		cmdMetaMap[cmdMeta.Name] = convertCmdMetaToSlice(&cmdMeta)
	}

	var result []interface{}
	for _, arg := range args {
		arg = strings.ToUpper(arg)
		if cmdMeta, found := cmdMetaMap[arg]; found {
			result = append(result, cmdMeta)
		} else {
			result = append(result, clientio.RespNIL)
		}
	}

	return clientio.Encode(result, false)
}

func evalRename(args []string, store *dstore.Store) []byte {
	if len(args) != 2 {
		return diceerrors.NewErrArity("RENAME")
	}
	sourceKey := args[0]
	destKey := args[1]

	// if Source key does not exist, return RESP encoded nil
	sourceObj := store.Get(sourceKey)
	if sourceObj == nil {
		return diceerrors.NewErrWithMessage(diceerrors.NoKeyErr)
	}

	// if Source and Destination Keys are same return RESP encoded ok
	if sourceKey == destKey {
		return clientio.RespOK
	}

	if ok := store.Rename(sourceKey, destKey); ok {
		return clientio.RespOK
	}
	return clientio.RespNIL
}

// The MGET command returns an array of RESP values corresponding to the provided keys.
// For each key, if the key is expired or does not exist, the response will be response.RespNIL;
// otherwise, the response will be the RESP value of the key.
// MGET is atomic, it retrieves all values at once
func evalMGET(args []string, store *dstore.Store) []byte {
	if len(args) < 1 {
		return diceerrors.NewErrArity("MGET")
	}
	values := store.GetAll(args)
	resp := make([]interface{}, len(args))
	for i, obj := range values {
		if obj == nil {
			resp[i] = clientio.RespNIL
		} else {
			resp[i] = obj.Value
		}
	}
	return clientio.Encode(resp, false)
}

func evalEXISTS(args []string, store *dstore.Store) []byte {
	if len(args) == 0 {
		return diceerrors.NewErrArity("EXISTS")
	}

	var count int
	for _, key := range args {
		if store.GetNoTouch(key) != nil {
			count++
		}
	}

	return clientio.Encode(count, false)
}

func evalPersist(args []string, store *dstore.Store) []byte {
	if len(args) != 1 {
		return diceerrors.NewErrArity("PERSIST")
	}

	key := args[0]

	obj := store.Get(key)

	// If the key does not exist, return RESP encoded 0 to denote the key does not exist
	if obj == nil {
		return clientio.RespZero
	}

	// If the object exists but no expiration is set on it, return -1
	_, isExpirySet := dstore.GetExpiry(obj, store)
	if !isExpirySet {
		return clientio.RespMinusOne
	}

	// If the object exists, remove the expiration time
	dstore.DelExpiry(obj, store)

	return clientio.RespOne
}

func evalCOPY(args []string, store *dstore.Store) []byte {
	if len(args) < 2 {
		return diceerrors.NewErrArity("COPY")
	}

	isReplace := false

	sourceKey := args[0]
	destinationKey := args[1]
	sourceObj := store.Get(sourceKey)
	if sourceObj == nil {
		return clientio.RespZero
	}

	for i := 2; i < len(args); i++ {
		arg := strings.ToUpper(args[i])
		if arg == "REPLACE" {
			isReplace = true
		}
	}

	if isReplace {
		store.Del(destinationKey)
	}

	destinationObj := store.Get(destinationKey)
	if destinationObj != nil {
		return clientio.RespZero
	}

	copyObj := sourceObj.DeepCopy()
	if copyObj == nil {
		return clientio.RespZero
	}

	exp, ok := dstore.GetExpiry(sourceObj, store)
	var exDurationMs int64 = -1
	if ok {
		exDurationMs = int64(exp - uint64(utils.GetCurrentTime().UnixMilli()))
	}

	store.Put(destinationKey, copyObj)

	if exDurationMs > 0 {
		store.SetExpiry(copyObj, exDurationMs)
	}
	return clientio.RespOne
}

// GETEX key [EX seconds | PX milliseconds | EXAT unix-time-seconds |
// PXAT unix-time-milliseconds | PERSIST]
// Get the value of key and optionally set its expiration.
// GETEX is similar to GET, but is a write command with additional options.
// The GETEX command supports a set of options that modify its behavior:
// EX seconds -- Set the specified expire time, in seconds.
// PX milliseconds -- Set the specified expire time, in milliseconds.
// EXAT timestamp-seconds -- Set the specified Unix time at which the key will expire, in seconds.
// PXAT timestamp-milliseconds -- Set the specified Unix time at which the key will expire, in milliseconds.
// PERSIST -- Remove the time to live associated with the key.
// The RESP value of the key is encoded and then returned
// evalGET returns response.RespNIL if key is expired or it does not exist
func evalGETEX(args []string, store *dstore.Store) []byte {
	if len(args) < 1 {
		return diceerrors.NewErrArity("GETEX")
	}

	var key = args[0]

	// Get the key from the hash table
	obj := store.Get(key)

	// if key does not exist, return RESP encoded nil
	if obj == nil {
		return clientio.RespNIL
	}

	// check if the object is set type or json type if yes then return error
	if object.AssertType(obj.TypeEncoding, object.ObjTypeSet) == nil ||
		object.AssertType(obj.TypeEncoding, object.ObjTypeJSON) == nil {
		return diceerrors.NewErrWithFormattedMessage(diceerrors.WrongTypeErr)
	}

	var exDurationMs int64 = -1
	var state = Uninitialized
	var persist = false
	for i := 1; i < len(args); i++ {
		arg := strings.ToUpper(args[i])
		switch arg {
		case Ex, Px:
			if state != Uninitialized {
				return diceerrors.NewErrWithMessage(diceerrors.SyntaxErr)
			}
			i++
			if i == len(args) {
				return diceerrors.NewErrWithMessage(diceerrors.SyntaxErr)
			}

			exDuration, err := strconv.ParseInt(args[i], 10, 64)
			if err != nil {
				return diceerrors.NewErrWithMessage(diceerrors.IntOrOutOfRangeErr)
			}
			if exDuration <= 0 || exDuration > maxExDuration {
				return diceerrors.NewErrExpireTime("GETEX")
			}

			// converting seconds to milliseconds
			if arg == Ex {
				exDuration *= 1000
			}
			exDurationMs = exDuration
			state = Initialized

		case Pxat, Exat:
			if state != Uninitialized {
				return diceerrors.NewErrWithMessage(diceerrors.SyntaxErr)
			}
			i++
			if i == len(args) {
				return diceerrors.NewErrWithMessage(diceerrors.SyntaxErr)
			}
			exDuration, err := strconv.ParseInt(args[i], 10, 64)
			if err != nil {
				return diceerrors.NewErrWithMessage(diceerrors.IntOrOutOfRangeErr)
			}

			if exDuration < 0 || exDuration > maxExDuration {
				return diceerrors.NewErrExpireTime("GETEX")
			}

			if arg == Exat {
				exDuration *= 1000
			}
			exDurationMs = exDuration - utils.GetCurrentTime().UnixMilli()
			// If the expiry time is in the past, set exDurationMs to 0
			// This will be used to signal immediate expiration
			if exDurationMs < 0 {
				exDurationMs = 0
			}
			state = Initialized

		case "PERSIST":
			if state != Uninitialized {
				return diceerrors.NewErrWithMessage(diceerrors.SyntaxErr)
			}
			persist = true
			state = Initialized
		default:
			return diceerrors.NewErrWithMessage(diceerrors.SyntaxErr)
		}
	}

	if state == Initialized {
		if persist {
			dstore.DelExpiry(obj, store)
		} else {
			store.SetExpiry(obj, exDurationMs)
		}
	}

	// return the RESP encoded value
	return clientio.Encode(obj.Value, false)
}

// evalPTTL returns Time-to-Live in millisecs for the queried key in args
// The key should be the only param in args else returns with an error
// Returns	RESP encoded time (in secs) remaining for the key to expire
//
//	RESP encoded -2 stating key doesn't exist or key is expired
//	RESP encoded -1 in case no expiration is set on the key
func evalPTTL(args []string, store *dstore.Store) []byte {
	if len(args) != 1 {
		return diceerrors.NewErrArity("PTTL")
	}

	key := args[0]

	obj := store.Get(key)

	if obj == nil {
		return clientio.RespMinusTwo
	}

	exp, isExpirySet := dstore.GetExpiry(obj, store)

	if !isExpirySet {
		return clientio.RespMinusOne
	}

	// compute the time remaining for the key to expire and
	// return the RESP encoded form of it
	durationMs := exp - uint64(utils.GetCurrentTime().UnixMilli())
	return clientio.Encode(int64(durationMs), false)
}

// evalHSET sets the specified fields to their
// respective values in a hashmap stored at key
//
// This command overwrites the values of specified
// fields that exist in the hash.
//
// If key doesn't exist, a new key holding a hash is created.
//
// Usage: HSET key field value [field value ...]
func evalHSET(args []string, store *dstore.Store) []byte {
	if len(args) < 3 {
		return diceerrors.NewErrArity("HSET")
	}

	key := args[0]

	obj := store.Get(key)

	var hashMap HashMap
	var numKeys int64

	if obj != nil {
		if err := object.AssertTypeAndEncoding(obj.TypeEncoding, object.ObjTypeHashMap, object.ObjEncodingHashMap); err != nil {
			return diceerrors.NewErrWithMessage(diceerrors.WrongTypeErr)
		}
		hashMap = obj.Value.(HashMap)
	}

	keyValuePairs := args[1:]
	hashMap, numKeys, err := hashMapBuilder(keyValuePairs, hashMap)
	if err != nil {
		return diceerrors.NewErrWithMessage(err.Error())
	}

	obj = store.NewObj(hashMap, -1, object.ObjTypeHashMap, object.ObjEncodingHashMap)

	store.Put(key, obj)

	return clientio.Encode(numKeys, false)
}

// Increments the number stored at field in the hash stored at key by increment.
//
// If key does not exist, a new key holding a hash is created.
// If field does not exist the value is set to 0 before the operation is performed.
//
// The range of values supported by HINCRBY is limited to 64-bit signed integers.
//
// Usage: HINCRBY key field increment
func evalHINCRBY(args []string, store *dstore.Store) []byte {
	if len(args) < 3 {
		return diceerrors.NewErrArity("HINCRBY")
	}

	increment, err := strconv.ParseInt(args[2], 10, 64)
	if err != nil {
		return diceerrors.NewErrWithFormattedMessage(diceerrors.IntOrOutOfRangeErr)
	}

	key := args[0]
	obj := store.Get(key)
	var hashmap HashMap

	if obj != nil {
		if err := object.AssertTypeAndEncoding(obj.TypeEncoding, object.ObjTypeHashMap, object.ObjEncodingHashMap); err != nil {
			return diceerrors.NewErrWithMessage(diceerrors.WrongTypeErr)
		}
		hashmap = obj.Value.(HashMap)
	}

	if hashmap == nil {
		hashmap = make(HashMap)
	}

	field := args[1]
	numkey, err := hashmap.incrementValue(field, increment)
	if err != nil {
		return diceerrors.NewErrWithMessage(err.Error())
	}

	obj = store.NewObj(hashmap, -1, object.ObjTypeHashMap, object.ObjEncodingHashMap)
	store.Put(key, obj)

	return clientio.Encode(numkey, false)
}

func evalHSETNX(args []string, store *dstore.Store) []byte {
	if len(args) != 3 {
		return diceerrors.NewErrArity("HSETNX")
	}

	key := args[0]
	hmKey := args[1]

	val, errWithMessage := getValueFromHashMap(key, hmKey, store)
	if errWithMessage != nil {
		return errWithMessage
	}
	if !bytes.Equal(val, clientio.RespNIL) { // hmKey is already present in hash map
		return clientio.RespZero
	}

	evalHSET(args, store)
	return clientio.RespOne
}

func evalHGETALL(args []string, store *dstore.Store) []byte {
	if len(args) != 1 {
		return diceerrors.NewErrArity("HGETALL")
	}

	key := args[0]

	obj := store.Get(key)

	var hashMap HashMap
	var results []string

	if obj != nil {
		if err := object.AssertTypeAndEncoding(obj.TypeEncoding, object.ObjTypeHashMap, object.ObjEncodingHashMap); err != nil {
			return diceerrors.NewErrWithMessage(diceerrors.WrongTypeErr)
		}
		hashMap = obj.Value.(HashMap)
	}

	for hmKey, hmValue := range hashMap {
		results = append(results, hmKey, hmValue)
	}

	return clientio.Encode(results, false)
}

func evalHGET(args []string, store *dstore.Store) []byte {
	if len(args) != 2 {
		return diceerrors.NewErrArity("HGET")
	}

	key := args[0]
	hmKey := args[1]

	val, errWithMessage := getValueFromHashMap(key, hmKey, store)
	if errWithMessage != nil {
		return errWithMessage
	}
	return val
}

func evalHDEL(args []string, store *dstore.Store) []byte {
	if len(args) < 2 {
		return diceerrors.NewErrArity("HDEL")
	}

	key := args[0]
	fields := args[1:]

	obj := store.Get(key)
	if obj == nil {
		return clientio.Encode(0, false)
	}

	if err := object.AssertTypeAndEncoding(obj.TypeEncoding, object.ObjTypeHashMap, object.ObjEncodingHashMap); err != nil {
		return diceerrors.NewErrWithFormattedMessage(diceerrors.WrongTypeErr)
	}

	hashMap := obj.Value.(HashMap)
	count := 0
	for _, field := range fields {
		if _, ok := hashMap[field]; ok {
			delete(hashMap, field)
			count++
		}
	}

	if count > 0 {
		store.Put(key, obj)
	}

	return clientio.Encode(count, false)
}

// evalHKEYS returns all the values in the hash stored at key.
func evalHVALS(args []string, store *dstore.Store) []byte {
	if len(args) != 1 {
		return diceerrors.NewErrArity("HVALS")
	}

	key := args[0]
	obj := store.Get(key)

	if obj == nil {
		return clientio.Encode([]string{}, false) // Return an empty array for non-existent keys
	}

	if err := object.AssertTypeAndEncoding(obj.TypeEncoding, object.ObjTypeHashMap, object.ObjEncodingHashMap); err != nil {
		return diceerrors.NewErrWithMessage(diceerrors.WrongTypeErr)
	}

	hashMap := obj.Value.(HashMap)
	results := make([]string, 0, len(hashMap))

	for _, value := range hashMap {
		results = append(results, value)
	}

	return clientio.Encode(results, false)
}

// evalHSTRLEN returns the length of value associated with field in the hash stored at key.
//
// This command returns 0, if the specified field doesn't exist in the key
//
// If key doesn't exist, it returns 0.
//
// Usage: HSTRLEN key field value
func evalHSTRLEN(args []string, store *dstore.Store) []byte {
	if len(args) != 2 {
		return diceerrors.NewErrArity("HSTRLEN")
	}

	key := args[0]
	hmKey := args[1]
	obj := store.Get(key)

	var hashMap HashMap

	if obj != nil {
		if err := object.AssertTypeAndEncoding(obj.TypeEncoding, object.ObjTypeHashMap, object.ObjEncodingHashMap); err != nil {
			return diceerrors.NewErrWithMessage(diceerrors.WrongTypeErr)
		}
		hashMap = obj.Value.(HashMap)
	} else {
		return clientio.Encode(0, false)
	}

	val, ok := hashMap.Get(hmKey)
	// Return 0, if specified field doesn't exist in the HashMap.
	if ok {
		return clientio.Encode(len(*val), false)
	}
	return clientio.Encode(0, false)
}

func evalObjectIdleTime(key string, store *dstore.Store) []byte {
	obj := store.GetNoTouch(key)
	if obj == nil {
		return clientio.RespNIL
	}

	return clientio.Encode(int64(dstore.GetIdleTime(obj.LastAccessedAt)), true)
}

func evalOBJECT(args []string, store *dstore.Store) []byte {
	if len(args) < 2 {
		return diceerrors.NewErrArity("OBJECT")
	}

	subcommand := strings.ToUpper(args[0])
	key := args[1]

	switch subcommand {
	case "IDLETIME":
		return evalObjectIdleTime(key, store)
	default:
		return diceerrors.NewErrWithMessage(diceerrors.SyntaxErr)
	}
}

func evalTOUCH(args []string, store *dstore.Store) []byte {
	if len(args) == 0 {
		return diceerrors.NewErrArity("TOUCH")
	}

	count := 0
	for _, key := range args {
		if store.Get(key) != nil {
			count++
		}
	}

	return clientio.Encode(count, false)
}

func evalLPUSH(args []string, store *dstore.Store) []byte {
	if len(args) < 2 {
		return diceerrors.NewErrArity("LPUSH")
	}

	obj := store.Get(args[0])
	if obj == nil {
		obj = store.NewObj(NewDeque(), -1, object.ObjTypeByteList, object.ObjEncodingDeque)
	}

	// if object is a set type, return error
	if object.AssertType(obj.TypeEncoding, object.ObjTypeSet) == nil {
		return diceerrors.NewErrWithFormattedMessage(diceerrors.WrongTypeErr)
	}

	if err := object.AssertType(obj.TypeEncoding, object.ObjTypeByteList); err != nil {
		return clientio.Encode(err, false)
	}

	if err := object.AssertEncoding(obj.TypeEncoding, object.ObjEncodingDeque); err != nil {
		return clientio.Encode(err, false)
	}

	store.Put(args[0], obj)
	for i := 1; i < len(args); i++ {
		obj.Value.(*Deque).LPush(args[i])
	}

	return clientio.RespOK
}

func evalRPUSH(args []string, store *dstore.Store) []byte {
	if len(args) < 2 {
		return diceerrors.NewErrArity("RPUSH")
	}

	obj := store.Get(args[0])
	if obj == nil {
		obj = store.NewObj(NewDeque(), -1, object.ObjTypeByteList, object.ObjEncodingDeque)
	}

	// if object is a set type, return error
	if object.AssertType(obj.TypeEncoding, object.ObjTypeSet) == nil {
		return diceerrors.NewErrWithFormattedMessage(diceerrors.WrongTypeErr)
	}

	if err := object.AssertType(obj.TypeEncoding, object.ObjTypeByteList); err != nil {
		return clientio.Encode(err, false)
	}

	if err := object.AssertEncoding(obj.TypeEncoding, object.ObjEncodingDeque); err != nil {
		return clientio.Encode(err, false)
	}

	store.Put(args[0], obj)
	for i := 1; i < len(args); i++ {
		obj.Value.(*Deque).RPush(args[i])
	}

	return clientio.RespOK
}

func evalRPOP(args []string, store *dstore.Store) []byte {
	if len(args) != 1 {
		return diceerrors.NewErrArity("RPOP")
	}

	obj := store.Get(args[0])
	if obj == nil {
		return clientio.RespNIL
	}

	// if object is a set type, return error
	if object.AssertType(obj.TypeEncoding, object.ObjTypeSet) == nil {
		return diceerrors.NewErrWithFormattedMessage(diceerrors.WrongTypeErr)
	}

	if err := object.AssertType(obj.TypeEncoding, object.ObjTypeByteList); err != nil {
		return clientio.Encode(err, false)
	}

	if err := object.AssertEncoding(obj.TypeEncoding, object.ObjEncodingDeque); err != nil {
		return clientio.Encode(err, false)
	}

	deq := obj.Value.(*Deque)
	x, err := deq.RPop()
	if err != nil {
		if errors.Is(err, ErrDequeEmpty) {
			return clientio.RespNIL
		}
		panic(fmt.Sprintf("unknown error: %v", err))
	}

	return clientio.Encode(x, false)
}

func evalLPOP(args []string, store *dstore.Store) []byte {
	if len(args) != 1 {
		return diceerrors.NewErrArity("LPOP")
	}

	obj := store.Get(args[0])
	if obj == nil {
		return clientio.RespNIL
	}

	// if object is a set type, return error
	if object.AssertType(obj.TypeEncoding, object.ObjTypeSet) == nil {
		return diceerrors.NewErrWithFormattedMessage(diceerrors.WrongTypeErr)
	}

	if err := object.AssertType(obj.TypeEncoding, object.ObjTypeByteList); err != nil {
		return clientio.Encode(err, false)
	}

	if err := object.AssertEncoding(obj.TypeEncoding, object.ObjEncodingDeque); err != nil {
		return clientio.Encode(err, false)
	}

	deq := obj.Value.(*Deque)
	x, err := deq.LPop()
	if err != nil {
		if errors.Is(err, ErrDequeEmpty) {
			return clientio.RespNIL
		}
		panic(fmt.Sprintf("unknown error: %v", err))
	}

	return clientio.Encode(x, false)
}

func evalLLEN(args []string, store *dstore.Store) []byte {
	if len(args) != 1 {
		return diceerrors.NewErrArity("LLEN")
	}

	obj := store.Get(args[0])
	if obj == nil {
		return clientio.Encode(0, false)
	}

	if err := object.AssertTypeAndEncoding(obj.TypeEncoding, object.ObjTypeByteList, object.ObjEncodingDeque); err != nil {
		return err
	}

	deq := obj.Value.(*Deque)
	return clientio.Encode(deq.Length, false)
}

func evalFLUSHDB(args []string, store *dstore.Store) []byte {
	slog.Info("FLUSHDB called", slog.Any("args", args))
	if len(args) > 1 {
		return diceerrors.NewErrArity("FLUSHDB")
	}

	flushType := Sync
	if len(args) == 1 {
		flushType = strings.ToUpper(args[0])
	}

	// TODO: Update this method to work with shared-nothing multithreaded implementation
	switch flushType {
	case Sync, Async:
		store.ResetStore()
	default:
		return diceerrors.NewErrWithMessage(diceerrors.SyntaxErr)
	}

	return clientio.RespOK
}

func evalSADD(args []string, store *dstore.Store) []byte {
	if len(args) < 2 {
		return diceerrors.NewErrArity("SADD")
	}
	key := args[0]

	// Get the set object from the store.
	obj := store.Get(key)
	lengthOfItems := len(args[1:])

	var count = 0
	if obj == nil {
		var exDurationMs int64 = -1
		var keepttl = false
		// If the object does not exist, create a new set object.
		value := make(map[string]struct{}, lengthOfItems)
		// Create a new object.
		obj = store.NewObj(value, exDurationMs, object.ObjTypeSet, object.ObjEncodingSetStr)
		store.Put(key, obj, dstore.WithKeepTTL(keepttl))
	}

	if err := object.AssertType(obj.TypeEncoding, object.ObjTypeSet); err != nil {
		return diceerrors.NewErrWithFormattedMessage(diceerrors.WrongTypeErr)
	}

	if err := object.AssertEncoding(obj.TypeEncoding, object.ObjEncodingSetStr); err != nil {
		return diceerrors.NewErrWithFormattedMessage(diceerrors.WrongTypeErr)
	}

	// Get the set object.
	set := obj.Value.(map[string]struct{})

	for _, arg := range args[1:] {
		if _, ok := set[arg]; !ok {
			set[arg] = struct{}{}
			count++
		}
	}

	return clientio.Encode(count, false)
}

func evalSMEMBERS(args []string, store *dstore.Store) []byte {
	if len(args) != 1 {
		return diceerrors.NewErrArity("SMEMBERS")
	}
	key := args[0]

	// Get the set object from the store.
	obj := store.Get(key)

	if obj == nil {
		return clientio.Encode([]string{}, false)
	}

	// If the object exists, check if it is a set object.
	if err := object.AssertType(obj.TypeEncoding, object.ObjTypeSet); err != nil {
		return diceerrors.NewErrWithFormattedMessage(diceerrors.WrongTypeErr)
	}

	if err := object.AssertEncoding(obj.TypeEncoding, object.ObjEncodingSetStr); err != nil {
		return diceerrors.NewErrWithFormattedMessage(diceerrors.WrongTypeErr)
	}

	// Get the set object.
	set := obj.Value.(map[string]struct{})
	// Get the members of the set.
	members := make([]string, 0, len(set))
	for k := range set {
		members = append(members, k)
	}

	return clientio.Encode(members, false)
}

func evalSREM(args []string, store *dstore.Store) []byte {
	if len(args) < 2 {
		return diceerrors.NewErrArity("SREM")
	}
	key := args[0]

	// Get the set object from the store.
	obj := store.Get(key)

	var count = 0
	if obj == nil {
		return clientio.Encode(count, false)
	}

	// If the object exists, check if it is a set object.
	if err := object.AssertType(obj.TypeEncoding, object.ObjTypeSet); err != nil {
		return diceerrors.NewErrWithFormattedMessage(diceerrors.WrongTypeErr)
	}

	if err := object.AssertEncoding(obj.TypeEncoding, object.ObjEncodingSetStr); err != nil {
		return diceerrors.NewErrWithFormattedMessage(diceerrors.WrongTypeErr)
	}

	// Get the set object.
	set := obj.Value.(map[string]struct{})

	for _, arg := range args[1:] {
		if _, ok := set[arg]; ok {
			delete(set, arg)
			count++
		}
	}

	return clientio.Encode(count, false)
}

func evalSCARD(args []string, store *dstore.Store) []byte {
	if len(args) != 1 {
		return diceerrors.NewErrArity("SCARD")
	}

	key := args[0]

	// Get the set object from the store.
	obj := store.Get(key)

	if obj == nil {
		return clientio.Encode(0, false)
	}

	// If the object exists, check if it is a set object.
	if err := object.AssertType(obj.TypeEncoding, object.ObjTypeSet); err != nil {
		return diceerrors.NewErrWithFormattedMessage(diceerrors.WrongTypeErr)
	}

	if err := object.AssertEncoding(obj.TypeEncoding, object.ObjEncodingSetStr); err != nil {
		return diceerrors.NewErrWithFormattedMessage(diceerrors.WrongTypeErr)
	}

	// Get the set object.
	count := len(obj.Value.(map[string]struct{}))
	return clientio.Encode(count, false)
}

func evalSDIFF(args []string, store *dstore.Store) []byte {
	if len(args) < 1 {
		return diceerrors.NewErrArity("SDIFF")
	}

	srcKey := args[0]
	obj := store.Get(srcKey)

	// if the source key does not exist, return an empty response
	if obj == nil {
		return clientio.Encode([]string{}, false)
	}

	if err := object.AssertType(obj.TypeEncoding, object.ObjTypeSet); err != nil {
		return diceerrors.NewErrWithFormattedMessage(diceerrors.WrongTypeErr)
	}

	if err := object.AssertEncoding(obj.TypeEncoding, object.ObjEncodingSetStr); err != nil {
		return diceerrors.NewErrWithFormattedMessage(diceerrors.WrongTypeErr)
	}

	// Get the set object from the store.
	// store the count as the number of elements in the first set
	srcSet := obj.Value.(map[string]struct{})
	count := len(srcSet)

	tmpSet := make(map[string]struct{}, count)
	for k := range srcSet {
		tmpSet[k] = struct{}{}
	}

	// we decrement the count as we find the elements in the other sets
	// if the count is 0, we skip further sets but still get them from
	// the store to check if they are set objects and update their last accessed time

	for _, arg := range args[1:] {
		// Get the set object from the store.
		obj := store.Get(arg)

		if obj == nil {
			continue
		}

		// If the object exists, check if it is a set object.
		if err := object.AssertType(obj.TypeEncoding, object.ObjTypeSet); err != nil {
			return diceerrors.NewErrWithFormattedMessage(diceerrors.WrongTypeErr)
		}

		if err := object.AssertEncoding(obj.TypeEncoding, object.ObjEncodingSetStr); err != nil {
			return diceerrors.NewErrWithFormattedMessage(diceerrors.WrongTypeErr)
		}

		// only if the count is greater than 0, we need to check the other sets
		if count > 0 {
			// Get the set object.
			set := obj.Value.(map[string]struct{})

			for k := range set {
				if _, ok := tmpSet[k]; ok {
					delete(tmpSet, k)
					count--
				}
			}
		}
	}

	if count == 0 {
		return clientio.Encode([]string{}, false)
	}

	// Get the members of the set.
	members := make([]string, 0, len(tmpSet))
	for k := range tmpSet {
		members = append(members, k)
	}
	return clientio.Encode(members, false)
}

func evalSINTER(args []string, store *dstore.Store) []byte {
	if len(args) < 2 {
		return diceerrors.NewErrArity("SINTER")
	}

	sets := make([]map[string]struct{}, 0, len(args))

	var empty = 0

	for _, arg := range args {
		// Get the set object from the store.
		obj := store.Get(arg)

		if obj == nil {
			empty++
			continue
		}

		// If the object exists, check if it is a set object.
		if err := object.AssertType(obj.TypeEncoding, object.ObjTypeSet); err != nil {
			return diceerrors.NewErrWithFormattedMessage(diceerrors.WrongTypeErr)
		}

		if err := object.AssertEncoding(obj.TypeEncoding, object.ObjEncodingSetStr); err != nil {
			return diceerrors.NewErrWithFormattedMessage(diceerrors.WrongTypeErr)
		}

		// Get the set object.
		set := obj.Value.(map[string]struct{})
		sets = append(sets, set)
	}

	if empty > 0 {
		return clientio.Encode([]string{}, false)
	}

	// sort the sets by the number of elements in the set
	// we will iterate over the smallest set
	// and check if the element is present in all the other sets
	sort.Slice(sets, func(i, j int) bool {
		return len(sets[i]) < len(sets[j])
	})

	count := 0
	resultSet := make(map[string]struct{}, len(sets[0]))

	// init the result set with the first set
	// store the number of elements in the first set in count
	// we will decrement the count if we do not find the elements in the other sets
	for k := range sets[0] {
		resultSet[k] = struct{}{}
		count++
	}

	for i := 1; i < len(sets); i++ {
		if count == 0 {
			break
		}
		for k := range resultSet {
			if _, ok := sets[i][k]; !ok {
				delete(resultSet, k)
				count--
			}
		}
	}

	if count == 0 {
		return clientio.Encode([]string{}, false)
	}

	members := make([]string, 0, len(resultSet))
	for k := range resultSet {
		members = append(members, k)
	}
	return clientio.Encode(members, false)
}

// PFADD Adds all the element arguments to the HyperLogLog data structure stored at the variable
// name specified as first argument.
//
// Returns:
// If the approximated cardinality estimated by the HyperLogLog changed after executing the command,
// returns 1, otherwise 0 is returned.
func evalPFADD(args []string, store *dstore.Store) []byte {
	if len(args) < 1 {
		return diceerrors.NewErrArity("PFADD")
	}

	key := args[0]
	obj := store.Get(key)

	// If key doesn't exist prior initial cardinality changes hence return 1
	if obj == nil {
		hll := hyperloglog.New()
		for _, arg := range args[1:] {
			hll.Insert([]byte(arg))
		}

		obj = store.NewObj(hll, -1, object.ObjTypeString, object.ObjEncodingRaw)

		store.Put(key, obj)
		return clientio.Encode(1, false)
	}

	existingHll, ok := obj.Value.(*hyperloglog.Sketch)
	if !ok {
		return diceerrors.NewErrWithMessage(diceerrors.WrongTypeHllErr)
	}
	initialCardinality := existingHll.Estimate()
	for _, arg := range args[1:] {
		existingHll.Insert([]byte(arg))
	}

	if newCardinality := existingHll.Estimate(); initialCardinality != newCardinality {
		return clientio.Encode(1, false)
	}

	return clientio.Encode(0, false)
}

func evalPFCOUNT(args []string, store *dstore.Store) []byte {
	if len(args) < 1 {
		return diceerrors.NewErrArity("PFCOUNT")
	}

	unionHll := hyperloglog.New()

	for _, arg := range args {
		obj := store.Get(arg)
		if obj != nil {
			currKeyHll, ok := obj.Value.(*hyperloglog.Sketch)
			if !ok {
				return diceerrors.NewErrWithMessage(diceerrors.WrongTypeHllErr)
			}
			err := unionHll.Merge(currKeyHll)
			if err != nil {
				return diceerrors.NewErrWithMessage(diceerrors.InvalidHllErr)
			}
		}
	}

	return clientio.Encode(unionHll.Estimate(), false)
}

func evalPFMERGE(args []string, store *dstore.Store) []byte {
	if len(args) < 1 {
		return diceerrors.NewErrArity("PFMERGE")
	}

	var mergedHll *hyperloglog.Sketch
	destKey := args[0]
	obj := store.Get(destKey)

	// If destKey doesn't exist, create a new HLL, else fetch the existing
	if obj == nil {
		mergedHll = hyperloglog.New()
	} else {
		var ok bool
		mergedHll, ok = obj.Value.(*hyperloglog.Sketch)
		if !ok {
			return diceerrors.NewErrWithMessage(diceerrors.WrongTypeHllErr)
		}
	}

	for _, arg := range args {
		obj := store.Get(arg)
		if obj != nil {
			currKeyHll, ok := obj.Value.(*hyperloglog.Sketch)
			if !ok {
				return diceerrors.NewErrWithMessage(diceerrors.WrongTypeHllErr)
			}

			err := mergedHll.Merge(currKeyHll)
			if err != nil {
				return diceerrors.NewErrWithMessage(diceerrors.InvalidHllErr)
			}
		}
	}

	// Save the mergedHll
	obj = store.NewObj(mergedHll, -1, object.ObjTypeString, object.ObjEncodingRaw)
	store.Put(destKey, obj)

	return clientio.RespOK
}

func evalJSONSTRLEN(args []string, store *dstore.Store) []byte {
	if len(args) < 1 {
		return diceerrors.NewErrArity("JSON.STRLEN")
	}

	key := args[0]

	if len(args) < 2 {
		// no recursive
		// making consistent with arrlen
		// to-do parsing
		obj := store.Get(key)

		if obj == nil {
			return clientio.RespNIL
		}
		jsonData := obj.Value

		if utils.GetJSONFieldType(jsonData) != utils.StringType {
			return diceerrors.NewErrWithFormattedMessage(diceerrors.JSONPathValueTypeErr)
		}
		return clientio.Encode(len(jsonData.(string)), false)
	}

	path := args[1]

	obj := store.Get(key)

	if obj == nil {
		return clientio.RespNIL
	}

	// Check if the object is of JSON type
	errWithMessage := object.AssertTypeAndEncoding(obj.TypeEncoding, object.ObjTypeJSON, object.ObjEncodingJSON)
	if errWithMessage != nil {
		return errWithMessage
	}

	jsonData := obj.Value
	if path == defaultRootPath {
		defaultStringResult := make([]interface{}, 0, 1)
		if utils.GetJSONFieldType(jsonData) == utils.StringType {
			defaultStringResult = append(defaultStringResult, int64(len(jsonData.(string))))
		} else {
			defaultStringResult = append(defaultStringResult, clientio.RespNIL)
		}

		return clientio.Encode(defaultStringResult, false)
	}

	// Parse the JSONPath expression
	expr, err := jp.ParseString(path)
	if err != nil {
		return diceerrors.NewErrWithMessage("invalid JSONPath")
	}
	// Execute the JSONPath query
	results := expr.Get(jsonData)
	if len(results) == 0 {
		return clientio.Encode([]interface{}{}, false)
	}
	strLenResults := make([]interface{}, 0, len(results))
	for _, result := range results {
		switch utils.GetJSONFieldType(result) {
		case utils.StringType:
			strLenResults = append(strLenResults, int64(len(result.(string))))
		default:
			strLenResults = append(strLenResults, clientio.RespNIL)
		}
	}
	return clientio.Encode(strLenResults, false)
}

func evalHLEN(args []string, store *dstore.Store) []byte {
	if len(args) != 1 {
		return diceerrors.NewErrArity("HLEN")
	}

	key := args[0]

	obj := store.Get(key)

	if obj == nil {
		return clientio.RespZero
	}

	if err := object.AssertTypeAndEncoding(obj.TypeEncoding, object.ObjTypeHashMap, object.ObjEncodingHashMap); err != nil {
		return diceerrors.NewErrWithFormattedMessage(diceerrors.WrongTypeErr)
	}

	hashMap := obj.Value.(HashMap)
	return clientio.Encode(len(hashMap), false)
}

func evalSELECT(args []string, store *dstore.Store) []byte {
	if len(args) != 1 {
		return diceerrors.NewErrArity("SELECT")
	}

	return clientio.RespOK
}

// formatFloat formats float64 as string.
// Optionally appends a decimal (.0) for whole numbers,
// if b is true.
func formatFloat(f float64, b bool) string {
	formatted := strconv.FormatFloat(f, 'f', -1, 64)
	if b {
		parts := strings.Split(formatted, ".")
		if len(parts) == 1 {
			formatted += ".0"
		}
	}
	return formatted
}

// takes original value, increment values (float or int), a flag representing if increment is float
// returns new value, string representation, a boolean representing if the value was modified
func incrementValue(value any, isIncrFloat bool, incrFloat float64, incrInt int64) (newVal interface{}, stringRepresentation string, isModified bool) {
	switch utils.GetJSONFieldType(value) {
	case utils.NumberType:
		oldVal := value.(float64)
		var newVal float64
		if isIncrFloat {
			newVal = oldVal + incrFloat
		} else {
			newVal = oldVal + float64(incrInt)
		}
		resultString := formatFloat(newVal, isIncrFloat)
		return newVal, resultString, true
	case utils.IntegerType:
		if isIncrFloat {
			oldVal := float64(value.(int64))
			newVal := oldVal + incrFloat
			resultString := formatFloat(newVal, isIncrFloat)
			return newVal, resultString, true
		} else {
			oldVal := value.(int64)
			newVal := oldVal + incrInt
			resultString := fmt.Sprintf("%d", newVal)
			return newVal, resultString, true
		}
	default:
		return value, null, false
	}
}

func evalJSONNUMINCRBY(args []string, store *dstore.Store) []byte {
	if len(args) < 3 {
		return diceerrors.NewErrArity("JSON.NUMINCRBY")
	}
	key := args[0]
	obj := store.Get(key)

	if obj == nil {
		return diceerrors.NewErrWithFormattedMessage("-ERR could not perform this operation on a key that doesn't exist")
	}

	// Check if the object is of JSON type
	errWithMessage := object.AssertTypeAndEncoding(obj.TypeEncoding, object.ObjTypeJSON, object.ObjEncodingJSON)
	if errWithMessage != nil {
		return errWithMessage
	}

	path := args[1]

	jsonData := obj.Value
	// Parse the JSONPath expression
	expr, err := jp.ParseString(path)

	if err != nil {
		return diceerrors.NewErrWithMessage("invalid JSONPath")
	}

	isIncrFloat := false

	for i, r := range args[2] {
		if !unicode.IsDigit(r) && r != '.' && r != '-' {
			if i == 0 {
				return diceerrors.NewErrWithFormattedMessage("-ERR expected value at line 1 column %d", i+1)
			}
			return diceerrors.NewErrWithFormattedMessage("-ERR trailing characters at line 1 column %d", i+1)
		}
		if r == '.' {
			isIncrFloat = true
		}
	}
	var incrFloat float64
	var incrInt int64
	if isIncrFloat {
		incrFloat, err = strconv.ParseFloat(args[2], 64)
		if err != nil {
			return diceerrors.NewErrWithMessage(diceerrors.IntOrOutOfRangeErr)
		}
	} else {
		incrInt, err = strconv.ParseInt(args[2], 10, 64)
		if err != nil {
			return diceerrors.NewErrWithMessage(diceerrors.IntOrOutOfRangeErr)
		}
	}
	results := expr.Get(jsonData)

	if len(results) == 0 {
		respString := "[]"
		return clientio.Encode(respString, false)
	}

	resultArray := make([]string, 0, len(results))

	if path == defaultRootPath {
		newValue, resultString, isModified := incrementValue(jsonData, isIncrFloat, incrFloat, incrInt)
		if isModified {
			jsonData = newValue
		}
		resultArray = append(resultArray, resultString)
	} else {
		// Execute the JSONPath query
		_, err := expr.Modify(jsonData, func(value any) (interface{}, bool) {
			newValue, resultString, isModified := incrementValue(value, isIncrFloat, incrFloat, incrInt)
			resultArray = append(resultArray, resultString)
			return newValue, isModified
		})
		if err != nil {
			return diceerrors.NewErrWithMessage("invalid JSONPath")
		}
	}

	resultString := `[` + strings.Join(resultArray, ",") + `]`

	obj.Value = jsonData
	return clientio.Encode(resultString, false)
}

<<<<<<< HEAD

func evalDUMP(args []string, store *dstore.Store) []byte {
    if len(args) < 1 {
        return diceerrors.NewErrArity("DUMP")
    }
    key := args[0]
    obj := store.Get(key)
    if obj == nil {
        return diceerrors.NewErrWithFormattedMessage("-ERR could not perform this operation on a key that doesn't exist")
    }
	
    serializedValue, err := rdbSerialize(obj)
    if err != nil {
        return diceerrors.NewErrWithMessage("serialization failed")
    }
	encodedResult := base64.StdEncoding.EncodeToString(serializedValue)
    return clientio.Encode(encodedResult, false)
}

func evalRestore(args []string, store *dstore.Store) []byte {
	if len(args) < 3 {
		return diceerrors.NewErrArity("RESTORE")
	}

	key := args[0]
	ttlStr:=args[1]
	ttl, _ := strconv.ParseInt(ttlStr, 10, 64)
	
	encodedValue := args[2]
	serializedData, err := base64.StdEncoding.DecodeString(encodedValue)
	if err != nil {
		return diceerrors.NewErrWithMessage("failed to decode base64 value")
	}

	obj, err := rdbDeserialize(serializedData)
	if err != nil {
		return diceerrors.NewErrWithMessage("deserialization failed: " + err.Error())
	}

	newobj:=store.NewObj(obj.Value,ttl,obj.TypeEncoding,obj.TypeEncoding)
	var keepttl=true

	if(ttl>0){
		store.Put(key, newobj, dstore.WithKeepTTL(keepttl))
	}else{
		store.Put(key,obj)
	}
	
	return clientio.RespOK
}

func rdbDeserialize(data []byte) (*object.Obj, error) {
	if len(data) < 3 {
		return nil, errors.New("insufficient data for deserialization")
	}
	objType := data[1] 
	switch objType {
	case 0x00:
		return readString(data[2:])
	case 0xC0: // Integer type
		return readInt(data[2:])
	default:
		return nil, errors.New("unsupported object type")
	}
}

func readString(data []byte) (*object.Obj, error) {
	buf := bytes.NewReader(data)
	var strLen uint32
	if err := binary.Read(buf, binary.BigEndian, &strLen); err != nil {
		return nil, err
	}

	strBytes := make([]byte, strLen)
	if _, err := buf.Read(strBytes); err != nil {
		return nil, err
	}

	return &object.Obj{TypeEncoding: object.ObjTypeString, Value: string(strBytes)}, nil
}

func readInt(data []byte) (*object.Obj, error) {
	var intVal int64
	if err := binary.Read(bytes.NewReader(data), binary.BigEndian, &intVal); err != nil {
		return nil, err
	}

	return &object.Obj{TypeEncoding: object.ObjTypeInt, Value: intVal}, nil
}

func rdbSerialize(obj *object.Obj) ([]byte, error) {
    var buf bytes.Buffer
    buf.WriteByte(0x09)

    switch object.GetType(obj.TypeEncoding) {
    case object.ObjTypeString:
        str, ok := obj.Value.(string)
        if !ok {
            return nil, errors.New("invalid string value")
        }
        buf.WriteByte(0x00) 
        if err := writeString(&buf, str); err != nil {
            return nil, err
        }

    case object.ObjTypeInt:
        intVal, ok := obj.Value.(int64)
        if !ok {
            return nil, errors.New("invalid integer value")
        }
        buf.WriteByte(0xC0)
        writeInt(&buf, intVal);

    default:
        return nil, errors.New("unsupported object type")
    }

    buf.WriteByte(0xFF) // End marker

    return appendChecksum(buf.Bytes()), nil
}

func writeString(buf *bytes.Buffer, str string) error {
    strLen := uint32(len(str))
    if err := binary.Write(buf, binary.BigEndian, strLen); err != nil {
        return err
    }
    buf.WriteString(str)
    return nil
}

func writeInt(buf *bytes.Buffer, intVal int64){
    tempBuf := make([]byte, 8)
    binary.BigEndian.PutUint64(tempBuf, uint64(intVal))
    buf.Write(tempBuf)
}

func appendChecksum(data []byte) []byte {
    checksum := crc64.Checksum(data, crc64.MakeTable(crc64.ECMA))
    checksumBuf := make([]byte, 8)
    binary.BigEndian.PutUint64(checksumBuf, checksum)
    return append(data, checksumBuf...)
=======
// evalJSONOBJKEYS retrieves the keys of a JSON object stored at path specified.
// It takes two arguments: the key where the JSON document is stored, and an optional JSON path.
// It returns a list of keys from the object at the specified path or an error if the path is invalid.
func evalJSONOBJKEYS(args []string, store *dstore.Store) []byte {
	if len(args) < 1 {
		return diceerrors.NewErrArity("JSON.OBJKEYS")
	}

	key := args[0]
	// Default path is root if not specified
	path := defaultRootPath
	if len(args) > 1 {
		path = args[1]
	}

	// Retrieve the object from the database
	obj := store.Get(key)
	if obj == nil {
		return diceerrors.NewErrWithMessage("could not perform this operation on a key that doesn't exist")
	}

	// Check if the object is of JSON type
	errWithMessage := object.AssertTypeAndEncoding(obj.TypeEncoding, object.ObjTypeJSON, object.ObjEncodingJSON)
	if errWithMessage != nil {
		return errWithMessage
	}

	jsonData := obj.Value
	_, err := sonic.Marshal(jsonData)
	if err != nil {
		return diceerrors.NewErrWithMessage("Existing key has wrong Dice type")
	}

	// If path is root, return all keys of the entire JSON
	if len(args) == 1 {
		if utils.GetJSONFieldType(jsonData) == utils.ObjectType {
			keys := make([]string, 0)
			for key := range jsonData.(map[string]interface{}) {
				keys = append(keys, key)
			}
			return clientio.Encode(keys, false)
		}
		return diceerrors.NewErrWithFormattedMessage(diceerrors.WrongTypeErr)
	}

	// Parse the JSONPath expression
	expr, err := jp.ParseString(path)
	if err != nil {
		return diceerrors.NewErrWithMessage(err.Error())
	}

	// Execute the JSONPath query
	results := expr.Get(jsonData)
	if len(results) == 0 {
		return clientio.RespEmptyArray
	}

	keysList := make([]interface{}, 0, len(results))

	for _, result := range results {
		switch utils.GetJSONFieldType(result) {
		case utils.ObjectType:
			keys := make([]string, 0)
			for key := range result.(map[string]interface{}) {
				keys = append(keys, key)
			}
			keysList = append(keysList, keys)
		default:
			keysList = append(keysList, clientio.RespNIL)
		}
	}

	return clientio.Encode(keysList, false)
>>>>>>> 085002b3
}

func evalTYPE(args []string, store *dstore.Store) []byte {
	if len(args) != 1 {
		return diceerrors.NewErrArity("TYPE")
	}
	key := args[0]
	obj := store.Get(key)
	if obj == nil {
		return clientio.Encode("none", true)
	}

	var typeStr string
	switch oType, _ := object.ExtractTypeEncoding(obj); oType {
	case object.ObjTypeString, object.ObjTypeInt, object.ObjTypeByteArray:
		typeStr = "string"
	case object.ObjTypeByteList:
		typeStr = "list"
	case object.ObjTypeSet:
		typeStr = "set"
	case object.ObjTypeHashMap:
		typeStr = "hash"
	default:
		typeStr = "non-supported type"
	}

	return clientio.Encode(typeStr, true)
}


// evalGETRANGE returns the substring of the string value stored at key, determined by the offsets start and end
// The offsets are zero-based and can be negative values to index from the end of the string
//
// If the start offset is larger than the end offset, or if the start or end offset is greater than the length of the string,
// an empty string is returned
func evalGETRANGE(args []string, store *dstore.Store) []byte {
	if len(args) != 3 {
		return diceerrors.NewErrArity("GETRANGE")
	}
	key := args[0]
	obj := store.Get(key)
	if obj == nil {
		return clientio.Encode("", false)
	}

	start, err := strconv.Atoi(args[1])
	if err != nil {
		return diceerrors.NewErrWithFormattedMessage(diceerrors.IntOrOutOfRangeErr)
	}
	end, err := strconv.Atoi(args[2])
	if err != nil {
		return diceerrors.NewErrWithFormattedMessage(diceerrors.IntOrOutOfRangeErr)
	}

	var str string
	switch _, oEnc := object.ExtractTypeEncoding(obj); oEnc {
	case object.ObjEncodingEmbStr, object.ObjEncodingRaw:
		if val, ok := obj.Value.(string); ok {
			str = val
		} else {
			return diceerrors.NewErrWithMessage("expected string but got another type")
		}
	case object.ObjEncodingInt:
		str = strconv.FormatInt(obj.Value.(int64), 10)
	default:
		return diceerrors.NewErrWithFormattedMessage(diceerrors.WrongTypeErr)
	}

	if str == "" {
		return clientio.Encode("", false)
	}

	if start < 0 {
		start = len(str) + start
	}

	if end < 0 {
		end = len(str) + end
	}

	if start >= len(str) || end < 0 || start > end {
		return clientio.Encode("", false)
	}

	if start < 0 {
		start = 0
	}

	if end >= len(str) {
		end = len(str) - 1
	}

	return clientio.Encode(str[start:end+1], false)
}
<<<<<<< HEAD
=======

// evalHRANDFIELD returns random fields from a hash stored at key.
// If only the key is provided, one random field is returned.
// If count is provided, it returns that many unique random fields. A negative count allows repeated selections.
// The "WITHVALUES" option returns both fields and values.
// Returns nil if the key doesn't exist or the hash is empty.
// Errors: arity error, type error for non-hash, syntax error for "WITHVALUES", or count format error.
func evalHRANDFIELD(args []string, store *dstore.Store) []byte {
	if len(args) < 1 || len(args) > 3 {
		return diceerrors.NewErrArity("HRANDFIELD")
	}

	key := args[0]
	obj := store.Get(key)
	if obj == nil {
		return clientio.RespNIL
	}

	if err := object.AssertTypeAndEncoding(obj.TypeEncoding, object.ObjTypeHashMap, object.ObjEncodingHashMap); err != nil {
		return diceerrors.NewErrWithMessage(diceerrors.WrongTypeErr)
	}

	hashMap := obj.Value.(HashMap)
	if len(hashMap) == 0 {
		return clientio.Encode([]string{}, false)
	}

	count := 1
	withValues := false

	if len(args) > 1 {
		var err error
		// The second argument is the count.
		count, err = strconv.Atoi(args[1])
		if err != nil {
			return diceerrors.NewErrWithFormattedMessage(diceerrors.IntOrOutOfRangeErr)
		}

		// The third argument is the "WITHVALUES" option.
		if len(args) == 3 {
			if !strings.EqualFold(args[2], WithValues) {
				return diceerrors.NewErrWithFormattedMessage(diceerrors.SyntaxErr)
			}
			withValues = true
		}
	}

	return selectRandomFields(hashMap, count, withValues)
}

// selectRandomFields returns random fields from a hashmap.
func selectRandomFields(hashMap HashMap, count int, withValues bool) []byte {
	keys := make([]string, 0, len(hashMap))
	for k := range hashMap {
		keys = append(keys, k)
	}

	var results []string
	resultSet := make(map[string]struct{})

	abs := func(x int) int {
		if x < 0 {
			return -x
		}
		return x
	}

	for i := 0; i < abs(count); i++ {
		if count > 0 && len(resultSet) == len(keys) {
			break
		}

		randomIndex, _ := rand.Int(rand.Reader, big.NewInt(int64(len(keys))))
		randomField := keys[randomIndex.Int64()]

		if count > 0 {
			if _, exists := resultSet[randomField]; exists {
				i--
				continue
			}
			resultSet[randomField] = struct{}{}
		}

		results = append(results, randomField)
		if withValues {
			results = append(results, hashMap[randomField])
		}
	}

	return clientio.Encode(results, false)
}

// evalZADD adds all the specified members with the specified scores to the sorted set stored at key.
// If a specified member is already a member of the sorted set, the score is updated and the element reinserted at the right position to ensure the correct ordering.
// If key does not exist, a new sorted set with the specified members as sole members is created.
func evalZADD(args []string, store *dstore.Store) []byte {
	if len(args) < 3 || len(args)%2 == 0 {
		return diceerrors.NewErrArity("ZADD")
	}

	key := args[0]
	obj := store.Get(key)

	var tree *btree.BTree
	var memberMap map[string]float64

	if obj != nil {
		if err := object.AssertTypeAndEncoding(obj.TypeEncoding, object.ObjTypeSortedSet, object.ObjEncodingBTree); err != nil {
			return err
		}
		valueSlice, ok := obj.Value.([]interface{})
		if !ok || len(valueSlice) != 2 {
			return diceerrors.NewErrWithMessage("Invalid sorted set object")
		}
		tree = valueSlice[0].(*btree.BTree)
		memberMap = valueSlice[1].(map[string]float64)
	} else {
		tree = btree.New(2)
		memberMap = make(map[string]float64)
	}

	added := 0
	for i := 1; i < len(args); i += 2 {
		scoreStr := args[i]
		member := args[i+1]

		score, err := strconv.ParseFloat(scoreStr, 64)
		if err != nil || math.IsNaN(score) {
			return diceerrors.NewErrWithMessage(diceerrors.InvalidFloatErr)
		}

		existingScore, exists := memberMap[member]
		if exists {
			// Remove the existing item from the B-tree
			oldItem := &SortedSetItem{Score: existingScore, Member: member}
			tree.Delete(oldItem)
		} else {
			added++
		}

		// Insert the new item into the B-tree
		newItem := &SortedSetItem{Score: score, Member: member}
		tree.ReplaceOrInsert(newItem)

		// Update the member map
		memberMap[member] = score
	}

	obj = store.NewObj([]interface{}{tree, memberMap}, -1, object.ObjTypeSortedSet, object.ObjEncodingBTree)
	store.Put(key, obj)

	return clientio.Encode(added, false)
}

// evalZRANGE returns the specified range of elements in the sorted set stored at key.
// The elements are considered to be ordered from the lowest to the highest score.
func evalZRANGE(args []string, store *dstore.Store) []byte {
	if len(args) < 3 {
		return diceerrors.NewErrArity("ZRANGE")
	}

	key := args[0]
	startStr := args[1]
	stopStr := args[2]

	withScores := false
	reverse := false
	for i := 3; i < len(args); i++ {
		arg := strings.ToUpper(args[i])
		if arg == WithScores {
			withScores = true
		} else if arg == REV {
			reverse = true
		} else {
			return diceerrors.NewErrWithMessage(diceerrors.SyntaxErr)
		}
	}

	start, err := strconv.Atoi(startStr)
	if err != nil {
		return diceerrors.NewErrWithMessage(diceerrors.InvalidIntErr)
	}

	stop, err := strconv.Atoi(stopStr)
	if err != nil {
		return diceerrors.NewErrWithMessage(diceerrors.InvalidIntErr)
	}

	obj := store.Get(key)
	if obj == nil {
		return clientio.Encode([]string{}, false)
	}

	if err := object.AssertTypeAndEncoding(obj.TypeEncoding, object.ObjTypeSortedSet, object.ObjEncodingBTree); err != nil {
		return diceerrors.NewErrWithMessage(diceerrors.WrongTypeErr)
	}

	valueSlice, ok := obj.Value.([]interface{})
	if !ok || len(valueSlice) != 2 {
		return diceerrors.NewErrWithMessage("Invalid sorted set object")
	}
	tree := valueSlice[0].(*btree.BTree)
	length := tree.Len()

	// Handle negative indices
	if start < 0 {
		start += length
	}
	if stop < 0 {
		stop += length
	}

	if start < 0 {
		start = 0
	}
	if stop >= length {
		stop = length - 1
	}

	if start > stop || start >= length {
		return clientio.Encode([]string{}, false)
	}

	var result []interface{}
	index := 0

	// iterFunc is the function that will be called for each item in the B-tree. It will append the item to the result if it is within the specified range.
	// It will return false if the specified range has been reached.
	iterFunc := func(item btree.Item) bool {
		if index > stop {
			return false
		}
		if index >= start {
			ssi := item.(*SortedSetItem)
			result = append(result, ssi.Member)
			if withScores {
				// Use 'g' format to match Redis's float formatting
				scoreStr := strings.ToLower(strconv.FormatFloat(ssi.Score, 'g', -1, 64))
				result = append(result, scoreStr)
			}
		}
		index++
		return true
	}

	if !reverse {
		tree.Ascend(iterFunc)
	} else {
		tree.Descend(iterFunc)
	}

	return clientio.Encode(result, false)
}

func evalHINCRBYFLOAT(args []string, store *dstore.Store) []byte {
	if len(args) < 3 {
		return diceerrors.NewErrArity("HINCRBYFLOAT")
	}
	incr, err := strconv.ParseFloat(strings.TrimSpace(args[2]), 64)

	if err != nil {
		return diceerrors.NewErrWithMessage(diceerrors.IntOrFloatErr)
	}

	key := args[0]
	obj := store.Get(key)
	var hashmap HashMap

	if obj != nil {
		if err := object.AssertTypeAndEncoding(obj.TypeEncoding, object.ObjTypeHashMap, object.ObjEncodingHashMap); err != nil {
			return diceerrors.NewErrWithMessage(diceerrors.WrongTypeErr)
		}
		hashmap = obj.Value.(HashMap)
	}

	if hashmap == nil {
		hashmap = make(HashMap)
	}

	field := args[1]
	numkey, err := hashmap.incrementFloatValue(field, incr)
	if err != nil {
		return diceerrors.NewErrWithMessage(err.Error())
	}

	obj = store.NewObj(hashmap, -1, object.ObjTypeHashMap, object.ObjEncodingHashMap)
	store.Put(key, obj)

	return clientio.Encode(numkey, false)
}
>>>>>>> 085002b3
<|MERGE_RESOLUTION|>--- conflicted
+++ resolved
@@ -2,16 +2,11 @@
 
 import (
 	"bytes"
-<<<<<<< HEAD
-	"encoding/base64"
-	"encoding/binary"
-=======
+
 	"crypto/rand"
->>>>>>> 085002b3
+
 	"errors"
 	"fmt"
-
-	"hash/crc64"
 
 	"log/slog"
 
@@ -4092,150 +4087,8 @@
 	return clientio.Encode(resultString, false)
 }
 
-<<<<<<< HEAD
-
-func evalDUMP(args []string, store *dstore.Store) []byte {
-    if len(args) < 1 {
-        return diceerrors.NewErrArity("DUMP")
-    }
-    key := args[0]
-    obj := store.Get(key)
-    if obj == nil {
-        return diceerrors.NewErrWithFormattedMessage("-ERR could not perform this operation on a key that doesn't exist")
-    }
-	
-    serializedValue, err := rdbSerialize(obj)
-    if err != nil {
-        return diceerrors.NewErrWithMessage("serialization failed")
-    }
-	encodedResult := base64.StdEncoding.EncodeToString(serializedValue)
-    return clientio.Encode(encodedResult, false)
-}
-
-func evalRestore(args []string, store *dstore.Store) []byte {
-	if len(args) < 3 {
-		return diceerrors.NewErrArity("RESTORE")
-	}
-
-	key := args[0]
-	ttlStr:=args[1]
-	ttl, _ := strconv.ParseInt(ttlStr, 10, 64)
-	
-	encodedValue := args[2]
-	serializedData, err := base64.StdEncoding.DecodeString(encodedValue)
-	if err != nil {
-		return diceerrors.NewErrWithMessage("failed to decode base64 value")
-	}
-
-	obj, err := rdbDeserialize(serializedData)
-	if err != nil {
-		return diceerrors.NewErrWithMessage("deserialization failed: " + err.Error())
-	}
-
-	newobj:=store.NewObj(obj.Value,ttl,obj.TypeEncoding,obj.TypeEncoding)
-	var keepttl=true
-
-	if(ttl>0){
-		store.Put(key, newobj, dstore.WithKeepTTL(keepttl))
-	}else{
-		store.Put(key,obj)
-	}
-	
-	return clientio.RespOK
-}
-
-func rdbDeserialize(data []byte) (*object.Obj, error) {
-	if len(data) < 3 {
-		return nil, errors.New("insufficient data for deserialization")
-	}
-	objType := data[1] 
-	switch objType {
-	case 0x00:
-		return readString(data[2:])
-	case 0xC0: // Integer type
-		return readInt(data[2:])
-	default:
-		return nil, errors.New("unsupported object type")
-	}
-}
-
-func readString(data []byte) (*object.Obj, error) {
-	buf := bytes.NewReader(data)
-	var strLen uint32
-	if err := binary.Read(buf, binary.BigEndian, &strLen); err != nil {
-		return nil, err
-	}
-
-	strBytes := make([]byte, strLen)
-	if _, err := buf.Read(strBytes); err != nil {
-		return nil, err
-	}
-
-	return &object.Obj{TypeEncoding: object.ObjTypeString, Value: string(strBytes)}, nil
-}
-
-func readInt(data []byte) (*object.Obj, error) {
-	var intVal int64
-	if err := binary.Read(bytes.NewReader(data), binary.BigEndian, &intVal); err != nil {
-		return nil, err
-	}
-
-	return &object.Obj{TypeEncoding: object.ObjTypeInt, Value: intVal}, nil
-}
-
-func rdbSerialize(obj *object.Obj) ([]byte, error) {
-    var buf bytes.Buffer
-    buf.WriteByte(0x09)
-
-    switch object.GetType(obj.TypeEncoding) {
-    case object.ObjTypeString:
-        str, ok := obj.Value.(string)
-        if !ok {
-            return nil, errors.New("invalid string value")
-        }
-        buf.WriteByte(0x00) 
-        if err := writeString(&buf, str); err != nil {
-            return nil, err
-        }
-
-    case object.ObjTypeInt:
-        intVal, ok := obj.Value.(int64)
-        if !ok {
-            return nil, errors.New("invalid integer value")
-        }
-        buf.WriteByte(0xC0)
-        writeInt(&buf, intVal);
-
-    default:
-        return nil, errors.New("unsupported object type")
-    }
-
-    buf.WriteByte(0xFF) // End marker
-
-    return appendChecksum(buf.Bytes()), nil
-}
-
-func writeString(buf *bytes.Buffer, str string) error {
-    strLen := uint32(len(str))
-    if err := binary.Write(buf, binary.BigEndian, strLen); err != nil {
-        return err
-    }
-    buf.WriteString(str)
-    return nil
-}
-
-func writeInt(buf *bytes.Buffer, intVal int64){
-    tempBuf := make([]byte, 8)
-    binary.BigEndian.PutUint64(tempBuf, uint64(intVal))
-    buf.Write(tempBuf)
-}
-
-func appendChecksum(data []byte) []byte {
-    checksum := crc64.Checksum(data, crc64.MakeTable(crc64.ECMA))
-    checksumBuf := make([]byte, 8)
-    binary.BigEndian.PutUint64(checksumBuf, checksum)
-    return append(data, checksumBuf...)
-=======
+
+
 // evalJSONOBJKEYS retrieves the keys of a JSON object stored at path specified.
 // It takes two arguments: the key where the JSON document is stored, and an optional JSON path.
 // It returns a list of keys from the object at the specified path or an error if the path is invalid.
@@ -4309,7 +4162,6 @@
 	}
 
 	return clientio.Encode(keysList, false)
->>>>>>> 085002b3
 }
 
 func evalTYPE(args []string, store *dstore.Store) []byte {
@@ -4404,8 +4256,6 @@
 
 	return clientio.Encode(str[start:end+1], false)
 }
-<<<<<<< HEAD
-=======
 
 // evalHRANDFIELD returns random fields from a hash stored at key.
 // If only the key is provided, one random field is returned.
@@ -4696,4 +4546,3 @@
 
 	return clientio.Encode(numkey, false)
 }
->>>>>>> 085002b3
