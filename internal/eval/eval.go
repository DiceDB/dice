package eval

import (
	"bytes"
	"errors"
	"fmt"
	"log/slog"
	"math"
	"regexp"
	"sort"
	"strconv"
	"strings"
	"time"
	"unicode"
	"unsafe"

	"github.com/dicedb/dice/internal/object"
	"github.com/rs/xid"

	"github.com/dicedb/dice/internal/sql"

	"github.com/axiomhq/hyperloglog"
	"github.com/bytedance/sonic"
	"github.com/dicedb/dice/config"
	"github.com/dicedb/dice/internal/clientio"
	"github.com/dicedb/dice/internal/comm"
	diceerrors "github.com/dicedb/dice/internal/errors"
	"github.com/dicedb/dice/internal/querywatcher"
	"github.com/dicedb/dice/internal/server/utils"
	dstore "github.com/dicedb/dice/internal/store"
	"github.com/ohler55/ojg/jp"
)

type exDurationState int

const (
	Uninitialized exDurationState = iota
	Initialized
)

var (
	TxnCommands       map[string]bool
	serverID          string
	diceCommandsCount int
)

type EvalResponse struct {
	Result interface{} // Result of the Store operation, for now the type is set to []byte, but this can change in the future.
	Error  error
}
type jsonOperation string

const (
	IncrBy = "INCRBY"
	MultBy = "MULTBY"
)

const defaultRootPath = "$"
const maxExDuration = 9223372036854775

func init() {
	diceCommandsCount = len(DiceCmds)
	TxnCommands = map[string]bool{"EXEC": true, "DISCARD": true}
	serverID = fmt.Sprintf("%s:%d", config.DiceConfig.Server.Addr, config.DiceConfig.Server.Port)
}

// evalPING returns with an encoded "PONG"
// If any message is added with the ping command,
// the message will be returned.
func evalPING(args []string, store *dstore.Store) []byte {
	var b []byte

	if len(args) >= 2 {
		return diceerrors.NewErrArity("PING")
	}

	if len(args) == 0 {
		b = clientio.Encode("PONG", true)
	} else {
		b = clientio.Encode(args[0], false)
	}

	return b
}

// evalECHO returns the argument passed by the user
func evalECHO(args []string, store *dstore.Store) []byte {
	if len(args) != 1 {
		return diceerrors.NewErrArity("ECHO")
	}

	return clientio.Encode(args[0], false)
}

// EvalAUTH returns with an encoded "OK" if the user is authenticated
// If the user is not authenticated, it returns with an encoded error message
func EvalAUTH(args []string, c *comm.Client) []byte {
	var err error

	if config.DiceConfig.Auth.Password == "" {
		return diceerrors.NewErrWithMessage("AUTH <password> called without any password configured for the default user. Are you sure your configuration is correct?")
	}

	username := config.DiceConfig.Auth.UserName
	var password string

	if len(args) == 1 {
		password = args[0]
	} else if len(args) == 2 {
		username, password = args[0], args[1]
	} else {
		return diceerrors.NewErrArity("AUTH")
	}

	if err = c.Session.Validate(username, password); err != nil {
		return clientio.Encode(err, false)
	}
	return clientio.RespOK
}

// evalMSET puts multiple <key, value> pairs in db as in the args
// MSET is atomic, so all given keys are set at once.
// args must contain key and value pairs.

// Returns encoded error response if at least a <key, value> pair is not part of args
// Returns encoded OK RESP once new entries are added
// If the key already exists then the value will be overwritten and expiry will be discarded
func evalMSET(args []string, store *dstore.Store) []byte {
	if len(args) <= 1 || len(args)%2 != 0 {
		return diceerrors.NewErrArity("MSET")
	}

	// MSET does not have expiry support
	var exDurationMs int64 = -1

	insertMap := make(map[string]*object.Obj, len(args)/2)
	for i := 0; i < len(args); i += 2 {
		key, value := args[i], args[i+1]
		oType, oEnc := deduceTypeEncoding(value)
		var storedValue interface{}
		switch oEnc {
		case object.ObjEncodingInt:
			storedValue, _ = strconv.ParseInt(value, 10, 64)
		case object.ObjEncodingEmbStr, object.ObjEncodingRaw:
			storedValue = value
		default:
			return clientio.Encode(fmt.Errorf("ERR unsupported encoding: %d", oEnc), false)
		}
		insertMap[key] = store.NewObj(storedValue, exDurationMs, oType, oEnc)
	}

	store.PutAll(insertMap)
	return clientio.RespOK
}

// evalDBSIZE returns the number of keys in the database.
func evalDBSIZE(args []string, store *dstore.Store) []byte {
	if len(args) > 0 {
		return diceerrors.NewErrArity("DBSIZE")
	}

	// return the RESP encoded value
	return clientio.Encode(dstore.KeyspaceStat[0]["keys"], false)
}

// evalGETDEL returns the value for the queried key in args
// The key should be the only param in args
// The RESP value of the key is encoded and then returned
// In evalGETDEL  If the key exists, it will be deleted before its value is returned.
// evalGETDEL returns response.RespNIL if key is expired or it does not exist
func evalGETDEL(args []string, store *dstore.Store) []byte {
	if len(args) != 1 {
		return diceerrors.NewErrArity("GETDEL")
	}

	key := args[0]

	// getting the key based on previous touch value
	obj := store.GetNoTouch(key)

	// if key does not exist, return RESP encoded nil
	if obj == nil {
		return clientio.RespNIL
	}

	// If the object exists, check if it is a Set object.
	if err := object.AssertType(obj.TypeEncoding, object.ObjTypeSet); err == nil {
		return diceerrors.NewErrWithFormattedMessage(diceerrors.WrongTypeErr)
	}

	// If the object exists, check if it is a JSON object.
	if err := object.AssertType(obj.TypeEncoding, object.ObjTypeJSON); err == nil {
		return diceerrors.NewErrWithFormattedMessage(diceerrors.WrongTypeErr)
	}

	// Get the key from the hash table
	objVal := store.GetDel(key)

	// Decode and return the value based on its encoding
	switch _, oEnc := object.ExtractTypeEncoding(objVal); oEnc {
	case object.ObjEncodingInt:
		// Value is stored as an int64, so use type assertion
		if val, ok := objVal.Value.(int64); ok {
			return clientio.Encode(val, false)
		}
		return diceerrors.NewErrWithFormattedMessage("expected int64 but got another type: %s", objVal.Value)

	case object.ObjEncodingEmbStr, object.ObjEncodingRaw:
		// Value is stored as a string, use type assertion
		if val, ok := objVal.Value.(string); ok {
			return clientio.Encode(val, false)
		}
		return diceerrors.NewErrWithMessage("expected string but got another type")

	case object.ObjEncodingByteArray:
		// Value is stored as a bytearray, use type assertion
		if val, ok := objVal.Value.(*ByteArray); ok {
			return clientio.Encode(string(val.data), false)
		}
		return diceerrors.NewErrWithMessage(diceerrors.WrongTypeErr)

	default:
		return diceerrors.NewErrWithMessage(diceerrors.WrongTypeErr)
	}
}

// evalJSONDEBUG reports value's memmory usage in bytes
// Returns arity error if subcommand is missing
// Supports only two subcommand as of now - HELP and MEMORY
func evalJSONDebug(args []string, store *dstore.Store) []byte {
	if len(args) < 1 {
		return diceerrors.NewErrArity("JSON.DEBUG")
	}
	subcommand := strings.ToUpper(args[0])
	switch subcommand {
	case Help:
		return evalJSONDebugHelp()
	case Memory:
		return evalJSONDebugMemory(args[1:], store)
	default:
		return diceerrors.NewErrWithFormattedMessage("unknown subcommand - try `JSON.DEBUG HELP`")
	}
}

// evalJSONDebugHelp implements HELP subcommand for evalJSONDebug
// It returns help text
// It ignore any other args
func evalJSONDebugHelp() []byte {
	memoryText := "MEMORY <key> [path] - reports memory usage"
	helpText := "HELP                - this message"
	message := []string{memoryText, helpText}
	return clientio.Encode(message, false)
}

// evalJSONDebugMemory implements MEMORY subcommand for evalJSONDebug
// It returns value's memory usage in bytes
func evalJSONDebugMemory(args []string, store *dstore.Store) []byte {
	if len(args) < 1 {
		return diceerrors.NewErrArity("json.debug")
	}
	key := args[0]

	// default path is root if not specified
	path := defaultRootPath
	if len(args) > 1 {
		path = args[1] // any more args are ignored for this command altogether
	}

	obj := store.Get(key)
	if obj == nil {
		return clientio.RespZero
	}

	// check if the object is a valid JSON
	errWithMessage := object.AssertTypeAndEncoding(obj.TypeEncoding, object.ObjTypeJSON, object.ObjEncodingJSON)
	if errWithMessage != nil {
		return errWithMessage
	}

	// handle root path
	if path == defaultRootPath {
		jsonData := obj.Value

		// memory used by json data
		size := calculateSizeInBytes(jsonData)
		if size == -1 {
			return diceerrors.NewErrWithMessage("unknown type")
		}

		// add memory used by storage object
		size += int(unsafe.Sizeof(obj)) + calculateSizeInBytes(obj.LastAccessedAt) + calculateSizeInBytes(obj.TypeEncoding)

		return clientio.Encode(size, false)
	}

	// handle nested paths
	var results []any = []any{}
	if path != defaultRootPath {
		// check if path is valid
		expr, err := jp.ParseString(path)
		if err != nil {
			return diceerrors.NewErrWithMessage("invalid JSON path")
		}

		results = expr.Get(obj.Value)

		// handle error cases
		if len(results) == 0 {
			// this block will return '[]' for out of bound index for an array json type
			// this will maintain consistency with redis
			isArray := utils.IsArray(obj.Value)
			if isArray {
				arr, ok := obj.Value.([]any)
				if !ok {
					return diceerrors.NewErrWithMessage("invalid array json")
				}

				// extract index from arg
				reg := regexp.MustCompile(`^\$\.?\[(\d+|\*)\]`)
				matches := reg.FindStringSubmatch(path)

				if len(matches) == 2 {
					// convert index to int
					index, err := strconv.Atoi(matches[1])
					if err != nil {
						return diceerrors.NewErrWithMessage("unable to extract index")
					}

					// if index is out of bound return empty array
					if index >= len(arr) {
						return clientio.RespEmptyArray
					}
				}
			}

			// for rest json types, throw error
			return diceerrors.NewErrWithFormattedMessage("Path '$.%v' does not exist", path)
		}
	}

	// get memory used by each path
	sizeList := make([]interface{}, 0, len(results))
	for _, result := range results {
		size := calculateSizeInBytes(result)
		sizeList = append(sizeList, size)
	}

	return clientio.Encode(sizeList, false)
}

func calculateSizeInBytes(value interface{}) int {
	switch convertedValue := value.(type) {
	case string:
		return int(unsafe.Sizeof(value)) + len(convertedValue)

	case int, int8, int16, int32, int64, uint, uint8, uint16, uint32, uint64, float32, float64, bool, nil:
		return int(unsafe.Sizeof(value))

	// object
	case map[string]interface{}:
		size := int(unsafe.Sizeof(value))
		for k, v := range convertedValue {
			size += int(unsafe.Sizeof(k)) + len(k) + calculateSizeInBytes(v)
		}
		return size

	// array
	case []interface{}:
		size := int(unsafe.Sizeof(value))
		for _, elem := range convertedValue {
			size += calculateSizeInBytes(elem)
		}
		return size

	// unknown type
	default:
		return -1
	}
}

// evaLJSONFORGET removes the field specified by the given JSONPath from the JSON document stored under the provided key.
// calls the evalJSONDEL() with the arguments passed
// Returns response.RespZero if key is expired or it does not exist
// Returns encoded error response if incorrect number of arguments
// If the JSONPath points to the root of the JSON document, the entire key is deleted from the store.
// Returns an integer reply specified as the number of paths deleted (0 or more)
func evalJSONFORGET(args []string, store *dstore.Store) []byte {
	if len(args) < 1 {
		return diceerrors.NewErrArity("JSON.FORGET")
	}

	return evalJSONDEL(args, store)
}

// evalJSONARRLEN return the length of the JSON array at path in key
// Returns an array of integer replies, an integer for each matching value,
// each is the array's length, or nil, if the matching value is not an array.
// Returns encoded error if the key doesn't exist or key is expired or the matching value is not an array.
// Returns encoded error response if incorrect number of arguments
func evalJSONARRLEN(args []string, store *dstore.Store) []byte {
	if len(args) < 1 {
		return diceerrors.NewErrArity("JSON.ARRLEN")
	}
	key := args[0]

	// Retrieve the object from the database
	obj := store.Get(key)
	if obj == nil {
		return diceerrors.NewErrWithMessage("Path '.' does not exist or not an array")
	}

	errWithMessage := object.AssertTypeAndEncoding(obj.TypeEncoding, object.ObjTypeJSON, object.ObjEncodingJSON)
	if errWithMessage != nil {
		return errWithMessage
	}

	jsonData := obj.Value

	_, err := sonic.Marshal(jsonData)
	if err != nil {
		return diceerrors.NewErrWithMessage("Existing key has wrong Dice type")
	}

	if len(args) == 1 {
		if utils.GetJSONFieldType(jsonData) == utils.ArrayType {
			return clientio.Encode(len(jsonData.([]interface{})), false)
		}
		return diceerrors.NewErrWithMessage("Path '.' does not exist or not an array")
	}

	path := args[1]
	expr, err := jp.ParseString(path)
	if err != nil {
		return diceerrors.NewErrWithMessage("invalid JSONPath")
	}

	results := expr.Get(jsonData)

	arrlenList := make([]interface{}, 0, len(results))
	for _, result := range results {
		switch utils.GetJSONFieldType(result) {
		case utils.ArrayType:
			arrlenList = append(arrlenList, len(result.([]interface{})))
		default:
			arrlenList = append(arrlenList, nil)
		}
	}

	return clientio.Encode(arrlenList, false)
}

func evalJSONARRPOP(args []string, store *dstore.Store) []byte {
	if len(args) < 1 {
		return diceerrors.NewErrArity("json.arrpop")
	}
	key := args[0]

	var path string = defaultRootPath
	if len(args) >= 2 {
		path = args[1]
	}

	var index string
	if len(args) >= 3 {
		index = args[2]
	}

	// Retrieve the object from the database
	obj := store.Get(key)
	if obj == nil {
		return diceerrors.NewErrWithMessage("could not perform this operation on a key that doesn't exist")
	}

	errWithMessage := object.AssertTypeAndEncoding(obj.TypeEncoding, object.ObjTypeJSON, object.ObjEncodingJSON)
	if errWithMessage != nil {
		return errWithMessage
	}

	jsonData := obj.Value
	_, err := sonic.Marshal(jsonData)
	if err != nil {
		return diceerrors.NewErrWithMessage("Existing key has wrong Dice type")
	}

	if path == defaultRootPath {
		arr, ok := jsonData.([]any)
		// if value can not be converted to array, it is of another type
		// returns nil in this case similar to redis
		// also, return nil if array is empty
		if !ok || len(arr) == 0 {
			return diceerrors.NewErrWithMessage("Path '$' does not exist or not an array")
		}
		popElem, arr, err := popElementAndUpdateArray(arr, index)
		if err != nil {
			return diceerrors.NewErrWithFormattedMessage("error popping element: %v", err)
		}

		// save the remaining array
		newObj := store.NewObj(arr, -1, object.ObjTypeJSON, object.ObjEncodingJSON)
		store.Put(key, newObj)

		return clientio.Encode(popElem, false)
	}

	// if path is not root then extract value at path
	expr, err := jp.ParseString(path)
	if err != nil {
		return diceerrors.NewErrWithMessage("invalid JSONPath")
	}
	results := expr.Get(jsonData)

	// process value at each path
	popArr := make([]any, 0, len(results))
	for _, result := range results {
		arr, ok := result.([]any)
		// if value can not be converted to array, it is of another type
		// returns nil in this case similar to redis
		// also, return nil if array is empty
		if !ok || len(arr) == 0 {
			popElem := clientio.RespNIL
			popArr = append(popArr, popElem)
			continue
		}

		popElem, arr, err := popElementAndUpdateArray(arr, index)
		if err != nil {
			return diceerrors.NewErrWithFormattedMessage("error popping element: %v", err)
		}

		// update array in place in the json object
		err = expr.Set(jsonData, arr)
		if err != nil {
			return diceerrors.NewErrWithFormattedMessage("error saving updated json: %v", err)
		}

		popArr = append(popArr, popElem)
	}
	return clientio.Encode(popArr, false)
}

// popElementAndUpdateArray removes an element at the given index
// Returns popped element, remaining array and error
func popElementAndUpdateArray(arr []any, index string) (popElem any, updatedArray []any, err error) {
	if len(arr) == 0 {
		return nil, nil, nil
	}

	var idx int
	// if index is empty, pop last element
	if index == "" {
		idx = len(arr) - 1
	} else {
		var err error
		idx, err = strconv.Atoi(index)
		if err != nil {
			return nil, nil, err
		}
		// convert index to a valid index
		idx = adjustIndex(idx, arr)
	}

	popElem = arr[idx]
	arr = append(arr[:idx], arr[idx+1:]...)

	return popElem, arr, nil
}

// adjustIndex will bound the array between 0 and len(arr) - 1
// It also handles negative indexes
func adjustIndex(idx int, arr []any) int {
	// if index is positive and out of bound, limit it to the last index
	if idx > len(arr) {
		idx = len(arr) - 1
	}

	// if index is negative, change it to equivalent positive index
	if idx < 0 {
		// if index is out of bound then limit it to the first index
		if idx < -len(arr) {
			idx = 0
		} else {
			idx = len(arr) + idx
		}
	}
	return idx
}

// evalJSONOBJLEN return the number of keys in the JSON object at path in key.
// Returns an array of integer replies, an integer for each matching value,
// which is the json objects length, or nil, if the matching value is not a json.
// Returns encoded error if the key doesn't exist or key is expired or the matching value is not an array.
// Returns encoded error response if incorrect number of arguments
func evalJSONOBJLEN(args []string, store *dstore.Store) []byte {
	if len(args) < 1 {
		return diceerrors.NewErrArity("JSON.OBJLEN")
	}

	key := args[0]

	// Retrieve the object from the database
	obj := store.Get(key)
	if obj == nil {
		return clientio.RespNIL
	}

	// check if the object is json
	errWithMessage := object.AssertTypeAndEncoding(obj.TypeEncoding, object.ObjTypeJSON, object.ObjEncodingJSON)
	if errWithMessage != nil {
		return errWithMessage
	}

	// get the value & check for marsheling error
	jsonData := obj.Value
	_, err := sonic.Marshal(jsonData)
	if err != nil {
		return diceerrors.NewErrWithMessage("Existing key has wrong Dice type")
	}
	if len(args) == 1 {
		// check if the value is of json type
		if utils.GetJSONFieldType(jsonData) == utils.ObjectType {
			if castedData, ok := jsonData.(map[string]interface{}); ok {
				return clientio.Encode(len(castedData), false)
			}
			return clientio.RespNIL
		}
		return diceerrors.NewErrWithFormattedMessage(diceerrors.WrongTypeErr)
	}

	path := args[1]

	expr, err := jp.ParseString(path)
	if err != nil {
		return diceerrors.NewErrWithMessage(err.Error())
	}

	// get all values for matching paths
	results := expr.Get(jsonData)

	objectLen := make([]interface{}, 0, len(results))

	for _, result := range results {
		switch utils.GetJSONFieldType(result) {
		case utils.ObjectType:
			if castedResult, ok := result.(map[string]interface{}); ok {
				objectLen = append(objectLen, len(castedResult))
			} else {
				objectLen = append(objectLen, nil)
			}
		default:
			objectLen = append(objectLen, nil)
		}
	}
	return clientio.Encode(objectLen, false)
}

// evalJSONDEL delete a value that the given json path include in.
// Returns response.RespZero if key is expired or it does not exist
// Returns encoded error response if incorrect number of arguments
// Returns an integer reply specified as the number of paths deleted (0 or more)
func evalJSONDEL(args []string, store *dstore.Store) []byte {
	if len(args) < 1 {
		return diceerrors.NewErrArity("JSON.DEL")
	}
	key := args[0]

	// Default path is root if not specified
	path := defaultRootPath
	if len(args) > 1 {
		path = args[1]
	}

	// Retrieve the object from the database
	obj := store.Get(key)
	if obj == nil {
		return clientio.RespZero
	}

	errWithMessage := object.AssertTypeAndEncoding(obj.TypeEncoding, object.ObjTypeJSON, object.ObjEncodingJSON)
	if errWithMessage != nil {
		return errWithMessage
	}

	jsonData := obj.Value

	_, err := sonic.Marshal(jsonData)
	if err != nil {
		return diceerrors.NewErrWithMessage("Existing key has wrong Dice type")
	}

	if len(args) == 1 || path == defaultRootPath {
		store.Del(key)
		return clientio.RespOne
	}

	expr, err := jp.ParseString(path)
	if err != nil {
		return diceerrors.NewErrWithMessage("invalid JSONPath")
	}
	results := expr.Get(jsonData)
	err = expr.Del(jsonData)
	if err != nil {
		return diceerrors.NewErrWithMessage(err.Error())
	}
	// Create a new object with the updated JSON data
	newObj := store.NewObj(jsonData, -1, object.ObjTypeJSON, object.ObjEncodingJSON)
	store.Put(key, newObj)
	return clientio.Encode(len(results), false)
}

// evalJSONCLEAR Clear container values (arrays/objects) and set numeric values to 0,
// Already cleared values are ignored for empty containers and zero numbers
// args must contain at least the key;  (path unused in this implementation)
// Returns encoded error if key is expired or it does not exist
// Returns encoded error response if incorrect number of arguments
// Returns an integer reply specifying the number of matching JSON arrays
// and objects cleared + number of matching JSON numerical values zeroed.
func evalJSONCLEAR(args []string, store *dstore.Store) []byte {
	if len(args) < 1 {
		return diceerrors.NewErrArity("JSON.CLEAR")
	}
	key := args[0]

	// Default path is root if not specified
	path := defaultRootPath
	if len(args) > 1 {
		path = args[1]
	}

	// Retrieve the object from the database
	obj := store.Get(key)
	if obj == nil {
		return diceerrors.NewErrWithMessage("could not perform this operation on a key that doesn't exist")
	}

	errWithMessage := object.AssertTypeAndEncoding(obj.TypeEncoding, object.ObjTypeJSON, object.ObjEncodingJSON)
	if errWithMessage != nil {
		return errWithMessage
	}

	jsonData := obj.Value

	_, err := sonic.Marshal(jsonData)
	if err != nil {
		return diceerrors.NewErrWithMessage("Existing key has wrong Dice type")
	}

	var countClear uint64 = 0
	if len(args) == 1 || path == defaultRootPath {
		if jsonData != struct{}{} {
			// If path is root and len(args) == 1, return it instantly
			newObj := store.NewObj(struct{}{}, -1, object.ObjTypeJSON, object.ObjEncodingJSON)
			store.Put(key, newObj)
			countClear++
			return clientio.Encode(countClear, false)
		}
	}

	expr, err := jp.ParseString(path)
	if err != nil {
		return diceerrors.NewErrWithMessage("invalid JSONPath")
	}

	_, err = expr.Modify(jsonData, func(element any) (altered any, changed bool) {
		switch utils.GetJSONFieldType(element) {
		case utils.IntegerType, utils.NumberType:
			if element != utils.NumberZeroValue {
				countClear++
				return utils.NumberZeroValue, true
			}
		case utils.ArrayType:
			if len(element.([]interface{})) != 0 {
				countClear++
				return []interface{}{}, true
			}
		case utils.ObjectType:
			if element != struct{}{} {
				countClear++
				return struct{}{}, true
			}
		default:
			return element, false
		}
		return
	})
	if err != nil {
		return diceerrors.NewErrWithMessage(err.Error())
	}
	// Create a new object with the updated JSON data
	newObj := store.NewObj(jsonData, -1, object.ObjTypeJSON, object.ObjEncodingJSON)
	store.Put(key, newObj)
	return clientio.Encode(countClear, false)
}

// evalJSONTYPE retrieves a JSON value type stored at the specified key
// args must contain at least the key;  (path unused in this implementation)
// Returns response.RespNIL if key is expired or it does not exist
// Returns encoded error response if incorrect number of arguments
// The RESP value of the key's value type is encoded and then returned
func evalJSONTYPE(args []string, store *dstore.Store) []byte {
	if len(args) < 1 {
		return diceerrors.NewErrArity("JSON.TYPE")
	}
	key := args[0]

	// Default path is root if not specified
	path := defaultRootPath
	if len(args) > 1 {
		path = args[1]
	}
	// Retrieve the object from the database
	obj := store.Get(key)
	if obj == nil {
		return clientio.RespNIL
	}

	errWithMessage := object.AssertTypeAndEncoding(obj.TypeEncoding, object.ObjTypeJSON, object.ObjEncodingJSON)
	if errWithMessage != nil {
		return errWithMessage
	}

	jsonData := obj.Value

	if path == defaultRootPath {
		_, err := sonic.Marshal(jsonData)
		if err != nil {
			return diceerrors.NewErrWithMessage("could not serialize result")
		}
		// If path is root and len(args) == 1, return "object" instantly
		if len(args) == 1 {
			return clientio.Encode(utils.ObjectType, false)
		}
	}

	// Parse the JSONPath expression
	expr, err := jp.ParseString(path)
	if err != nil {
		return diceerrors.NewErrWithMessage("invalid JSONPath")
	}

	results := expr.Get(jsonData)
	if len(results) == 0 {
		return clientio.RespEmptyArray
	}

	typeList := make([]string, 0, len(results))
	for _, result := range results {
		jsonType := utils.GetJSONFieldType(result)
		typeList = append(typeList, jsonType)
	}
	return clientio.Encode(typeList, false)
}

// evalJSONGET retrieves a JSON value stored at the specified key
// args must contain at least the key;  (path unused in this implementation)
// Returns response.RespNIL if key is expired or it does not exist
// Returns encoded error response if incorrect number of arguments
// The RESP value of the key is encoded and then returned
func evalJSONGET(args []string, store *dstore.Store) []byte {
	if len(args) < 1 {
		return diceerrors.NewErrArity("JSON.GET")
	}

	key := args[0]
	// Default path is root if not specified
	path := defaultRootPath
	if len(args) > 1 {
		path = args[1]
	}
	result, err := jsonGETHelper(store, path, key)
	if err != nil {
		return err
	}
	return clientio.Encode(result, false)
}

// helper function used by evalJSONGET and evalJSONMGET to prepare the results
func jsonGETHelper(store *dstore.Store, path, key string) (result interface{}, err2 []byte) {
	// Retrieve the object from the database
	obj := store.Get(key)
	if obj == nil {
		return result, nil
	}

	// Check if the object is of JSON type
	errWithMessage := object.AssertTypeAndEncoding(obj.TypeEncoding, object.ObjTypeJSON, object.ObjEncodingJSON)
	if errWithMessage != nil {
		return result, errWithMessage
	}

	jsonData := obj.Value

	// If path is root, return the entire JSON
	if path == defaultRootPath {
		resultBytes, err := sonic.Marshal(jsonData)
		if err != nil {
			return result, diceerrors.NewErrWithMessage("could not serialize result")
		}
		return string(resultBytes), nil
	}

	// Parse the JSONPath expression
	expr, err := jp.ParseString(path)
	if err != nil {
		return result, diceerrors.NewErrWithMessage("invalid JSONPath")
	}

	// Execute the JSONPath query
	results := expr.Get(jsonData)
	if len(results) == 0 {
		return result, nil
	}

	// Serialize the result
	var resultBytes []byte
	if len(results) == 1 {
		resultBytes, err = sonic.Marshal(results[0])
	} else {
		resultBytes, err = sonic.Marshal(results)
	}
	if err != nil {
		return nil, diceerrors.NewErrWithMessage("could not serialize result")
	}
	return string(resultBytes), nil
}

// evalJSONMGET retrieves a JSON value stored for the multiple key
// args must contain at least the key and a path;
// Returns encoded error response if incorrect number of arguments
// The RESP value of the key is encoded and then returned
func evalJSONMGET(args []string, store *dstore.Store) []byte {
	if len(args) < 2 {
		return diceerrors.NewErrArity("JSON.MGET")
	}

	var results []interface{}

	// Default path is root if not specified
	argsLen := len(args)
	path := args[argsLen-1]

	for i := 0; i < (argsLen - 1); i++ {
		key := args[i]
		result, _ := jsonGETHelper(store, path, key)
		results = append(results, result)
	}

	var interfaceObj interface{} = results
	return clientio.Encode(interfaceObj, false)
}

// evalJSONTOGGLE toggles a boolean value stored at the specified key and path.
// args must contain at least the key and path (where the boolean is located).
// If the key does not exist or is expired, it returns response.RespNIL.
// If the field at the specified path is not a boolean, it returns an encoded error response.
// If the boolean is `true`, it toggles to `false` (returns :0), and if `false`, it toggles to `true` (returns :1).
// Returns an encoded error response if the incorrect number of arguments is provided.
func evalJSONTOGGLE(args []string, store *dstore.Store) []byte {
	if len(args) < 2 {
		return diceerrors.NewErrArity("JSON.TOGGLE")
	}
	key := args[0]
	path := args[1]

	obj := store.Get(key)
	if obj == nil {
		return diceerrors.NewErrWithFormattedMessage("-ERR could not perform this operation on a key that doesn't exist")
	}

	errWithMessage := object.AssertTypeAndEncoding(obj.TypeEncoding, object.ObjTypeJSON, object.ObjEncodingJSON)
	if errWithMessage != nil {
		return errWithMessage
	}

	jsonData := obj.Value
	expr, err := jp.ParseString(path)
	if err != nil {
		return diceerrors.NewErrWithMessage("invalid JSONPath")
	}

	toggleResults := []interface{}{}
	modified := false

	_, err = expr.Modify(jsonData, func(value interface{}) (interface{}, bool) {
		boolValue, ok := value.(bool)
		if !ok {
			toggleResults = append(toggleResults, nil)
			return value, false
		}
		newValue := !boolValue
		toggleResults = append(toggleResults, boolToInt(newValue))
		modified = true
		return newValue, true
	})

	if err != nil {
		return diceerrors.NewErrWithMessage("failed to toggle values")
	}

	if modified {
		obj.Value = jsonData
	}

	toggleResults = ReverseSlice(toggleResults)
	return clientio.Encode(toggleResults, false)
}

func boolToInt(b bool) int {
	if b {
		return 1
	}
	return 0
}

// ReverseSlice takes a slice of any type and returns a new slice with the elements reversed.
func ReverseSlice[T any](slice []T) []T {
	reversed := make([]T, len(slice))
	for i, v := range slice {
		reversed[len(slice)-1-i] = v
	}
	return reversed
}

// evalJSONSET stores a JSON value at the specified key
// args must contain at least the key, path (unused in this implementation), and JSON string
// Returns encoded error response if incorrect number of arguments
// Returns encoded error if the JSON string is invalid
// Returns response.RespOK if the JSON value is successfully stored
func evalJSONSET(args []string, store *dstore.Store) []byte {
	// Check if there are enough arguments
	if len(args) < 3 {
		return diceerrors.NewErrArity("JSON.SET")
	}

	key := args[0]
	path := args[1]
	jsonStr := args[2]
	for i := 3; i < len(args); i++ {
		switch args[i] {
		case NX, Nx:
			if i != len(args)-1 {
				return diceerrors.NewErrWithMessage(diceerrors.SyntaxErr)
			}
			obj := store.Get(key)
			if obj != nil {
				return clientio.RespNIL
			}
		case XX, Xx:
			if i != len(args)-1 {
				return diceerrors.NewErrWithMessage(diceerrors.SyntaxErr)
			}
			obj := store.Get(key)
			if obj == nil {
				return clientio.RespNIL
			}

		default:
			return diceerrors.NewErrWithMessage(diceerrors.SyntaxErr)
		}
	}

	// Parse the JSON string
	var jsonValue interface{}
	if err := sonic.UnmarshalString(jsonStr, &jsonValue); err != nil {
		return diceerrors.NewErrWithFormattedMessage("invalid JSON: %v", err.Error())
	}

	// Retrieve existing object or create new one
	obj := store.Get(key)
	var rootData interface{}

	if obj == nil {
		// If the key doesn't exist, create a new object
		if path != defaultRootPath {
			rootData = make(map[string]interface{})
		} else {
			rootData = jsonValue
		}
	} else {
		// If the key exists, check if it's a JSON object
		err := object.AssertType(obj.TypeEncoding, object.ObjTypeJSON)
		if err != nil {
			return clientio.Encode(err, false)
		}
		err = object.AssertEncoding(obj.TypeEncoding, object.ObjEncodingJSON)
		if err != nil {
			return clientio.Encode(err, false)
		}
		rootData = obj.Value
	}

	// If path is not root, use JSONPath to set the value
	if path != defaultRootPath {
		expr, err := jp.ParseString(path)
		if err != nil {
			return diceerrors.NewErrWithMessage("invalid JSONPath")
		}

		err = expr.Set(rootData, jsonValue)
		if err != nil {
			return diceerrors.NewErrWithMessage("failed to set value")
		}
	} else {
		// If path is root, replace the entire JSON
		rootData = jsonValue
	}

	// Create a new object with the updated JSON data
	newObj := store.NewObj(rootData, -1, object.ObjTypeJSON, object.ObjEncodingJSON)
	store.Put(key, newObj)
	return clientio.RespOK
}

// Parses and returns the input string as an int64 or float64
func parseFloatInt(input string) (result interface{}, err error) {
	// Try to parse as an integer
	if intValue, parseErr := strconv.ParseInt(input, 10, 64); parseErr == nil {
		result = intValue
		return
	}

	// Try to parse as a float
	if floatValue, parseErr := strconv.ParseFloat(input, 64); parseErr == nil {
		result = floatValue
		return
	}

	// If neither parsing succeeds, return an error
	err = errors.New("invalid input: not a valid int or float")
	return
}

// Returns the new value after incrementing or multiplying the existing value
func incrMultValue(value any, multiplier interface{}, operation jsonOperation) (newVal interface{}, resultString string, isModified bool) {
	switch utils.GetJSONFieldType(value) {
	case utils.NumberType:
		oldVal := value.(float64)
		var newVal float64
		if v, ok := multiplier.(float64); ok {
			switch operation {
			case IncrBy:
				newVal = oldVal + v
			case MultBy:
				newVal = oldVal * v
			}
		} else {
			v, _ := multiplier.(int64)
			switch operation {
			case IncrBy:
				newVal = oldVal + float64(v)
			case MultBy:
				newVal = oldVal * float64(v)
			}
		}
		resultString := strconv.FormatFloat(newVal, 'f', -1, 64)
		return newVal, resultString, true
	case utils.IntegerType:
		if v, ok := multiplier.(float64); ok {
			oldVal := float64(value.(int64))
			var newVal float64
			switch operation {
			case IncrBy:
				newVal = oldVal + v
			case MultBy:
				newVal = oldVal * v
			}
			resultString := strconv.FormatFloat(newVal, 'f', -1, 64)
			return newVal, resultString, true
		} else {
			v, _ := multiplier.(int64)
			oldVal := value.(int64)
			var newVal int64
			switch operation {
			case IncrBy:
				newVal = oldVal + v
			case MultBy:
				newVal = oldVal * v
			}
			resultString := strconv.FormatInt(newVal, 10)
			return newVal, resultString, true
		}
	default:
		return value, "null", false
	}
}

// evalJSONNUMMULTBY multiplies the JSON fields matching the specified JSON path at the specified key
// args must contain key, JSON path and the multiplier value
// Returns encoded error response if incorrect number of arguments
// Returns encoded error if the JSON path or key is invalid
// Returns bulk string reply specified as a stringified updated values for each path
// Returns null if matching field is non numerical
func evalJSONNUMMULTBY(args []string, store *dstore.Store) []byte {
	if len(args) < 3 {
		return diceerrors.NewErrArity("JSON.NUMMULTBY")
	}
	key := args[0]

	// Retrieve the object from the database
	obj := store.Get(key)
	if obj == nil {
		return diceerrors.NewErrWithFormattedMessage("could not perform this operation on a key that doesn't exist")
	}

	// Check if the object is of JSON type
	errWithMessage := object.AssertTypeAndEncoding(obj.TypeEncoding, object.ObjTypeJSON, object.ObjEncodingJSON)
	if errWithMessage != nil {
		return errWithMessage
	}
	path := args[1]
	// Parse the JSONPath expression
	expr, err := jp.ParseString(path)

	if err != nil {
		return diceerrors.NewErrWithMessage("invalid JSONPath")
	}

	// Get json matching expression
	jsonData := obj.Value
	results := expr.Get(jsonData)
	if len(results) == 0 {
		return clientio.Encode("[]", false)
	}

	for i, r := range args[2] {
		if !unicode.IsDigit(r) && r != '.' && r != '-' {
			if i == 0 {
				return diceerrors.NewErrWithFormattedMessage("-ERR expected value at line 1 column %d", i+1)
			}
			return diceerrors.NewErrWithFormattedMessage("-ERR trailing characters at line 1 column %d", i+1)
		}
	}

	// Parse the mulplier value
	multiplier, err := parseFloatInt(args[2])
	if err != nil {
		return diceerrors.NewErrWithMessage(diceerrors.IntOrOutOfRangeErr)
	}

	// Update matching values using Modify
	resultArray := make([]string, 0, len(results))
	if path == defaultRootPath {
		newValue, resultString, modified := incrMultValue(jsonData, multiplier, MultBy)
		if modified {
			jsonData = newValue
		}
		resultArray = append(resultArray, resultString)
	} else {
		_, err := expr.Modify(jsonData, func(value any) (interface{}, bool) {
			newValue, resultString, modified := incrMultValue(value, multiplier, MultBy)
			resultArray = append(resultArray, resultString)
			return newValue, modified
		})
		if err != nil {
			return diceerrors.NewErrWithMessage("invalid JSONPath")
		}
	}

	// Stringified updated values
	resultString := `[` + strings.Join(resultArray, ",") + `]`

	newObj := &object.Obj{
		Value:        jsonData,
		TypeEncoding: object.ObjTypeJSON,
	}
	exp, ok := dstore.GetExpiry(obj, store)

	var exDurationMs int64 = -1
	if ok {
		exDurationMs = int64(exp - uint64(utils.GetCurrentTime().UnixMilli()))
	}
	// newObj has default expiry time of -1 , we need to set it
	if exDurationMs > 0 {
		store.SetExpiry(newObj, exDurationMs)
	}

	store.Put(key, newObj)
	return clientio.Encode(resultString, false)
}

// evalJSONARRAPPEND appends the value(s) provided in the args to the given array path
// in the JSON object saved at key in arguments.
// Args must contain atleast a key, path and value.
// If the key does not exist or is expired, it returns response.RespNIL.
// If the object at given path is not an array, it returns response.RespNIL.
// Returns the new length of the array at path.
func evalJSONARRAPPEND(args []string, store *dstore.Store) []byte {
	if len(args) < 3 {
		return diceerrors.NewErrArity("JSON.ARRAPPEND")
	}

	key := args[0]
	path := args[1]
	values := args[2:]

	obj := store.Get(key)
	if obj == nil {
		return diceerrors.NewErrWithMessage("ERR key does not exist")
	}
	errWithMessage := object.AssertTypeAndEncoding(obj.TypeEncoding, object.ObjTypeJSON, object.ObjEncodingJSON)
	if errWithMessage != nil {
		return errWithMessage
	}
	jsonData := obj.Value

	expr, err := jp.ParseString(path)
	if err != nil {
		return diceerrors.NewErrWithMessage(fmt.Sprintf("ERR Path '%s' does not exist or not an array", path))
	}

	// Parse the input values as JSON
	parsedValues := make([]interface{}, len(values))
	for i, v := range values {
		var parsedValue interface{}
		err := sonic.UnmarshalString(v, &parsedValue)
		if err != nil {
			return diceerrors.NewErrWithMessage(err.Error())
		}
		parsedValues[i] = parsedValue
	}

	var resultsArray []interface{}
	modified := false

	// Capture the modified data when modifying the root path
	var newData interface{}
	var modifyErr error

	newData, modifyErr = expr.Modify(jsonData, func(data any) (interface{}, bool) {
		arr, ok := data.([]interface{})
		if !ok {
			// Not an array
			resultsArray = append(resultsArray, nil)
			return data, false
		}

		// Append the parsed values to the array
		arr = append(arr, parsedValues...)

		resultsArray = append(resultsArray, int64(len(arr)))
		modified = true
		return arr, modified
	})

	if modifyErr != nil {
		return diceerrors.NewErrWithMessage(fmt.Sprintf("ERR failed to modify JSON data: %v", modifyErr))
	}

	if !modified {
		// If no modification was made, it means the path did not exist or was not an array
		return clientio.Encode([]interface{}{nil}, false)
	}

	jsonData = newData
	obj.Value = jsonData

	return clientio.Encode(resultsArray, false)
}

// evalJSONINGEST stores a value at a dynamically generated key
// The key is created using a provided key prefix combined with a unique identifier
// args must contains key_prefix and path and json value
// It will call to evalJSONSET internally.
// Returns encoded error response if incorrect number of arguments
// Returns encoded error if the JSON string is invalid
// Returns unique identifier if the JSON value is successfully stored
func evalJSONINGEST(args []string, store *dstore.Store) []byte {
	if len(args) < 3 {
		return diceerrors.NewErrArity("JSON.INGEST")
	}

	keyPrefix := args[0]

	uniqueID := xid.New()
	uniqueKey := keyPrefix + uniqueID.String()

	var setArgs []string
	setArgs = append(setArgs, uniqueKey)
	setArgs = append(setArgs, args[1:]...)

	result := evalJSONSET(setArgs, store)
	if bytes.Equal(result, clientio.RespOK) {
		return clientio.Encode(uniqueID.String(), true)
	}
	return result
}

// evalTTL returns Time-to-Live in secs for the queried key in args
// The key should be the only param in args else returns with an error
// Returns	RESP encoded time (in secs) remaining for the key to expire
//
//	RESP encoded -2 stating key doesn't exist or key is expired
//	RESP encoded -1 in case no expiration is set on the key
func evalTTL(args []string, store *dstore.Store) []byte {
	if len(args) != 1 {
		return diceerrors.NewErrArity("TTL")
	}

	var key string = args[0]

	obj := store.Get(key)

	// if key does not exist, return RESP encoded -2 denoting key does not exist
	if obj == nil {
		return clientio.RespMinusTwo
	}

	// if object exist, but no expiration is set on it then send -1
	exp, isExpirySet := dstore.GetExpiry(obj, store)
	if !isExpirySet {
		return clientio.RespMinusOne
	}

	// compute the time remaining for the key to expire and
	// return the RESP encoded form of it
	durationMs := exp - uint64(utils.GetCurrentTime().UnixMilli())

	return clientio.Encode(int64(durationMs/1000), false)
}

// evalDEL deletes all the specified keys in args list
// returns the count of total deleted keys after encoding
func evalDEL(args []string, store *dstore.Store) []byte {
	var countDeleted int = 0

	for _, key := range args {
		if ok := store.Del(key); ok {
			countDeleted++
		}
	}

	return clientio.Encode(countDeleted, false)
}

// evalEXPIRE sets a expiry time(in secs) on the specified key in args
// args should contain 2 values, key and the expiry time to be set for the key
// The expiry time should be in integer format; if not, it returns encoded error response
// Returns response.RespOne if expiry was set on the key successfully.
// Once the time is lapsed, the key will be deleted automatically
func evalEXPIRE(args []string, store *dstore.Store) []byte {
	if len(args) <= 1 {
		return diceerrors.NewErrArity("EXPIRE")
	}

	var key string = args[0]
	exDurationSec, err := strconv.ParseInt(args[1], 10, 64)
	if exDurationSec < 0 || exDurationSec > maxExDuration {
		return diceerrors.NewErrExpireTime("EXPIRE")
	}

	if err != nil {
		return diceerrors.NewErrExpireTime("EXPIRE")
	}

	obj := store.Get(key)

	// 0 if the timeout was not set. e.g. key doesn't exist, or operation skipped due to the provided arguments
	if obj == nil {
		return clientio.RespZero
	}
	isExpirySet, err2 := evaluateAndSetExpiry(args[2:], utils.AddSecondsToUnixEpoch(exDurationSec), key, store)

	if isExpirySet {
		return clientio.RespOne
	} else if err2 != nil {
		return err2
	}
	return clientio.RespZero
}

// evalEXPIRETIME returns the absolute Unix timestamp (since January 1, 1970) in seconds at which the given key will expire
// args should contain only 1 value, the key
// Returns expiration Unix timestamp in seconds.
// Returns -1 if the key exists but has no associated expiration time.
// Returns -2 if the key does not exist.
func evalEXPIRETIME(args []string, store *dstore.Store) []byte {
	if len(args) != 1 {
		return diceerrors.NewErrArity("EXPIRETIME")
	}

	var key string = args[0]

	obj := store.Get(key)

	// -2 if key doesn't exist
	if obj == nil {
		return clientio.RespMinusTwo
	}

	exTimeMili, ok := dstore.GetExpiry(obj, store)
	// -1 if key doesn't have expiration time set
	if !ok {
		return clientio.RespMinusOne
	}

	return clientio.Encode(int(exTimeMili/1000), false)
}

// evalEXPIREAT sets a expiry time(in unix-time-seconds) on the specified key in args
// args should contain 2 values, key and the expiry time to be set for the key
// The expiry time should be in integer format; if not, it returns encoded error response
// Returns response.RespOne if expiry was set on the key successfully.
// Once the time is lapsed, the key will be deleted automatically
func evalEXPIREAT(args []string, store *dstore.Store) []byte {
	if len(args) <= 1 {
		return clientio.Encode(errors.New("ERR wrong number of arguments for 'expireat' command"), false)
	}

	var key string = args[0]
	exUnixTimeSec, err := strconv.ParseInt(args[1], 10, 64)
	if exUnixTimeSec < 0 || exUnixTimeSec > maxExDuration {
		return diceerrors.NewErrExpireTime("EXPIREAT")
	}

	if err != nil {
		return clientio.Encode(errors.New("ERR value is not an integer or out of range"), false)
	}

	isExpirySet, err2 := evaluateAndSetExpiry(args[2:], exUnixTimeSec, key, store)
	if isExpirySet {
		return clientio.RespOne
	} else if err2 != nil {
		return err2
	}
	return clientio.RespZero
}

// NX: Set the expiration only if the key does not already have an expiration time.
// XX: Set the expiration only if the key already has an expiration time.
// GT: Set the expiration only if the new expiration time is greater than the current one.
// LT: Set the expiration only if the new expiration time is less than the current one.
// Returns Boolean True and error nil if expiry was set on the key successfully.
// Returns Boolean False and error nil if conditions didn't met.
// Returns Boolean False and error not-nil if invalid combination of subCommands or if subCommand is invalid
func evaluateAndSetExpiry(subCommands []string, newExpiry int64, key string,
	store *dstore.Store) (shouldSetExpiry bool, err []byte) {
	var newExpInMilli = newExpiry * 1000
	var prevExpiry *uint64 = nil
	var nxCmd, xxCmd, gtCmd, ltCmd bool

	obj := store.Get(key)
	//  key doesn't exist
	if obj == nil {
		return false, nil
	}
	shouldSetExpiry = true
	// if no condition exists
	if len(subCommands) == 0 {
		store.SetUnixTimeExpiry(obj, newExpiry)
		return shouldSetExpiry, nil
	}

	expireTime, ok := dstore.GetExpiry(obj, store)
	if ok {
		prevExpiry = &expireTime
	}

	for i := range subCommands {
		subCommand := strings.ToUpper(subCommands[i])

		switch subCommand {
		case NX:
			nxCmd = true
			if prevExpiry != nil {
				shouldSetExpiry = false
			}
		case XX:
			xxCmd = true
			if prevExpiry == nil {
				shouldSetExpiry = false
			}
		case GT:
			gtCmd = true
			if prevExpiry == nil || *prevExpiry > uint64(newExpInMilli) {
				shouldSetExpiry = false
			}
		case LT:
			ltCmd = true
			if prevExpiry != nil && *prevExpiry < uint64(newExpInMilli) {
				shouldSetExpiry = false
			}
		default:
			return false, diceerrors.NewErrWithMessage("Unsupported option " + subCommands[i])
		}
	}

	if !nxCmd && gtCmd && ltCmd {
		return false, diceerrors.NewErrWithMessage("GT and LT options at the same time are not compatible")
	}

	if nxCmd && (xxCmd || gtCmd || ltCmd) {
		return false, diceerrors.NewErrWithMessage("NX and XX," +
			" GT or LT options at the same time are not compatible")
	}

	if shouldSetExpiry {
		store.SetUnixTimeExpiry(obj, newExpiry)
	}
	return shouldSetExpiry, nil
}

func evalHELLO(args []string, store *dstore.Store) []byte {
	if len(args) > 1 {
		return diceerrors.NewErrArity("HELLO")
	}

	var resp []interface{}
	resp = append(resp,
		"proto", 2,
		"id", serverID,
		"mode", "standalone",
		"role", "master",
		"modules", []interface{}{})

	return clientio.Encode(resp, false)
}

// evalINCR increments the value of the specified key in args by 1,
// if the key exists and the value is integer format.
// The key should be the only param in args.
// If the key does not exist, new key is created with value 0,
// the value of the new key is then incremented.
// The value for the queried key should be of integer format,
// if not evalINCR returns encoded error response.
// evalINCR returns the incremented value for the key if there are no errors.
func evalINCR(args []string, store *dstore.Store) []byte {
	if len(args) != 1 {
		return diceerrors.NewErrArity("INCR")
	}
	return incrDecrCmd(args, 1, store)
}

// evalDECR decrements the value of the specified key in args by 1,
// if the key exists and the value is integer format.
// The key should be the only param in args.
// If the key does not exist, new key is created with value 0,
// the value of the new key is then decremented.
// The value for the queried key should be of integer format,
// if not evalDECR returns encoded error response.
// evalDECR returns the decremented value for the key if there are no errors.
func evalDECR(args []string, store *dstore.Store) []byte {
	if len(args) != 1 {
		return diceerrors.NewErrArity("DECR")
	}
	return incrDecrCmd(args, -1, store)
}

// evalDECRBY decrements the value of the specified key in args by the specified decrement,
// if the key exists and the value is integer format.
// The key should be the first parameter in args, and the decrement should be the second parameter.
// If the key does not exist, new key is created with value 0,
// the value of the new key is then decremented by specified decrement.
// The value for the queried key should be of integer format,
// if not evalDECRBY returns an encoded error response.
// evalDECRBY returns the decremented value for the key after applying the specified decrement if there are no errors.
func evalDECRBY(args []string, store *dstore.Store) []byte {
	if len(args) != 2 {
		return diceerrors.NewErrArity("DECRBY")
	}
	decrementAmount, err := strconv.ParseInt(args[1], 10, 64)
	if err != nil {
		return diceerrors.NewErrWithMessage(diceerrors.IntOrOutOfRangeErr)
	}
	return incrDecrCmd(args, -decrementAmount, store)
}

func incrDecrCmd(args []string, incr int64, store *dstore.Store) []byte {
	key := args[0]
	obj := store.Get(key)
	if obj == nil {
		obj = store.NewObj(int64(0), -1, object.ObjTypeInt, object.ObjEncodingInt)
		store.Put(key, obj)
	}

	// If the object exists, check if it is a set object.
	if err := object.AssertType(obj.TypeEncoding, object.ObjTypeSet); err == nil {
		return diceerrors.NewErrWithFormattedMessage(diceerrors.WrongTypeErr)
	}

	if err := object.AssertType(obj.TypeEncoding, object.ObjTypeInt); err != nil {
		return diceerrors.NewErrWithMessage(err.Error())
	}

	if err := object.AssertEncoding(obj.TypeEncoding, object.ObjEncodingInt); err != nil {
		return diceerrors.NewErrWithMessage(err.Error())
	}

	i, _ := obj.Value.(int64)
	// check overflow
	if (incr < 0 && i < 0 && incr < (math.MinInt64-i)) ||
		(incr > 0 && i > 0 && incr > (math.MaxInt64-i)) {
		return diceerrors.NewErrWithMessage(diceerrors.ValOutOfRangeErr)
	}

	i += incr
	obj.Value = i

	return clientio.Encode(i, false)
}

// evalINFO creates a buffer with the info of total keys per db
// Returns the encoded buffer as response
func evalINFO(args []string, store *dstore.Store) []byte {
	var info []byte
	buf := bytes.NewBuffer(info)
	buf.WriteString("# Keyspace\r\n")
	for i := range dstore.KeyspaceStat {
		fmt.Fprintf(buf, "db%d:keys=%d,expires=0,avg_ttl=0\r\n", i, dstore.KeyspaceStat[i]["keys"])
	}
	return clientio.Encode(buf.String(), false)
}

// TODO: Placeholder to support monitoring
func evalCLIENT(args []string, store *dstore.Store) []byte {
	return clientio.RespOK
}

// TODO: Placeholder to support monitoring
func evalLATENCY(args []string, store *dstore.Store) []byte {
	return clientio.Encode([]string{}, false)
}

// evalLRU deletes all the keys from the LRU
// returns encoded RESP OK
func evalLRU(args []string, store *dstore.Store) []byte {
	dstore.EvictAllkeysLRUOrLFU(store)
	return clientio.RespOK
}

// evalSLEEP sets db to sleep for the specified number of seconds.
// The sleep time should be the only param in args.
// Returns error response if the time param in args is not of integer format.
// evalSLEEP returns response.RespOK after sleeping for mentioned seconds
func evalSLEEP(args []string, store *dstore.Store) []byte {
	if len(args) != 1 {
		return diceerrors.NewErrArity("SLEEP")
	}

	durationSec, err := strconv.ParseInt(args[0], 10, 64)
	if err != nil {
		return diceerrors.NewErrWithMessage(diceerrors.IntOrOutOfRangeErr)
	}
	time.Sleep(time.Duration(durationSec) * time.Second)
	return clientio.RespOK
}

// evalMULTI marks the start of the transaction for the client.
// All subsequent commands fired will be queued for atomic execution.
// The commands will not be executed until EXEC is triggered.
// Once EXEC is triggered it executes all the commands in queue,
// and closes the MULTI transaction.
func evalMULTI(args []string, store *dstore.Store) []byte {
	return clientio.RespOK
}

// EvalQWATCH adds the specified key to the watch list for the caller client.
// Every time a key in the watch list is modified, the client will be sent a response
// containing the new value of the key along with the operation that was performed on it.
// Contains only one argument, the query to be watched.
func EvalQWATCH(args []string, clientFd int, store *dstore.Store) []byte {
	if len(args) != 1 {
		return diceerrors.NewErrArity("QWATCH")
	}

	// Parse and get the selection from the query.
	query, e := sql.ParseQuery( /*sql=*/ args[0])

	if e != nil {
		return clientio.Encode(e, false)
	}

	// use an unbuffered channel to ensure that we only proceed to query execution once the query watcher has built the cache
	cacheChannel := make(chan *[]struct {
		Key   string
		Value *object.Obj
	})
	querywatcher.WatchSubscriptionChan <- querywatcher.WatchSubscription{
		Subscribe: true,
		Query:     query,
		ClientFD:  clientFd,
		CacheChan: cacheChannel,
	}

	store.CacheKeysForQuery(query.Where, cacheChannel)

	// Return the result of the query.
	responseChan := make(chan querywatcher.AdhocQueryResult)
	querywatcher.AdhocQueryChan <- querywatcher.AdhocQuery{
		Query:        query,
		ResponseChan: responseChan,
	}

	queryResult := <-responseChan
	if queryResult.Err != nil {
		return clientio.Encode(queryResult.Err, false)
	}

	// TODO: We should return the list of all queries being watched by the client.
	return clientio.Encode(clientio.CreatePushResponse(&query, queryResult.Result), false)
}

// EvalQUNWATCH removes the specified key from the watch list for the caller client.
func EvalQUNWATCH(args []string, clientFd int) []byte {
	if len(args) != 1 {
		return diceerrors.NewErrArity("QUNWATCH")
	}
	query, e := sql.ParseQuery( /*sql=*/ args[0])
	if e != nil {
		return clientio.Encode(e, false)
	}

	querywatcher.WatchSubscriptionChan <- querywatcher.WatchSubscription{
		Subscribe: false,
		Query:     query,
		ClientFD:  clientFd,
	}

	return clientio.RespOK
}

// SETBIT key offset value
func evalSETBIT(args []string, store *dstore.Store) []byte {
	var err error

	if len(args) != 3 {
		return diceerrors.NewErrArity("SETBIT")
	}

	key := args[0]
	offset, err := strconv.ParseInt(args[1], 10, 64)
	if err != nil {
		return diceerrors.NewErrWithMessage("bit offset is not an integer or out of range")
	}

	value, err := strconv.ParseBool(args[2])
	if err != nil {
		return diceerrors.NewErrWithMessage("bit is not an integer or out of range")
	}

	obj := store.Get(key)
	requiredByteArraySize := offset>>3 + 1

	if obj == nil {
		obj = store.NewObj(NewByteArray(int(requiredByteArraySize)), -1, object.ObjTypeByteArray, object.ObjEncodingByteArray)
		store.Put(args[0], obj)
	}

	if object.AssertType(obj.TypeEncoding, object.ObjTypeByteArray) == nil ||
		object.AssertType(obj.TypeEncoding, object.ObjTypeString) == nil ||
		object.AssertType(obj.TypeEncoding, object.ObjTypeInt) == nil {
		var byteArray *ByteArray
		oType, oEnc := object.ExtractTypeEncoding(obj)

		switch oType {
		case object.ObjTypeByteArray:
			byteArray = obj.Value.(*ByteArray)
		case object.ObjTypeString, object.ObjTypeInt:
			byteArray, err = NewByteArrayFromObj(obj)
			if err != nil {
				return diceerrors.NewErrWithMessage(diceerrors.WrongTypeErr)
			}
		default:
			return diceerrors.NewErrWithMessage(diceerrors.WrongTypeErr)
		}

		// Perform the resizing check
		byteArrayLength := byteArray.Length

		// check whether resize required or not
		if requiredByteArraySize > byteArrayLength {
			// resize as per the offset
			byteArray = byteArray.IncreaseSize(int(requiredByteArraySize))
		}

		resp := byteArray.GetBit(int(offset))
		byteArray.SetBit(int(offset), value)

		// We are returning newObject here so it is thread-safe
		// Old will be removed by GC
		newObj, err := ByteSliceToObj(store, obj, byteArray.data, oType, oEnc)
		if err != nil {
			return diceerrors.NewErrWithMessage(diceerrors.WrongTypeErr)
		}

		exp, ok := dstore.GetExpiry(obj, store)
		var exDurationMs int64 = -1
		if ok {
			exDurationMs = int64(exp - uint64(utils.GetCurrentTime().UnixMilli()))
		}
		// newObj has bydefault expiry time -1 , we need to set it
		if exDurationMs > 0 {
			store.SetExpiry(newObj, exDurationMs)
		}

		store.Put(key, newObj)
		if resp {
			return clientio.Encode(int(1), true)
		}
		return clientio.Encode(int(0), true)
	}
	return diceerrors.NewErrWithMessage(diceerrors.WrongTypeErr)
}

// GETBIT key offset
func evalGETBIT(args []string, store *dstore.Store) []byte {
	var err error

	if len(args) != 2 {
		return diceerrors.NewErrArity("GETBIT")
	}

	key := args[0]
	offset, err := strconv.ParseInt(args[1], 10, 64)
	if err != nil {
		return diceerrors.NewErrWithMessage("bit offset is not an integer or out of range")
	}

	obj := store.Get(key)
	if obj == nil {
		return clientio.Encode(0, true)
	}

	requiredByteArraySize := offset>>3 + 1
	switch oType, _ := object.ExtractTypeEncoding(obj); oType {
	case object.ObjTypeSet:
		return diceerrors.NewErrWithFormattedMessage(diceerrors.WrongTypeErr)
	case object.ObjTypeByteArray:
		byteArray := obj.Value.(*ByteArray)
		byteArrayLength := byteArray.Length

		// check whether offset, length exists or not
		if requiredByteArraySize > byteArrayLength {
			return clientio.Encode(0, true)
		}
		value := byteArray.GetBit(int(offset))
		if value {
			return clientio.Encode(1, true)
		}
		return clientio.Encode(0, true)
	case object.ObjTypeString, object.ObjTypeInt:
		byteArray, err := NewByteArrayFromObj(obj)
		if err != nil {
			return diceerrors.NewErrWithMessage(diceerrors.WrongTypeErr)
		}
		if requiredByteArraySize > byteArray.Length {
			return clientio.Encode(0, true)
		}
		value := byteArray.GetBit(int(offset))
		if value {
			return clientio.Encode(1, true)
		}
		return clientio.Encode(0, true)
	default:
		return clientio.Encode(0, true)
	}
}

func evalBITCOUNT(args []string, store *dstore.Store) []byte {
	var err error

	// if more than 4 arguments are provided, return error
	if len(args) > 4 {
		return diceerrors.NewErrWithMessage(diceerrors.SyntaxErr)
	}

	// fetching value of the key
	var key string = args[0]
	obj := store.Get(key)
	if obj == nil {
		return clientio.Encode(0, false)
	}

	// Check for the type of the object
	if object.AssertType(obj.TypeEncoding, object.ObjTypeSet) == nil {
		return diceerrors.NewErrWithFormattedMessage(diceerrors.WrongTypeErr)
	}

	valueInterface := obj.Value
	value := []byte{}
	valueLength := int64(0)

	if object.AssertType(obj.TypeEncoding, object.ObjTypeByteArray) == nil {
		byteArray := obj.Value.(*ByteArray)
		byteArrayObject := *byteArray
		value = byteArrayObject.data
		valueLength = byteArray.Length
	}

	if object.AssertType(obj.TypeEncoding, object.ObjTypeString) == nil {
		value = []byte(valueInterface.(string))
		valueLength = int64(len(value))
	}

	if object.AssertType(obj.TypeEncoding, object.ObjTypeInt) == nil {
		value = []byte(strconv.FormatInt(valueInterface.(int64), 10))
		valueLength = int64(len(value))
	}

	// defining constants of the function
	start := int64(0)
	end := valueLength - 1
	unit := BYTE

	// checking which arguments are present and according validating arguments
	if len(args) > 1 {
		start, err = strconv.ParseInt(args[1], 10, 64)
		if err != nil {
			return diceerrors.NewErrWithMessage(diceerrors.IntOrOutOfRangeErr)
		}
		// Adjust start index if it is negative
		if start < 0 {
			start += valueLength
		}
	}
	if len(args) > 2 {
		end, err = strconv.ParseInt(args[2], 10, 64)
		if err != nil {
			return diceerrors.NewErrWithMessage(diceerrors.IntOrOutOfRangeErr)
		}

		// Adjust end index if it is negative
		if end < 0 {
			end += valueLength
		}
	}
	if len(args) > 3 {
		unit = strings.ToUpper(args[3])
		if unit != BYTE && unit != BIT {
			return diceerrors.NewErrWithMessage(diceerrors.SyntaxErr)
		}
	}
	if start > end {
		return clientio.Encode(0, true)
	}
	if start > valueLength && unit == BYTE {
		return clientio.Encode(0, true)
	}
	if end > valueLength && unit == BYTE {
		end = valueLength - 1
	}

	bitCount := 0
	if unit == BYTE {
		for i := start; i <= end; i++ {
			bitCount += int(popcount(value[i]))
		}
		return clientio.Encode(bitCount, true)
	}
	startBitRange := start / 8
	endBitRange := min(end/8, valueLength-1)
	for i := startBitRange; i <= endBitRange; i++ {
		if i == startBitRange {
			considerBits := start % 8
			for j := 8 - considerBits - 1; j >= 0; j-- {
				bitCount += int(popcount(byte(int(value[i]) & (1 << j))))
			}
		} else if i == endBitRange {
			considerBits := end % 8
			for j := considerBits; j >= 0; j-- {
				bitCount += int(popcount(byte(int(value[i]) & (1 << (8 - j - 1)))))
			}
		} else {
			bitCount += int(popcount(value[i]))
		}
	}
	return clientio.Encode(bitCount, true)
}

// BITOP <AND | OR | XOR | NOT> destkey key [key ...]
func evalBITOP(args []string, store *dstore.Store) []byte {
	operation, destKey := args[0], args[1]
	operation = strings.ToUpper(operation)

	// get all the keys
	keys := args[2:]

	// validation of commands
	// if operation is not from enums, then error out
	if !(operation == AND || operation == OR || operation == XOR || operation == NOT) {
		return diceerrors.NewErrWithMessage(diceerrors.SyntaxErr)
	}

	if operation == NOT {
		if len(keys) != 1 {
			return diceerrors.NewErrWithMessage("BITOP NOT must be called with a single source key.")
		}
		key := keys[0]
		obj := store.Get(key)
		if obj == nil {
			return clientio.Encode(0, true)
		}

		var value []byte

		switch oType, _ := object.ExtractTypeEncoding(obj); oType {
		case object.ObjTypeByteArray:
			byteArray := obj.Value.(*ByteArray)
			byteArrayObject := *byteArray
			value = byteArrayObject.data
			// perform the operation
			result := make([]byte, len(value))
			for i := 0; i < len(value); i++ {
				result[i] = ^value[i]
			}

			// initialize result with byteArray
			operationResult := NewByteArray(len(result))
			operationResult.data = result
			operationResult.Length = int64(len(result))

			// resize the byte array if necessary
			operationResult.ResizeIfNecessary()

			// create object related to result
			obj = store.NewObj(operationResult, -1, object.ObjTypeByteArray, object.ObjEncodingByteArray)

			// store the result in destKey
			store.Put(destKey, obj)
			return clientio.Encode(len(value), true)
		case object.ObjTypeString, object.ObjTypeInt:
			if oType == object.ObjTypeString {
				value = []byte(obj.Value.(string))
			} else {
				value = []byte(strconv.FormatInt(obj.Value.(int64), 10))
			}
			// perform the operation
			result := make([]byte, len(value))
			for i := 0; i < len(value); i++ {
				result[i] = ^value[i]
			}
			resOType, resOEnc := deduceTypeEncoding(string(result))
			var storedValue interface{}
			if resOType == object.ObjTypeInt {
				storedValue, _ = strconv.ParseInt(string(result), 10, 64)
			} else {
				storedValue = string(result)
			}
			store.Put(destKey, store.NewObj(storedValue, -1, resOType, resOEnc))
			return clientio.Encode(len(value), true)
		default:
			return diceerrors.NewErrWithFormattedMessage(diceerrors.WrongTypeErr)
		}
	}
	// if operation is AND, OR, XOR
	values := make([][]byte, len(keys))

	// get the values of all keys
	for i, key := range keys {
		obj := store.Get(key)
		if obj == nil {
			values[i] = make([]byte, 0)
		} else {
			// handle the case when it is byte array
			switch oType, _ := object.ExtractTypeEncoding(obj); oType {
			case object.ObjTypeByteArray:
				byteArray := obj.Value.(*ByteArray)
				byteArrayObject := *byteArray
				values[i] = byteArrayObject.data
			case object.ObjTypeString:
				value := obj.Value.(string)
				values[i] = []byte(value)
			case object.ObjTypeInt:
				value := strconv.FormatInt(obj.Value.(int64), 10)
				values[i] = []byte(value)
			default:
				return diceerrors.NewErrWithMessage("value is not a valid byte array")
			}
		}
	}
	// get the length of the largest value
	maxLength := 0
	minLength := len(values[0])
	maxKeyIterator := 0
	for keyIterator, value := range values {
		if len(value) > maxLength {
			maxLength = len(value)
			maxKeyIterator = keyIterator
		}
		minLength = min(minLength, len(value))
	}

	result := make([]byte, maxLength)
	if operation == AND {
		for i := 0; i < maxLength; i++ {
			result[i] = 0
			if i < minLength {
				result[i] = values[maxKeyIterator][i]
			}
		}
	} else {
		for i := 0; i < maxLength; i++ {
			result[i] = 0x00
		}
	}

	// perform the operation
	for _, value := range values {
		for i := 0; i < len(value); i++ {
			switch operation {
			case AND:
				result[i] &= value[i]
			case OR:
				result[i] |= value[i]
			case XOR:
				result[i] ^= value[i]
			}
		}
	}
	// initialize result with byteArray
	operationResult := NewByteArray(len(result))
	operationResult.data = result
	operationResult.Length = int64(len(result))

	// create object related to result
	operationResultObject := store.NewObj(operationResult, -1, object.ObjTypeByteArray, object.ObjEncodingByteArray)

	// store the result in destKey
	store.Put(destKey, operationResultObject)

	return clientio.Encode(len(result), true)
}

// evalCommand evaluates COMMAND <subcommand> command based on subcommand
// COUNT: return total count of commands in Dice.
func evalCommand(args []string, store *dstore.Store) []byte {
	if len(args) == 0 {
		return evalCommandDefault()
	}
	subcommand := strings.ToUpper(args[0])
	switch subcommand {
	case Count:
		return evalCommandCount()
	case GetKeys:
		return evalCommandGetKeys(args[1:])
	case List:
		return evalCommandList()
	case Help:
		return evalCommandHelp()
	default:
		return diceerrors.NewErrWithFormattedMessage("unknown subcommand '%s'. Try COMMAND HELP.", subcommand)
	}
}

// evalCommandHelp prints help message
func evalCommandHelp() []byte {
	format := "COMMAND <subcommand> [<arg> [value] [opt] ...]. Subcommands are:"
	noTitle := "(no subcommand)"
	noMessage := "    Return details about all Dice commands."
	countTitle := "COUNT"
	countMessage := "    Return the total number of commands in this Dice server."
	listTitle := "LIST"
	listMessage := "     Return a list of all commands in this Dice server."
	getKeysTitle := "GETKEYS <full-command>"
	getKeysMessage := "     Return the keys from a full Dice command."
	helpTitle := "HELP"
	helpMessage := "     Print this help."
	message := []string{
		format,
		noTitle,
		noMessage,
		countTitle,
		countMessage,
		listTitle,
		listMessage,
		getKeysTitle,
		getKeysMessage,
		helpTitle,
		helpMessage,
	}
	return clientio.Encode(message, false)
}

func evalCommandDefault() []byte {
	cmds := convertDiceCmdsMapToSlice()
	return clientio.Encode(cmds, false)
}

func evalCommandList() []byte {
	cmds := make([]string, 0, diceCommandsCount)
	for k := range DiceCmds {
		cmds = append(cmds, k)
	}
	return clientio.Encode(cmds, false)
}

// evalKeys returns the list of keys that match the pattern
// The pattern should be the only param in args
func evalKeys(args []string, store *dstore.Store) []byte {
	if len(args) != 1 {
		return diceerrors.NewErrArity("KEYS")
	}

	pattern := args[0]
	keys, err := store.Keys(pattern)
	if err != nil {
		return clientio.Encode(err, false)
	}

	return clientio.Encode(keys, false)
}

// evalCommandCount returns an number of commands supported by DiceDB
func evalCommandCount() []byte {
	return clientio.Encode(diceCommandsCount, false)
}

// evalCommandGetKeys helps identify which arguments in a redis command
// are interpreted as keys.
// This is useful in analying long commands / scripts
func evalCommandGetKeys(args []string) []byte {
	if len(args) == 0 {
		return diceerrors.NewErrArity("COMMAND|GETKEYS")
	}
	diceCmd, ok := DiceCmds[strings.ToUpper(args[0])]
	if !ok {
		return diceerrors.NewErrWithMessage("invalid command specified")
	}

	keySpecs := diceCmd.KeySpecs
	if keySpecs.BeginIndex == 0 {
		return diceerrors.NewErrWithMessage("the command has no key arguments")
	}

	arity := diceCmd.Arity
	if (arity < 0 && len(args) < -arity) ||
		(arity >= 0 && len(args) != arity) {
		return diceerrors.NewErrWithMessage("invalid number of arguments specified for command")
	}
	keys := make([]string, 0)
	step := max(keySpecs.Step, 1)
	lastIdx := keySpecs.BeginIndex
	if keySpecs.LastKey != 0 {
		lastIdx = len(args) + keySpecs.LastKey
	}
	for i := keySpecs.BeginIndex; i <= lastIdx; i += step {
		keys = append(keys, args[i])
	}
	return clientio.Encode(keys, false)
}

func evalRename(args []string, store *dstore.Store) []byte {
	if len(args) != 2 {
		return diceerrors.NewErrArity("RENAME")
	}
	sourceKey := args[0]
	destKey := args[1]

	// if Source key does not exist, return RESP encoded nil
	sourceObj := store.Get(sourceKey)
	if sourceObj == nil {
		return diceerrors.NewErrWithMessage(diceerrors.NoKeyErr)
	}

	// if Source and Destination Keys are same return RESP encoded ok
	if sourceKey == destKey {
		return clientio.RespOK
	}

	if ok := store.Rename(sourceKey, destKey); ok {
		return clientio.RespOK
	}
	return clientio.RespNIL
}

// The MGET command returns an array of RESP values corresponding to the provided keys.
// For each key, if the key is expired or does not exist, the response will be response.RespNIL;
// otherwise, the response will be the RESP value of the key.
// MGET is atomic, it retrieves all values at once
func evalMGET(args []string, store *dstore.Store) []byte {
	if len(args) < 1 {
		return diceerrors.NewErrArity("MGET")
	}
	values := store.GetAll(args)
	resp := make([]interface{}, len(args))
	for i, obj := range values {
		if obj == nil {
			resp[i] = clientio.RespNIL
		} else {
			resp[i] = obj.Value
		}
	}
	return clientio.Encode(resp, false)
}

func evalEXISTS(args []string, store *dstore.Store) []byte {
	if len(args) == 0 {
		return diceerrors.NewErrArity("EXISTS")
	}

	var count int
	for _, key := range args {
		if store.GetNoTouch(key) != nil {
			count++
		}
	}

	return clientio.Encode(count, false)
}

func evalPersist(args []string, store *dstore.Store) []byte {
	if len(args) != 1 {
		return diceerrors.NewErrArity("PERSIST")
	}

	key := args[0]

	obj := store.Get(key)

	// If the key does not exist, return RESP encoded 0 to denote the key does not exist
	if obj == nil {
		return clientio.RespZero
	}

	// If the object exists but no expiration is set on it, return -1
	_, isExpirySet := dstore.GetExpiry(obj, store)
	if !isExpirySet {
		return clientio.RespMinusOne
	}

	// If the object exists, remove the expiration time
	dstore.DelExpiry(obj, store)

	return clientio.RespOne
}

func evalCOPY(args []string, store *dstore.Store) []byte {
	if len(args) < 2 {
		return diceerrors.NewErrArity("COPY")
	}

	isReplace := false

	sourceKey := args[0]
	destinationKey := args[1]
	sourceObj := store.Get(sourceKey)
	if sourceObj == nil {
		return clientio.RespZero
	}

	for i := 2; i < len(args); i++ {
		arg := strings.ToUpper(args[i])
		if arg == "REPLACE" {
			isReplace = true
		}
	}

	if isReplace {
		store.Del(destinationKey)
	}

	destinationObj := store.Get(destinationKey)
	if destinationObj != nil {
		return clientio.RespZero
	}

	copyObj := sourceObj.DeepCopy()
	if copyObj == nil {
		return clientio.RespZero
	}

	exp, ok := dstore.GetExpiry(sourceObj, store)
	var exDurationMs int64 = -1
	if ok {
		exDurationMs = int64(exp - uint64(utils.GetCurrentTime().UnixMilli()))
	}

	store.Put(destinationKey, copyObj)

	if exDurationMs > 0 {
		store.SetExpiry(copyObj, exDurationMs)
	}
	return clientio.RespOne
}

// GETEX key [EX seconds | PX milliseconds | EXAT unix-time-seconds |
// PXAT unix-time-milliseconds | PERSIST]
// Get the value of key and optionally set its expiration.
// GETEX is similar to GET, but is a write command with additional options.
// The GETEX command supports a set of options that modify its behavior:
// EX seconds -- Set the specified expire time, in seconds.
// PX milliseconds -- Set the specified expire time, in milliseconds.
// EXAT timestamp-seconds -- Set the specified Unix time at which the key will expire, in seconds.
// PXAT timestamp-milliseconds -- Set the specified Unix time at which the key will expire, in milliseconds.
// PERSIST -- Remove the time to live associated with the key.
// The RESP value of the key is encoded and then returned
// evalGET returns response.RespNIL if key is expired or it does not exist
func evalGETEX(args []string, store *dstore.Store) []byte {
	if len(args) < 1 {
		return diceerrors.NewErrArity("GETEX")
	}

	var key string = args[0]

	// Get the key from the hash table
	obj := store.Get(key)

	// if key does not exist, return RESP encoded nil
	if obj == nil {
		return clientio.RespNIL
	}

	// check if the object is set type if yes then return error
	if object.AssertType(obj.TypeEncoding, object.ObjTypeSet) == nil {
		return diceerrors.NewErrWithFormattedMessage(diceerrors.WrongTypeErr)
	}

	var exDurationMs int64 = -1
	var state exDurationState = Uninitialized
	var persist bool = false
	for i := 1; i < len(args); i++ {
		arg := strings.ToUpper(args[i])
		switch arg {
		case Ex, Px:
			if state != Uninitialized {
				return diceerrors.NewErrWithMessage(diceerrors.SyntaxErr)
			}
			i++
			if i == len(args) {
				return diceerrors.NewErrWithMessage(diceerrors.SyntaxErr)
			}

			exDuration, err := strconv.ParseInt(args[i], 10, 64)
			if err != nil {
				return diceerrors.NewErrWithMessage(diceerrors.IntOrOutOfRangeErr)
			}
			if exDuration <= 0 || exDuration > maxExDuration {
				return diceerrors.NewErrExpireTime("GETEX")
			}

			// converting seconds to milliseconds
			if arg == Ex {
				exDuration *= 1000
			}
			exDurationMs = exDuration
			state = Initialized

		case Pxat, Exat:
			if state != Uninitialized {
				return diceerrors.NewErrWithMessage(diceerrors.SyntaxErr)
			}
			i++
			if i == len(args) {
				return diceerrors.NewErrWithMessage(diceerrors.SyntaxErr)
			}
			exDuration, err := strconv.ParseInt(args[i], 10, 64)
			if err != nil {
				return diceerrors.NewErrWithMessage(diceerrors.IntOrOutOfRangeErr)
			}

			if exDuration < 0 || exDuration > maxExDuration {
				return diceerrors.NewErrExpireTime("GETEX")
			}

			if arg == Exat {
				exDuration *= 1000
			}
			exDurationMs = exDuration - utils.GetCurrentTime().UnixMilli()
			// If the expiry time is in the past, set exDurationMs to 0
			// This will be used to signal immediate expiration
			if exDurationMs < 0 {
				exDurationMs = 0
			}
			state = Initialized

		case "PERSIST":
			if state != Uninitialized {
				return diceerrors.NewErrWithMessage(diceerrors.SyntaxErr)
			}
			persist = true
			state = Initialized
		default:
			return diceerrors.NewErrWithMessage(diceerrors.SyntaxErr)
		}
	}

	if state == Initialized {
		if persist {
			dstore.DelExpiry(obj, store)
		} else {
			store.SetExpiry(obj, exDurationMs)
		}
	}

	// return the RESP encoded value
	return clientio.Encode(obj.Value, false)
}

// evalPTTL returns Time-to-Live in millisecs for the queried key in args
// The key should be the only param in args else returns with an error
// Returns	RESP encoded time (in secs) remaining for the key to expire
//
//	RESP encoded -2 stating key doesn't exist or key is expired
//	RESP encoded -1 in case no expiration is set on the key
func evalPTTL(args []string, store *dstore.Store) []byte {
	if len(args) != 1 {
		return diceerrors.NewErrArity("PTTL")
	}

	key := args[0]

	obj := store.Get(key)

	if obj == nil {
		return clientio.RespMinusTwo
	}

	exp, isExpirySet := dstore.GetExpiry(obj, store)

	if !isExpirySet {
		return clientio.RespMinusOne
	}

	// compute the time remaining for the key to expire and
	// return the RESP encoded form of it
	durationMs := exp - uint64(utils.GetCurrentTime().UnixMilli())
	return clientio.Encode(int64(durationMs), false)
}

// evalHSET sets the specified fields to their
// respective values in an hashmap stored at key
//
// This command overwrites the values of specified
// fields that exist in the hash.
//
// If key doesn't exist, a new key holding a hash is created.
//
// Usage: HSET key field value [field value ...]
func evalHSET(args []string, store *dstore.Store) []byte {
	if len(args) < 3 {
		return diceerrors.NewErrArity("HSET")
	}

	key := args[0]

	obj := store.Get(key)

	var hashMap HashMap
	var numKeys int64

	if obj != nil {
		if err := object.AssertTypeAndEncoding(obj.TypeEncoding, object.ObjTypeHashMap, object.ObjEncodingHashMap); err != nil {
			return diceerrors.NewErrWithMessage(diceerrors.WrongTypeErr)
		}
		hashMap = obj.Value.(HashMap)
	}

	keyValuePairs := args[1:]
	hashMap, numKeys, err := hashMapBuilder(keyValuePairs, hashMap)
	if err != nil {
		return diceerrors.NewErrWithMessage(err.Error())
	}

	obj = store.NewObj(hashMap, -1, object.ObjTypeHashMap, object.ObjEncodingHashMap)

	store.Put(key, obj)

	return clientio.Encode(numKeys, false)
}

func evalHGETALL(args []string, store *dstore.Store) []byte {
	if len(args) != 1 {
		return diceerrors.NewErrArity("HGETALL")
	}

	key := args[0]

	obj := store.Get(key)

	var hashMap HashMap
	var results []string

	if obj != nil {
		if err := object.AssertTypeAndEncoding(obj.TypeEncoding, object.ObjTypeHashMap, object.ObjEncodingHashMap); err != nil {
			return diceerrors.NewErrWithMessage(diceerrors.WrongTypeErr)
		}
		hashMap = obj.Value.(HashMap)
	}

	for hmKey, hmValue := range hashMap {
		results = append(results, hmKey, hmValue)
	}

	return clientio.Encode(results, false)
}

func evalHGET(args []string, store *dstore.Store) []byte {
	if len(args) != 2 {
		return diceerrors.NewErrArity("HGET")
	}

	key := args[0]
	hmKey := args[1]

	val, errWithMessage := getValueFromHashMap(key, hmKey, store)
	if errWithMessage != nil {
		return errWithMessage
	}
	return val
}

func evalObjectIdleTime(key string, store *dstore.Store) []byte {
	obj := store.GetNoTouch(key)
	if obj == nil {
		return clientio.RespNIL
	}

	return clientio.Encode(int64(dstore.GetIdleTime(obj.LastAccessedAt)), true)
}

func evalOBJECT(args []string, store *dstore.Store) []byte {
	if len(args) < 2 {
		return diceerrors.NewErrArity("OBJECT")
	}

	subcommand := strings.ToUpper(args[0])
	key := args[1]

	switch subcommand {
	case "IDLETIME":
		return evalObjectIdleTime(key, store)
	default:
		return diceerrors.NewErrWithMessage(diceerrors.SyntaxErr)
	}
}

func evalTOUCH(args []string, store *dstore.Store) []byte {
	if len(args) == 0 {
		return diceerrors.NewErrArity("TOUCH")
	}

	count := 0
	for _, key := range args {
		if store.Get(key) != nil {
			count++
		}
	}

	return clientio.Encode(count, false)
}

func evalLPUSH(args []string, store *dstore.Store) []byte {
	if len(args) < 2 {
		return diceerrors.NewErrArity("LPUSH")
	}

	obj := store.Get(args[0])
	if obj == nil {
		obj = store.NewObj(NewDeque(), -1, object.ObjTypeByteList, object.ObjEncodingDeque)
	}

	// if object is a set type, return error
	if object.AssertType(obj.TypeEncoding, object.ObjTypeSet) == nil {
		return diceerrors.NewErrWithFormattedMessage(diceerrors.WrongTypeErr)
	}

	if err := object.AssertType(obj.TypeEncoding, object.ObjTypeByteList); err != nil {
		return clientio.Encode(err, false)
	}

	if err := object.AssertEncoding(obj.TypeEncoding, object.ObjEncodingDeque); err != nil {
		return clientio.Encode(err, false)
	}

	store.Put(args[0], obj)
	for i := 1; i < len(args); i++ {
		obj.Value.(*Deque).LPush(args[i])
	}

	return clientio.RespOK
}

func evalRPUSH(args []string, store *dstore.Store) []byte {
	if len(args) < 2 {
		return diceerrors.NewErrArity("RPUSH")
	}

	obj := store.Get(args[0])
	if obj == nil {
		obj = store.NewObj(NewDeque(), -1, object.ObjTypeByteList, object.ObjEncodingDeque)
	}

	// if object is a set type, return error
	if object.AssertType(obj.TypeEncoding, object.ObjTypeSet) == nil {
		return diceerrors.NewErrWithFormattedMessage(diceerrors.WrongTypeErr)
	}

	if err := object.AssertType(obj.TypeEncoding, object.ObjTypeByteList); err != nil {
		return clientio.Encode(err, false)
	}

	if err := object.AssertEncoding(obj.TypeEncoding, object.ObjEncodingDeque); err != nil {
		return clientio.Encode(err, false)
	}

	store.Put(args[0], obj)
	for i := 1; i < len(args); i++ {
		obj.Value.(*Deque).RPush(args[i])
	}

	return clientio.RespOK
}

func evalRPOP(args []string, store *dstore.Store) []byte {
	if len(args) != 1 {
		return diceerrors.NewErrArity("RPOP")
	}

	obj := store.Get(args[0])
	if obj == nil {
		return clientio.RespNIL
	}

	// if object is a set type, return error
	if object.AssertType(obj.TypeEncoding, object.ObjTypeSet) == nil {
		return diceerrors.NewErrWithFormattedMessage(diceerrors.WrongTypeErr)
	}

	if err := object.AssertType(obj.TypeEncoding, object.ObjTypeByteList); err != nil {
		return clientio.Encode(err, false)
	}

	if err := object.AssertEncoding(obj.TypeEncoding, object.ObjEncodingDeque); err != nil {
		return clientio.Encode(err, false)
	}

	deq := obj.Value.(*Deque)
	x, err := deq.RPop()
	if err != nil {
		if err == ErrDequeEmpty {
			return clientio.RespNIL
		}
		panic(fmt.Sprintf("unknown error: %v", err))
	}

	return clientio.Encode(x, false)
}

func evalLPOP(args []string, store *dstore.Store) []byte {
	if len(args) != 1 {
		return diceerrors.NewErrArity("LPOP")
	}

	obj := store.Get(args[0])
	if obj == nil {
		return clientio.RespNIL
	}

	// if object is a set type, return error
	if object.AssertType(obj.TypeEncoding, object.ObjTypeSet) == nil {
		return diceerrors.NewErrWithFormattedMessage(diceerrors.WrongTypeErr)
	}

	if err := object.AssertType(obj.TypeEncoding, object.ObjTypeByteList); err != nil {
		return clientio.Encode(err, false)
	}

	if err := object.AssertEncoding(obj.TypeEncoding, object.ObjEncodingDeque); err != nil {
		return clientio.Encode(err, false)
	}

	deq := obj.Value.(*Deque)
	x, err := deq.LPop()
	if err != nil {
		if err == ErrDequeEmpty {
			return clientio.RespNIL
		}
		panic(fmt.Sprintf("unknown error: %v", err))
	}

	return clientio.Encode(x, false)
}

func evalLLEN(args []string, store *dstore.Store) []byte {
	if len(args) != 1 {
		return diceerrors.NewErrArity("LLEN")
	}

	obj := store.Get(args[0])
	if obj == nil {
		return clientio.Encode(0, false)
	}

	if err := object.AssertTypeAndEncoding(obj.TypeEncoding, object.ObjTypeByteList, object.ObjEncodingDeque); err != nil {
		return err
	}

	deq := obj.Value.(*Deque)
	return clientio.Encode(deq.Length, false)
}

func evalFLUSHDB(args []string, store *dstore.Store) []byte {
	slog.Info("FLUSHDB called", slog.Any("args", args))
	if len(args) > 1 {
		return diceerrors.NewErrArity("FLUSHDB")
	}

	flushType := Sync
	if len(args) == 1 {
		flushType = strings.ToUpper(args[0])
	}

	// TODO: Update this method to work with shared-nothing multithreaded implementation
	switch flushType {
	case Sync, Async:
		store.ResetStore()
	default:
		return diceerrors.NewErrWithMessage(diceerrors.SyntaxErr)
	}

	return clientio.RespOK
}

func evalSADD(args []string, store *dstore.Store) []byte {
	if len(args) < 2 {
		return diceerrors.NewErrArity("SADD")
	}
	key := args[0]

	// Get the set object from the store.
	obj := store.Get(key)
	lengthOfItems := len(args[1:])

	var count int = 0
	if obj == nil {
		var exDurationMs int64 = -1
		var keepttl bool = false
		// If the object does not exist, create a new set object.
		value := make(map[string]struct{}, lengthOfItems)
		// Create a new object.
		obj = store.NewObj(value, exDurationMs, object.ObjTypeSet, object.ObjEncodingSetStr)
		store.Put(key, obj, dstore.WithKeepTTL(keepttl))
	}

	if err := object.AssertType(obj.TypeEncoding, object.ObjTypeSet); err != nil {
		return diceerrors.NewErrWithFormattedMessage(diceerrors.WrongTypeErr)
	}

	if err := object.AssertEncoding(obj.TypeEncoding, object.ObjEncodingSetStr); err != nil {
		return diceerrors.NewErrWithFormattedMessage(diceerrors.WrongTypeErr)
	}

	// Get the set object.
	set := obj.Value.(map[string]struct{})

	for _, arg := range args[1:] {
		if _, ok := set[arg]; !ok {
			set[arg] = struct{}{}
			count++
		}
	}

	return clientio.Encode(count, false)
}

func evalSMEMBERS(args []string, store *dstore.Store) []byte {
	if len(args) != 1 {
		return diceerrors.NewErrArity("SMEMBERS")
	}
	key := args[0]

	// Get the set object from the store.
	obj := store.Get(key)

	if obj == nil {
		return clientio.Encode([]string{}, false)
	}

	// If the object exists, check if it is a set object.
	if err := object.AssertType(obj.TypeEncoding, object.ObjTypeSet); err != nil {
		return diceerrors.NewErrWithFormattedMessage(diceerrors.WrongTypeErr)
	}

	if err := object.AssertEncoding(obj.TypeEncoding, object.ObjEncodingSetStr); err != nil {
		return diceerrors.NewErrWithFormattedMessage(diceerrors.WrongTypeErr)
	}

	// Get the set object.
	set := obj.Value.(map[string]struct{})
	// Get the members of the set.
	members := make([]string, 0, len(set))
	for k := range set {
		members = append(members, k)
	}

	return clientio.Encode(members, false)
}

func evalSREM(args []string, store *dstore.Store) []byte {
	if len(args) < 2 {
		return diceerrors.NewErrArity("SREM")
	}
	key := args[0]

	// Get the set object from the store.
	obj := store.Get(key)

	var count int = 0
	if obj == nil {
		return clientio.Encode(count, false)
	}

	// If the object exists, check if it is a set object.
	if err := object.AssertType(obj.TypeEncoding, object.ObjTypeSet); err != nil {
		return diceerrors.NewErrWithFormattedMessage(diceerrors.WrongTypeErr)
	}

	if err := object.AssertEncoding(obj.TypeEncoding, object.ObjEncodingSetStr); err != nil {
		return diceerrors.NewErrWithFormattedMessage(diceerrors.WrongTypeErr)
	}

	// Get the set object.
	set := obj.Value.(map[string]struct{})

	for _, arg := range args[1:] {
		if _, ok := set[arg]; ok {
			delete(set, arg)
			count++
		}
	}

	return clientio.Encode(count, false)
}

func evalSCARD(args []string, store *dstore.Store) []byte {
	if len(args) != 1 {
		return diceerrors.NewErrArity("SCARD")
	}

	key := args[0]

	// Get the set object from the store.
	obj := store.Get(key)

	if obj == nil {
		return clientio.Encode(0, false)
	}

	// If the object exists, check if it is a set object.
	if err := object.AssertType(obj.TypeEncoding, object.ObjTypeSet); err != nil {
		return diceerrors.NewErrWithFormattedMessage(diceerrors.WrongTypeErr)
	}

	if err := object.AssertEncoding(obj.TypeEncoding, object.ObjEncodingSetStr); err != nil {
		return diceerrors.NewErrWithFormattedMessage(diceerrors.WrongTypeErr)
	}

	// Get the set object.
	count := len(obj.Value.(map[string]struct{}))
	return clientio.Encode(count, false)
}

func evalSDIFF(args []string, store *dstore.Store) []byte {
	if len(args) < 1 {
		return diceerrors.NewErrArity("SDIFF")
	}

	srcKey := args[0]
	obj := store.Get(srcKey)

	// if the source key does not exist, return an empty response
	if obj == nil {
		return clientio.Encode([]string{}, false)
	}

	if err := object.AssertType(obj.TypeEncoding, object.ObjTypeSet); err != nil {
		return diceerrors.NewErrWithFormattedMessage(diceerrors.WrongTypeErr)
	}

	if err := object.AssertEncoding(obj.TypeEncoding, object.ObjEncodingSetStr); err != nil {
		return diceerrors.NewErrWithFormattedMessage(diceerrors.WrongTypeErr)
	}

	// Get the set object from the store.
	// store the count as the number of elements in the first set
	srcSet := obj.Value.(map[string]struct{})
	count := len(srcSet)

	tmpSet := make(map[string]struct{}, count)
	for k := range srcSet {
		tmpSet[k] = struct{}{}
	}

	// we decrement the count as we find the elements in the other sets
	// if the count is 0, we skip further sets but still get them from
	// the store to check if they are set objects and update their last accessed time

	for _, arg := range args[1:] {
		// Get the set object from the store.
		obj := store.Get(arg)

		if obj == nil {
			continue
		}

		// If the object exists, check if it is a set object.
		if err := object.AssertType(obj.TypeEncoding, object.ObjTypeSet); err != nil {
			return diceerrors.NewErrWithFormattedMessage(diceerrors.WrongTypeErr)
		}

		if err := object.AssertEncoding(obj.TypeEncoding, object.ObjEncodingSetStr); err != nil {
			return diceerrors.NewErrWithFormattedMessage(diceerrors.WrongTypeErr)
		}

		// only if the count is greater than 0, we need to check the other sets
		if count > 0 {
			// Get the set object.
			set := obj.Value.(map[string]struct{})

			for k := range set {
				if _, ok := tmpSet[k]; ok {
					delete(tmpSet, k)
					count--
				}
			}
		}
	}

	if count == 0 {
		return clientio.Encode([]string{}, false)
	}

	// Get the members of the set.
	members := make([]string, 0, len(tmpSet))
	for k := range tmpSet {
		members = append(members, k)
	}
	return clientio.Encode(members, false)
}

func evalSINTER(args []string, store *dstore.Store) []byte {
	if len(args) < 2 {
		return diceerrors.NewErrArity("SINTER")
	}

	sets := make([]map[string]struct{}, 0, len(args))

	var empty int = 0

	for _, arg := range args {
		// Get the set object from the store.
		obj := store.Get(arg)

		if obj == nil {
			empty++
			continue
		}

		// If the object exists, check if it is a set object.
		if err := object.AssertType(obj.TypeEncoding, object.ObjTypeSet); err != nil {
			return diceerrors.NewErrWithFormattedMessage(diceerrors.WrongTypeErr)
		}

		if err := object.AssertEncoding(obj.TypeEncoding, object.ObjEncodingSetStr); err != nil {
			return diceerrors.NewErrWithFormattedMessage(diceerrors.WrongTypeErr)
		}

		// Get the set object.
		set := obj.Value.(map[string]struct{})
		sets = append(sets, set)
	}

	if empty > 0 {
		return clientio.Encode([]string{}, false)
	}

	// sort the sets by the number of elements in the set
	// we will iterate over the smallest set
	// and check if the element is present in all the other sets
	sort.Slice(sets, func(i, j int) bool {
		return len(sets[i]) < len(sets[j])
	})

	count := 0
	resultSet := make(map[string]struct{}, len(sets[0]))

	// init the result set with the first set
	// store the number of elements in the first set in count
	// we will decrement the count if we do not find the elements in the other sets
	for k := range sets[0] {
		resultSet[k] = struct{}{}
		count++
	}

	for i := 1; i < len(sets); i++ {
		if count == 0 {
			break
		}
		for k := range resultSet {
			if _, ok := sets[i][k]; !ok {
				delete(resultSet, k)
				count--
			}
		}
	}

	if count == 0 {
		return clientio.Encode([]string{}, false)
	}

	members := make([]string, 0, len(resultSet))
	for k := range resultSet {
		members = append(members, k)
	}
	return clientio.Encode(members, false)
}

// PFADD Adds all the element arguments to the HyperLogLog data structure stored at the variable
// name specified as first argument.
//
// Returns:
// If the approximated cardinality estimated by the HyperLogLog changed after executing the command,
// returns 1, otherwise 0 is returned.
func evalPFADD(args []string, store *dstore.Store) []byte {
	if len(args) < 1 {
		return diceerrors.NewErrArity("PFADD")
	}

	key := args[0]
	obj := store.Get(key)

	// If key doesn't exist prior initial cardinality changes hence return 1
	if obj == nil {
		hll := hyperloglog.New()
		for _, arg := range args[1:] {
			hll.Insert([]byte(arg))
		}

		obj = store.NewObj(hll, -1, object.ObjTypeString, object.ObjEncodingRaw)

		store.Put(key, obj)
		return clientio.Encode(1, false)
	}

	existingHll, ok := obj.Value.(*hyperloglog.Sketch)
	if !ok {
		return diceerrors.NewErrWithMessage(diceerrors.WrongTypeHllErr)
	}
	initialCardinality := existingHll.Estimate()
	for _, arg := range args[1:] {
		existingHll.Insert([]byte(arg))
	}

	if newCardinality := existingHll.Estimate(); initialCardinality != newCardinality {
		return clientio.Encode(1, false)
	}

	return clientio.Encode(0, false)
}

func evalPFCOUNT(args []string, store *dstore.Store) []byte {
	if len(args) < 1 {
		return diceerrors.NewErrArity("PFCOUNT")
	}

	unionHll := hyperloglog.New()

	for _, arg := range args {
		obj := store.Get(arg)
		if obj != nil {
			currKeyHll, ok := obj.Value.(*hyperloglog.Sketch)
			if !ok {
				return diceerrors.NewErrWithMessage(diceerrors.WrongTypeHllErr)
			}
			err := unionHll.Merge(currKeyHll)
			if err != nil {
				return diceerrors.NewErrWithMessage(diceerrors.InvalidHllErr)
			}
		}
	}

	return clientio.Encode(unionHll.Estimate(), false)
}

func evalPFMERGE(args []string, store *dstore.Store) []byte {
	if len(args) < 1 {
		return diceerrors.NewErrArity("PFMERGE")
	}

	var mergedHll *hyperloglog.Sketch
	destKey := args[0]
	obj := store.Get(destKey)

	// If destKey doesn't exist, create a new HLL, else fetch the existing
	if obj == nil {
		mergedHll = hyperloglog.New()
	} else {
		var ok bool
		mergedHll, ok = obj.Value.(*hyperloglog.Sketch)
		if !ok {
			return diceerrors.NewErrWithMessage(diceerrors.WrongTypeHllErr)
		}
	}

	for _, arg := range args {
		obj := store.Get(arg)
		if obj != nil {
			currKeyHll, ok := obj.Value.(*hyperloglog.Sketch)
			if !ok {
				return diceerrors.NewErrWithMessage(diceerrors.WrongTypeHllErr)
			}

			err := mergedHll.Merge(currKeyHll)
			if err != nil {
				return diceerrors.NewErrWithMessage(diceerrors.InvalidHllErr)
			}
		}
	}

	// Save the mergedHll
	obj = store.NewObj(mergedHll, -1, object.ObjTypeString, object.ObjEncodingRaw)
	store.Put(destKey, obj)

	return clientio.RespOK
}

func evalJSONSTRLEN(args []string, store *dstore.Store) []byte {
	if len(args) < 1 {
		return diceerrors.NewErrArity("JSON.STRLEN")
	}

	key := args[0]

	if len(args) < 2 {
		// no recursive
		// making consistent with arrlen
		// to-do parsing
		obj := store.Get(key)

		if obj == nil {
			return clientio.RespNIL
		}
		jsonData := obj.Value

		if utils.GetJSONFieldType(jsonData) != utils.StringType {
			return diceerrors.NewErrWithFormattedMessage(diceerrors.JSONPathValueTypeErr)
		}
		return clientio.Encode(len(jsonData.(string)), false)
	}

	path := args[1]

	obj := store.Get(key)

	if obj == nil {
		return clientio.RespNIL
	}

	// Check if the object is of JSON type
	errWithMessage := object.AssertTypeAndEncoding(obj.TypeEncoding, object.ObjTypeJSON, object.ObjEncodingJSON)
	if errWithMessage != nil {
		return errWithMessage
	}

	jsonData := obj.Value
	if path == defaultRootPath {
		defaultStringResult := make([]interface{}, 0, 1)
		if utils.GetJSONFieldType(jsonData) == utils.StringType {
			defaultStringResult = append(defaultStringResult, int64(len(jsonData.(string))))
		} else {
			defaultStringResult = append(defaultStringResult, clientio.RespNIL)
		}

		return clientio.Encode(defaultStringResult, false)
	}

	// Parse the JSONPath expression
	expr, err := jp.ParseString(path)
	if err != nil {
		return diceerrors.NewErrWithMessage("invalid JSONPath")
	}
	// Execute the JSONPath query
	results := expr.Get(jsonData)
	if len(results) == 0 {
		return clientio.Encode([]interface{}{}, false)
	}
	strLenResults := make([]interface{}, 0, len(results))
	for _, result := range results {
		switch utils.GetJSONFieldType(result) {
		case utils.StringType:
			strLenResults = append(strLenResults, int64(len(result.(string))))
		default:
			strLenResults = append(strLenResults, clientio.RespNIL)
		}
	}
	return clientio.Encode(strLenResults, false)
}

func evalHLEN(args []string, store *dstore.Store) []byte {
	if len(args) != 1 {
		return diceerrors.NewErrArity("HLEN")
	}

	key := args[0]

	obj := store.Get(key)

	if obj == nil {
		return clientio.RespZero
	}

	if err := object.AssertTypeAndEncoding(obj.TypeEncoding, object.ObjTypeHashMap, object.ObjEncodingHashMap); err != nil {
		return diceerrors.NewErrWithFormattedMessage(diceerrors.WrongTypeErr)
	}

	hashMap := obj.Value.(HashMap)
	return clientio.Encode(len(hashMap), false)
}

func evalSELECT(args []string, store *dstore.Store) []byte {
	if len(args) != 1 {
		return diceerrors.NewErrArity("SELECT")
	}

	return clientio.RespOK
}

func formatFloat(f float64, b bool) string {
	formatted := strconv.FormatFloat(f, 'f', -1, 64)
	if b {
		parts := strings.Split(formatted, ".")
		if len(parts) == 1 {
			formatted += ".0"
		}
	}
	return formatted
}

// takes original value, increment values (float or int), a flag representing if increment is float
// returns new value, string representation, a boolean representing if the value was modified
func incrementValue(value any, isIncrFloat bool, incrFloat float64, incrInt int64) (newVal interface{}, stringRepresentation string, isModified bool) {
	switch utils.GetJSONFieldType(value) {
	case utils.NumberType:
		oldVal := value.(float64)
		var newVal float64
		if isIncrFloat {
			newVal = oldVal + incrFloat
		} else {
			newVal = oldVal + float64(incrInt)
		}
		resultString := formatFloat(newVal, isIncrFloat)
		return newVal, resultString, true
	case utils.IntegerType:
		if isIncrFloat {
			oldVal := float64(value.(int64))
			newVal := oldVal + incrFloat
			resultString := formatFloat(newVal, isIncrFloat)
			return newVal, resultString, true
		} else {
			oldVal := value.(int64)
			newVal := oldVal + incrInt
			resultString := fmt.Sprintf("%d", newVal)
			return newVal, resultString, true
		}
	default:
		return value, null, false
	}
}

func evalJSONNUMINCRBY(args []string, store *dstore.Store) []byte {
	if len(args) < 3 {
		return diceerrors.NewErrArity("JSON.NUMINCRBY")
	}
	key := args[0]
	obj := store.Get(key)

	if obj == nil {
		return diceerrors.NewErrWithFormattedMessage("-ERR could not perform this operation on a key that doesn't exist")
	}

	// Check if the object is of JSON type
	errWithMessage := object.AssertTypeAndEncoding(obj.TypeEncoding, object.ObjTypeJSON, object.ObjEncodingJSON)
	if errWithMessage != nil {
		return errWithMessage
	}

	path := args[1]

	jsonData := obj.Value
	// Parse the JSONPath expression
	expr, err := jp.ParseString(path)

	if err != nil {
		return diceerrors.NewErrWithMessage("invalid JSONPath")
	}

	isIncrFloat := false

	for i, r := range args[2] {
		if !unicode.IsDigit(r) && r != '.' && r != '-' {
			if i == 0 {
				return diceerrors.NewErrWithFormattedMessage("-ERR expected value at line 1 column %d", i+1)
			}
			return diceerrors.NewErrWithFormattedMessage("-ERR trailing characters at line 1 column %d", i+1)
		}
		if r == '.' {
			isIncrFloat = true
		}
	}
	var incrFloat float64
	var incrInt int64
	if isIncrFloat {
		incrFloat, err = strconv.ParseFloat(args[2], 64)
		if err != nil {
			return diceerrors.NewErrWithMessage(diceerrors.IntOrOutOfRangeErr)
		}
	} else {
		incrInt, err = strconv.ParseInt(args[2], 10, 64)
		if err != nil {
			return diceerrors.NewErrWithMessage(diceerrors.IntOrOutOfRangeErr)
		}
	}
	results := expr.Get(jsonData)

	if len(results) == 0 {
		respString := "[]"
		return clientio.Encode(respString, false)
	}

	resultArray := make([]string, 0, len(results))

	if path == defaultRootPath {
		newValue, resultString, isModified := incrementValue(jsonData, isIncrFloat, incrFloat, incrInt)
		if isModified {
			jsonData = newValue
		}
		resultArray = append(resultArray, resultString)
	} else {
		// Execute the JSONPath query
		_, err := expr.Modify(jsonData, func(value any) (interface{}, bool) {
			newValue, resultString, isModified := incrementValue(value, isIncrFloat, incrFloat, incrInt)
			resultArray = append(resultArray, resultString)
			return newValue, isModified
		})
		if err != nil {
			return diceerrors.NewErrWithMessage("invalid JSONPath")
		}
	}

	resultString := `[` + strings.Join(resultArray, ",") + `]`

	obj.Value = jsonData
	return clientio.Encode(resultString, false)
}

<<<<<<< HEAD
func evalJSONRESP(args []string, store *dstore.Store) []byte {
	if len(args) < 1 {
		return diceerrors.NewErrArity("json.resp")
	}
	key := args[0]

	path := defaultRootPath
	if len(args) > 1 {
		path = args[1]
	}

	obj := store.Get(key)
	if obj == nil {
		return clientio.RespNIL
	}

	// Check if the object is of JSON type
	errWithMessage := object.AssertTypeAndEncoding(obj.TypeEncoding, object.ObjTypeJSON, object.ObjEncodingJSON)
	if errWithMessage != nil {
		return errWithMessage
	}

	if path == defaultRootPath {
		jsonData := obj.Value
		resp := parseJSONStructure(jsonData)

		alpha := clientio.Encode(resp, false)
		return alpha
	}

	// [TODO] write code for path != $
	return []byte{}
}

func parseJSONStructure(jsonData interface{}) (resp []any) {
	switch json := jsonData.(type) {
	case string, bool:
		resp = append(resp, json)
	case int, int8, int16, int32, int64, uint, uint8, uint16, uint32, uint64, float32, float64, nil:
		resp = append(resp, json)
	case map[string]interface{}:
		resp = append(resp, "{")
		for key, value := range json {
			resp = append(resp, key)
			resp = append(resp, parseJSONStructure(value)...)
		}
	case []interface{}:
		resp = append(resp, "[")
		for _, value := range json {
			resp = append(resp, parseJSONStructure(value)...)
		}
	}
	return resp
=======
func evalTYPE(args []string, store *dstore.Store) []byte {
	if len(args) != 1 {
		return diceerrors.NewErrArity("TYPE")
	}
	key := args[0]
	obj := store.Get(key)
	if obj == nil {
		return clientio.Encode("none", false)
	}

	var typeStr string
	switch oType, _ := object.ExtractTypeEncoding(obj); oType {
	case object.ObjTypeString, object.ObjTypeInt, object.ObjTypeByteArray:
		typeStr = "string"
	case object.ObjTypeByteList:
		typeStr = "list"
	case object.ObjTypeSet:
		typeStr = "set"
	case object.ObjTypeHashMap:
		typeStr = "hash"
	default:
		typeStr = "non-supported type"
	}

	return clientio.Encode(typeStr, false)
}

// evalGETRANGE returns the substring of the string value stored at key, determined by the offsets start and end
// The offsets are zero-based and can be negative values to index from the end of the string
//
// If the start offset is larger than the end offset, or if the start or end offset is greater than the length of the string,
// an empty string is returned
func evalGETRANGE(args []string, store *dstore.Store) []byte {
	if len(args) != 3 {
		return diceerrors.NewErrArity("GETRANGE")
	}
	key := args[0]
	obj := store.Get(key)
	if obj == nil {
		return clientio.Encode("", false)
	}

	start, err := strconv.Atoi(args[1])
	if err != nil {
		return diceerrors.NewErrWithFormattedMessage(diceerrors.IntOrOutOfRangeErr)
	}
	end, err := strconv.Atoi(args[2])
	if err != nil {
		return diceerrors.NewErrWithFormattedMessage(diceerrors.IntOrOutOfRangeErr)
	}

	var str string
	switch _, oEnc := object.ExtractTypeEncoding(obj); oEnc {
	case object.ObjEncodingEmbStr, object.ObjEncodingRaw:
		if val, ok := obj.Value.(string); ok {
			str = val
		} else {
			return diceerrors.NewErrWithMessage("expected string but got another type")
		}
	case object.ObjEncodingInt:
		str = strconv.FormatInt(obj.Value.(int64), 10)
	default:
		return diceerrors.NewErrWithFormattedMessage(diceerrors.WrongTypeErr)
	}

	if str == "" {
		return clientio.Encode("", false)
	}

	if start < 0 {
		start = len(str) + start
	}

	if end < 0 {
		end = len(str) + end
	}

	if start >= len(str) || end < 0 || start > end {
		return clientio.Encode("", false)
	}

	if start < 0 {
		start = 0
	}

	if end >= len(str) {
		end = len(str) - 1
	}

	return clientio.Encode(str[start:end+1], false)
>>>>>>> 04e52430
}<|MERGE_RESOLUTION|>--- conflicted
+++ resolved
@@ -3541,7 +3541,6 @@
 	return clientio.Encode(resultString, false)
 }
 
-<<<<<<< HEAD
 func evalJSONRESP(args []string, store *dstore.Store) []byte {
 	if len(args) < 1 {
 		return diceerrors.NewErrArity("json.resp")
@@ -3595,7 +3594,8 @@
 		}
 	}
 	return resp
-=======
+}
+
 func evalTYPE(args []string, store *dstore.Store) []byte {
 	if len(args) != 1 {
 		return diceerrors.NewErrArity("TYPE")
@@ -3686,5 +3686,4 @@
 	}
 
 	return clientio.Encode(str[start:end+1], false)
->>>>>>> 04e52430
 }