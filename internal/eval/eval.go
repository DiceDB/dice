--- conflicted
+++ resolved
@@ -2962,173 +2962,6 @@
 	return clientio.Encode(count, false)
 }
 
-<<<<<<< HEAD
-func evalHSCAN(args []string, store *dstore.Store) []byte {
-	if len(args) < 2 {
-		return diceerrors.NewErrArity("HSCAN")
-	}
-
-	key := args[0]
-	cursor, err := strconv.ParseInt(args[1], 10, 64)
-	if err != nil {
-		return diceerrors.NewErrWithMessage(diceerrors.InvalidIntErr)
-	}
-
-	obj := store.Get(key)
-	if obj == nil {
-		return clientio.Encode([]interface{}{"0", []string{}}, false)
-=======
-// evalHKEYS returns all the values in the hash stored at key.
-func evalHVALS(args []string, store *dstore.Store) []byte {
-	if len(args) != 1 {
-		return diceerrors.NewErrArity("HVALS")
-	}
-
-	key := args[0]
-	obj := store.Get(key)
-
-	if obj == nil {
-		return clientio.Encode([]string{}, false) // Return an empty array for non-existent keys
->>>>>>> fb369917
-	}
-
-	if err := object.AssertTypeAndEncoding(obj.TypeEncoding, object.ObjTypeHashMap, object.ObjEncodingHashMap); err != nil {
-		return diceerrors.NewErrWithMessage(diceerrors.WrongTypeErr)
-	}
-
-	hashMap := obj.Value.(HashMap)
-<<<<<<< HEAD
-	pattern := "*"
-	count := 10
-
-	// Parse optional arguments
-	for i := 2; i < len(args); i += 2 {
-		switch strings.ToUpper(args[i]) {
-		case "MATCH":
-			if i+1 < len(args) {
-				pattern = args[i+1]
-			}
-		case CountConst:
-			if i+1 < len(args) {
-				parsedCount, err := strconv.Atoi(args[i+1])
-				if err != nil || parsedCount < 1 {
-					return diceerrors.NewErrWithMessage("value is not an integer or out of range")
-				}
-				count = parsedCount
-			}
-		}
-	}
-
-	// Note that this implementation has a time complexity of O(N), where N is the number of keys in 'hashMap'.
-	// This is in contrast to Redis, which implements HSCAN in O(1) time complexity by maintaining a cursor.
-	keys := make([]string, 0, len(hashMap))
-	for k := range hashMap {
-		keys = append(keys, k)
-	}
-	sort.Strings(keys)
-
-	matched := 0
-	results := make([]string, 0, count*2)
-	newCursor := 0
-
-	g, err := glob.Compile(pattern)
-	if err != nil {
-		return diceerrors.NewErrWithMessage(fmt.Sprintf("Invalid glob pattern: %s", err))
-	}
-
-	// Scan the keys and add them to the results if they match the pattern
-	for i := int(cursor); i < len(keys); i++ {
-		if g.Match(keys[i]) {
-			results = append(results, keys[i], hashMap[keys[i]])
-			matched++
-			if matched >= count {
-				newCursor = i + 1
-				break
-			}
-		}
-	}
-
-	// If we've scanned all keys, reset cursor to 0
-	if newCursor >= len(keys) {
-		newCursor = 0
-	}
-
-	return clientio.Encode([]interface{}{strconv.Itoa(newCursor), results}, false)
-}
-
-// evalHSTRLEN returns the length of value associated with field in the hash stored at key.
-//
-// This command returns 0, if the specified field doesn't exist in the key
-//
-// If key doesn't exist, it returns 0.
-//
-// Usage: HSTRLEN key field value
-func evalHSTRLEN(args []string, store *dstore.Store) []byte {
-	if len(args) != 2 {
-		return diceerrors.NewErrArity("HSTRLEN")
-=======
-	results := make([]string, 0, len(hashMap))
-
-	for _, value := range hashMap {
-		results = append(results, value)
-	}
-
-	return clientio.Encode(results, false)
-}
-
-// evalHEXISTS returns if field is an existing field in the hash stored at key.
-//
-// This command returns 0, if the specified field doesn't exist in the key and 1 if it exists.
-//
-// If key doesn't exist, it returns 0.
-//
-// Usage: HEXISTS key field
-func evalHEXISTS(args []string, store *dstore.Store) []byte {
-	if len(args) != 2 {
-		return diceerrors.NewErrArity("HEXISTS")
->>>>>>> fb369917
-	}
-
-	key := args[0]
-	hmKey := args[1]
-	obj := store.Get(key)
-
-	var hashMap HashMap
-
-<<<<<<< HEAD
-	if obj != nil {
-		if err := object.AssertTypeAndEncoding(obj.TypeEncoding, object.ObjTypeHashMap, object.ObjEncodingHashMap); err != nil {
-			return diceerrors.NewErrWithMessage(diceerrors.WrongTypeErr)
-		}
-		hashMap = obj.Value.(HashMap)
-	} else {
-		return clientio.Encode(0, false)
-	}
-
-	val, ok := hashMap.Get(hmKey)
-	// Return 0, if specified field doesn't exist in the HashMap.
-	if ok {
-		return clientio.Encode(len(*val), false)
-	}
-=======
-	if obj == nil {
-		return clientio.Encode(0, false)
-	}
-	if err := object.AssertTypeAndEncoding(obj.TypeEncoding, object.ObjTypeHashMap, object.ObjEncodingHashMap); err != nil {
-		return diceerrors.NewErrWithMessage(diceerrors.WrongTypeErr)
-	}
-
-	hashMap = obj.Value.(HashMap)
-
-	_, ok := hashMap.Get(hmKey)
-	if ok {
-		return clientio.Encode(1, false)
-	}
-	// Return 0, if specified field doesn't exist in the HashMap.
->>>>>>> fb369917
-	return clientio.Encode(0, false)
-}
-
 func evalObjectIdleTime(key string, store *dstore.Store) []byte {
 	obj := store.GetNoTouch(key)
 	if obj == nil {
