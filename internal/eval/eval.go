package eval

import (
	"bytes"
	"errors"
	"fmt"
	"math"
	"regexp"
	"sort"
	"strconv"
	"strings"
	"time"
	"unicode"
	"unsafe"

	"github.com/dicedb/dice/internal/object"
	"github.com/rs/xid"

	"github.com/dicedb/dice/internal/sql"

	"github.com/axiomhq/hyperloglog"
	"github.com/bytedance/sonic"
	"github.com/charmbracelet/log"
	"github.com/dicedb/dice/config"
	"github.com/dicedb/dice/internal/clientio"
	"github.com/dicedb/dice/internal/comm"
	diceerrors "github.com/dicedb/dice/internal/errors"
	"github.com/dicedb/dice/internal/querywatcher"
	"github.com/dicedb/dice/internal/server/utils"
	dstore "github.com/dicedb/dice/internal/store"
	"github.com/ohler55/ojg/jp"
)

type exDurationState int

const (
	Uninitialized exDurationState = iota
	Initialized
)

var (
	TxnCommands       map[string]bool
	serverID          string
	diceCommandsCount int
)

const defaultRootPath = "$"
const maxExDuration = 9223372036854775

func init() {
	diceCommandsCount = len(DiceCmds)
	TxnCommands = map[string]bool{"EXEC": true, "DISCARD": true}
	serverID = fmt.Sprintf("%s:%d", config.DiceConfig.Server.Addr, config.DiceConfig.Server.Port)
}

// evalPING returns with an encoded "PONG"
// If any message is added with the ping command,
// the message will be returned.
func evalPING(args []string, store *dstore.Store) []byte {
	var b []byte

	if len(args) >= 2 {
		return diceerrors.NewErrArity("PING")
	}

	if len(args) == 0 {
		b = clientio.Encode("PONG", true)
	} else {
		b = clientio.Encode(args[0], false)
	}

	return b
}

// EvalAUTH returns with an encoded "OK" if the user is authenticated
// If the user is not authenticated, it returns with an encoded error message
func EvalAUTH(args []string, c *comm.Client) []byte {
	var err error

	if config.DiceConfig.Auth.Password == "" {
		return diceerrors.NewErrWithMessage("AUTH <password> called without any password configured for the default user. Are you sure your configuration is correct?")
	}

	username := config.DiceConfig.Auth.UserName
	var password string

	if len(args) == 1 {
		password = args[0]
	} else if len(args) == 2 {
		username, password = args[0], args[1]
	} else {
		return diceerrors.NewErrArity("AUTH")
	}

	if err = c.Session.Validate(username, password); err != nil {
		return clientio.Encode(err, false)
	}
	return clientio.RespOK
}

// evalSET puts a new <key, value> pair in db as in the args
// args must contain key and value.
// args can also contain multiple options -
//
//	EX or ex which will set the expiry time(in secs) for the key
//	PX or px which will set the expiry time(in milliseconds) for the key
//	EXAT or exat which will set the specified Unix time at which the key will expire, in seconds (a positive integer).
//	PXAT or PX which will the specified Unix time at which the key will expire, in milliseconds (a positive integer).
//	XX orr xx which will only set the key if it already exists.
//
// Returns encoded error response if at least a <key, value> pair is not part of args
// Returns encoded error response if expiry time value in not integer
// Returns encoded error response if both PX and EX flags are present
// Returns encoded OK RESP once new entry is added
// If the key already exists then the value will be overwritten and expiry will be discarded
func evalSET(args []string, store *dstore.Store) []byte {
	if len(args) <= 1 {
		return diceerrors.NewErrArity("SET")
	}

	var key, value string
	var exDurationMs int64 = -1
	var state exDurationState = Uninitialized
	var keepttl bool = false

	key, value = args[0], args[1]
	oType, oEnc := deduceTypeEncoding(value)

	for i := 2; i < len(args); i++ {
		arg := strings.ToUpper(args[i])
		switch arg {
		case Ex, Px:
			if state != Uninitialized {
				return diceerrors.NewErrWithMessage(diceerrors.SyntaxErr)
			}
			i++
			if i == len(args) {
				return diceerrors.NewErrWithMessage(diceerrors.SyntaxErr)
			}

			exDuration, err := strconv.ParseInt(args[i], 10, 64)
			if err != nil {
				return diceerrors.NewErrWithMessage(diceerrors.IntOrOutOfRangeErr)
			}

			if exDuration <= 0 || exDuration >= maxExDuration {
				return diceerrors.NewErrExpireTime("SET")
			}

			// converting seconds to milliseconds
			if arg == Ex {
				exDuration *= 1000
			}
			exDurationMs = exDuration
			state = Initialized

		case Pxat, Exat:
			if state != Uninitialized {
				return diceerrors.NewErrWithMessage(diceerrors.SyntaxErr)
			}
			i++
			if i == len(args) {
				return diceerrors.NewErrWithMessage(diceerrors.SyntaxErr)
			}
			exDuration, err := strconv.ParseInt(args[i], 10, 64)
			if err != nil {
				return diceerrors.NewErrWithMessage(diceerrors.IntOrOutOfRangeErr)
			}

			if exDuration < 0 {
				return diceerrors.NewErrExpireTime("SET")
			}

			if arg == Exat {
				exDuration *= 1000
			}
			exDurationMs = exDuration - utils.GetCurrentTime().UnixMilli()
			// If the expiry time is in the past, set exDurationMs to 0
			// This will be used to signal immediate expiration
			if exDurationMs < 0 {
				exDurationMs = 0
			}
			state = Initialized

		case XX:
			// Get the key from the hash table
			obj := store.Get(key)

			// if key does not exist, return RESP encoded nil
			if obj == nil {
				return clientio.RespNIL
			}
		case NX:
			obj := store.Get(key)
			if obj != nil {
				return clientio.RespNIL
			}
		case KEEPTTL, Keepttl:
			keepttl = true
		default:
			return diceerrors.NewErrWithMessage(diceerrors.SyntaxErr)
		}
	}

	// Cast the value properly based on the encoding type
	var storedValue interface{}
	switch oEnc {
	case object.ObjEncodingInt:
		storedValue, _ = strconv.ParseInt(value, 10, 64)
	case object.ObjEncodingEmbStr, object.ObjEncodingRaw:
		storedValue = value
	default:
		return clientio.Encode(fmt.Errorf("ERR unsupported encoding: %d", oEnc), false)
	}

	// putting the k and value in a Hash Table
	store.Put(key, store.NewObj(storedValue, exDurationMs, oType, oEnc), dstore.WithKeepTTL(keepttl))

	return clientio.RespOK
}

// evalMSET puts multiple <key, value> pairs in db as in the args
// MSET is atomic, so all given keys are set at once.
// args must contain key and value pairs.

// Returns encoded error response if at least a <key, value> pair is not part of args
// Returns encoded OK RESP once new entries are added
// If the key already exists then the value will be overwritten and expiry will be discarded
func evalMSET(args []string, store *dstore.Store) []byte {
	if len(args) <= 1 || len(args)%2 != 0 {
		return diceerrors.NewErrArity("MSET")
	}

	// MSET does not have expiry support
	var exDurationMs int64 = -1

	insertMap := make(map[string]*object.Obj, len(args)/2)
	for i := 0; i < len(args); i += 2 {
		key, value := args[i], args[i+1]
		oType, oEnc := deduceTypeEncoding(value)
		var storedValue interface{}
		switch oEnc {
		case object.ObjEncodingInt:
			storedValue, _ = strconv.ParseInt(value, 10, 64)
		case object.ObjEncodingEmbStr, object.ObjEncodingRaw:
			storedValue = value
		default:
			return clientio.Encode(fmt.Errorf("ERR unsupported encoding: %d", oEnc), false)
		}
		insertMap[key] = store.NewObj(storedValue, exDurationMs, oType, oEnc)
	}

	store.PutAll(insertMap)
	return clientio.RespOK
}

// evalGET returns the value for the queried key in args
// The key should be the only param in args
// The RESP value of the key is encoded and then returned
// evalGET returns response.RespNIL if key is expired or it does not exist
func evalGET(args []string, store *dstore.Store) []byte {
	if len(args) != 1 {
		return diceerrors.NewErrArity("GET")
	}

	key := args[0]

	obj := store.Get(key)

	// if key does not exist, return RESP encoded nil
	if obj == nil {
		return clientio.RespNIL
	}

	// Decode and return the value based on its encoding
	switch _, oEnc := object.ExtractTypeEncoding(obj); oEnc {
	case object.ObjEncodingInt:
		// Value is stored as an int64, so use type assertion
		if val, ok := obj.Value.(int64); ok {
			return clientio.Encode(val, false)
		}
		return diceerrors.NewErrWithFormattedMessage("expected int64 but got another type: %s", obj.Value)

	case object.ObjEncodingEmbStr, object.ObjEncodingRaw:
		// Value is stored as a string, use type assertion
		if val, ok := obj.Value.(string); ok {
			return clientio.Encode(val, false)
		}
		return diceerrors.NewErrWithMessage("expected string but got another type")

	case object.ObjEncodingByteArray:
		// Value is stored as a bytearray, use type assertion
		if val, ok := obj.Value.(*ByteArray); ok {
			return clientio.Encode(string(val.data), false)
		}
		return diceerrors.NewErrWithMessage(diceerrors.WrongTypeErr)

	default:
		return diceerrors.NewErrWithMessage(diceerrors.WrongTypeErr)
	}
}

// evalDBSIZE returns the number of keys in the database.
func evalDBSIZE(args []string, store *dstore.Store) []byte {
	if len(args) > 0 {
		return diceerrors.NewErrArity("DBSIZE")
	}

	// return the RESP encoded value
	return clientio.Encode(dstore.KeyspaceStat[0]["keys"], false)
}

// evalGETDEL returns the value for the queried key in args
// The key should be the only param in args
// The RESP value of the key is encoded and then returned
// In evalGETDEL  If the key exists, it will be deleted before its value is returned.
// evalGETDEL returns response.RespNIL if key is expired or it does not exist
func evalGETDEL(args []string, store *dstore.Store) []byte {
	if len(args) != 1 {
		return diceerrors.NewErrArity("GETDEL")
	}

	key := args[0]

	// getting the key based on previous touch value
	obj := store.GetNoTouch(key)

	// if key does not exist, return RESP encoded nil
	if obj == nil {
		return clientio.RespNIL
	}

	// If the object exists, check if it is a Set object.
	if err := object.AssertType(obj.TypeEncoding, object.ObjTypeSet); err == nil {
		return diceerrors.NewErrWithFormattedMessage(diceerrors.WrongTypeErr)
	}

	// If the object exists, check if it is a JSON object.
	if err := object.AssertType(obj.TypeEncoding, object.ObjTypeJSON); err == nil {
		return diceerrors.NewErrWithFormattedMessage(diceerrors.WrongTypeErr)
	}

	// Get the key from the hash table
	objVal := store.GetDel(key)

	// Decode and return the value based on its encoding
	switch _, oEnc := object.ExtractTypeEncoding(objVal); oEnc {
	case object.ObjEncodingInt:
		// Value is stored as an int64, so use type assertion
		if val, ok := objVal.Value.(int64); ok {
			return clientio.Encode(val, false)
		}
		return diceerrors.NewErrWithFormattedMessage("expected int64 but got another type: %s", objVal.Value)

	case object.ObjEncodingEmbStr, object.ObjEncodingRaw:
		// Value is stored as a string, use type assertion
		if val, ok := objVal.Value.(string); ok {
			return clientio.Encode(val, false)
		}
		return diceerrors.NewErrWithMessage("expected string but got another type")

	case object.ObjEncodingByteArray:
		// Value is stored as a bytearray, use type assertion
		if val, ok := objVal.Value.(*ByteArray); ok {
			return clientio.Encode(string(val.data), false)
		}
		return diceerrors.NewErrWithMessage(diceerrors.WrongTypeErr)

	default:
		return diceerrors.NewErrWithMessage(diceerrors.WrongTypeErr)
	}
}

// evalJSONDEBUG reports value's memmory usage in bytes
// Returns arity error if subcommand is missing
// Supports only two subcommand as of now - HELP and MEMORY
func evalJSONDebug(args []string, store *dstore.Store) []byte {
	if len(args) < 1 {
		return diceerrors.NewErrArity("JSON.DEBUG")
	}
	subcommand := strings.ToUpper(args[0])
	switch subcommand {
	case Help:
		return evalJSONDebugHelp()
	case Memory:
		return evalJSONDebugMemory(args[1:], store)
	default:
		return diceerrors.NewErrWithFormattedMessage("unknown subcommand - try `JSON.DEBUG HELP`")
	}
}

// evalJSONDebugHelp implements HELP subcommand for evalJSONDebug
// It returns help text
// It ignore any other args
func evalJSONDebugHelp() []byte {
	memoryText := "MEMORY <key> [path] - reports memory usage"
	helpText := "HELP                - this message"
	message := []string{memoryText, helpText}
	return clientio.Encode(message, false)
}

// evalJSONDebugMemory implements MEMORY subcommand for evalJSONDebug
// It returns value's memory usage in bytes
func evalJSONDebugMemory(args []string, store *dstore.Store) []byte {
	if len(args) < 1 {
		return diceerrors.NewErrArity("json.debug")
	}
	key := args[0]

	// default path is root if not specified
	path := defaultRootPath
	if len(args) > 1 {
		path = args[1] // any more args are ignored for this command altogether
	}

	obj := store.Get(key)
	if obj == nil {
		return clientio.RespZero
	}

	// check if the object is a valid JSON
	errWithMessage := object.AssertTypeAndEncoding(obj.TypeEncoding, object.ObjTypeJSON, object.ObjEncodingJSON)
	if errWithMessage != nil {
		return errWithMessage
	}

	// handle root path
	if path == defaultRootPath {
		jsonData := obj.Value

		// memory used by json data
		size := calculateSizeInBytes(jsonData)
		if size == -1 {
			return diceerrors.NewErrWithMessage("unknown type")
		}

		// add memory used by storage object
		size += int(unsafe.Sizeof(obj)) + calculateSizeInBytes(obj.LastAccessedAt) + calculateSizeInBytes(obj.TypeEncoding)

		return clientio.Encode(size, false)
	}

	// handle nested paths
	var results []any = []any{}
	if path != defaultRootPath {
		// check if path is valid
		expr, err := jp.ParseString(path)
		if err != nil {
			return diceerrors.NewErrWithMessage("invalid JSON path")
		}

		results = expr.Get(obj.Value)

		// handle error cases
		if len(results) == 0 {
			// this block will return '[]' for out of bound index for an array json type
			// this will maintain consistency with redis
			isArray := utils.IsArray(obj.Value)
			if isArray {
				arr, ok := obj.Value.([]any)
				if !ok {
					return diceerrors.NewErrWithMessage("invalid array json")
				}

				// extract index from arg
				reg := regexp.MustCompile(`^\$\.?\[(\d+|\*)\]`)
				matches := reg.FindStringSubmatch(path)

				if len(matches) == 2 {
					// convert index to int
					index, err := strconv.Atoi(matches[1])
					if err != nil {
						return diceerrors.NewErrWithMessage("unable to extract index")
					}

					// if index is out of bound return empty array
					if index >= len(arr) {
						return clientio.RespEmptyArray
					}
				}
			}

			// for rest json types, throw error
			return diceerrors.NewErrWithFormattedMessage("Path '$.%v' does not exist", path)
		}
	}

	// get memory used by each path
	sizeList := make([]interface{}, 0, len(results))
	for _, result := range results {
		size := calculateSizeInBytes(result)
		sizeList = append(sizeList, size)
	}

	return clientio.Encode(sizeList, false)
}

func calculateSizeInBytes(value interface{}) int {
	switch convertedValue := value.(type) {
	case string:
		return int(unsafe.Sizeof(value)) + len(convertedValue)

	case int, int8, int16, int32, int64, uint, uint8, uint16, uint32, uint64, float32, float64, bool, nil:
		return int(unsafe.Sizeof(value))

	// object
	case map[string]interface{}:
		size := int(unsafe.Sizeof(value))
		for k, v := range convertedValue {
			size += int(unsafe.Sizeof(k)) + len(k) + calculateSizeInBytes(v)
		}
		return size

	// array
	case []interface{}:
		size := int(unsafe.Sizeof(value))
		for _, elem := range convertedValue {
			size += calculateSizeInBytes(elem)
		}
		return size

	// unknown type
	default:
		return -1
	}
}

// evaLJSONFORGET removes the field specified by the given JSONPath from the JSON document stored under the provided key.
// calls the evalJSONDEL() with the arguments passed
// Returns response.RespZero if key is expired or it does not exist
// Returns encoded error response if incorrect number of arguments
// If the JSONPath points to the root of the JSON document, the entire key is deleted from the store.
// Returns an integer reply specified as the number of paths deleted (0 or more)
func evalJSONFORGET(args []string, store *dstore.Store) []byte {
	if len(args) < 1 {
		return diceerrors.NewErrArity("JSON.FORGET")
	}

	return evalJSONDEL(args, store)
}

// evalJSONARRLEN return the length of the JSON array at path in key
// Returns an array of integer replies, an integer for each matching value,
// each is the array's length, or nil, if the matching value is not an array.
// Returns encoded error if the key doesn't exist or key is expired or the matching value is not an array.
// Returns encoded error response if incorrect number of arguments
func evalJSONARRLEN(args []string, store *dstore.Store) []byte {
	if len(args) < 1 {
		return diceerrors.NewErrArity("JSON.ARRLEN")
	}
	key := args[0]

	// Retrieve the object from the database
	obj := store.Get(key)
	if obj == nil {
		return diceerrors.NewErrWithMessage("Path '.' does not exist or not an array")
	}

	errWithMessage := object.AssertTypeAndEncoding(obj.TypeEncoding, object.ObjTypeJSON, object.ObjEncodingJSON)
	if errWithMessage != nil {
		return errWithMessage
	}

	jsonData := obj.Value

	_, err := sonic.Marshal(jsonData)
	if err != nil {
		return diceerrors.NewErrWithMessage("Existing key has wrong Dice type")
	}

	if len(args) == 1 {
		if utils.GetJSONFieldType(jsonData) == utils.ArrayType {
			return clientio.Encode(len(jsonData.([]interface{})), false)
		}
		return diceerrors.NewErrWithMessage("Path '.' does not exist or not an array")
	}

	path := args[1]
	expr, err := jp.ParseString(path)
	if err != nil {
		return diceerrors.NewErrWithMessage("invalid JSONPath")
	}

	results := expr.Get(jsonData)

	arrlenList := make([]interface{}, 0, len(results))
	for _, result := range results {
		switch utils.GetJSONFieldType(result) {
		case utils.ArrayType:
			arrlenList = append(arrlenList, len(result.([]interface{})))
		default:
			arrlenList = append(arrlenList, nil)
		}
	}

	return clientio.Encode(arrlenList, false)
}

func evalJSONARRPOP(args []string, store *dstore.Store) []byte {
	if len(args) < 1 {
		return diceerrors.NewErrArity("json.arrpop")
	}
	key := args[0]

	var path string = defaultRootPath
	if len(args) >= 2 {
		path = args[1]
	}

	var index string
	if len(args) >= 3 {
		index = args[2]
	}

	// Retrieve the object from the database
	obj := store.Get(key)
	if obj == nil {
		return diceerrors.NewErrWithMessage("could not perform this operation on a key that doesn't exist")
	}

	errWithMessage := object.AssertTypeAndEncoding(obj.TypeEncoding, object.ObjTypeJSON, object.ObjEncodingJSON)
	if errWithMessage != nil {
		return errWithMessage
	}

	jsonData := obj.Value
	_, err := sonic.Marshal(jsonData)
	if err != nil {
		return diceerrors.NewErrWithMessage("Existing key has wrong Dice type")
	}

	if path == defaultRootPath {
		arr, ok := jsonData.([]any)
		// if value can not be converted to array, it is of another type
		// returns nil in this case similar to redis
		// also, return nil if array is empty
		if !ok || len(arr) == 0 {
			return diceerrors.NewErrWithMessage("Path '$' does not exist or not an array")
		}
		popElem, arr, err := popElementAndUpdateArray(arr, index)
		if err != nil {
			return diceerrors.NewErrWithFormattedMessage("error popping element: %v", err)
		}

		// save the remaining array
		newObj := store.NewObj(arr, -1, object.ObjTypeJSON, object.ObjEncodingJSON)
		store.Put(key, newObj)

		return clientio.Encode(popElem, false)
	}

	// if path is not root then extract value at path
	expr, err := jp.ParseString(path)
	if err != nil {
		return diceerrors.NewErrWithMessage("invalid JSONPath")
	}
	results := expr.Get(jsonData)

	// process value at each path
	popArr := make([]any, 0, len(results))
	for _, result := range results {
		arr, ok := result.([]any)
		// if value can not be converted to array, it is of another type
		// returns nil in this case similar to redis
		// also, return nil if array is empty
		if !ok || len(arr) == 0 {
			popElem := clientio.RespNIL
			popArr = append(popArr, popElem)
			continue
		}

		popElem, arr, err := popElementAndUpdateArray(arr, index)
		if err != nil {
			return diceerrors.NewErrWithFormattedMessage("error popping element: %v", err)
		}

		// update array in place in the json object
		err = expr.Set(jsonData, arr)
		if err != nil {
			return diceerrors.NewErrWithFormattedMessage("error saving updated json: %v", err)
		}

		popArr = append(popArr, popElem)
	}
	return clientio.Encode(popArr, false)
}

// popElementAndUpdateArray removes an element at the given index
// Returns popped element, remaining array and error
func popElementAndUpdateArray(arr []any, index string) (popElem any, updatedArray []any, err error) {
	if len(arr) == 0 {
		return nil, nil, nil
	}

	var idx int
	// if index is empty, pop last element
	if index == "" {
		idx = len(arr) - 1
	} else {
		var err error
		idx, err = strconv.Atoi(index)
		if err != nil {
			return nil, nil, err
		}
		// convert index to a valid index
		idx = adjustIndex(idx, arr)
	}

	popElem = arr[idx]
	arr = append(arr[:idx], arr[idx+1:]...)

	return popElem, arr, nil
}

// adjustIndex will bound the array between 0 and len(arr) - 1
// It also handles negative indexes
func adjustIndex(idx int, arr []any) int {
	// if index is positive and out of bound, limit it to the last index
	if idx > len(arr) {
		idx = len(arr) - 1
	}

	// if index is negative, change it to equivalent positive index
	if idx < 0 {
		// if index is out of bound then limit it to the first index
		if idx < -len(arr) {
			idx = 0
		} else {
			idx = len(arr) + idx
		}
	}
	return idx
}

// evalJSONOBJLEN return the number of keys in the JSON object at path in key.
// Returns an array of integer replies, an integer for each matching value,
// which is the json objects length, or nil, if the matching value is not a json.
// Returns encoded error if the key doesn't exist or key is expired or the matching value is not an array.
// Returns encoded error response if incorrect number of arguments
func evalJSONOBJLEN(args []string, store *dstore.Store) []byte {
	if len(args) < 1 {
		return diceerrors.NewErrArity("JSON.OBJLEN")
	}

	key := args[0]

	// Retrieve the object from the database
	obj := store.Get(key)
	if obj == nil {
		return clientio.RespNIL
	}

	// check if the object is json
	errWithMessage := object.AssertTypeAndEncoding(obj.TypeEncoding, object.ObjTypeJSON, object.ObjEncodingJSON)
	if errWithMessage != nil {
		return errWithMessage
	}

	// get the value & check for marsheling error
	jsonData := obj.Value
	_, err := sonic.Marshal(jsonData)
	if err != nil {
		return diceerrors.NewErrWithMessage("Existing key has wrong Dice type")
	}
	if len(args) == 1 {
		// check if the value is of json type
		if utils.GetJSONFieldType(jsonData) == utils.ObjectType {
			if castedData, ok := jsonData.(map[string]interface{}); ok {
				return clientio.Encode(len(castedData), false)
			}
			return clientio.RespNIL
		}
		return diceerrors.NewErrWithFormattedMessage(diceerrors.WrongTypeErr)
	}

	path := args[1]

	expr, err := jp.ParseString(path)
	if err != nil {
		return diceerrors.NewErrWithMessage(err.Error())
	}

	// get all values for matching paths
	results := expr.Get(jsonData)

	objectLen := make([]interface{}, 0, len(results))

	for _, result := range results {
		switch utils.GetJSONFieldType(result) {
		case utils.ObjectType:
			if castedResult, ok := result.(map[string]interface{}); ok {
				objectLen = append(objectLen, len(castedResult))
			} else {
				objectLen = append(objectLen, nil)
			}
		default:
			objectLen = append(objectLen, nil)
		}
	}
	return clientio.Encode(objectLen, false)
}

// evalJSONDEL delete a value that the given json path include in.
// Returns response.RespZero if key is expired or it does not exist
// Returns encoded error response if incorrect number of arguments
// Returns an integer reply specified as the number of paths deleted (0 or more)
func evalJSONDEL(args []string, store *dstore.Store) []byte {
	if len(args) < 1 {
		return diceerrors.NewErrArity("JSON.DEL")
	}
	key := args[0]

	// Default path is root if not specified
	path := defaultRootPath
	if len(args) > 1 {
		path = args[1]
	}

	// Retrieve the object from the database
	obj := store.Get(key)
	if obj == nil {
		return clientio.RespZero
	}

	errWithMessage := object.AssertTypeAndEncoding(obj.TypeEncoding, object.ObjTypeJSON, object.ObjEncodingJSON)
	if errWithMessage != nil {
		return errWithMessage
	}

	jsonData := obj.Value

	_, err := sonic.Marshal(jsonData)
	if err != nil {
		return diceerrors.NewErrWithMessage("Existing key has wrong Dice type")
	}

	if len(args) == 1 || path == defaultRootPath {
		store.Del(key)
		return clientio.RespOne
	}

	expr, err := jp.ParseString(path)
	if err != nil {
		return diceerrors.NewErrWithMessage("invalid JSONPath")
	}
	results := expr.Get(jsonData)
	err = expr.Del(jsonData)
	if err != nil {
		return diceerrors.NewErrWithMessage(err.Error())
	}
	// Create a new object with the updated JSON data
	newObj := store.NewObj(jsonData, -1, object.ObjTypeJSON, object.ObjEncodingJSON)
	store.Put(key, newObj)
	return clientio.Encode(len(results), false)
}

// evalJSONCLEAR Clear container values (arrays/objects) and set numeric values to 0,
// Already cleared values are ignored for empty containers and zero numbers
// args must contain at least the key;  (path unused in this implementation)
// Returns encoded error if key is expired or it does not exist
// Returns encoded error response if incorrect number of arguments
// Returns an integer reply specifying the number of matching JSON arrays
// and objects cleared + number of matching JSON numerical values zeroed.
func evalJSONCLEAR(args []string, store *dstore.Store) []byte {
	if len(args) < 1 {
		return diceerrors.NewErrArity("JSON.CLEAR")
	}
	key := args[0]

	// Default path is root if not specified
	path := defaultRootPath
	if len(args) > 1 {
		path = args[1]
	}

	// Retrieve the object from the database
	obj := store.Get(key)
	if obj == nil {
		return diceerrors.NewErrWithMessage("could not perform this operation on a key that doesn't exist")
	}

	errWithMessage := object.AssertTypeAndEncoding(obj.TypeEncoding, object.ObjTypeJSON, object.ObjEncodingJSON)
	if errWithMessage != nil {
		return errWithMessage
	}

	jsonData := obj.Value

	_, err := sonic.Marshal(jsonData)
	if err != nil {
		return diceerrors.NewErrWithMessage("Existing key has wrong Dice type")
	}

	var countClear uint64 = 0
	if len(args) == 1 || path == defaultRootPath {
		if jsonData != struct{}{} {
			// If path is root and len(args) == 1, return it instantly
			newObj := store.NewObj(struct{}{}, -1, object.ObjTypeJSON, object.ObjEncodingJSON)
			store.Put(key, newObj)
			countClear++
			return clientio.Encode(countClear, false)
		}
	}

	expr, err := jp.ParseString(path)
	if err != nil {
		return diceerrors.NewErrWithMessage("invalid JSONPath")
	}

	_, err = expr.Modify(jsonData, func(element any) (altered any, changed bool) {
		switch utils.GetJSONFieldType(element) {
		case utils.IntegerType, utils.NumberType:
			if element != utils.NumberZeroValue {
				countClear++
				return utils.NumberZeroValue, true
			}
		case utils.ArrayType:
			if len(element.([]interface{})) != 0 {
				countClear++
				return []interface{}{}, true
			}
		case utils.ObjectType:
			if element != struct{}{} {
				countClear++
				return struct{}{}, true
			}
		default:
			return element, false
		}
		return
	})
	if err != nil {
		return diceerrors.NewErrWithMessage(err.Error())
	}
	// Create a new object with the updated JSON data
	newObj := store.NewObj(jsonData, -1, object.ObjTypeJSON, object.ObjEncodingJSON)
	store.Put(key, newObj)
	return clientio.Encode(countClear, false)
}

// evalJSONTYPE retrieves a JSON value type stored at the specified key
// args must contain at least the key;  (path unused in this implementation)
// Returns response.RespNIL if key is expired or it does not exist
// Returns encoded error response if incorrect number of arguments
// The RESP value of the key's value type is encoded and then returned
func evalJSONTYPE(args []string, store *dstore.Store) []byte {
	if len(args) < 1 {
		return diceerrors.NewErrArity("JSON.TYPE")
	}
	key := args[0]

	// Default path is root if not specified
	path := defaultRootPath
	if len(args) > 1 {
		path = args[1]
	}
	// Retrieve the object from the database
	obj := store.Get(key)
	if obj == nil {
		return clientio.RespNIL
	}

	errWithMessage := object.AssertTypeAndEncoding(obj.TypeEncoding, object.ObjTypeJSON, object.ObjEncodingJSON)
	if errWithMessage != nil {
		return errWithMessage
	}

	jsonData := obj.Value

	if path == defaultRootPath {
		_, err := sonic.Marshal(jsonData)
		if err != nil {
			return diceerrors.NewErrWithMessage("could not serialize result")
		}
		// If path is root and len(args) == 1, return "object" instantly
		if len(args) == 1 {
			return clientio.Encode(utils.ObjectType, false)
		}
	}

	// Parse the JSONPath expression
	expr, err := jp.ParseString(path)
	if err != nil {
		return diceerrors.NewErrWithMessage("invalid JSONPath")
	}

	results := expr.Get(jsonData)
	if len(results) == 0 {
		return clientio.RespEmptyArray
	}

	typeList := make([]string, 0, len(results))
	for _, result := range results {
		jsonType := utils.GetJSONFieldType(result)
		typeList = append(typeList, jsonType)
	}
	return clientio.Encode(typeList, false)
}

// evalJSONGET retrieves a JSON value stored at the specified key
// args must contain at least the key;  (path unused in this implementation)
// Returns response.RespNIL if key is expired or it does not exist
// Returns encoded error response if incorrect number of arguments
// The RESP value of the key is encoded and then returned
func evalJSONGET(args []string, store *dstore.Store) []byte {
	if len(args) < 1 {
		return diceerrors.NewErrArity("JSON.GET")
	}

	key := args[0]
	// Default path is root if not specified
	path := defaultRootPath
	if len(args) > 1 {
		path = args[1]
	}
	result, err := jsonGETHelper(store, path, key)
	if err != nil {
		return err
	}
	return clientio.Encode(result, false)
}

// helper function used by evalJSONGET and evalJSONMGET to prepare the results
func jsonGETHelper(store *dstore.Store, path, key string) (result interface{}, err2 []byte) {
	// Retrieve the object from the database
	obj := store.Get(key)
	if obj == nil {
		return result, nil
	}

	// Check if the object is of JSON type
	errWithMessage := object.AssertTypeAndEncoding(obj.TypeEncoding, object.ObjTypeJSON, object.ObjEncodingJSON)
	if errWithMessage != nil {
		return result, errWithMessage
	}

	jsonData := obj.Value

	// If path is root, return the entire JSON
	if path == defaultRootPath {
		resultBytes, err := sonic.Marshal(jsonData)
		if err != nil {
			return result, diceerrors.NewErrWithMessage("could not serialize result")
		}
		return string(resultBytes), nil
	}

	// Parse the JSONPath expression
	expr, err := jp.ParseString(path)
	if err != nil {
		return result, diceerrors.NewErrWithMessage("invalid JSONPath")
	}

	// Execute the JSONPath query
	results := expr.Get(jsonData)
	if len(results) == 0 {
		return result, nil
	}

	// Serialize the result
	var resultBytes []byte
	if len(results) == 1 {
		resultBytes, err = sonic.Marshal(results[0])
	} else {
		resultBytes, err = sonic.Marshal(results)
	}
	if err != nil {
		return nil, diceerrors.NewErrWithMessage("could not serialize result")
	}
	return string(resultBytes), nil
}

// evalJSONMGET retrieves a JSON value stored for the multiple key
// args must contain at least the key and a path;
// Returns encoded error response if incorrect number of arguments
// The RESP value of the key is encoded and then returned
func evalJSONMGET(args []string, store *dstore.Store) []byte {
	if len(args) < 2 {
		return diceerrors.NewErrArity("JSON.MGET")
	}

	var results []interface{}

	// Default path is root if not specified
	argsLen := len(args)
	path := args[argsLen-1]

	for i := 0; i < (argsLen - 1); i++ {
		key := args[i]
		result, _ := jsonGETHelper(store, path, key)
		results = append(results, result)
	}

	var interfaceObj interface{} = results
	return clientio.Encode(interfaceObj, false)
}

// evalJSONTOGGLE toggles a boolean value stored at the specified key and path.
// args must contain at least the key and path (where the boolean is located).
// If the key does not exist or is expired, it returns response.RespNIL.
// If the field at the specified path is not a boolean, it returns an encoded error response.
// If the boolean is `true`, it toggles to `false` (returns :0), and if `false`, it toggles to `true` (returns :1).
// Returns an encoded error response if the incorrect number of arguments is provided.
func evalJSONTOGGLE(args []string, store *dstore.Store) []byte {
	if len(args) < 2 {
		return diceerrors.NewErrArity("JSON.TOGGLE")
	}
	key := args[0]
	path := args[1]

	obj := store.Get(key)
	if obj == nil {
		return diceerrors.NewErrWithFormattedMessage("-ERR could not perform this operation on a key that doesn't exist")
	}

	errWithMessage := object.AssertTypeAndEncoding(obj.TypeEncoding, object.ObjTypeJSON, object.ObjEncodingJSON)
	if errWithMessage != nil {
		return errWithMessage
	}

	jsonData := obj.Value
	expr, err := jp.ParseString(path)
	if err != nil {
		return diceerrors.NewErrWithMessage("invalid JSONPath")
	}

	toggleResults := []interface{}{}
	modified := false

	_, err = expr.Modify(jsonData, func(value interface{}) (interface{}, bool) {
		boolValue, ok := value.(bool)
		if !ok {
			toggleResults = append(toggleResults, nil)
			return value, false
		}
		newValue := !boolValue
		toggleResults = append(toggleResults, boolToInt(newValue))
		modified = true
		return newValue, true
	})

	if err != nil {
		return diceerrors.NewErrWithMessage("failed to toggle values")
	}

	if modified {
		obj.Value = jsonData
	}

	toggleResults = ReverseSlice(toggleResults)
	return clientio.Encode(toggleResults, false)
}

func boolToInt(b bool) int {
	if b {
		return 1
	}
	return 0
}

// ReverseSlice takes a slice of any type and returns a new slice with the elements reversed.
func ReverseSlice[T any](slice []T) []T {
	reversed := make([]T, len(slice))
	for i, v := range slice {
		reversed[len(slice)-1-i] = v
	}
	return reversed
}

// evalJSONSET stores a JSON value at the specified key
// args must contain at least the key, path (unused in this implementation), and JSON string
// Returns encoded error response if incorrect number of arguments
// Returns encoded error if the JSON string is invalid
// Returns response.RespOK if the JSON value is successfully stored
func evalJSONSET(args []string, store *dstore.Store) []byte {
	// Check if there are enough arguments
	if len(args) < 3 {
		return diceerrors.NewErrArity("JSON.SET")
	}

	key := args[0]
	path := args[1]
	jsonStr := args[2]
	for i := 3; i < len(args); i++ {
		switch args[i] {
		case NX, Nx:
			if i != len(args)-1 {
				return diceerrors.NewErrWithMessage(diceerrors.SyntaxErr)
			}
			obj := store.Get(key)
			if obj != nil {
				return clientio.RespNIL
			}
		case XX, Xx:
			if i != len(args)-1 {
				return diceerrors.NewErrWithMessage(diceerrors.SyntaxErr)
			}
			obj := store.Get(key)
			if obj == nil {
				return clientio.RespNIL
			}

		default:
			return diceerrors.NewErrWithMessage(diceerrors.SyntaxErr)
		}
	}

	// Parse the JSON string
	var jsonValue interface{}
	if err := sonic.UnmarshalString(jsonStr, &jsonValue); err != nil {
		return diceerrors.NewErrWithFormattedMessage("invalid JSON: %v", err.Error())
	}

	// Retrieve existing object or create new one
	obj := store.Get(key)
	var rootData interface{}

	if obj == nil {
		// If the key doesn't exist, create a new object
		if path != defaultRootPath {
			rootData = make(map[string]interface{})
		} else {
			rootData = jsonValue
		}
	} else {
		// If the key exists, check if it's a JSON object
		err := object.AssertType(obj.TypeEncoding, object.ObjTypeJSON)
		if err != nil {
			return clientio.Encode(err, false)
		}
		err = object.AssertEncoding(obj.TypeEncoding, object.ObjEncodingJSON)
		if err != nil {
			return clientio.Encode(err, false)
		}
		rootData = obj.Value
	}

	// If path is not root, use JSONPath to set the value
	if path != defaultRootPath {
		expr, err := jp.ParseString(path)
		if err != nil {
			return diceerrors.NewErrWithMessage("invalid JSONPath")
		}

		err = expr.Set(rootData, jsonValue)
		if err != nil {
			return diceerrors.NewErrWithMessage("failed to set value")
		}
	} else {
		// If path is root, replace the entire JSON
		rootData = jsonValue
	}

	// Create a new object with the updated JSON data
	newObj := store.NewObj(rootData, -1, object.ObjTypeJSON, object.ObjEncodingJSON)
	store.Put(key, newObj)
	return clientio.RespOK
}

// evalJSONARRAPPEND appends the value(s) provided in the args to the given array path
// in the JSON object saved at key in arguments.
// Args must contain atleast a key, path and value.
// If the key does not exist or is expired, it returns response.RespNIL.
// If the object at given path is not an array, it returns response.RespNIL.
// Returns the new length of the array at path.
func evalJSONARRAPPEND(args []string, store *dstore.Store) []byte {
	if len(args) < 3 {
		return diceerrors.NewErrArity("JSON.ARRAPPEND")
	}

	key := args[0]
	path := args[1]
	values := args[2:]

	obj := store.Get(key)
	if obj == nil {
		return diceerrors.NewErrWithMessage("ERR key does not exist")
	}

	errWithMessage := object.AssertTypeAndEncoding(obj.TypeEncoding, object.ObjTypeJSON, object.ObjEncodingJSON)
	if errWithMessage != nil {
		return errWithMessage
	}

	jsonData := obj.Value

	expr, err := jp.ParseString(path)
	if err != nil {
		return diceerrors.NewErrWithMessage(fmt.Sprintf("ERR Path '%s' does not exist or not an array", path))
	}

	// Parse the input values as JSON
	parsedValues := make([]interface{}, len(values))
	for i, v := range values {
		var parsedValue interface{}
		err := sonic.UnmarshalString(v, &parsedValue)
		if err != nil {
			return diceerrors.NewErrWithMessage(err.Error())
		}
		parsedValues[i] = parsedValue
	}

	var resultsArray []interface{}
	modified := false

	// Capture the modified data when modifying the root path
	var newData interface{}
	var modifyErr error

	newData, modifyErr = expr.Modify(jsonData, func(data any) (interface{}, bool) {
		arr, ok := data.([]interface{})
		if !ok {
			// Not an array
			resultsArray = append(resultsArray, nil)
			return data, false
		}

		// Append the parsed values to the array
		arr = append(arr, parsedValues...)

		resultsArray = append(resultsArray, int64(len(arr)))
		modified = true
		return arr, modified
	})

	if modifyErr != nil {
		return diceerrors.NewErrWithMessage(fmt.Sprintf("ERR failed to modify JSON data: %v", modifyErr))
	}

	if !modified {
		// If no modification was made, it means the path did not exist or was not an array
		return clientio.Encode([]interface{}{nil}, false)
	}

	jsonData = newData
	obj.Value = jsonData

	return clientio.Encode(resultsArray, false)
}

// evalJSONINGEST stores a value at a dynamically generated key
// The key is created using a provided key prefix combined with a unique identifier
// args must contains key_prefix and path and json value
// It will call to evalJSONSET internally.
// Returns encoded error response if incorrect number of arguments
// Returns encoded error if the JSON string is invalid
// Returns unique identifier if the JSON value is successfully stored
func evalJSONINGEST(args []string, store *dstore.Store) []byte {
	if len(args) < 3 {
		return diceerrors.NewErrArity("JSON.INGEST")
	}

	keyPrefix := args[0]

	uniqueID := xid.New()
	uniqueKey := keyPrefix + uniqueID.String()

	var setArgs []string
	setArgs = append(setArgs, uniqueKey)
	setArgs = append(setArgs, args[1:]...)

	result := evalJSONSET(setArgs, store)
	if bytes.Equal(result, clientio.RespOK) {
		return clientio.Encode(uniqueID.String(), true)
	}
	return result
}

// evalTTL returns Time-to-Live in secs for the queried key in args
// The key should be the only param in args else returns with an error
// Returns	RESP encoded time (in secs) remaining for the key to expire
//
//	RESP encoded -2 stating key doesn't exist or key is expired
//	RESP encoded -1 in case no expiration is set on the key
func evalTTL(args []string, store *dstore.Store) []byte {
	if len(args) != 1 {
		return diceerrors.NewErrArity("TTL")
	}

	var key string = args[0]

	obj := store.Get(key)

	// if key does not exist, return RESP encoded -2 denoting key does not exist
	if obj == nil {
		return clientio.RespMinusTwo
	}

	// if object exist, but no expiration is set on it then send -1
	exp, isExpirySet := dstore.GetExpiry(obj, store)
	if !isExpirySet {
		return clientio.RespMinusOne
	}

	// compute the time remaining for the key to expire and
	// return the RESP encoded form of it
	durationMs := exp - uint64(utils.GetCurrentTime().UnixMilli())

	return clientio.Encode(int64(durationMs/1000), false)
}

// evalDEL deletes all the specified keys in args list
// returns the count of total deleted keys after encoding
func evalDEL(args []string, store *dstore.Store) []byte {
	var countDeleted int = 0

	for _, key := range args {
		if ok := store.Del(key); ok {
			countDeleted++
		}
	}

	return clientio.Encode(countDeleted, false)
}

// evalEXPIRE sets a expiry time(in secs) on the specified key in args
// args should contain 2 values, key and the expiry time to be set for the key
// The expiry time should be in integer format; if not, it returns encoded error response
// Returns response.RespOne if expiry was set on the key successfully.
// Once the time is lapsed, the key will be deleted automatically
func evalEXPIRE(args []string, store *dstore.Store) []byte {
	if len(args) <= 1 {
		return diceerrors.NewErrArity("EXPIRE")
	}

	var key string = args[0]
	exDurationSec, err := strconv.ParseInt(args[1], 10, 64)
	if exDurationSec < 0 || exDurationSec > maxExDuration {
		return diceerrors.NewErrExpireTime("EXPIRE")
	}

	if err != nil {
		return diceerrors.NewErrExpireTime("EXPIRE")
	}

	obj := store.Get(key)

	// 0 if the timeout was not set. e.g. key doesn't exist, or operation skipped due to the provided arguments
	if obj == nil {
		return clientio.RespZero
	}
	isExpirySet, err2 := evaluateAndSetExpiry(args[2:], utils.AddSecondsToUnixEpoch(exDurationSec), key, store)

	if isExpirySet {
		return clientio.RespOne
	} else if err2 != nil {
		return err2
	}
	return clientio.RespZero
}

// evalEXPIRETIME returns the absolute Unix timestamp (since January 1, 1970) in seconds at which the given key will expire
// args should contain only 1 value, the key
// Returns expiration Unix timestamp in seconds.
// Returns -1 if the key exists but has no associated expiration time.
// Returns -2 if the key does not exist.
func evalEXPIRETIME(args []string, store *dstore.Store) []byte {
	if len(args) != 1 {
		return diceerrors.NewErrArity("EXPIRETIME")
	}

	var key string = args[0]

	obj := store.Get(key)

	// -2 if key doesn't exist
	if obj == nil {
		return clientio.RespMinusTwo
	}

	exTimeMili, ok := dstore.GetExpiry(obj, store)
	// -1 if key doesn't have expiration time set
	if !ok {
		return clientio.RespMinusOne
	}

	return clientio.Encode(int(exTimeMili/1000), false)
}

// evalEXPIREAT sets a expiry time(in unix-time-seconds) on the specified key in args
// args should contain 2 values, key and the expiry time to be set for the key
// The expiry time should be in integer format; if not, it returns encoded error response
// Returns response.RespOne if expiry was set on the key successfully.
// Once the time is lapsed, the key will be deleted automatically
func evalEXPIREAT(args []string, store *dstore.Store) []byte {
	if len(args) <= 1 {
		return clientio.Encode(errors.New("ERR wrong number of arguments for 'expireat' command"), false)
	}

	var key string = args[0]
	exUnixTimeSec, err := strconv.ParseInt(args[1], 10, 64)
	if exUnixTimeSec < 0 || exUnixTimeSec > maxExDuration {
		return diceerrors.NewErrExpireTime("EXPIREAT")
	}

	if err != nil {
		return clientio.Encode(errors.New("ERR value is not an integer or out of range"), false)
	}

	isExpirySet, err2 := evaluateAndSetExpiry(args[2:], exUnixTimeSec, key, store)
	if isExpirySet {
		return clientio.RespOne
	} else if err2 != nil {
		return err2
	}
	return clientio.RespZero
}

// NX: Set the expiration only if the key does not already have an expiration time.
// XX: Set the expiration only if the key already has an expiration time.
// GT: Set the expiration only if the new expiration time is greater than the current one.
// LT: Set the expiration only if the new expiration time is less than the current one.
// Returns Boolean True and error nil if expiry was set on the key successfully.
// Returns Boolean False and error nil if conditions didn't met.
// Returns Boolean False and error not-nil if invalid combination of subCommands or if subCommand is invalid
func evaluateAndSetExpiry(subCommands []string, newExpiry int64, key string,
	store *dstore.Store) (shouldSetExpiry bool, err []byte) {
	var newExpInMilli = newExpiry * 1000
	var prevExpiry *uint64 = nil
	var nxCmd, xxCmd, gtCmd, ltCmd bool

	obj := store.Get(key)
	//  key doesn't exist
	if obj == nil {
		return false, nil
	}
	shouldSetExpiry = true
	// if no condition exists
	if len(subCommands) == 0 {
		store.SetUnixTimeExpiry(obj, newExpiry)
		return shouldSetExpiry, nil
	}

	expireTime, ok := dstore.GetExpiry(obj, store)
	if ok {
		prevExpiry = &expireTime
	}

	for i := range subCommands {
		subCommand := strings.ToUpper(subCommands[i])

		switch subCommand {
		case NX:
			nxCmd = true
			if prevExpiry != nil {
				shouldSetExpiry = false
			}
		case XX:
			xxCmd = true
			if prevExpiry == nil {
				shouldSetExpiry = false
			}
		case GT:
			gtCmd = true
			if prevExpiry == nil || *prevExpiry > uint64(newExpInMilli) {
				shouldSetExpiry = false
			}
		case LT:
			ltCmd = true
			if prevExpiry != nil && *prevExpiry < uint64(newExpInMilli) {
				shouldSetExpiry = false
			}
		default:
			return false, diceerrors.NewErrWithMessage("Unsupported option " + subCommands[i])
		}
	}

	if !nxCmd && gtCmd && ltCmd {
		return false, diceerrors.NewErrWithMessage("GT and LT options at the same time are not compatible")
	}

	if nxCmd && (xxCmd || gtCmd || ltCmd) {
		return false, diceerrors.NewErrWithMessage("NX and XX," +
			" GT or LT options at the same time are not compatible")
	}

	if shouldSetExpiry {
		store.SetUnixTimeExpiry(obj, newExpiry)
	}
	return shouldSetExpiry, nil
}

func evalHELLO(args []string, store *dstore.Store) []byte {
	if len(args) > 1 {
		return diceerrors.NewErrArity("HELLO")
	}

	var resp []interface{}
	resp = append(resp,
		"proto", 2,
		"id", serverID,
		"mode", "standalone",
		"role", "master",
		"modules", []interface{}{})

	return clientio.Encode(resp, false)
}

// evalINCR increments the value of the specified key in args by 1,
// if the key exists and the value is integer format.
// The key should be the only param in args.
// If the key does not exist, new key is created with value 0,
// the value of the new key is then incremented.
// The value for the queried key should be of integer format,
// if not evalINCR returns encoded error response.
// evalINCR returns the incremented value for the key if there are no errors.
func evalINCR(args []string, store *dstore.Store) []byte {
	if len(args) != 1 {
		return diceerrors.NewErrArity("INCR")
	}
	return incrDecrCmd(args, 1, store)
}

// evalDECR decrements the value of the specified key in args by 1,
// if the key exists and the value is integer format.
// The key should be the only param in args.
// If the key does not exist, new key is created with value 0,
// the value of the new key is then decremented.
// The value for the queried key should be of integer format,
// if not evalDECR returns encoded error response.
// evalDECR returns the decremented value for the key if there are no errors.
func evalDECR(args []string, store *dstore.Store) []byte {
	if len(args) != 1 {
		return diceerrors.NewErrArity("DECR")
	}
	return incrDecrCmd(args, -1, store)
}

// evalDECRBY decrements the value of the specified key in args by the specified decrement,
// if the key exists and the value is integer format.
// The key should be the first parameter in args, and the decrement should be the second parameter.
// If the key does not exist, new key is created with value 0,
// the value of the new key is then decremented by specified decrement.
// The value for the queried key should be of integer format,
// if not evalDECRBY returns an encoded error response.
// evalDECRBY returns the decremented value for the key after applying the specified decrement if there are no errors.
func evalDECRBY(args []string, store *dstore.Store) []byte {
	if len(args) != 2 {
		return diceerrors.NewErrArity("DECRBY")
	}
	decrementAmount, err := strconv.ParseInt(args[1], 10, 64)
	if err != nil {
		return diceerrors.NewErrWithMessage(diceerrors.IntOrOutOfRangeErr)
	}
	return incrDecrCmd(args, -decrementAmount, store)
}

func incrDecrCmd(args []string, incr int64, store *dstore.Store) []byte {
	key := args[0]
	obj := store.Get(key)
	if obj == nil {
		obj = store.NewObj(int64(0), -1, object.ObjTypeInt, object.ObjEncodingInt)
		store.Put(key, obj)
	}

	// If the object exists, check if it is a set object.
	if err := object.AssertType(obj.TypeEncoding, object.ObjTypeSet); err == nil {
		return diceerrors.NewErrWithFormattedMessage(diceerrors.WrongTypeErr)
	}

	if err := object.AssertType(obj.TypeEncoding, object.ObjTypeInt); err != nil {
		return diceerrors.NewErrWithMessage(err.Error())
	}

	if err := object.AssertEncoding(obj.TypeEncoding, object.ObjEncodingInt); err != nil {
		return diceerrors.NewErrWithMessage(err.Error())
	}

	i, _ := obj.Value.(int64)
	// check overflow
	if (incr < 0 && i < 0 && incr < (math.MinInt64-i)) ||
		(incr > 0 && i > 0 && incr > (math.MaxInt64-i)) {
		return diceerrors.NewErrWithMessage(diceerrors.ValOutOfRangeErr)
	}

	i += incr
	obj.Value = i

	return clientio.Encode(i, false)
}

// evalINFO creates a buffer with the info of total keys per db
// Returns the encoded buffer as response
func evalINFO(args []string, store *dstore.Store) []byte {
	var info []byte
	buf := bytes.NewBuffer(info)
	buf.WriteString("# Keyspace\r\n")
	for i := range dstore.KeyspaceStat {
		fmt.Fprintf(buf, "db%d:keys=%d,expires=0,avg_ttl=0\r\n", i, dstore.KeyspaceStat[i]["keys"])
	}
	return clientio.Encode(buf.String(), false)
}

// TODO: Placeholder to support monitoring
func evalCLIENT(args []string, store *dstore.Store) []byte {
	return clientio.RespOK
}

// TODO: Placeholder to support monitoring
func evalLATENCY(args []string, store *dstore.Store) []byte {
	return clientio.Encode([]string{}, false)
}

// evalLRU deletes all the keys from the LRU
// returns encoded RESP OK
func evalLRU(args []string, store *dstore.Store) []byte {
	dstore.EvictAllkeysLRUOrLFU(store)
	return clientio.RespOK
}

// evalSLEEP sets db to sleep for the specified number of seconds.
// The sleep time should be the only param in args.
// Returns error response if the time param in args is not of integer format.
// evalSLEEP returns response.RespOK after sleeping for mentioned seconds
func evalSLEEP(args []string, store *dstore.Store) []byte {
	if len(args) != 1 {
		return diceerrors.NewErrArity("SLEEP")
	}

	durationSec, err := strconv.ParseInt(args[0], 10, 64)
	if err != nil {
		return diceerrors.NewErrWithMessage(diceerrors.IntOrOutOfRangeErr)
	}
	time.Sleep(time.Duration(durationSec) * time.Second)
	return clientio.RespOK
}

// evalMULTI marks the start of the transaction for the client.
// All subsequent commands fired will be queued for atomic execution.
// The commands will not be executed until EXEC is triggered.
// Once EXEC is triggered it executes all the commands in queue,
// and closes the MULTI transaction.
func evalMULTI(args []string, store *dstore.Store) []byte {
	return clientio.RespOK
}

// EvalQWATCH adds the specified key to the watch list for the caller client.
// Every time a key in the watch list is modified, the client will be sent a response
// containing the new value of the key along with the operation that was performed on it.
// Contains only one argument, the query to be watched.
func EvalQWATCH(args []string, clientFd int, store *dstore.Store) []byte {
	if len(args) != 1 {
		return diceerrors.NewErrArity("QWATCH")
	}

	// Parse and get the selection from the query.
	query, e := sql.ParseQuery( /*sql=*/ args[0])

	if e != nil {
		return clientio.Encode(e, false)
	}

	// use an unbuffered channel to ensure that we only proceed to query execution once the query watcher has built the cache
	cacheChannel := make(chan *[]struct {
		Key   string
		Value *object.Obj
	})
	querywatcher.WatchSubscriptionChan <- querywatcher.WatchSubscription{
		Subscribe: true,
		Query:     query,
		ClientFD:  clientFd,
		CacheChan: cacheChannel,
	}

	store.CacheKeysForQuery(query.Where, cacheChannel)

	// Return the result of the query.
	responseChan := make(chan querywatcher.AdhocQueryResult)
	querywatcher.AdhocQueryChan <- querywatcher.AdhocQuery{
		Query:        query,
		ResponseChan: responseChan,
	}

	queryResult := <-responseChan
	if queryResult.Err != nil {
		return clientio.Encode(queryResult.Err, false)
	}

	// TODO: We should return the list of all queries being watched by the client.
	return clientio.Encode(clientio.CreatePushResponse(&query, queryResult.Result), false)
}

// EvalQUNWATCH removes the specified key from the watch list for the caller client.
func EvalQUNWATCH(args []string, clientFd int) []byte {
	if len(args) != 1 {
		return diceerrors.NewErrArity("QUNWATCH")
	}
	query, e := sql.ParseQuery( /*sql=*/ args[0])
	if e != nil {
		return clientio.Encode(e, false)
	}

	querywatcher.WatchSubscriptionChan <- querywatcher.WatchSubscription{
		Subscribe: false,
		Query:     query,
		ClientFD:  clientFd,
	}

	return clientio.RespOK
}

// SETBIT key offset value
func evalSETBIT(args []string, store *dstore.Store) []byte {
	var err error

	if len(args) != 3 {
		return diceerrors.NewErrArity("SETBIT")
	}

	key := args[0]
	offset, err := strconv.ParseInt(args[1], 10, 64)
	if err != nil {
		return diceerrors.NewErrWithMessage("bit offset is not an integer or out of range")
	}

	value, err := strconv.ParseBool(args[2])
	if err != nil {
		return diceerrors.NewErrWithMessage("bit is not an integer or out of range")
	}

	obj := store.Get(key)
	requiredByteArraySize := offset>>3 + 1

	if obj == nil {
		obj = store.NewObj(NewByteArray(int(requiredByteArraySize)), -1, object.ObjTypeByteArray, object.ObjEncodingByteArray)
		store.Put(args[0], obj)
	}

	if object.AssertType(obj.TypeEncoding, object.ObjTypeByteArray) == nil ||
		object.AssertType(obj.TypeEncoding, object.ObjTypeString) == nil ||
		object.AssertType(obj.TypeEncoding, object.ObjTypeInt) == nil {
		var byteArray *ByteArray
		oType, oEnc := object.ExtractTypeEncoding(obj)

		switch oType {
		case object.ObjTypeByteArray:
			byteArray = obj.Value.(*ByteArray)
		case object.ObjTypeString, object.ObjTypeInt:
			byteArray, err = NewByteArrayFromObj(obj)
			if err != nil {
				return diceerrors.NewErrWithMessage(diceerrors.WrongTypeErr)
			}
		default:
			return diceerrors.NewErrWithMessage(diceerrors.WrongTypeErr)
		}

		// Perform the resizing check
		byteArrayLength := byteArray.Length

		// check whether resize required or not
		if requiredByteArraySize > byteArrayLength {
			// resize as per the offset
			byteArray = byteArray.IncreaseSize(int(requiredByteArraySize))
		}

		resp := byteArray.GetBit(int(offset))
		byteArray.SetBit(int(offset), value)

		// We are returning newObject here so it is thread-safe
		// Old will be removed by GC
		newObj, err := ByteSliceToObj(store, obj, byteArray.data, oType, oEnc)
		if err != nil {
			return diceerrors.NewErrWithMessage(diceerrors.WrongTypeErr)
		}

		exp, ok := dstore.GetExpiry(obj, store)
		var exDurationMs int64 = -1
		if ok {
			exDurationMs = int64(exp - uint64(utils.GetCurrentTime().UnixMilli()))
		}
		// newObj has bydefault expiry time -1 , we need to set it
		if exDurationMs > 0 {
			store.SetExpiry(newObj, exDurationMs)
		}

		store.Put(key, newObj)
		if resp {
			return clientio.Encode(int(1), true)
		}
		return clientio.Encode(int(0), true)
	}
	return diceerrors.NewErrWithMessage(diceerrors.WrongTypeErr)
}

// GETBIT key offset
func evalGETBIT(args []string, store *dstore.Store) []byte {
	var err error

	if len(args) != 2 {
		return diceerrors.NewErrArity("GETBIT")
	}

	key := args[0]
	offset, err := strconv.ParseInt(args[1], 10, 64)
	if err != nil {
		return diceerrors.NewErrWithMessage("bit offset is not an integer or out of range")
	}

	obj := store.Get(key)
	if obj == nil {
		return clientio.Encode(0, true)
	}

	requiredByteArraySize := offset>>3 + 1
	switch oType, _ := object.ExtractTypeEncoding(obj); oType {
	case object.ObjTypeSet:
		return diceerrors.NewErrWithFormattedMessage(diceerrors.WrongTypeErr)
	case object.ObjTypeByteArray:
		byteArray := obj.Value.(*ByteArray)
		byteArrayLength := byteArray.Length

		// check whether offset, length exists or not
		if requiredByteArraySize > byteArrayLength {
			return clientio.Encode(0, true)
		}
		value := byteArray.GetBit(int(offset))
		if value {
			return clientio.Encode(1, true)
		}
		return clientio.Encode(0, true)
	case object.ObjTypeString, object.ObjTypeInt:
		byteArray, err := NewByteArrayFromObj(obj)
		if err != nil {
			return diceerrors.NewErrWithMessage(diceerrors.WrongTypeErr)
		}
		if requiredByteArraySize > byteArray.Length {
			return clientio.Encode(0, true)
		}
		value := byteArray.GetBit(int(offset))
		if value {
			return clientio.Encode(1, true)
		}
		return clientio.Encode(0, true)
	default:
		return clientio.Encode(0, true)
	}
}

func evalBITCOUNT(args []string, store *dstore.Store) []byte {
	var err error

	// if more than 4 arguments are provided, return error
	if len(args) > 4 {
		return diceerrors.NewErrWithMessage(diceerrors.SyntaxErr)
	}

	// fetching value of the key
	var key string = args[0]
	obj := store.Get(key)
	if obj == nil {
		return clientio.Encode(0, false)
	}

	// Check for the type of the object
	if object.AssertType(obj.TypeEncoding, object.ObjTypeSet) == nil {
		return diceerrors.NewErrWithFormattedMessage(diceerrors.WrongTypeErr)
	}

	valueInterface := obj.Value
	value := []byte{}
	valueLength := int64(0)

	if object.AssertType(obj.TypeEncoding, object.ObjTypeByteArray) == nil {
		byteArray := obj.Value.(*ByteArray)
		byteArrayObject := *byteArray
		value = byteArrayObject.data
		valueLength = byteArray.Length
	}

	if object.AssertType(obj.TypeEncoding, object.ObjTypeString) == nil {
		value = []byte(valueInterface.(string))
		valueLength = int64(len(value))
	}

	if object.AssertType(obj.TypeEncoding, object.ObjTypeInt) == nil {
		value = []byte(strconv.FormatInt(valueInterface.(int64), 10))
		valueLength = int64(len(value))
	}

	// defining constants of the function
	start := int64(0)
	end := valueLength - 1
	unit := BYTE

	// checking which arguments are present and according validating arguments
	if len(args) > 1 {
		start, err = strconv.ParseInt(args[1], 10, 64)
		if err != nil {
			return diceerrors.NewErrWithMessage(diceerrors.IntOrOutOfRangeErr)
		}
		// Adjust start index if it is negative
		if start < 0 {
			start += valueLength
		}
	}
	if len(args) > 2 {
		end, err = strconv.ParseInt(args[2], 10, 64)
		if err != nil {
			return diceerrors.NewErrWithMessage(diceerrors.IntOrOutOfRangeErr)
		}

		// Adjust end index if it is negative
		if end < 0 {
			end += valueLength
		}
	}
	if len(args) > 3 {
		unit = strings.ToUpper(args[3])
		if unit != BYTE && unit != BIT {
			return diceerrors.NewErrWithMessage(diceerrors.SyntaxErr)
		}
	}
	if start > end {
		return clientio.Encode(0, true)
	}
	if start > valueLength && unit == BYTE {
		return clientio.Encode(0, true)
	}
	if end > valueLength && unit == BYTE {
		end = valueLength - 1
	}

	bitCount := 0
	if unit == BYTE {
		for i := start; i <= end; i++ {
			bitCount += int(popcount(value[i]))
		}
		return clientio.Encode(bitCount, true)
	}
	startBitRange := start / 8
	endBitRange := min(end/8, valueLength-1)
	for i := startBitRange; i <= endBitRange; i++ {
		if i == startBitRange {
			considerBits := start % 8
			for j := 8 - considerBits - 1; j >= 0; j-- {
				bitCount += int(popcount(byte(int(value[i]) & (1 << j))))
			}
		} else if i == endBitRange {
			considerBits := end % 8
			for j := considerBits; j >= 0; j-- {
				bitCount += int(popcount(byte(int(value[i]) & (1 << (8 - j - 1)))))
			}
		} else {
			bitCount += int(popcount(value[i]))
		}
	}
	return clientio.Encode(bitCount, true)
}

// BITOP <AND | OR | XOR | NOT> destkey key [key ...]
func evalBITOP(args []string, store *dstore.Store) []byte {
	operation, destKey := args[0], args[1]
	operation = strings.ToUpper(operation)

	// get all the keys
	keys := args[2:]

	// validation of commands
	// if operation is not from enums, then error out
	if !(operation == AND || operation == OR || operation == XOR || operation == NOT) {
		return diceerrors.NewErrWithMessage(diceerrors.SyntaxErr)
	}

	if operation == NOT {
		if len(keys) != 1 {
			return diceerrors.NewErrWithMessage("BITOP NOT must be called with a single source key.")
		}
		key := keys[0]
		obj := store.Get(key)
		if obj == nil {
			return clientio.Encode(0, true)
		}

		var value []byte

		switch oType, _ := object.ExtractTypeEncoding(obj); oType {
		case object.ObjTypeByteArray:
			byteArray := obj.Value.(*ByteArray)
			byteArrayObject := *byteArray
			value = byteArrayObject.data
			// perform the operation
			result := make([]byte, len(value))
			for i := 0; i < len(value); i++ {
				result[i] = ^value[i]
			}

			// initialize result with byteArray
			operationResult := NewByteArray(len(result))
			operationResult.data = result
			operationResult.Length = int64(len(result))

			// resize the byte array if necessary
			operationResult.ResizeIfNecessary()

			// create object related to result
			obj = store.NewObj(operationResult, -1, object.ObjTypeByteArray, object.ObjEncodingByteArray)

			// store the result in destKey
			store.Put(destKey, obj)
			return clientio.Encode(len(value), true)
		case object.ObjTypeString, object.ObjTypeInt:
			if oType == object.ObjTypeString {
				value = []byte(obj.Value.(string))
			} else {
				value = []byte(strconv.FormatInt(obj.Value.(int64), 10))
			}
			// perform the operation
			result := make([]byte, len(value))
			for i := 0; i < len(value); i++ {
				result[i] = ^value[i]
			}
			resOType, resOEnc := deduceTypeEncoding(string(result))
			var storedValue interface{}
			if resOType == object.ObjTypeInt {
				storedValue, _ = strconv.ParseInt(string(result), 10, 64)
			} else {
				storedValue = string(result)
			}
			store.Put(destKey, store.NewObj(storedValue, -1, resOType, resOEnc))
			return clientio.Encode(len(value), true)
		default:
			return diceerrors.NewErrWithFormattedMessage(diceerrors.WrongTypeErr)
		}
	}
	// if operation is AND, OR, XOR
	values := make([][]byte, len(keys))

	// get the values of all keys
	for i, key := range keys {
		obj := store.Get(key)
		if obj == nil {
			values[i] = make([]byte, 0)
		} else {
			// handle the case when it is byte array
			switch oType, _ := object.ExtractTypeEncoding(obj); oType {
			case object.ObjTypeByteArray:
				byteArray := obj.Value.(*ByteArray)
				byteArrayObject := *byteArray
				values[i] = byteArrayObject.data
			case object.ObjTypeString:
				value := obj.Value.(string)
				values[i] = []byte(value)
			case object.ObjTypeInt:
				value := strconv.FormatInt(obj.Value.(int64), 10)
				values[i] = []byte(value)
			default:
				return diceerrors.NewErrWithMessage("value is not a valid byte array")
			}
		}
	}
	// get the length of the largest value
	maxLength := 0
	minLength := len(values[0])
	maxKeyIterator := 0
	for keyIterator, value := range values {
		if len(value) > maxLength {
			maxLength = len(value)
			maxKeyIterator = keyIterator
		}
		minLength = min(minLength, len(value))
	}

	result := make([]byte, maxLength)
	if operation == AND {
		for i := 0; i < maxLength; i++ {
			result[i] = 0
			if i < minLength {
				result[i] = values[maxKeyIterator][i]
			}
		}
	} else {
		for i := 0; i < maxLength; i++ {
			result[i] = 0x00
		}
	}

	// perform the operation
	for _, value := range values {
		for i := 0; i < len(value); i++ {
			switch operation {
			case AND:
				result[i] &= value[i]
			case OR:
				result[i] |= value[i]
			case XOR:
				result[i] ^= value[i]
			}
		}
	}
	// initialize result with byteArray
	operationResult := NewByteArray(len(result))
	operationResult.data = result
	operationResult.Length = int64(len(result))

	// create object related to result
	operationResultObject := store.NewObj(operationResult, -1, object.ObjTypeByteArray, object.ObjEncodingByteArray)

	// store the result in destKey
	store.Put(destKey, operationResultObject)

	return clientio.Encode(len(result), true)
}

// evalCommand evaluates COMMAND <subcommand> command based on subcommand
// COUNT: return total count of commands in Dice.
func evalCommand(args []string, store *dstore.Store) []byte {
	if len(args) == 0 {
		return evalCommandDefault()
	}
	subcommand := strings.ToUpper(args[0])
	switch subcommand {
	case Count:
		return evalCommandCount()
	case GetKeys:
		return evalCommandGetKeys(args[1:])
	case List:
		return evalCommandList()
	case Help:
		return evalCommandHelp()
	default:
		return diceerrors.NewErrWithFormattedMessage("unknown subcommand '%s'. Try COMMAND HELP.", subcommand)
	}
}

// evalCommandHelp prints help message
func evalCommandHelp() []byte {
	format := "COMMAND <subcommand> [<arg> [value] [opt] ...]. Subcommands are:"
	noTitle := "(no subcommand)"
	noMessage := "    Return details about all Dice commands."
	countTitle := "COUNT"
	countMessage := "    Return the total number of commands in this Dice server."
	listTitle := "LIST"
	listMessage := "     Return a list of all commands in this Dice server."
	getKeysTitle := "GETKEYS <full-command>"
	getKeysMessage := "     Return the keys from a full Dice command."
	helpTitle := "HELP"
	helpMessage := "     Print this help."
	message := []string{
		format,
		noTitle,
		noMessage,
		countTitle,
		countMessage,
		listTitle,
		listMessage,
		getKeysTitle,
		getKeysMessage,
		helpTitle,
		helpMessage,
	}
	return clientio.Encode(message, false)
}

func evalCommandDefault() []byte {
	cmds := convertDiceCmdsMapToSlice()
	return clientio.Encode(cmds, false)
}

func evalCommandList() []byte {
	cmds := make([]string, 0, diceCommandsCount)
	for k := range DiceCmds {
		cmds = append(cmds, k)
	}
	return clientio.Encode(cmds, false)
}

// evalKeys returns the list of keys that match the pattern
// The pattern should be the only param in args
func evalKeys(args []string, store *dstore.Store) []byte {
	if len(args) != 1 {
		return diceerrors.NewErrArity("KEYS")
	}

	pattern := args[0]
	keys, err := store.Keys(pattern)
	if err != nil {
		return clientio.Encode(err, false)
	}

	return clientio.Encode(keys, false)
}

// evalCommandCount returns an number of commands supported by DiceDB
func evalCommandCount() []byte {
	return clientio.Encode(diceCommandsCount, false)
}

// evalCommandGetKeys helps identify which arguments in a redis command
// are interpreted as keys.
// This is useful in analying long commands / scripts
func evalCommandGetKeys(args []string) []byte {
	if len(args) == 0 {
		return diceerrors.NewErrArity("COMMAND|GETKEYS")
	}
	diceCmd, ok := DiceCmds[strings.ToUpper(args[0])]
	if !ok {
		return diceerrors.NewErrWithMessage("invalid command specified")
	}

	keySpecs := diceCmd.KeySpecs
	if keySpecs.BeginIndex == 0 {
		return diceerrors.NewErrWithMessage("the command has no key arguments")
	}

	arity := diceCmd.Arity
	if (arity < 0 && len(args) < -arity) ||
		(arity >= 0 && len(args) != arity) {
		return diceerrors.NewErrWithMessage("invalid number of arguments specified for command")
	}
	keys := make([]string, 0)
	step := max(keySpecs.Step, 1)
	lastIdx := keySpecs.BeginIndex
	if keySpecs.LastKey != 0 {
		lastIdx = len(args) + keySpecs.LastKey
	}
	for i := keySpecs.BeginIndex; i <= lastIdx; i += step {
		keys = append(keys, args[i])
	}
	return clientio.Encode(keys, false)
}

func evalRename(args []string, store *dstore.Store) []byte {
	if len(args) != 2 {
		return diceerrors.NewErrArity("RENAME")
	}
	sourceKey := args[0]
	destKey := args[1]

	// if Source key does not exist, return RESP encoded nil
	sourceObj := store.Get(sourceKey)
	if sourceObj == nil {
		return diceerrors.NewErrWithMessage(diceerrors.NoKeyErr)
	}

	// if Source and Destination Keys are same return RESP encoded ok
	if sourceKey == destKey {
		return clientio.RespOK
	}

	if ok := store.Rename(sourceKey, destKey); ok {
		return clientio.RespOK
	}
	return clientio.RespNIL
}

// The MGET command returns an array of RESP values corresponding to the provided keys.
// For each key, if the key is expired or does not exist, the response will be response.RespNIL;
// otherwise, the response will be the RESP value of the key.
// MGET is atomic, it retrieves all values at once
func evalMGET(args []string, store *dstore.Store) []byte {
	if len(args) < 1 {
		return diceerrors.NewErrArity("MGET")
	}
	values := store.GetAll(args)
	resp := make([]interface{}, len(args))
	for i, obj := range values {
		if obj == nil {
			resp[i] = clientio.RespNIL
		} else {
			resp[i] = obj.Value
		}
	}
	return clientio.Encode(resp, false)
}

func evalEXISTS(args []string, store *dstore.Store) []byte {
	if len(args) == 0 {
		return diceerrors.NewErrArity("EXISTS")
	}

	var count int
	for _, key := range args {
		if store.GetNoTouch(key) != nil {
			count++
		}
	}

	return clientio.Encode(count, false)
}

func evalPersist(args []string, store *dstore.Store) []byte {
	if len(args) != 1 {
		return diceerrors.NewErrArity("PERSIST")
	}

	key := args[0]

	obj := store.Get(key)

	// If the key does not exist, return RESP encoded 0 to denote the key does not exist
	if obj == nil {
		return clientio.RespZero
	}

	// If the object exists but no expiration is set on it, return -1
	_, isExpirySet := dstore.GetExpiry(obj, store)
	if !isExpirySet {
		return clientio.RespMinusOne
	}

	// If the object exists, remove the expiration time
	dstore.DelExpiry(obj, store)

	return clientio.RespOne
}

func evalCOPY(args []string, store *dstore.Store) []byte {
	if len(args) < 2 {
		return diceerrors.NewErrArity("COPY")
	}

	isReplace := false

	sourceKey := args[0]
	destinationKey := args[1]
	sourceObj := store.Get(sourceKey)
	if sourceObj == nil {
		return clientio.RespZero
	}

	for i := 2; i < len(args); i++ {
		arg := strings.ToUpper(args[i])
		if arg == "REPLACE" {
			isReplace = true
		}
	}

	if isReplace {
		store.Del(destinationKey)
	}

	destinationObj := store.Get(destinationKey)
	if destinationObj != nil {
		return clientio.RespZero
	}

	copyObj := sourceObj.DeepCopy()
	if copyObj == nil {
		return clientio.RespZero
	}

	exp, ok := dstore.GetExpiry(sourceObj, store)
	var exDurationMs int64 = -1
	if ok {
		exDurationMs = int64(exp - uint64(utils.GetCurrentTime().UnixMilli()))
	}

	store.Put(destinationKey, copyObj)

	if exDurationMs > 0 {
		store.SetExpiry(copyObj, exDurationMs)
	}
	return clientio.RespOne
}

// GETEX key [EX seconds | PX milliseconds | EXAT unix-time-seconds |
// PXAT unix-time-milliseconds | PERSIST]
// Get the value of key and optionally set its expiration.
// GETEX is similar to GET, but is a write command with additional options.
// The GETEX command supports a set of options that modify its behavior:
// EX seconds -- Set the specified expire time, in seconds.
// PX milliseconds -- Set the specified expire time, in milliseconds.
// EXAT timestamp-seconds -- Set the specified Unix time at which the key will expire, in seconds.
// PXAT timestamp-milliseconds -- Set the specified Unix time at which the key will expire, in milliseconds.
// PERSIST -- Remove the time to live associated with the key.
// The RESP value of the key is encoded and then returned
// evalGET returns response.RespNIL if key is expired or it does not exist
func evalGETEX(args []string, store *dstore.Store) []byte {
	if len(args) < 1 {
		return diceerrors.NewErrArity("GETEX")
	}

	var key string = args[0]

	// Get the key from the hash table
	obj := store.Get(key)

	// if key does not exist, return RESP encoded nil
	if obj == nil {
		return clientio.RespNIL
	}

	// check if the object is set type if yes then return error
	if object.AssertType(obj.TypeEncoding, object.ObjTypeSet) == nil {
		return diceerrors.NewErrWithFormattedMessage(diceerrors.WrongTypeErr)
	}

	var exDurationMs int64 = -1
	var state exDurationState = Uninitialized
	var persist bool = false
	for i := 1; i < len(args); i++ {
		arg := strings.ToUpper(args[i])
		switch arg {
		case Ex, Px:
			if state != Uninitialized {
				return diceerrors.NewErrWithMessage(diceerrors.SyntaxErr)
			}
			i++
			if i == len(args) {
				return diceerrors.NewErrWithMessage(diceerrors.SyntaxErr)
			}

			exDuration, err := strconv.ParseInt(args[i], 10, 64)
			if err != nil {
				return diceerrors.NewErrWithMessage(diceerrors.IntOrOutOfRangeErr)
			}
			if exDuration <= 0 || exDuration > maxExDuration {
				return diceerrors.NewErrExpireTime("GETEX")
			}

			// converting seconds to milliseconds
			if arg == Ex {
				exDuration *= 1000
			}
			exDurationMs = exDuration
			state = Initialized

		case Pxat, Exat:
			if state != Uninitialized {
				return diceerrors.NewErrWithMessage(diceerrors.SyntaxErr)
			}
			i++
			if i == len(args) {
				return diceerrors.NewErrWithMessage(diceerrors.SyntaxErr)
			}
			exDuration, err := strconv.ParseInt(args[i], 10, 64)
			if err != nil {
				return diceerrors.NewErrWithMessage(diceerrors.IntOrOutOfRangeErr)
			}

			if exDuration < 0 || exDuration > maxExDuration {
				return diceerrors.NewErrExpireTime("GETEX")
			}

			if arg == Exat {
				exDuration *= 1000
			}
			exDurationMs = exDuration - utils.GetCurrentTime().UnixMilli()
			// If the expiry time is in the past, set exDurationMs to 0
			// This will be used to signal immediate expiration
			if exDurationMs < 0 {
				exDurationMs = 0
			}
			state = Initialized

		case "PERSIST":
			if state != Uninitialized {
				return diceerrors.NewErrWithMessage(diceerrors.SyntaxErr)
			}
			persist = true
			state = Initialized
		default:
			return diceerrors.NewErrWithMessage(diceerrors.SyntaxErr)
		}
	}

	if state == Initialized {
		if persist {
			dstore.DelExpiry(obj, store)
		} else {
			store.SetExpiry(obj, exDurationMs)
		}
	}

	// return the RESP encoded value
	return clientio.Encode(obj.Value, false)
}

// evalPTTL returns Time-to-Live in millisecs for the queried key in args
// The key should be the only param in args else returns with an error
// Returns	RESP encoded time (in secs) remaining for the key to expire
//
//	RESP encoded -2 stating key doesn't exist or key is expired
//	RESP encoded -1 in case no expiration is set on the key
func evalPTTL(args []string, store *dstore.Store) []byte {
	if len(args) != 1 {
		return diceerrors.NewErrArity("PTTL")
	}

	key := args[0]

	obj := store.Get(key)

	if obj == nil {
		return clientio.RespMinusTwo
	}

	exp, isExpirySet := dstore.GetExpiry(obj, store)

	if !isExpirySet {
		return clientio.RespMinusOne
	}

	// compute the time remaining for the key to expire and
	// return the RESP encoded form of it
	durationMs := exp - uint64(utils.GetCurrentTime().UnixMilli())
	return clientio.Encode(int64(durationMs), false)
}

// evalHSET sets the specified fields to their
// respective values in an hashmap stored at key
//
// This command overwrites the values of specified
// fields that exist in the hash.
//
// If key doesn't exist, a new key holding a hash is created.
//
// Usage: HSET key field value [field value ...]
func evalHSET(args []string, store *dstore.Store) []byte {
	if len(args) < 3 {
		return diceerrors.NewErrArity("HSET")
	}

	key := args[0]

	obj := store.Get(key)

	var hashMap HashMap
	var numKeys int64

	if obj != nil {
		if err := object.AssertTypeAndEncoding(obj.TypeEncoding, object.ObjTypeHashMap, object.ObjEncodingHashMap); err != nil {
			return diceerrors.NewErrWithMessage(diceerrors.WrongTypeErr)
		}
		hashMap = obj.Value.(HashMap)
	}

	keyValuePairs := args[1:]
	hashMap, numKeys, err := hashMapBuilder(keyValuePairs, hashMap)
	if err != nil {
		return diceerrors.NewErrWithMessage(err.Error())
	}

	obj = store.NewObj(hashMap, -1, object.ObjTypeHashMap, object.ObjEncodingHashMap)

	store.Put(key, obj)

	return clientio.Encode(numKeys, false)
}

func evalHGETALL(args []string, store *dstore.Store) []byte {
	if len(args) != 1 {
		return diceerrors.NewErrArity("HGETALL")
	}

	key := args[0]

	obj := store.Get(key)

	var hashMap HashMap
	var results []string

	if obj != nil {
		if err := object.AssertTypeAndEncoding(obj.TypeEncoding, object.ObjTypeHashMap, object.ObjEncodingHashMap); err != nil {
			return diceerrors.NewErrWithMessage(diceerrors.WrongTypeErr)
		}
		hashMap = obj.Value.(HashMap)
	}

	for hmKey, hmValue := range hashMap {
		results = append(results, hmKey, hmValue)
	}

	return clientio.Encode(results, false)
}

func evalHGET(args []string, store *dstore.Store) []byte {
	if len(args) != 2 {
		return diceerrors.NewErrArity("HGET")
	}

	key := args[0]
	hmKey := args[1]

	val, errWithMessage := getValueFromHashMap(key, hmKey, store)
	if errWithMessage != nil {
		return errWithMessage
	}
	return val
}

func evalObjectIdleTime(key string, store *dstore.Store) []byte {
	obj := store.GetNoTouch(key)
	if obj == nil {
		return clientio.RespNIL
	}

	return clientio.Encode(int64(dstore.GetIdleTime(obj.LastAccessedAt)), true)
}

func evalOBJECT(args []string, store *dstore.Store) []byte {
	if len(args) < 2 {
		return diceerrors.NewErrArity("OBJECT")
	}

	subcommand := strings.ToUpper(args[0])
	key := args[1]

	switch subcommand {
	case "IDLETIME":
		return evalObjectIdleTime(key, store)
	default:
		return diceerrors.NewErrWithMessage(diceerrors.SyntaxErr)
	}
}

func evalTOUCH(args []string, store *dstore.Store) []byte {
	if len(args) == 0 {
		return diceerrors.NewErrArity("TOUCH")
	}

	count := 0
	for _, key := range args {
		if store.Get(key) != nil {
			count++
		}
	}

	return clientio.Encode(count, false)
}

func evalLPUSH(args []string, store *dstore.Store) []byte {
	if len(args) < 2 {
		return diceerrors.NewErrArity("LPUSH")
	}

	obj := store.Get(args[0])
	if obj == nil {
		obj = store.NewObj(NewDeque(), -1, object.ObjTypeByteList, object.ObjEncodingDeque)
	}

	// if object is a set type, return error
	if object.AssertType(obj.TypeEncoding, object.ObjTypeSet) == nil {
		return diceerrors.NewErrWithFormattedMessage(diceerrors.WrongTypeErr)
	}

	if err := object.AssertType(obj.TypeEncoding, object.ObjTypeByteList); err != nil {
		return clientio.Encode(err, false)
	}

	if err := object.AssertEncoding(obj.TypeEncoding, object.ObjEncodingDeque); err != nil {
		return clientio.Encode(err, false)
	}

	store.Put(args[0], obj)
	for i := 1; i < len(args); i++ {
		obj.Value.(*Deque).LPush(args[i])
	}

	return clientio.RespOK
}

func evalRPUSH(args []string, store *dstore.Store) []byte {
	if len(args) < 2 {
		return diceerrors.NewErrArity("RPUSH")
	}

	obj := store.Get(args[0])
	if obj == nil {
		obj = store.NewObj(NewDeque(), -1, object.ObjTypeByteList, object.ObjEncodingDeque)
	}

	// if object is a set type, return error
	if object.AssertType(obj.TypeEncoding, object.ObjTypeSet) == nil {
		return diceerrors.NewErrWithFormattedMessage(diceerrors.WrongTypeErr)
	}

	if err := object.AssertType(obj.TypeEncoding, object.ObjTypeByteList); err != nil {
		return clientio.Encode(err, false)
	}

	if err := object.AssertEncoding(obj.TypeEncoding, object.ObjEncodingDeque); err != nil {
		return clientio.Encode(err, false)
	}

	store.Put(args[0], obj)
	for i := 1; i < len(args); i++ {
		obj.Value.(*Deque).RPush(args[i])
	}

	return clientio.RespOK
}

func evalRPOP(args []string, store *dstore.Store) []byte {
	if len(args) != 1 {
		return diceerrors.NewErrArity("RPOP")
	}

	obj := store.Get(args[0])
	if obj == nil {
		return clientio.RespNIL
	}

	// if object is a set type, return error
	if object.AssertType(obj.TypeEncoding, object.ObjTypeSet) == nil {
		return diceerrors.NewErrWithFormattedMessage(diceerrors.WrongTypeErr)
	}

	if err := object.AssertType(obj.TypeEncoding, object.ObjTypeByteList); err != nil {
		return clientio.Encode(err, false)
	}

	if err := object.AssertEncoding(obj.TypeEncoding, object.ObjEncodingDeque); err != nil {
		return clientio.Encode(err, false)
	}

	deq := obj.Value.(*Deque)
	x, err := deq.RPop()
	if err != nil {
		if err == ErrDequeEmpty {
			return clientio.RespNIL
		}
		panic(fmt.Sprintf("unknown error: %v", err))
	}

	return clientio.Encode(x, false)
}

func evalLPOP(args []string, store *dstore.Store) []byte {
	if len(args) != 1 {
		return diceerrors.NewErrArity("LPOP")
	}

	obj := store.Get(args[0])
	if obj == nil {
		return clientio.RespNIL
	}

	// if object is a set type, return error
	if object.AssertType(obj.TypeEncoding, object.ObjTypeSet) == nil {
		return diceerrors.NewErrWithFormattedMessage(diceerrors.WrongTypeErr)
	}

	if err := object.AssertType(obj.TypeEncoding, object.ObjTypeByteList); err != nil {
		return clientio.Encode(err, false)
	}

	if err := object.AssertEncoding(obj.TypeEncoding, object.ObjEncodingDeque); err != nil {
		return clientio.Encode(err, false)
	}

	deq := obj.Value.(*Deque)
	x, err := deq.LPop()
	if err != nil {
		if err == ErrDequeEmpty {
			return clientio.RespNIL
		}
		panic(fmt.Sprintf("unknown error: %v", err))
	}

	return clientio.Encode(x, false)
}

func evalLLEN(args []string, store *dstore.Store) []byte {
	if len(args) != 1 {
		return diceerrors.NewErrArity("LLEN")
	}

	obj := store.Get(args[0])
	if obj == nil {
		return clientio.Encode(0, false)
	}

	if err := object.AssertTypeAndEncoding(obj.TypeEncoding, object.ObjTypeByteList, object.ObjEncodingDeque); err != nil {
		return err
	}

	deq := obj.Value.(*Deque)
	return clientio.Encode(deq.Length, false)
}

// GETSET atomically sets key to value and returns the old value stored at key.
// Returns an error when key exists but does not hold a string value.
// Any previous time to live associated with the key is
// discarded on successful SET operation.
//
// Returns:
// Bulk string reply: the old value stored at the key.
// Nil reply: if the key does not exist.
func evalGETSET(args []string, store *dstore.Store) []byte {
	if len(args) != 2 {
		return diceerrors.NewErrArity("GETSET")
	}

	key, value := args[0], args[1]
	getResp := evalGET([]string{key}, store)
	// Check if it's an error resp from GET
	if strings.HasPrefix(string(getResp), "-") {
		return getResp
	}

	// Previous TTL needs to be reset
	setResp := evalSET([]string{key, value}, store)
	// Check if it's an error resp from SET
	if strings.HasPrefix(string(setResp), "-") {
		return setResp
	}

	return getResp
}

func evalFLUSHDB(args []string, store *dstore.Store) []byte {
	log.Info(args)
	if len(args) > 1 {
		return diceerrors.NewErrArity("FLUSHDB")
	}

	flushType := Sync
	if len(args) == 1 {
		flushType = strings.ToUpper(args[0])
	}

	// TODO: Update this method to work with shared-nothing multithreaded implementation
	switch flushType {
	case Sync, Async:
		store.ResetStore()
	default:
		return diceerrors.NewErrWithMessage(diceerrors.SyntaxErr)
	}

	return clientio.RespOK
}

func evalSADD(args []string, store *dstore.Store) []byte {
	if len(args) < 2 {
		return diceerrors.NewErrArity("SADD")
	}
	key := args[0]

	// Get the set object from the store.
	obj := store.Get(key)
	lengthOfItems := len(args[1:])

	var count int = 0
	if obj == nil {
		var exDurationMs int64 = -1
		var keepttl bool = false
		// If the object does not exist, create a new set object.
		value := make(map[string]struct{}, lengthOfItems)
		// Create a new object.
		obj = store.NewObj(value, exDurationMs, object.ObjTypeSet, object.ObjEncodingSetStr)
		store.Put(key, obj, dstore.WithKeepTTL(keepttl))
	}

	if err := object.AssertType(obj.TypeEncoding, object.ObjTypeSet); err != nil {
		return diceerrors.NewErrWithFormattedMessage(diceerrors.WrongTypeErr)
	}

	if err := object.AssertEncoding(obj.TypeEncoding, object.ObjEncodingSetStr); err != nil {
		return diceerrors.NewErrWithFormattedMessage(diceerrors.WrongTypeErr)
	}

	// Get the set object.
	set := obj.Value.(map[string]struct{})

	for _, arg := range args[1:] {
		if _, ok := set[arg]; !ok {
			set[arg] = struct{}{}
			count++
		}
	}

	return clientio.Encode(count, false)
}

func evalSMEMBERS(args []string, store *dstore.Store) []byte {
	if len(args) != 1 {
		return diceerrors.NewErrArity("SMEMBERS")
	}
	key := args[0]

	// Get the set object from the store.
	obj := store.Get(key)

	if obj == nil {
		return clientio.Encode([]string{}, false)
	}

	// If the object exists, check if it is a set object.
	if err := object.AssertType(obj.TypeEncoding, object.ObjTypeSet); err != nil {
		return diceerrors.NewErrWithFormattedMessage(diceerrors.WrongTypeErr)
	}

	if err := object.AssertEncoding(obj.TypeEncoding, object.ObjEncodingSetStr); err != nil {
		return diceerrors.NewErrWithFormattedMessage(diceerrors.WrongTypeErr)
	}

	// Get the set object.
	set := obj.Value.(map[string]struct{})
	// Get the members of the set.
	members := make([]string, 0, len(set))
	for k := range set {
		members = append(members, k)
	}

	return clientio.Encode(members, false)
}

func evalSREM(args []string, store *dstore.Store) []byte {
	if len(args) < 2 {
		return diceerrors.NewErrArity("SREM")
	}
	key := args[0]

	// Get the set object from the store.
	obj := store.Get(key)

	var count int = 0
	if obj == nil {
		return clientio.Encode(count, false)
	}

	// If the object exists, check if it is a set object.
	if err := object.AssertType(obj.TypeEncoding, object.ObjTypeSet); err != nil {
		return diceerrors.NewErrWithFormattedMessage(diceerrors.WrongTypeErr)
	}

	if err := object.AssertEncoding(obj.TypeEncoding, object.ObjEncodingSetStr); err != nil {
		return diceerrors.NewErrWithFormattedMessage(diceerrors.WrongTypeErr)
	}

	// Get the set object.
	set := obj.Value.(map[string]struct{})

	for _, arg := range args[1:] {
		if _, ok := set[arg]; ok {
			delete(set, arg)
			count++
		}
	}

	return clientio.Encode(count, false)
}

func evalSCARD(args []string, store *dstore.Store) []byte {
	if len(args) != 1 {
		return diceerrors.NewErrArity("SCARD")
	}

	key := args[0]

	// Get the set object from the store.
	obj := store.Get(key)

	if obj == nil {
		return clientio.Encode(0, false)
	}

	// If the object exists, check if it is a set object.
	if err := object.AssertType(obj.TypeEncoding, object.ObjTypeSet); err != nil {
		return diceerrors.NewErrWithFormattedMessage(diceerrors.WrongTypeErr)
	}

	if err := object.AssertEncoding(obj.TypeEncoding, object.ObjEncodingSetStr); err != nil {
		return diceerrors.NewErrWithFormattedMessage(diceerrors.WrongTypeErr)
	}

	// Get the set object.
	count := len(obj.Value.(map[string]struct{}))
	return clientio.Encode(count, false)
}

func evalSDIFF(args []string, store *dstore.Store) []byte {
	if len(args) < 1 {
		return diceerrors.NewErrArity("SDIFF")
	}

	srcKey := args[0]
	obj := store.Get(srcKey)

	// if the source key does not exist, return an empty response
	if obj == nil {
		return clientio.Encode([]string{}, false)
	}

	if err := object.AssertType(obj.TypeEncoding, object.ObjTypeSet); err != nil {
		return diceerrors.NewErrWithFormattedMessage(diceerrors.WrongTypeErr)
	}

	if err := object.AssertEncoding(obj.TypeEncoding, object.ObjEncodingSetStr); err != nil {
		return diceerrors.NewErrWithFormattedMessage(diceerrors.WrongTypeErr)
	}

	// Get the set object from the store.
	// store the count as the number of elements in the first set
	srcSet := obj.Value.(map[string]struct{})
	count := len(srcSet)

	tmpSet := make(map[string]struct{}, count)
	for k := range srcSet {
		tmpSet[k] = struct{}{}
	}

	// we decrement the count as we find the elements in the other sets
	// if the count is 0, we skip further sets but still get them from
	// the store to check if they are set objects and update their last accessed time

	for _, arg := range args[1:] {
		// Get the set object from the store.
		obj := store.Get(arg)

		if obj == nil {
			continue
		}

		// If the object exists, check if it is a set object.
		if err := object.AssertType(obj.TypeEncoding, object.ObjTypeSet); err != nil {
			return diceerrors.NewErrWithFormattedMessage(diceerrors.WrongTypeErr)
		}

		if err := object.AssertEncoding(obj.TypeEncoding, object.ObjEncodingSetStr); err != nil {
			return diceerrors.NewErrWithFormattedMessage(diceerrors.WrongTypeErr)
		}

		// only if the count is greater than 0, we need to check the other sets
		if count > 0 {
			// Get the set object.
			set := obj.Value.(map[string]struct{})

			for k := range set {
				if _, ok := tmpSet[k]; ok {
					delete(tmpSet, k)
					count--
				}
			}
		}
	}

	if count == 0 {
		return clientio.Encode([]string{}, false)
	}

	// Get the members of the set.
	members := make([]string, 0, len(tmpSet))
	for k := range tmpSet {
		members = append(members, k)
	}
	return clientio.Encode(members, false)
}

func evalSINTER(args []string, store *dstore.Store) []byte {
	if len(args) < 2 {
		return diceerrors.NewErrArity("SINTER")
	}

	sets := make([]map[string]struct{}, 0, len(args))

	var empty int = 0

	for _, arg := range args {
		// Get the set object from the store.
		obj := store.Get(arg)

		if obj == nil {
			empty++
			continue
		}

		// If the object exists, check if it is a set object.
		if err := object.AssertType(obj.TypeEncoding, object.ObjTypeSet); err != nil {
			return diceerrors.NewErrWithFormattedMessage(diceerrors.WrongTypeErr)
		}

		if err := object.AssertEncoding(obj.TypeEncoding, object.ObjEncodingSetStr); err != nil {
			return diceerrors.NewErrWithFormattedMessage(diceerrors.WrongTypeErr)
		}

		// Get the set object.
		set := obj.Value.(map[string]struct{})
		sets = append(sets, set)
	}

	if empty > 0 {
		return clientio.Encode([]string{}, false)
	}

	// sort the sets by the number of elements in the set
	// we will iterate over the smallest set
	// and check if the element is present in all the other sets
	sort.Slice(sets, func(i, j int) bool {
		return len(sets[i]) < len(sets[j])
	})

	count := 0
	resultSet := make(map[string]struct{}, len(sets[0]))

	// init the result set with the first set
	// store the number of elements in the first set in count
	// we will decrement the count if we do not find the elements in the other sets
	for k := range sets[0] {
		resultSet[k] = struct{}{}
		count++
	}

	for i := 1; i < len(sets); i++ {
		if count == 0 {
			break
		}
		for k := range resultSet {
			if _, ok := sets[i][k]; !ok {
				delete(resultSet, k)
				count--
			}
		}
	}

	if count == 0 {
		return clientio.Encode([]string{}, false)
	}

	members := make([]string, 0, len(resultSet))
	for k := range resultSet {
		members = append(members, k)
	}
	return clientio.Encode(members, false)
}

// PFADD Adds all the element arguments to the HyperLogLog data structure stored at the variable
// name specified as first argument.
//
// Returns:
// If the approximated cardinality estimated by the HyperLogLog changed after executing the command,
// returns 1, otherwise 0 is returned.
func evalPFADD(args []string, store *dstore.Store) []byte {
	if len(args) < 1 {
		return diceerrors.NewErrArity("PFADD")
	}

	key := args[0]
	obj := store.Get(key)

	// If key doesn't exist prior initial cardinality changes hence return 1
	if obj == nil {
		hll := hyperloglog.New()
		for _, arg := range args[1:] {
			hll.Insert([]byte(arg))
		}

		obj = store.NewObj(hll, -1, object.ObjTypeString, object.ObjEncodingRaw)

		store.Put(key, obj)
		return clientio.Encode(1, false)
	}

	existingHll, ok := obj.Value.(*hyperloglog.Sketch)
	if !ok {
		return diceerrors.NewErrWithMessage(diceerrors.WrongTypeHllErr)
	}
	initialCardinality := existingHll.Estimate()
	for _, arg := range args[1:] {
		existingHll.Insert([]byte(arg))
	}

	if newCardinality := existingHll.Estimate(); initialCardinality != newCardinality {
		return clientio.Encode(1, false)
	}

	return clientio.Encode(0, false)
}

func evalPFCOUNT(args []string, store *dstore.Store) []byte {
	if len(args) < 1 {
		return diceerrors.NewErrArity("PFCOUNT")
	}

	unionHll := hyperloglog.New()

	for _, arg := range args {
		obj := store.Get(arg)
		if obj != nil {
			currKeyHll, ok := obj.Value.(*hyperloglog.Sketch)
			if !ok {
				return diceerrors.NewErrWithMessage(diceerrors.WrongTypeHllErr)
			}
			err := unionHll.Merge(currKeyHll)
			if err != nil {
				return diceerrors.NewErrWithMessage(diceerrors.InvalidHllErr)
			}
		}
	}

	return clientio.Encode(unionHll.Estimate(), false)
}

func evalPFMERGE(args []string, store *dstore.Store) []byte {
	if len(args) < 1 {
		return diceerrors.NewErrArity("PFMERGE")
	}

	var mergedHll *hyperloglog.Sketch
	destKey := args[0]
	obj := store.Get(destKey)

	// If destKey doesn't exist, create a new HLL, else fetch the existing
	if obj == nil {
		mergedHll = hyperloglog.New()
	} else {
		var ok bool
		mergedHll, ok = obj.Value.(*hyperloglog.Sketch)
		if !ok {
			return diceerrors.NewErrWithMessage(diceerrors.WrongTypeHllErr)
		}
	}

	for _, arg := range args {
		obj := store.Get(arg)
		if obj != nil {
			currKeyHll, ok := obj.Value.(*hyperloglog.Sketch)
			if !ok {
				return diceerrors.NewErrWithMessage(diceerrors.WrongTypeHllErr)
			}

			err := mergedHll.Merge(currKeyHll)
			if err != nil {
				return diceerrors.NewErrWithMessage(diceerrors.InvalidHllErr)
			}
		}
	}

	// Save the mergedHll
	obj = store.NewObj(mergedHll, -1, object.ObjTypeString, object.ObjEncodingRaw)
	store.Put(destKey, obj)

	return clientio.RespOK
}

func evalJSONSTRLEN(args []string, store *dstore.Store) []byte {
	if len(args) < 1 {
		return diceerrors.NewErrArity("JSON.STRLEN")
	}

	key := args[0]

	if len(args) < 2 {
		// no recursive
		// making consistent with arrlen
		// to-do parsing
		obj := store.Get(key)

		if obj == nil {
			return clientio.RespNIL
		}
		jsonData := obj.Value

		if utils.GetJSONFieldType(jsonData) != utils.StringType {
			return diceerrors.NewErrWithFormattedMessage(diceerrors.JSONPathValueTypeErr)
		}
		return clientio.Encode(len(jsonData.(string)), false)
	}

	path := args[1]

	obj := store.Get(key)

	if obj == nil {
		return clientio.RespNIL
	}

	// Check if the object is of JSON type
	errWithMessage := object.AssertTypeAndEncoding(obj.TypeEncoding, object.ObjTypeJSON, object.ObjEncodingJSON)
	if errWithMessage != nil {
		return errWithMessage
	}

	jsonData := obj.Value
	if path == defaultRootPath {
		defaultStringResult := make([]interface{}, 0, 1)
		if utils.GetJSONFieldType(jsonData) == utils.StringType {
			defaultStringResult = append(defaultStringResult, int64(len(jsonData.(string))))
		} else {
			defaultStringResult = append(defaultStringResult, clientio.RespNIL)
		}

		return clientio.Encode(defaultStringResult, false)
	}

	// Parse the JSONPath expression
	expr, err := jp.ParseString(path)
	if err != nil {
		return diceerrors.NewErrWithMessage("invalid JSONPath")
	}
	// Execute the JSONPath query
	results := expr.Get(jsonData)
	if len(results) == 0 {
		return clientio.Encode([]interface{}{}, false)
	}
	strLenResults := make([]interface{}, 0, len(results))
	for _, result := range results {
		switch utils.GetJSONFieldType(result) {
		case utils.StringType:
			strLenResults = append(strLenResults, int64(len(result.(string))))
		default:
			strLenResults = append(strLenResults, clientio.RespNIL)
		}
	}
	return clientio.Encode(strLenResults, false)
}

func evalHLEN(args []string, store *dstore.Store) []byte {
	if len(args) != 1 {
		return diceerrors.NewErrArity("HLEN")
	}

	key := args[0]

	obj := store.Get(key)

	if obj == nil {
		return clientio.RespZero
	}

	if err := object.AssertTypeAndEncoding(obj.TypeEncoding, object.ObjTypeHashMap, object.ObjEncodingHashMap); err != nil {
		return diceerrors.NewErrWithFormattedMessage(diceerrors.WrongTypeErr)
	}

	hashMap := obj.Value.(HashMap)
	return clientio.Encode(len(hashMap), false)
}

func evalSELECT(args []string, store *dstore.Store) []byte {
	if len(args) != 1 {
		return diceerrors.NewErrArity("SELECT")
	}

	return clientio.RespOK
}

func formatFloat(f float64, b bool) string {
	formatted := strconv.FormatFloat(f, 'f', -1, 64)
	if b {
		parts := strings.Split(formatted, ".")
		if len(parts) == 1 {
			formatted += ".0"
		}
	}
	return formatted
}

// takes original value, increment values (float or int), a flag representing if increment is float
// returns new value, string representation, a boolean representing if the value was modified
func incrementValue(value any, isIncrFloat bool, incrFloat float64, incrInt int64) (newVal interface{}, stringRepresentation string, isModified bool) {
	switch utils.GetJSONFieldType(value) {
	case utils.NumberType:
		oldVal := value.(float64)
		var newVal float64
		if isIncrFloat {
			newVal = oldVal + incrFloat
		} else {
			newVal = oldVal + float64(incrInt)
		}
		resultString := formatFloat(newVal, isIncrFloat)
		return newVal, resultString, true
	case utils.IntegerType:
		if isIncrFloat {
			oldVal := float64(value.(int64))
			newVal := oldVal + incrFloat
			resultString := formatFloat(newVal, isIncrFloat)
			return newVal, resultString, true
		} else {
			oldVal := value.(int64)
			newVal := oldVal + incrInt
			resultString := fmt.Sprintf("%d", newVal)
			return newVal, resultString, true
		}
	default:
		return value, null, false
	}
}

func evalJSONNUMINCRBY(args []string, store *dstore.Store) []byte {
	if len(args) < 3 {
		return diceerrors.NewErrArity("JSON.NUMINCRBY")
	}
	key := args[0]
	obj := store.Get(key)

	if obj == nil {
		return diceerrors.NewErrWithFormattedMessage("-ERR could not perform this operation on a key that doesn't exist")
	}

	// Check if the object is of JSON type
	errWithMessage := object.AssertTypeAndEncoding(obj.TypeEncoding, object.ObjTypeJSON, object.ObjEncodingJSON)
	if errWithMessage != nil {
		return errWithMessage
	}

	path := args[1]

	jsonData := obj.Value
	// Parse the JSONPath expression
	expr, err := jp.ParseString(path)

	if err != nil {
		return diceerrors.NewErrWithMessage("invalid JSONPath")
	}

	isIncrFloat := false

	for i, r := range args[2] {
		if !unicode.IsDigit(r) && r != '.' && r != '-' {
			if i == 0 {
				return diceerrors.NewErrWithFormattedMessage("-ERR expected value at line 1 column %d", i+1)
			}
			return diceerrors.NewErrWithFormattedMessage("-ERR trailing characters at line 1 column %d", i+1)
		}
		if r == '.' {
			isIncrFloat = true
		}
	}
	var incrFloat float64
	var incrInt int64
	if isIncrFloat {
		incrFloat, err = strconv.ParseFloat(args[2], 64)
		if err != nil {
			return diceerrors.NewErrWithMessage(diceerrors.IntOrOutOfRangeErr)
		}
	} else {
		incrInt, err = strconv.ParseInt(args[2], 10, 64)
		if err != nil {
			return diceerrors.NewErrWithMessage(diceerrors.IntOrOutOfRangeErr)
		}
	}
	results := expr.Get(jsonData)

	if len(results) == 0 {
		respString := "[]"
		return clientio.Encode(respString, false)
	}

	resultArray := make([]string, 0, len(results))

	if path == defaultRootPath {
		newValue, resultString, isModified := incrementValue(jsonData, isIncrFloat, incrFloat, incrInt)
		if isModified {
			jsonData = newValue
		}
		resultArray = append(resultArray, resultString)
	} else {
		// Execute the JSONPath query
		_, err := expr.Modify(jsonData, func(value any) (interface{}, bool) {
			newValue, resultString, isModified := incrementValue(value, isIncrFloat, incrFloat, incrInt)
			resultArray = append(resultArray, resultString)
			return newValue, isModified
		})
		if err != nil {
			return diceerrors.NewErrWithMessage("invalid JSONPath")
		}
	}

	resultString := `[` + strings.Join(resultArray, ",") + `]`

	obj.Value = jsonData
	return clientio.Encode(resultString, false)
}

<<<<<<< HEAD
// evalJSONOBJKEYS retrieves the keys of a JSON object stored at path specified.
// It takes two arguments: the key where the JSON document is stored, and an optional JSON path. 
// It returns a list of keys from the object at the specified path or an error if the path is invalid.
func evalJSONOBJKEYS(args []string, store *dstore.Store) []byte {
	if len(args) < 1 {
		return diceerrors.NewErrArity("JSON.OBJKEYS")
	}

	key := args[0]
	// Default path is root if not specified
	path := defaultRootPath
	if len(args) > 1 {
		path = args[1]
	}

	// Retrieve the object from the database
	// TODO: Check if we should throw error here
	obj := store.Get(key)
	if obj == nil {
		return clientio.RespNIL
	}

	// Check if the object is of JSON type
	errWithMessage := object.AssertTypeAndEncoding(obj.TypeEncoding, object.ObjTypeJSON, object.ObjEncodingJSON)
	if errWithMessage != nil {
		return errWithMessage
	}

	jsonData := obj.Value
	_,err := sonic.Marshal(jsonData)
	if err != nil {
		return diceerrors.NewErrWithMessage("Existing key has wrong Dice type")
	}
	keysList := make([]interface{},0,1)
	// If path is root, return all keys of the entire JSON
	if path == defaultRootPath {
		if utils.GetJSONFieldType(jsonData) == utils.ObjectType {
			keys := make([]string,0)
			for key := range jsonData.(map[string]interface{}) {
				keys = append(keys, key)
			}
			keysList = append(keysList, keys)
			return clientio.Encode(keysList, false)
		}
		return diceerrors.NewErrWithFormattedMessage(diceerrors.WrongTypeErr)
	}

	// Parse the JSONPath expression
	expr, err := jp.ParseString(path)
	if err != nil {
		return diceerrors.NewErrWithMessage(err.Error())
	}

	// Execute the JSONPath query
	results := expr.Get(jsonData)
	if len(results) == 0 {
		return clientio.RespNIL
	}

	keysList = make([]interface{},0,len(results))

	for _, result := range results {
		switch utils.GetJSONFieldType(result) {
			case utils.ObjectType:
				keys := make([]string, 0)
				for key := range result.(map[string]interface{}) {
					keys = append(keys, key)
				}
				keysList = append(keysList, keys)
			default:
				keysList = append(keysList, clientio.RespNIL)
		}
	}

	return clientio.Encode(keysList, false)
=======
func evalTYPE(args []string, store *dstore.Store) []byte {
	if len(args) != 1 {
		return diceerrors.NewErrArity("TYPE")
	}
	key := args[0]
	obj := store.Get(key)
	if obj == nil {
		return clientio.Encode("none", false)
	}

	var typeStr string
	switch oType, _ := object.ExtractTypeEncoding(obj); oType {
	case object.ObjTypeString, object.ObjTypeInt, object.ObjTypeByteArray:
		typeStr = "string"
	case object.ObjTypeByteList:
		typeStr = "list"
	case object.ObjTypeSet:
		typeStr = "set"
	case object.ObjTypeHashMap:
		typeStr = "hash"
	default:
		typeStr = "non-supported type"
	}

	return clientio.Encode(typeStr, false)
>>>>>>> fccf6b43
}<|MERGE_RESOLUTION|>--- conflicted
+++ resolved
@@ -3553,7 +3553,6 @@
 	return clientio.Encode(resultString, false)
 }
 
-<<<<<<< HEAD
 // evalJSONOBJKEYS retrieves the keys of a JSON object stored at path specified.
 // It takes two arguments: the key where the JSON document is stored, and an optional JSON path. 
 // It returns a list of keys from the object at the specified path or an error if the path is invalid.
@@ -3629,7 +3628,8 @@
 	}
 
 	return clientio.Encode(keysList, false)
-=======
+}
+
 func evalTYPE(args []string, store *dstore.Store) []byte {
 	if len(args) != 1 {
 		return diceerrors.NewErrArity("TYPE")
@@ -3655,5 +3655,4 @@
 	}
 
 	return clientio.Encode(typeStr, false)
->>>>>>> fccf6b43
 }