--- conflicted
+++ resolved
@@ -4336,7 +4336,6 @@
 	return clientio.Encode(results, false)
 }
 
-<<<<<<< HEAD
 func evalJSONRESP(args []string, store *dstore.Store) []byte {
 	if len(args) < 1 {
 		return diceerrors.NewErrArity("json.resp")
@@ -4346,107 +4345,10 @@
 	path := defaultRootPath
 	if len(args) > 1 {
 		path = args[1]
-=======
-// evalZADD adds all the specified members with the specified scores to the sorted set stored at key.
-// If a specified member is already a member of the sorted set, the score is updated and the element reinserted at the right position to ensure the correct ordering.
-// If key does not exist, a new sorted set with the specified members as sole members is created.
-func evalZADD(args []string, store *dstore.Store) []byte {
-	if len(args) < 3 || len(args)%2 == 0 {
-		return diceerrors.NewErrArity("ZADD")
-	}
-
-	key := args[0]
-	obj := store.Get(key)
-
-	var tree *btree.BTree
-	var memberMap map[string]float64
-
-	if obj != nil {
-		if err := object.AssertTypeAndEncoding(obj.TypeEncoding, object.ObjTypeSortedSet, object.ObjEncodingBTree); err != nil {
-			return err
-		}
-		valueSlice, ok := obj.Value.([]interface{})
-		if !ok || len(valueSlice) != 2 {
-			return diceerrors.NewErrWithMessage("Invalid sorted set object")
-		}
-		tree = valueSlice[0].(*btree.BTree)
-		memberMap = valueSlice[1].(map[string]float64)
-	} else {
-		tree = btree.New(2)
-		memberMap = make(map[string]float64)
-	}
-
-	added := 0
-	for i := 1; i < len(args); i += 2 {
-		scoreStr := args[i]
-		member := args[i+1]
-
-		score, err := strconv.ParseFloat(scoreStr, 64)
-		if err != nil || math.IsNaN(score) {
-			return diceerrors.NewErrWithMessage(diceerrors.InvalidFloatErr)
-		}
-
-		existingScore, exists := memberMap[member]
-		if exists {
-			// Remove the existing item from the B-tree
-			oldItem := &SortedSetItem{Score: existingScore, Member: member}
-			tree.Delete(oldItem)
-		} else {
-			added++
-		}
-
-		// Insert the new item into the B-tree
-		newItem := &SortedSetItem{Score: score, Member: member}
-		tree.ReplaceOrInsert(newItem)
-
-		// Update the member map
-		memberMap[member] = score
-	}
-
-	obj = store.NewObj([]interface{}{tree, memberMap}, -1, object.ObjTypeSortedSet, object.ObjEncodingBTree)
-	store.Put(key, obj)
-
-	return clientio.Encode(added, false)
-}
-
-// evalZRANGE returns the specified range of elements in the sorted set stored at key.
-// The elements are considered to be ordered from the lowest to the highest score.
-func evalZRANGE(args []string, store *dstore.Store) []byte {
-	if len(args) < 3 {
-		return diceerrors.NewErrArity("ZRANGE")
-	}
-
-	key := args[0]
-	startStr := args[1]
-	stopStr := args[2]
-
-	withScores := false
-	reverse := false
-	for i := 3; i < len(args); i++ {
-		arg := strings.ToUpper(args[i])
-		if arg == WithScores {
-			withScores = true
-		} else if arg == REV {
-			reverse = true
-		} else {
-			return diceerrors.NewErrWithMessage(diceerrors.SyntaxErr)
-		}
-	}
-
-	start, err := strconv.Atoi(startStr)
-	if err != nil {
-		return diceerrors.NewErrWithMessage(diceerrors.InvalidIntErr)
-	}
-
-	stop, err := strconv.Atoi(stopStr)
-	if err != nil {
-		return diceerrors.NewErrWithMessage(diceerrors.InvalidIntErr)
->>>>>>> 180beefb
-	}
-
-	obj := store.Get(key)
-	if obj == nil {
-<<<<<<< HEAD
+	}
+
+	obj := store.Get(key)
+	if obj == nil {
 		return clientio.RespNIL
 	}
 
@@ -4509,7 +4411,106 @@
 		resp = append(resp, []byte("(unsupported type)"))
 	}
 	return resp
-=======
+}
+
+// evalZADD adds all the specified members with the specified scores to the sorted set stored at key.
+// If a specified member is already a member of the sorted set, the score is updated and the element reinserted at the right position to ensure the correct ordering.
+// If key does not exist, a new sorted set with the specified members as sole members is created.
+func evalZADD(args []string, store *dstore.Store) []byte {
+	if len(args) < 3 || len(args)%2 == 0 {
+		return diceerrors.NewErrArity("ZADD")
+	}
+
+	key := args[0]
+	obj := store.Get(key)
+
+	var tree *btree.BTree
+	var memberMap map[string]float64
+
+	if obj != nil {
+		if err := object.AssertTypeAndEncoding(obj.TypeEncoding, object.ObjTypeSortedSet, object.ObjEncodingBTree); err != nil {
+			return err
+		}
+		valueSlice, ok := obj.Value.([]interface{})
+		if !ok || len(valueSlice) != 2 {
+			return diceerrors.NewErrWithMessage("Invalid sorted set object")
+		}
+		tree = valueSlice[0].(*btree.BTree)
+		memberMap = valueSlice[1].(map[string]float64)
+	} else {
+		tree = btree.New(2)
+		memberMap = make(map[string]float64)
+	}
+
+	added := 0
+	for i := 1; i < len(args); i += 2 {
+		scoreStr := args[i]
+		member := args[i+1]
+
+		score, err := strconv.ParseFloat(scoreStr, 64)
+		if err != nil || math.IsNaN(score) {
+			return diceerrors.NewErrWithMessage(diceerrors.InvalidFloatErr)
+		}
+
+		existingScore, exists := memberMap[member]
+		if exists {
+			// Remove the existing item from the B-tree
+			oldItem := &SortedSetItem{Score: existingScore, Member: member}
+			tree.Delete(oldItem)
+		} else {
+			added++
+		}
+
+		// Insert the new item into the B-tree
+		newItem := &SortedSetItem{Score: score, Member: member}
+		tree.ReplaceOrInsert(newItem)
+
+		// Update the member map
+		memberMap[member] = score
+	}
+
+	obj = store.NewObj([]interface{}{tree, memberMap}, -1, object.ObjTypeSortedSet, object.ObjEncodingBTree)
+	store.Put(key, obj)
+
+	return clientio.Encode(added, false)
+}
+
+// evalZRANGE returns the specified range of elements in the sorted set stored at key.
+// The elements are considered to be ordered from the lowest to the highest score.
+func evalZRANGE(args []string, store *dstore.Store) []byte {
+	if len(args) < 3 {
+		return diceerrors.NewErrArity("ZRANGE")
+	}
+
+	key := args[0]
+	startStr := args[1]
+	stopStr := args[2]
+
+	withScores := false
+	reverse := false
+	for i := 3; i < len(args); i++ {
+		arg := strings.ToUpper(args[i])
+		if arg == WithScores {
+			withScores = true
+		} else if arg == REV {
+			reverse = true
+		} else {
+			return diceerrors.NewErrWithMessage(diceerrors.SyntaxErr)
+		}
+	}
+
+	start, err := strconv.Atoi(startStr)
+	if err != nil {
+		return diceerrors.NewErrWithMessage(diceerrors.InvalidIntErr)
+	}
+
+	stop, err := strconv.Atoi(stopStr)
+	if err != nil {
+		return diceerrors.NewErrWithMessage(diceerrors.InvalidIntErr)
+	}
+
+	obj := store.Get(key)
+	if obj == nil {
 		return clientio.Encode([]string{}, false)
 	}
 
@@ -4609,5 +4610,4 @@
 	store.Put(key, obj)
 
 	return clientio.Encode(numkey, false)
->>>>>>> 180beefb
 }