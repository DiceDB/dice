--- conflicted
+++ resolved
@@ -1008,226 +1008,6 @@
 		return clientio.Encode(uniqueID.String(), true)
 	}
 	return result
-}
-
-<<<<<<< HEAD
-// evalTTL returns Time-to-Live in secs for the queried key in args
-// The key should be the only param in args else returns with an error
-// Returns	RESP encoded time (in secs) remaining for the key to expire
-//
-//	RESP encoded -2 stating key doesn't exist or key is expired
-//	RESP encoded -1 in case no expiration is set on the key
-func evalTTL(args []string, store *dstore.Store) []byte {
-	if len(args) != 1 {
-		return diceerrors.NewErrArity("TTL")
-	}
-
-	key := args[0]
-
-	obj := store.Get(key)
-
-	// if key does not exist, return RESP encoded -2 denoting key does not exist
-	if obj == nil {
-		return clientio.RespMinusTwo
-	}
-
-	// if object exist, but no expiration is set on it then send -1
-	exp, isExpirySet := dstore.GetExpiry(obj, store)
-	if !isExpirySet {
-		return clientio.RespMinusOne
-	}
-
-	// compute the time remaining for the key to expire and
-	// return the RESP encoded form of it
-	durationMs := exp - uint64(utils.GetCurrentTime().UnixMilli())
-
-	return clientio.Encode(int64(durationMs/1000), false)
-}
-
-// evalEXPIRE sets an expiry time(in secs) on the specified key in args
-// args should contain 2 values, key and the expiry time to be set for the key
-// The expiry time should be in integer format; if not, it returns encoded error response
-// Returns response.RespOne if expiry was set on the key successfully.
-// Once the time is lapsed, the key will be deleted automatically
-func evalEXPIRE(args []string, store *dstore.Store) []byte {
-	if len(args) <= 1 {
-		return diceerrors.NewErrArity("EXPIRE")
-	}
-
-	key := args[0]
-	exDurationSec, err := strconv.ParseInt(args[1], 10, 64)
-	if err != nil {
-		return diceerrors.NewErrWithMessage(diceerrors.IntOrOutOfRangeErr)
-	}
-
-	if exDurationSec < 0 || exDurationSec > maxExDuration {
-		return diceerrors.NewErrExpireTime("EXPIRE")
-	}
-
-	obj := store.Get(key)
-
-	// 0 if the timeout was not set. e.g. key doesn't exist, or operation skipped due to the provided arguments
-	if obj == nil {
-		return clientio.RespZero
-	}
-	isExpirySet, err2 := evaluateAndSetExpiry(args[2:], utils.AddSecondsToUnixEpoch(exDurationSec), key, store)
-
-	if isExpirySet {
-		return clientio.RespOne
-	} else if err2 != nil {
-		return err2
-	}
-	return clientio.RespZero
-}
-
-// evalEXPIRETIME returns the absolute Unix timestamp (since January 1, 1970) in seconds at which the given key will expire
-// args should contain only 1 value, the key
-// Returns expiration Unix timestamp in seconds.
-// Returns -1 if the key exists but has no associated expiration time.
-// Returns -2 if the key does not exist.
-func evalEXPIRETIME(args []string, store *dstore.Store) []byte {
-	if len(args) != 1 {
-		return diceerrors.NewErrArity("EXPIRETIME")
-	}
-
-	key := args[0]
-
-	obj := store.Get(key)
-
-	// -2 if key doesn't exist
-	if obj == nil {
-		return clientio.RespMinusTwo
-	}
-
-	exTimeMili, ok := dstore.GetExpiry(obj, store)
-	// -1 if key doesn't have expiration time set
-	if !ok {
-		return clientio.RespMinusOne
-	}
-
-	return clientio.Encode(int(exTimeMili/1000), false)
-}
-
-// evalEXPIREAT sets a expiry time(in unix-time-seconds) on the specified key in args
-// args should contain 2 values, key and the expiry time to be set for the key
-// The expiry time should be in integer format; if not, it returns encoded error response
-// Returns response.RespOne if expiry was set on the key successfully.
-// Once the time is lapsed, the key will be deleted automatically
-func evalEXPIREAT(args []string, store *dstore.Store) []byte {
-	if len(args) <= 1 {
-		return clientio.Encode(errors.New("ERR wrong number of arguments for 'expireat' command"), false)
-	}
-
-	key := args[0]
-	exUnixTimeSec, err := strconv.ParseInt(args[1], 10, 64)
-	if exUnixTimeSec < 0 || exUnixTimeSec > maxExDuration {
-		return diceerrors.NewErrExpireTime("EXPIREAT")
-	}
-
-	if err != nil {
-		return clientio.Encode(errors.New(diceerrors.InvalidIntErr), false)
-	}
-
-	isExpirySet, err2 := evaluateAndSetExpiry(args[2:], exUnixTimeSec, key, store)
-	if isExpirySet {
-		return clientio.RespOne
-	} else if err2 != nil {
-		return err2
-	}
-	return clientio.RespZero
-}
-
-// NX: Set the expiration only if the key does not already have an expiration time.
-// XX: Set the expiration only if the key already has an expiration time.
-// GT: Set the expiration only if the new expiration time is greater than the current one.
-// LT: Set the expiration only if the new expiration time is less than the current one.
-// Returns Boolean True and error nil if expiry was set on the key successfully.
-// Returns Boolean False and error nil if conditions didn't met.
-// Returns Boolean False and error not-nil if invalid combination of subCommands or if subCommand is invalid
-func evaluateAndSetExpiry(subCommands []string, newExpiry int64, key string,
-	store *dstore.Store,
-) (shouldSetExpiry bool, err []byte) {
-	newExpInMilli := newExpiry * 1000
-	var prevExpiry *uint64 = nil
-	var nxCmd, xxCmd, gtCmd, ltCmd bool
-
-	obj := store.Get(key)
-	//  key doesn't exist
-	if obj == nil {
-		return false, nil
-	}
-	shouldSetExpiry = true
-	// if no condition exists
-	if len(subCommands) == 0 {
-		store.SetUnixTimeExpiry(obj, newExpiry)
-		return shouldSetExpiry, nil
-	}
-
-	expireTime, ok := dstore.GetExpiry(obj, store)
-	if ok {
-		prevExpiry = &expireTime
-	}
-
-	for i := range subCommands {
-		subCommand := strings.ToUpper(subCommands[i])
-
-		switch subCommand {
-		case NX:
-			nxCmd = true
-			if prevExpiry != nil {
-				shouldSetExpiry = false
-			}
-		case XX:
-			xxCmd = true
-			if prevExpiry == nil {
-				shouldSetExpiry = false
-			}
-		case GT:
-			gtCmd = true
-			if prevExpiry == nil || *prevExpiry > uint64(newExpInMilli) {
-				shouldSetExpiry = false
-			}
-		case LT:
-			ltCmd = true
-			if prevExpiry != nil && *prevExpiry < uint64(newExpInMilli) {
-				shouldSetExpiry = false
-			}
-		default:
-			return false, diceerrors.NewErrWithMessage("Unsupported option " + subCommands[i])
-		}
-	}
-
-	if !nxCmd && gtCmd && ltCmd {
-		return false, diceerrors.NewErrWithMessage("GT and LT options at the same time are not compatible")
-	}
-
-	if nxCmd && (xxCmd || gtCmd || ltCmd) {
-		return false, diceerrors.NewErrWithMessage("NX and XX," +
-			" GT or LT options at the same time are not compatible")
-	}
-
-	if shouldSetExpiry {
-		store.SetUnixTimeExpiry(obj, newExpiry)
-	}
-	return shouldSetExpiry, nil
-=======
-// evalDEL deletes all the specified keys in args list
-// returns the count of total deleted keys after encoding
-func evalDEL(args []string, store *dstore.Store) []byte {
-	countDeleted := 0
-
-	if len(args) < 1 {
-		return diceerrors.NewErrArity("DEL")
-	}
-
-	for _, key := range args {
-		if ok := store.Del(key); ok {
-			countDeleted++
-		}
-	}
-
-	return clientio.Encode(countDeleted, false)
->>>>>>> 44779c2b
 }
 
 func evalHELLO(args []string, store *dstore.Store) []byte {
@@ -2457,109 +2237,6 @@
 	return clientio.Encode(resultString, false)
 }
 
-<<<<<<< HEAD
-// evalJSONOBJKEYS retrieves the keys of a JSON object stored at path specified.
-// It takes two arguments: the key where the JSON document is stored, and an optional JSON path.
-// It returns a list of keys from the object at the specified path or an error if the path is invalid.
-func evalJSONOBJKEYS(args []string, store *dstore.Store) []byte {
-	if len(args) < 1 {
-		return diceerrors.NewErrArity("JSON.OBJKEYS")
-	}
-
-	key := args[0]
-	// Default path is root if not specified
-	path := defaultRootPath
-	if len(args) > 1 {
-		path = args[1]
-	}
-
-	// Retrieve the object from the database
-	obj := store.Get(key)
-	if obj == nil {
-		return diceerrors.NewErrWithMessage("could not perform this operation on a key that doesn't exist")
-	}
-
-	// Check if the object is of JSON type
-	errWithMessage := object.AssertTypeAndEncoding(obj.TypeEncoding, object.ObjTypeJSON, object.ObjEncodingJSON)
-	if errWithMessage != nil {
-		return errWithMessage
-	}
-
-	jsonData := obj.Value
-	_, err := sonic.Marshal(jsonData)
-	if err != nil {
-		return diceerrors.NewErrWithMessage("Existing key has wrong Dice type")
-	}
-
-	// If path is root, return all keys of the entire JSON
-	if len(args) == 1 {
-		if utils.GetJSONFieldType(jsonData) == utils.ObjectType {
-			keys := make([]string, 0)
-			for key := range jsonData.(map[string]interface{}) {
-				keys = append(keys, key)
-			}
-			return clientio.Encode(keys, false)
-		}
-		return diceerrors.NewErrWithFormattedMessage(diceerrors.WrongTypeErr)
-	}
-
-	// Parse the JSONPath expression
-	expr, err := jp.ParseString(path)
-	if err != nil {
-		return diceerrors.NewErrWithMessage(err.Error())
-	}
-
-	// Execute the JSONPath query
-	results := expr.Get(jsonData)
-	if len(results) == 0 {
-		return clientio.RespEmptyArray
-	}
-
-	keysList := make([]interface{}, 0, len(results))
-
-	for _, result := range results {
-		switch utils.GetJSONFieldType(result) {
-		case utils.ObjectType:
-			keys := make([]string, 0)
-			for key := range result.(map[string]interface{}) {
-				keys = append(keys, key)
-			}
-			keysList = append(keysList, keys)
-		default:
-			keysList = append(keysList, clientio.RespNIL)
-		}
-	}
-
-	return clientio.Encode(keysList, false)
-=======
-func evalTYPE(args []string, store *dstore.Store) []byte {
-	if len(args) != 1 {
-		return diceerrors.NewErrArity("TYPE")
-	}
-	key := args[0]
-	obj := store.Get(key)
-	if obj == nil {
-		return clientio.Encode("none", true)
-	}
-
-	var typeStr string
-	switch oType, _ := object.ExtractTypeEncoding(obj); oType {
-	case object.ObjTypeString, object.ObjTypeInt, object.ObjTypeByteArray:
-		typeStr = "string"
-	case object.ObjTypeByteList:
-		typeStr = "list"
-	case object.ObjTypeSet:
-		typeStr = "set"
-	case object.ObjTypeHashMap:
-		typeStr = "hash"
-	default:
-		typeStr = "non-supported type"
-	}
-
-	return clientio.Encode(typeStr, true)
->>>>>>> 44779c2b
-}
-
 func evalJSONRESP(args []string, store *dstore.Store) []byte {
 	if len(args) < 1 {
 		return diceerrors.NewErrArity("json.resp")
