--- conflicted
+++ resolved
@@ -568,180 +568,6 @@
 	return evalJSONDEL(args, store)
 }
 
-<<<<<<< HEAD
-=======
-// evalJSONARRLEN return the length of the JSON array at path in key
-// Returns an array of integer replies, an integer for each matching value,
-// each is the array's length, or nil, if the matching value is not an array.
-// Returns encoded error if the key doesn't exist or key is expired or the matching value is not an array.
-// Returns encoded error response if incorrect number of arguments
-func evalJSONARRLEN(args []string, store *dstore.Store) []byte {
-	if len(args) < 1 {
-		return diceerrors.NewErrArity("JSON.ARRLEN")
-	}
-	key := args[0]
-
-	// Retrieve the object from the database
-	obj := store.Get(key)
-
-	// If the object is not present in the store or if its nil, then we should simply return nil.
-	if obj == nil {
-		return clientio.RespNIL
-	}
-
-	errWithMessage := object.AssertTypeAndEncoding(obj.TypeEncoding, object.ObjTypeJSON, object.ObjEncodingJSON)
-	if errWithMessage != nil {
-		return errWithMessage
-	}
-
-	jsonData := obj.Value
-
-	_, err := sonic.Marshal(jsonData)
-	if err != nil {
-		return diceerrors.NewErrWithMessage("Existing key has wrong Dice type")
-	}
-
-	// This is the case if only argument passed to JSON.ARRLEN is the key itself.
-	// This is valid only if the key holds an array; otherwise, an error should be returned.
-	if len(args) == 1 {
-		if utils.GetJSONFieldType(jsonData) == utils.ArrayType {
-			return clientio.Encode(len(jsonData.([]interface{})), false)
-		}
-		return diceerrors.NewErrWithMessage("Path '$' does not exist or not an array")
-	}
-
-	path := args[1] // Getting the path to find the length of the array
-	expr, err := jp.ParseString(path)
-	if err != nil {
-		return diceerrors.NewErrWithMessage("Invalid JSONPath")
-	}
-
-	results := expr.Get(jsonData)
-	errMessage := fmt.Sprintf("Path '%s' does not exist", args[1])
-
-	// If there are no results, that means the JSONPath does not exist
-	if len(results) == 0 {
-		return diceerrors.NewErrWithMessage(errMessage)
-	}
-
-	// If the results are greater than one, we need to print them as a list
-	// This condition should be updated in future when supporting Complex JSONPaths
-	if len(results) > 1 {
-		arrlenList := make([]interface{}, 0, len(results))
-		for _, result := range results {
-			switch utils.GetJSONFieldType(result) {
-			case utils.ArrayType:
-				arrlenList = append(arrlenList, len(result.([]interface{})))
-			default:
-				arrlenList = append(arrlenList, nil)
-			}
-		}
-
-		return clientio.Encode(arrlenList, false)
-	}
-
-	// Single result should be printed as single integer instead of list
-	jsonValue := results[0]
-
-	if utils.GetJSONFieldType(jsonValue) == utils.ArrayType {
-		return clientio.Encode(len(jsonValue.([]interface{})), false)
-	}
-
-	// If execution reaches this point, the provided path either does not exist.
-	errMessage = fmt.Sprintf("Path '%s' does not exist or not array", args[1])
-	return diceerrors.NewErrWithMessage(errMessage)
-}
-
-func evalJSONARRPOP(args []string, store *dstore.Store) []byte {
-	if len(args) < 1 {
-		return diceerrors.NewErrArity("json.arrpop")
-	}
-	key := args[0]
-
-	path := defaultRootPath
-	if len(args) >= 2 {
-		path = args[1]
-	}
-
-	var index string
-	if len(args) >= 3 {
-		index = args[2]
-	}
-
-	// Retrieve the object from the database
-	obj := store.Get(key)
-	if obj == nil {
-		return diceerrors.NewErrWithMessage("could not perform this operation on a key that doesn't exist")
-	}
-
-	errWithMessage := object.AssertTypeAndEncoding(obj.TypeEncoding, object.ObjTypeJSON, object.ObjEncodingJSON)
-	if errWithMessage != nil {
-		return errWithMessage
-	}
-
-	jsonData := obj.Value
-	_, err := sonic.Marshal(jsonData)
-	if err != nil {
-		return diceerrors.NewErrWithMessage("Existing key has wrong Dice type")
-	}
-
-	if path == defaultRootPath {
-		arr, ok := jsonData.([]any)
-		// if value can not be converted to array, it is of another type
-		// returns nil in this case similar to redis
-		// also, return nil if array is empty
-		if !ok || len(arr) == 0 {
-			return diceerrors.NewErrWithMessage("Path '$' does not exist or not an array")
-		}
-		popElem, arr, err := popElementAndUpdateArray(arr, index)
-		if err != nil {
-			return diceerrors.NewErrWithFormattedMessage("error popping element: %v", err)
-		}
-
-		// save the remaining array
-		newObj := store.NewObj(arr, -1, object.ObjTypeJSON, object.ObjEncodingJSON)
-		store.Put(key, newObj)
-
-		return clientio.Encode(popElem, false)
-	}
-
-	// if path is not root then extract value at path
-	expr, err := jp.ParseString(path)
-	if err != nil {
-		return diceerrors.NewErrWithMessage("invalid JSONPath")
-	}
-	results := expr.Get(jsonData)
-
-	// process value at each path
-	popArr := make([]any, 0, len(results))
-	for _, result := range results {
-		arr, ok := result.([]any)
-		// if value can not be converted to array, it is of another type
-		// returns nil in this case similar to redis
-		// also, return nil if array is empty
-		if !ok || len(arr) == 0 {
-			popElem := clientio.RespNIL
-			popArr = append(popArr, popElem)
-			continue
-		}
-
-		popElem, arr, err := popElementAndUpdateArray(arr, index)
-		if err != nil {
-			return diceerrors.NewErrWithFormattedMessage("error popping element: %v", err)
-		}
-
-		// update array in place in the json object
-		err = expr.Set(jsonData, arr)
-		if err != nil {
-			return diceerrors.NewErrWithFormattedMessage("error saving updated json: %v", err)
-		}
-
-		popArr = append(popArr, popElem)
-	}
-	return clientio.Encode(popArr, false)
-}
-
->>>>>>> c4eb2497
 // trimElementAndUpdateArray trim the array between the given start and stop index
 // Returns trimmed array
 func trimElementAndUpdateArray(arr []any, start, stop int) []any {
