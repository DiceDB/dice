package eval

import (
	"bytes"
	"crypto/rand"
	"errors"
	"fmt"
	"log/slog"
	"math"
	"math/big"
	"math/bits"
	"regexp"
	"sort"
	"strconv"
	"strings"
	"time"
	"unicode"
	"unsafe"

	"github.com/google/btree"

	"github.com/dicedb/dice/internal/object"
	"github.com/rs/xid"

	"github.com/dicedb/dice/internal/sql"

	"github.com/axiomhq/hyperloglog"
	"github.com/bytedance/sonic"
	"github.com/dicedb/dice/config"
	"github.com/dicedb/dice/internal/clientio"
	"github.com/dicedb/dice/internal/comm"
	diceerrors "github.com/dicedb/dice/internal/errors"
	"github.com/dicedb/dice/internal/querymanager"
	"github.com/dicedb/dice/internal/server/utils"
	dstore "github.com/dicedb/dice/internal/store"
	"github.com/ohler55/ojg/jp"
)

type exDurationState int

const (
	Uninitialized exDurationState = iota
	Initialized
)

var (
	TxnCommands       map[string]bool
	serverID          string
	diceCommandsCount int
)

type EvalResponse struct {
	Result interface{} // Result of the Store operation, for now the type is set to []byte, but this can change in the future.
	Error  error
}
type jsonOperation string

const (
	IncrBy = "INCRBY"
	MultBy = "MULTBY"
)

const defaultRootPath = "$"
const maxExDuration = 9223372036854775

func init() {
	diceCommandsCount = len(DiceCmds)
	TxnCommands = map[string]bool{"EXEC": true, "DISCARD": true}
	serverID = fmt.Sprintf("%s:%d", config.DiceConfig.Server.Addr, config.DiceConfig.Server.Port)
}

// evalPING returns with an encoded "PONG"
// If any message is added with the ping command,
// the message will be returned.
func evalPING(args []string, store *dstore.Store) []byte {
	var b []byte

	if len(args) >= 2 {
		return diceerrors.NewErrArity("PING")
	}

	if len(args) == 0 {
		b = clientio.Encode("PONG", true)
	} else {
		b = clientio.Encode(args[0], false)
	}

	return b
}

// evalECHO returns the argument passed by the user
func evalECHO(args []string, store *dstore.Store) []byte {
	if len(args) != 1 {
		return diceerrors.NewErrArity("ECHO")
	}

	return clientio.Encode(args[0], false)
}

// EvalAUTH returns with an encoded "OK" if the user is authenticated
// If the user is not authenticated, it returns with an encoded error message
func EvalAUTH(args []string, c *comm.Client) []byte {
	var err error

	if config.DiceConfig.Auth.Password == "" {
		return diceerrors.NewErrWithMessage("AUTH <password> called without any password configured for the default user. Are you sure your configuration is correct?")
	}

	username := config.DiceConfig.Auth.UserName
	var password string

	if len(args) == 1 {
		password = args[0]
	} else if len(args) == 2 {
		username, password = args[0], args[1]
	} else {
		return diceerrors.NewErrArity("AUTH")
	}

	if err = c.Session.Validate(username, password); err != nil {
		return clientio.Encode(err, false)
	}
	return clientio.RespOK
}

// evalMSET puts multiple <key, value> pairs in db as in the args
// MSET is atomic, so all given keys are set at once.
// args must contain key and value pairs.

// Returns encoded error response if at least a <key, value> pair is not part of args
// Returns encoded OK RESP once new entries are added
// If the key already exists then the value will be overwritten and expiry will be discarded
func evalMSET(args []string, store *dstore.Store) []byte {
	if len(args) <= 1 || len(args)%2 != 0 {
		return diceerrors.NewErrArity("MSET")
	}

	// MSET does not have expiry support
	var exDurationMs int64 = -1

	insertMap := make(map[string]*object.Obj, len(args)/2)
	for i := 0; i < len(args); i += 2 {
		key, value := args[i], args[i+1]
		oType, oEnc := deduceTypeEncoding(value)
		var storedValue interface{}
		switch oEnc {
		case object.ObjEncodingInt:
			storedValue, _ = strconv.ParseInt(value, 10, 64)
		case object.ObjEncodingEmbStr, object.ObjEncodingRaw:
			storedValue = value
		default:
			return clientio.Encode(fmt.Errorf("ERR unsupported encoding: %d", oEnc), false)
		}
		insertMap[key] = store.NewObj(storedValue, exDurationMs, oType, oEnc)
	}

	store.PutAll(insertMap)
	return clientio.RespOK
}

// evalDBSIZE returns the number of keys in the database.
func evalDBSIZE(args []string, store *dstore.Store) []byte {
	if len(args) > 0 {
		return diceerrors.NewErrArity("DBSIZE")
	}

	// return the RESP encoded value
	return clientio.Encode(store.GetKeyCount(), false)
}

// evalGETDEL returns the value for the queried key in args
// The key should be the only param in args
// The RESP value of the key is encoded and then returned
// In evalGETDEL  If the key exists, it will be deleted before its value is returned.
// evalGETDEL returns response.RespNIL if key is expired or it does not exist
func evalGETDEL(args []string, store *dstore.Store) []byte {
	if len(args) != 1 {
		return diceerrors.NewErrArity("GETDEL")
	}

	key := args[0]

	// getting the key based on previous touch value
	obj := store.GetNoTouch(key)

	// if key does not exist, return RESP encoded nil
	if obj == nil {
		return clientio.RespNIL
	}

	// If the object exists, check if it is a Set object.
	if err := object.AssertType(obj.TypeEncoding, object.ObjTypeSet); err == nil {
		return diceerrors.NewErrWithFormattedMessage(diceerrors.WrongTypeErr)
	}

	// If the object exists, check if it is a JSON object.
	if err := object.AssertType(obj.TypeEncoding, object.ObjTypeJSON); err == nil {
		return diceerrors.NewErrWithFormattedMessage(diceerrors.WrongTypeErr)
	}

	// Get the key from the hash table
	objVal := store.GetDel(key)

	// Decode and return the value based on its encoding
	switch _, oEnc := object.ExtractTypeEncoding(objVal); oEnc {
	case object.ObjEncodingInt:
		// Value is stored as an int64, so use type assertion
		if val, ok := objVal.Value.(int64); ok {
			return clientio.Encode(val, false)
		}
		return diceerrors.NewErrWithFormattedMessage("expected int64 but got another type: %s", objVal.Value)

	case object.ObjEncodingEmbStr, object.ObjEncodingRaw:
		// Value is stored as a string, use type assertion
		if val, ok := objVal.Value.(string); ok {
			return clientio.Encode(val, false)
		}
		return diceerrors.NewErrWithMessage("expected string but got another type")

	case object.ObjEncodingByteArray:
		// Value is stored as a bytearray, use type assertion
		if val, ok := objVal.Value.(*ByteArray); ok {
			return clientio.Encode(string(val.data), false)
		}
		return diceerrors.NewErrWithMessage(diceerrors.WrongTypeErr)

	default:
		return diceerrors.NewErrWithMessage(diceerrors.WrongTypeErr)
	}
}

// evalJSONARRTRIM trim an array so that it contains only the specified inclusive range of elements
// an array of integer replies for each path, the array's new size, or nil, if the matching JSON value is not an array.
func evalJSONARRTRIM(args []string, store *dstore.Store) []byte {
	if len(args) != 4 {
		return diceerrors.NewErrArity("JSON.ARRTRIM")
	}
	var err error

	start := args[2]
	stop := args[3]
	var startIdx, stopIdx int
	startIdx, err = strconv.Atoi(start)
	if err != nil {
		return diceerrors.NewErrWithMessage("Couldn't parse as integer")
	}
	stopIdx, err = strconv.Atoi(stop)
	if err != nil {
		return diceerrors.NewErrWithMessage("Couldn't parse as integer")
	}

	key := args[0]
	obj := store.Get(key)
	if obj == nil {
		return diceerrors.NewErrWithMessage("could not perform this operation on a key that doesn't exist")
	}

	errWithMessage := object.AssertTypeAndEncoding(obj.TypeEncoding, object.ObjTypeJSON, object.ObjEncodingJSON)
	if errWithMessage != nil {
		return errWithMessage
	}

	jsonData := obj.Value

	_, err = sonic.Marshal(jsonData)
	if err != nil {
		return diceerrors.NewErrWithMessage("Existing key has wrong Dice type")
	}

	path := args[1]
	expr, err := jp.ParseString(path)
	if err != nil {
		return diceerrors.NewErrWithMessage("invalid JSONPath")
	}

	results := expr.Get(jsonData)
	if len(results) == 0 {
		return clientio.RespEmptyArray
	}

	var resultsArray []interface{}
	// Capture the modified data when modifying the root path
	newData, modifyErr := expr.Modify(jsonData, func(data any) (interface{}, bool) {
		arr, ok := data.([]interface{})
		if !ok {
			// Not an array
			resultsArray = append(resultsArray, nil)
			return data, false
		}

		updatedArray := trimElementAndUpdateArray(arr, startIdx, stopIdx)

		resultsArray = append(resultsArray, len(updatedArray))
		return updatedArray, true
	})
	if err != nil {
		return diceerrors.NewErrWithMessage(err.Error())
	}

	if modifyErr != nil {
		return diceerrors.NewErrWithMessage(fmt.Sprintf("ERR failed to modify JSON data: %v", modifyErr))
	}

	jsonData = newData
	obj.Value = jsonData
	return clientio.Encode(resultsArray, false)
}

// evalJSONARRINSERT insert the json values into the array at path before the index (shifts to the right)
// returns an array of integer replies for each path, the array's new size, or nil.
func evalJSONARRINSERT(args []string, store *dstore.Store) []byte {
	if len(args) < 4 {
		return diceerrors.NewErrArity("JSON.ARRINSERT")
	}
	key := args[0]
	obj := store.Get(key)
	if obj == nil {
		return diceerrors.NewErrWithMessage("could not perform this operation on a key that doesn't exist")
	}

	errWithMessage := object.AssertTypeAndEncoding(obj.TypeEncoding, object.ObjTypeJSON, object.ObjEncodingJSON)
	if errWithMessage != nil {
		return errWithMessage
	}

	jsonData := obj.Value
	var err error
	_, err = sonic.Marshal(jsonData)
	if err != nil {
		return diceerrors.NewErrWithMessage("Existing key has wrong Dice type")
	}

	path := args[1]
	expr, err := jp.ParseString(path)
	if err != nil {
		return diceerrors.NewErrWithMessage("invalid JSONPath")
	}

	results := expr.Get(jsonData)
	if len(results) == 0 {
		return clientio.RespEmptyArray
	}
	index := args[2]
	var idx int
	idx, err = strconv.Atoi(index)
	if err != nil {
		return diceerrors.NewErrWithMessage("Couldn't parse as integer")
	}

	values := args[3:]
	// Parse the input values as JSON
	parsedValues := make([]interface{}, len(values))
	for i, v := range values {
		var parsedValue interface{}
		err := sonic.UnmarshalString(v, &parsedValue)
		if err != nil {
			return diceerrors.NewErrWithMessage(err.Error())
		}
		parsedValues[i] = parsedValue
	}

	var resultsArray []interface{}
	// Capture the modified data when modifying the root path
	modified := false
	newData, modifyErr := expr.Modify(jsonData, func(data any) (interface{}, bool) {
		arr, ok := data.([]interface{})
		if !ok {
			// Not an array
			resultsArray = append(resultsArray, nil)
			return data, false
		}

		// Append the parsed values to the array
		updatedArray, insertErr := insertElementAndUpdateArray(arr, idx, parsedValues)
		if insertErr != nil {
			err = insertErr
			return data, false
		}
		modified = true
		resultsArray = append(resultsArray, len(updatedArray))
		return updatedArray, true
	})
	if err != nil {
		return diceerrors.NewErrWithMessage(err.Error())
	}

	if modifyErr != nil {
		return diceerrors.NewErrWithMessage(fmt.Sprintf("ERR failed to modify JSON data: %v", modifyErr))
	}

	if !modified {
		return clientio.Encode(resultsArray, false)
	}

	jsonData = newData
	obj.Value = jsonData
	return clientio.Encode(resultsArray, false)
}

// evalJSONDEBUG reports value's memmory usage in bytes
// Returns arity error if subcommand is missing
// Supports only two subcommand as of now - HELP and MEMORY
func evalJSONDebug(args []string, store *dstore.Store) []byte {
	if len(args) < 1 {
		return diceerrors.NewErrArity("JSON.DEBUG")
	}
	subcommand := strings.ToUpper(args[0])
	switch subcommand {
	case Help:
		return evalJSONDebugHelp()
	case Memory:
		return evalJSONDebugMemory(args[1:], store)
	default:
		return diceerrors.NewErrWithFormattedMessage("unknown subcommand - try `JSON.DEBUG HELP`")
	}
}

// evalJSONDebugHelp implements HELP subcommand for evalJSONDebug
// It returns help text
// It ignore any other args
func evalJSONDebugHelp() []byte {
	memoryText := "MEMORY <key> [path] - reports memory usage"
	helpText := "HELP                - this message"
	message := []string{memoryText, helpText}
	return clientio.Encode(message, false)
}

// evalJSONDebugMemory implements MEMORY subcommand for evalJSONDebug
// It returns value's memory usage in bytes
func evalJSONDebugMemory(args []string, store *dstore.Store) []byte {
	if len(args) < 1 {
		return diceerrors.NewErrArity("json.debug")
	}
	key := args[0]

	// default path is root if not specified
	path := defaultRootPath
	if len(args) > 1 {
		path = args[1] // anymore args are ignored for this command altogether
	}

	obj := store.Get(key)
	if obj == nil {
		return clientio.RespZero
	}

	// check if the object is a valid JSON
	errWithMessage := object.AssertTypeAndEncoding(obj.TypeEncoding, object.ObjTypeJSON, object.ObjEncodingJSON)
	if errWithMessage != nil {
		return errWithMessage
	}

	// handle root path
	if path == defaultRootPath {
		jsonData := obj.Value

		// memory used by json data
		size := calculateSizeInBytes(jsonData)
		if size == -1 {
			return diceerrors.NewErrWithMessage("unknown type")
		}

		// add memory used by storage object
		size += int(unsafe.Sizeof(obj)) + calculateSizeInBytes(obj.LastAccessedAt) + calculateSizeInBytes(obj.TypeEncoding)

		return clientio.Encode(size, false)
	}

	// handle nested paths
	var results []any
	if path != defaultRootPath {
		// check if path is valid
		expr, err := jp.ParseString(path)
		if err != nil {
			return diceerrors.NewErrWithMessage("invalid JSON path")
		}

		results = expr.Get(obj.Value)

		// handle error cases
		if len(results) == 0 {
			// this block will return '[]' for out of bound index for an array json type
			// this will maintain consistency with redis
			isArray := utils.IsArray(obj.Value)
			if isArray {
				arr, ok := obj.Value.([]any)
				if !ok {
					return diceerrors.NewErrWithMessage("invalid array json")
				}

				// extract index from arg
				reg := regexp.MustCompile(`^\$\.?\[(\d+|\*)\]`)
				matches := reg.FindStringSubmatch(path)

				if len(matches) == 2 {
					// convert index to int
					index, err := strconv.Atoi(matches[1])
					if err != nil {
						return diceerrors.NewErrWithMessage("unable to extract index")
					}

					// if index is out of bound return empty array
					if index >= len(arr) {
						return clientio.RespEmptyArray
					}
				}
			}

			// for rest json types, throw error
			return diceerrors.NewErrWithFormattedMessage("Path '$.%v' does not exist", path)
		}
	}

	// get memory used by each path
	sizeList := make([]interface{}, 0, len(results))
	for _, result := range results {
		size := calculateSizeInBytes(result)
		sizeList = append(sizeList, size)
	}

	return clientio.Encode(sizeList, false)
}

func calculateSizeInBytes(value interface{}) int {
	switch convertedValue := value.(type) {
	case string:
		return int(unsafe.Sizeof(value)) + len(convertedValue)

	case int, int8, int16, int32, int64, uint, uint8, uint16, uint32, uint64, float32, float64, bool, nil:
		return int(unsafe.Sizeof(value))

	// object
	case map[string]interface{}:
		size := int(unsafe.Sizeof(value))
		for k, v := range convertedValue {
			size += int(unsafe.Sizeof(k)) + len(k) + calculateSizeInBytes(v)
		}
		return size

	// array
	case []interface{}:
		size := int(unsafe.Sizeof(value))
		for _, elem := range convertedValue {
			size += calculateSizeInBytes(elem)
		}
		return size

	// unknown type
	default:
		return -1
	}
}

// evaLJSONFORGET removes the field specified by the given JSONPath from the JSON document stored under the provided key.
// calls the evalJSONDEL() with the arguments passed
// Returns response.RespZero if key is expired, or it does not exist
// Returns encoded error response if incorrect number of arguments
// If the JSONPath points to the root of the JSON document, the entire key is deleted from the store.
// Returns an integer reply specified as the number of paths deleted (0 or more)
func evalJSONFORGET(args []string, store *dstore.Store) []byte {
	if len(args) < 1 {
		return diceerrors.NewErrArity("JSON.FORGET")
	}

	return evalJSONDEL(args, store)
}

// evalJSONARRLEN return the length of the JSON array at path in key
// Returns an array of integer replies, an integer for each matching value,
// each is the array's length, or nil, if the matching value is not an array.
// Returns encoded error if the key doesn't exist or key is expired or the matching value is not an array.
// Returns encoded error response if incorrect number of arguments
func evalJSONARRLEN(args []string, store *dstore.Store) []byte {
	if len(args) < 1 {
		return diceerrors.NewErrArity("JSON.ARRLEN")
	}
	key := args[0]

	// Retrieve the object from the database
	obj := store.Get(key)
	if obj == nil {
		return diceerrors.NewErrWithMessage("Path '.' does not exist or not an array")
	}

	errWithMessage := object.AssertTypeAndEncoding(obj.TypeEncoding, object.ObjTypeJSON, object.ObjEncodingJSON)
	if errWithMessage != nil {
		return errWithMessage
	}

	jsonData := obj.Value

	_, err := sonic.Marshal(jsonData)
	if err != nil {
		return diceerrors.NewErrWithMessage("Existing key has wrong Dice type")
	}

	if len(args) == 1 {
		if utils.GetJSONFieldType(jsonData) == utils.ArrayType {
			return clientio.Encode(len(jsonData.([]interface{})), false)
		}
		return diceerrors.NewErrWithMessage("Path '.' does not exist or not an array")
	}

	path := args[1]
	expr, err := jp.ParseString(path)
	if err != nil {
		return diceerrors.NewErrWithMessage("invalid JSONPath")
	}

	results := expr.Get(jsonData)

	arrlenList := make([]interface{}, 0, len(results))
	for _, result := range results {
		switch utils.GetJSONFieldType(result) {
		case utils.ArrayType:
			arrlenList = append(arrlenList, len(result.([]interface{})))
		default:
			arrlenList = append(arrlenList, nil)
		}
	}

	return clientio.Encode(arrlenList, false)
}

func evalJSONARRPOP(args []string, store *dstore.Store) []byte {
	if len(args) < 1 {
		return diceerrors.NewErrArity("json.arrpop")
	}
	key := args[0]

	var path = defaultRootPath
	if len(args) >= 2 {
		path = args[1]
	}

	var index string
	if len(args) >= 3 {
		index = args[2]
	}

	// Retrieve the object from the database
	obj := store.Get(key)
	if obj == nil {
		return diceerrors.NewErrWithMessage("could not perform this operation on a key that doesn't exist")
	}

	errWithMessage := object.AssertTypeAndEncoding(obj.TypeEncoding, object.ObjTypeJSON, object.ObjEncodingJSON)
	if errWithMessage != nil {
		return errWithMessage
	}

	jsonData := obj.Value
	_, err := sonic.Marshal(jsonData)
	if err != nil {
		return diceerrors.NewErrWithMessage("Existing key has wrong Dice type")
	}

	if path == defaultRootPath {
		arr, ok := jsonData.([]any)
		// if value can not be converted to array, it is of another type
		// returns nil in this case similar to redis
		// also, return nil if array is empty
		if !ok || len(arr) == 0 {
			return diceerrors.NewErrWithMessage("Path '$' does not exist or not an array")
		}
		popElem, arr, err := popElementAndUpdateArray(arr, index)
		if err != nil {
			return diceerrors.NewErrWithFormattedMessage("error popping element: %v", err)
		}

		// save the remaining array
		newObj := store.NewObj(arr, -1, object.ObjTypeJSON, object.ObjEncodingJSON)
		store.Put(key, newObj)

		return clientio.Encode(popElem, false)
	}

	// if path is not root then extract value at path
	expr, err := jp.ParseString(path)
	if err != nil {
		return diceerrors.NewErrWithMessage("invalid JSONPath")
	}
	results := expr.Get(jsonData)

	// process value at each path
	popArr := make([]any, 0, len(results))
	for _, result := range results {
		arr, ok := result.([]any)
		// if value can not be converted to array, it is of another type
		// returns nil in this case similar to redis
		// also, return nil if array is empty
		if !ok || len(arr) == 0 {
			popElem := clientio.RespNIL
			popArr = append(popArr, popElem)
			continue
		}

		popElem, arr, err := popElementAndUpdateArray(arr, index)
		if err != nil {
			return diceerrors.NewErrWithFormattedMessage("error popping element: %v", err)
		}

		// update array in place in the json object
		err = expr.Set(jsonData, arr)
		if err != nil {
			return diceerrors.NewErrWithFormattedMessage("error saving updated json: %v", err)
		}

		popArr = append(popArr, popElem)
	}
	return clientio.Encode(popArr, false)
}

// trimElementAndUpdateArray trim the array between the given start and stop index
// Returns trimed array
func trimElementAndUpdateArray(arr []any, start, stop int) []any {
	updatedArray := make([]any, 0)
	length := len(arr)
	if len(arr) == 0 {
		return updatedArray
	}
	var startIdx, stopIdx int

	if start >= length {
		return updatedArray
	}

	startIdx = adjustIndex(start, arr)
	stopIdx = adjustIndex(stop, arr)

	if startIdx > stopIdx {
		return updatedArray
	}

	updatedArray = arr[startIdx : stopIdx+1]
	return updatedArray
}

// insertElementAndUpdateArray add an element at the given index
// Returns remaining array and error
func insertElementAndUpdateArray(arr []any, index int, elements []interface{}) (updatedArray []any, err error) {
	length := len(arr)
	var idx int
	if index >= -length && index <= length {
		idx = adjustIndex(index, arr)
	} else {
		return nil, errors.New("index out of bounds")
	}
	before := arr[:idx]
	after := arr[idx:]

	elements = append(elements, after...)
	before = append(before, elements...)
	updatedArray = append(updatedArray, before...)
	return updatedArray, nil
}

// popElementAndUpdateArray removes an element at the given index
// Returns popped element, remaining array and error
func popElementAndUpdateArray(arr []any, index string) (popElem any, updatedArray []any, err error) {
	if len(arr) == 0 {
		return nil, nil, nil
	}

	var idx int
	// if index is empty, pop last element
	if index == "" {
		idx = len(arr) - 1
	} else {
		var err error
		idx, err = strconv.Atoi(index)
		if err != nil {
			return nil, nil, err
		}
		// convert index to a valid index
		idx = adjustIndex(idx, arr)
	}

	popElem = arr[idx]
	arr = append(arr[:idx], arr[idx+1:]...)

	return popElem, arr, nil
}

// adjustIndex will bound the array between 0 and len(arr) - 1
// It also handles negative indexes
func adjustIndex(idx int, arr []any) int {
	// if index is positive and out of bound, limit it to the last index
	if idx > len(arr) {
		idx = len(arr) - 1
	}

	// if index is negative, change it to equivalent positive index
	if idx < 0 {
		// if index is out of bound then limit it to the first index
		if idx < -len(arr) {
			idx = 0
		} else {
			idx = len(arr) + idx
		}
	}
	return idx
}

// evalJSONOBJLEN return the number of keys in the JSON object at path in key.
// Returns an array of integer replies, an integer for each matching value,
// which is the json objects length, or nil, if the matching value is not a json.
// Returns encoded error if the key doesn't exist or key is expired or the matching value is not an array.
// Returns encoded error response if incorrect number of arguments
func evalJSONOBJLEN(args []string, store *dstore.Store) []byte {
	if len(args) < 1 {
		return diceerrors.NewErrArity("JSON.OBJLEN")
	}

	key := args[0]

	// Retrieve the object from the database
	obj := store.Get(key)
	if obj == nil {
		return clientio.RespNIL
	}

	// check if the object is json
	errWithMessage := object.AssertTypeAndEncoding(obj.TypeEncoding, object.ObjTypeJSON, object.ObjEncodingJSON)
	if errWithMessage != nil {
		return errWithMessage
	}

	// get the value & check for marsheling error
	jsonData := obj.Value
	_, err := sonic.Marshal(jsonData)
	if err != nil {
		return diceerrors.NewErrWithMessage("Existing key has wrong Dice type")
	}
	if len(args) == 1 {
		// check if the value is of json type
		if utils.GetJSONFieldType(jsonData) == utils.ObjectType {
			if castedData, ok := jsonData.(map[string]interface{}); ok {
				return clientio.Encode(len(castedData), false)
			}
			return clientio.RespNIL
		}
		return diceerrors.NewErrWithFormattedMessage(diceerrors.WrongTypeErr)
	}

	path := args[1]

	expr, err := jp.ParseString(path)
	if err != nil {
		return diceerrors.NewErrWithMessage(err.Error())
	}

	// get all values for matching paths
	results := expr.Get(jsonData)

	objectLen := make([]interface{}, 0, len(results))

	for _, result := range results {
		switch utils.GetJSONFieldType(result) {
		case utils.ObjectType:
			if castedResult, ok := result.(map[string]interface{}); ok {
				objectLen = append(objectLen, len(castedResult))
			} else {
				objectLen = append(objectLen, nil)
			}
		default:
			objectLen = append(objectLen, nil)
		}
	}
	return clientio.Encode(objectLen, false)
}

// evalJSONDEL delete a value that the given json path include in.
// Returns response.RespZero if key is expired, or it does not exist
// Returns encoded error response if incorrect number of arguments
// Returns an integer reply specified as the number of paths deleted (0 or more)
func evalJSONDEL(args []string, store *dstore.Store) []byte {
	if len(args) < 1 {
		return diceerrors.NewErrArity("JSON.DEL")
	}
	key := args[0]

	// Default path is root if not specified
	path := defaultRootPath
	if len(args) > 1 {
		path = args[1]
	}

	// Retrieve the object from the database
	obj := store.Get(key)
	if obj == nil {
		return clientio.RespZero
	}

	errWithMessage := object.AssertTypeAndEncoding(obj.TypeEncoding, object.ObjTypeJSON, object.ObjEncodingJSON)
	if errWithMessage != nil {
		return errWithMessage
	}

	jsonData := obj.Value

	_, err := sonic.Marshal(jsonData)
	if err != nil {
		return diceerrors.NewErrWithMessage("Existing key has wrong Dice type")
	}

	if len(args) == 1 || path == defaultRootPath {
		store.Del(key)
		return clientio.RespOne
	}

	expr, err := jp.ParseString(path)
	if err != nil {
		return diceerrors.NewErrWithMessage("invalid JSONPath")
	}
	results := expr.Get(jsonData)
	err = expr.Del(jsonData)
	if err != nil {
		return diceerrors.NewErrWithMessage(err.Error())
	}
	// Create a new object with the updated JSON data
	newObj := store.NewObj(jsonData, -1, object.ObjTypeJSON, object.ObjEncodingJSON)
	store.Put(key, newObj)
	return clientio.Encode(len(results), false)
}

// evalJSONCLEAR Clear container values (arrays/objects) and set numeric values to 0,
// Already cleared values are ignored for empty containers and zero numbers
// args must contain at least the key;  (path unused in this implementation)
// Returns encoded error if key is expired, or it does not exist
// Returns encoded error response if incorrect number of arguments
// Returns an integer reply specifying the number of matching JSON arrays
// and objects cleared + number of matching JSON numerical values zeroed.
func evalJSONCLEAR(args []string, store *dstore.Store) []byte {
	if len(args) < 1 {
		return diceerrors.NewErrArity("JSON.CLEAR")
	}
	key := args[0]

	// Default path is root if not specified
	path := defaultRootPath
	if len(args) > 1 {
		path = args[1]
	}

	// Retrieve the object from the database
	obj := store.Get(key)
	if obj == nil {
		return diceerrors.NewErrWithMessage("could not perform this operation on a key that doesn't exist")
	}

	errWithMessage := object.AssertTypeAndEncoding(obj.TypeEncoding, object.ObjTypeJSON, object.ObjEncodingJSON)
	if errWithMessage != nil {
		return errWithMessage
	}

	jsonData := obj.Value

	_, err := sonic.Marshal(jsonData)
	if err != nil {
		return diceerrors.NewErrWithMessage("Existing key has wrong Dice type")
	}

	var countClear uint64 = 0
	if len(args) == 1 || path == defaultRootPath {
		if jsonData != struct{}{} {
			// If path is root and len(args) == 1, return it instantly
			newObj := store.NewObj(struct{}{}, -1, object.ObjTypeJSON, object.ObjEncodingJSON)
			store.Put(key, newObj)
			countClear++
			return clientio.Encode(countClear, false)
		}
	}

	expr, err := jp.ParseString(path)
	if err != nil {
		return diceerrors.NewErrWithMessage("invalid JSONPath")
	}

	newData, err := expr.Modify(jsonData, func(element any) (altered any, changed bool) {
		switch utils.GetJSONFieldType(element) {
		case utils.IntegerType, utils.NumberType:
			if element != utils.NumberZeroValue {
				countClear++
				return utils.NumberZeroValue, true
			}
		case utils.ArrayType:
			if len(element.([]interface{})) != 0 {
				countClear++
				return []interface{}{}, true
			}
		case utils.ObjectType:
			if element != struct{}{} {
				countClear++
				return struct{}{}, true
			}
		default:
			return element, false
		}
		return
	})
	if err != nil {
		return diceerrors.NewErrWithMessage(err.Error())
	}

	jsonData = newData
	obj.Value = jsonData
	return clientio.Encode(countClear, false)
}

// evalJSONTYPE retrieves a JSON value type stored at the specified key
// args must contain at least the key;  (path unused in this implementation)
// Returns response.RespNIL if key is expired, or it does not exist
// Returns encoded error response if incorrect number of arguments
// The RESP value of the key's value type is encoded and then returned
func evalJSONTYPE(args []string, store *dstore.Store) []byte {
	if len(args) < 1 {
		return diceerrors.NewErrArity("JSON.TYPE")
	}
	key := args[0]

	// Default path is root if not specified
	path := defaultRootPath
	if len(args) > 1 {
		path = args[1]
	}
	// Retrieve the object from the database
	obj := store.Get(key)
	if obj == nil {
		return clientio.RespNIL
	}

	errWithMessage := object.AssertTypeAndEncoding(obj.TypeEncoding, object.ObjTypeJSON, object.ObjEncodingJSON)
	if errWithMessage != nil {
		return errWithMessage
	}

	jsonData := obj.Value

	if path == defaultRootPath {
		_, err := sonic.Marshal(jsonData)
		if err != nil {
			return diceerrors.NewErrWithMessage("could not serialize result")
		}
		// If path is root and len(args) == 1, return "object" instantly
		if len(args) == 1 {
			return clientio.Encode(utils.ObjectType, false)
		}
	}

	// Parse the JSONPath expression
	expr, err := jp.ParseString(path)
	if err != nil {
		return diceerrors.NewErrWithMessage("invalid JSONPath")
	}

	results := expr.Get(jsonData)
	if len(results) == 0 {
		return clientio.RespEmptyArray
	}

	typeList := make([]string, 0, len(results))
	for _, result := range results {
		jsonType := utils.GetJSONFieldType(result)
		typeList = append(typeList, jsonType)
	}
	return clientio.Encode(typeList, false)
}

// evalJSONGET retrieves a JSON value stored at the specified key
// args must contain at least the key;  (path unused in this implementation)
// Returns response.RespNIL if key is expired, or it does not exist
// Returns encoded error response if incorrect number of arguments
// The RESP value of the key is encoded and then returned
func evalJSONGET(args []string, store *dstore.Store) []byte {
	if len(args) < 1 {
		return diceerrors.NewErrArity("JSON.GET")
	}

	key := args[0]
	// Default path is root if not specified
	path := defaultRootPath
	if len(args) > 1 {
		path = args[1]
	}
	result, err := jsonGETHelper(store, path, key)
	if err != nil {
		return err
	}
	return clientio.Encode(result, false)
}

// helper function used by evalJSONGET and evalJSONMGET to prepare the results
func jsonGETHelper(store *dstore.Store, path, key string) (result interface{}, err2 []byte) {
	// Retrieve the object from the database
	obj := store.Get(key)
	if obj == nil {
		return result, nil
	}

	// Check if the object is of JSON type
	errWithMessage := object.AssertTypeAndEncoding(obj.TypeEncoding, object.ObjTypeJSON, object.ObjEncodingJSON)
	if errWithMessage != nil {
		return result, errWithMessage
	}

	jsonData := obj.Value

	// If path is root, return the entire JSON
	if path == defaultRootPath {
		resultBytes, err := sonic.Marshal(jsonData)
		if err != nil {
			return result, diceerrors.NewErrWithMessage("could not serialize result")
		}
		return string(resultBytes), nil
	}

	// Parse the JSONPath expression
	expr, err := jp.ParseString(path)
	if err != nil {
		return result, diceerrors.NewErrWithMessage("invalid JSONPath")
	}

	// Execute the JSONPath query
	results := expr.Get(jsonData)
	if len(results) == 0 {
		return result, nil
	}

	// Serialize the result
	var resultBytes []byte
	if len(results) == 1 {
		resultBytes, err = sonic.Marshal(results[0])
	} else {
		resultBytes, err = sonic.Marshal(results)
	}
	if err != nil {
		return nil, diceerrors.NewErrWithMessage("could not serialize result")
	}
	return string(resultBytes), nil
}

// evalJSONMGET retrieves a JSON value stored for the multiple key
// args must contain at least the key and a path;
// Returns encoded error response if incorrect number of arguments
// The RESP value of the key is encoded and then returned
func evalJSONMGET(args []string, store *dstore.Store) []byte {
	if len(args) < 2 {
		return diceerrors.NewErrArity("JSON.MGET")
	}

	var results []interface{}

	// Default path is root if not specified
	argsLen := len(args)
	path := args[argsLen-1]

	for i := 0; i < (argsLen - 1); i++ {
		key := args[i]
		result, _ := jsonGETHelper(store, path, key)
		results = append(results, result)
	}

	var interfaceObj interface{} = results
	return clientio.Encode(interfaceObj, false)
}

// evalJSONTOGGLE toggles a boolean value stored at the specified key and path.
// args must contain at least the key and path (where the boolean is located).
// If the key does not exist or is expired, it returns response.RespNIL.
// If the field at the specified path is not a boolean, it returns an encoded error response.
// If the boolean is `true`, it toggles to `false` (returns :0), and if `false`, it toggles to `true` (returns :1).
// Returns an encoded error response if the incorrect number of arguments is provided.
func evalJSONTOGGLE(args []string, store *dstore.Store) []byte {
	if len(args) < 2 {
		return diceerrors.NewErrArity("JSON.TOGGLE")
	}
	key := args[0]
	path := args[1]

	obj := store.Get(key)
	if obj == nil {
		return diceerrors.NewErrWithFormattedMessage("-ERR could not perform this operation on a key that doesn't exist")
	}

	errWithMessage := object.AssertTypeAndEncoding(obj.TypeEncoding, object.ObjTypeJSON, object.ObjEncodingJSON)
	if errWithMessage != nil {
		return errWithMessage
	}

	jsonData := obj.Value
	expr, err := jp.ParseString(path)
	if err != nil {
		return diceerrors.NewErrWithMessage("invalid JSONPath")
	}

	var toggleResults []interface{}
	modified := false

	_, err = expr.Modify(jsonData, func(value interface{}) (interface{}, bool) {
		boolValue, ok := value.(bool)
		if !ok {
			toggleResults = append(toggleResults, nil)
			return value, false
		}
		newValue := !boolValue
		toggleResults = append(toggleResults, boolToInt(newValue))
		modified = true
		return newValue, true
	})

	if err != nil {
		return diceerrors.NewErrWithMessage("failed to toggle values")
	}

	if modified {
		obj.Value = jsonData
	}

	toggleResults = ReverseSlice(toggleResults)
	return clientio.Encode(toggleResults, false)
}

func boolToInt(b bool) int {
	if b {
		return 1
	}
	return 0
}

// ReverseSlice takes a slice of any type and returns a new slice with the elements reversed.
func ReverseSlice[T any](slice []T) []T {
	reversed := make([]T, len(slice))
	for i, v := range slice {
		reversed[len(slice)-1-i] = v
	}
	return reversed
}

// evalJSONSET stores a JSON value at the specified key
// args must contain at least the key, path (unused in this implementation), and JSON string
// Returns encoded error response if incorrect number of arguments
// Returns encoded error if the JSON string is invalid
// Returns response.RespOK if the JSON value is successfully stored
func evalJSONSET(args []string, store *dstore.Store) []byte {
	// Check if there are enough arguments
	if len(args) < 3 {
		return diceerrors.NewErrArity("JSON.SET")
	}

	key := args[0]
	path := args[1]
	jsonStr := args[2]
	for i := 3; i < len(args); i++ {
		switch strings.ToUpper(args[i]) {
		case NX:
			if i != len(args)-1 {
				return diceerrors.NewErrWithMessage(diceerrors.SyntaxErr)
			}
			obj := store.Get(key)
			if obj != nil {
				return clientio.RespNIL
			}
		case XX:
			if i != len(args)-1 {
				return diceerrors.NewErrWithMessage(diceerrors.SyntaxErr)
			}
			obj := store.Get(key)
			if obj == nil {
				return clientio.RespNIL
			}

		default:
			return diceerrors.NewErrWithMessage(diceerrors.SyntaxErr)
		}
	}

	// Parse the JSON string
	var jsonValue interface{}
	if err := sonic.UnmarshalString(jsonStr, &jsonValue); err != nil {
		return diceerrors.NewErrWithFormattedMessage("invalid JSON: %v", err.Error())
	}

	// Retrieve existing object or create new one
	obj := store.Get(key)
	var rootData interface{}

	if obj == nil {
		// If the key doesn't exist, create a new object
		if path != defaultRootPath {
			rootData = make(map[string]interface{})
		} else {
			rootData = jsonValue
		}
	} else {
		// If the key exists, check if it's a JSON object
		err := object.AssertType(obj.TypeEncoding, object.ObjTypeJSON)
		if err != nil {
			return clientio.Encode(err, false)
		}
		err = object.AssertEncoding(obj.TypeEncoding, object.ObjEncodingJSON)
		if err != nil {
			return clientio.Encode(err, false)
		}
		rootData = obj.Value
	}

	// If path is not root, use JSONPath to set the value
	if path != defaultRootPath {
		expr, err := jp.ParseString(path)
		if err != nil {
			return diceerrors.NewErrWithMessage("invalid JSONPath")
		}

		err = expr.Set(rootData, jsonValue)
		if err != nil {
			return diceerrors.NewErrWithMessage("failed to set value")
		}
	} else {
		// If path is root, replace the entire JSON
		rootData = jsonValue
	}

	// Create a new object with the updated JSON data
	newObj := store.NewObj(rootData, -1, object.ObjTypeJSON, object.ObjEncodingJSON)
	store.Put(key, newObj)
	return clientio.RespOK
}

// Parses and returns the input string as an int64 or float64
func parseFloatInt(input string) (result interface{}, err error) {
	// Try to parse as an integer
	if intValue, parseErr := strconv.ParseInt(input, 10, 64); parseErr == nil {
		result = intValue
		return
	}

	// Try to parse as a float
	if floatValue, parseErr := strconv.ParseFloat(input, 64); parseErr == nil {
		result = floatValue
		return
	}

	// If neither parsing succeeds, return an error
	err = errors.New("invalid input: not a valid int or float")
	return
}

// Returns the new value after incrementing or multiplying the existing value
func incrMultValue(value any, multiplier interface{}, operation jsonOperation) (newVal interface{}, resultString string, isModified bool) {
	switch utils.GetJSONFieldType(value) {
	case utils.NumberType:
		oldVal := value.(float64)
		var newVal float64
		if v, ok := multiplier.(float64); ok {
			switch operation {
			case IncrBy:
				newVal = oldVal + v
			case MultBy:
				newVal = oldVal * v
			}
		} else {
			v, _ := multiplier.(int64)
			switch operation {
			case IncrBy:
				newVal = oldVal + float64(v)
			case MultBy:
				newVal = oldVal * float64(v)
			}
		}
		resultString := strconv.FormatFloat(newVal, 'f', -1, 64)
		return newVal, resultString, true
	case utils.IntegerType:
		if v, ok := multiplier.(float64); ok {
			oldVal := float64(value.(int64))
			var newVal float64
			switch operation {
			case IncrBy:
				newVal = oldVal + v
			case MultBy:
				newVal = oldVal * v
			}
			resultString := strconv.FormatFloat(newVal, 'f', -1, 64)
			return newVal, resultString, true
		} else {
			v, _ := multiplier.(int64)
			oldVal := value.(int64)
			var newVal int64
			switch operation {
			case IncrBy:
				newVal = oldVal + v
			case MultBy:
				newVal = oldVal * v
			}
			resultString := strconv.FormatInt(newVal, 10)
			return newVal, resultString, true
		}
	default:
		return value, "null", false
	}
}

// evalJSONNUMMULTBY multiplies the JSON fields matching the specified JSON path at the specified key
// args must contain key, JSON path and the multiplier value
// Returns encoded error response if incorrect number of arguments
// Returns encoded error if the JSON path or key is invalid
// Returns bulk string reply specified as a stringified updated values for each path
// Returns null if matching field is non-numerical
func evalJSONNUMMULTBY(args []string, store *dstore.Store) []byte {
	if len(args) < 3 {
		return diceerrors.NewErrArity("JSON.NUMMULTBY")
	}
	key := args[0]

	// Retrieve the object from the database
	obj := store.Get(key)
	if obj == nil {
		return diceerrors.NewErrWithFormattedMessage("could not perform this operation on a key that doesn't exist")
	}

	// Check if the object is of JSON type
	errWithMessage := object.AssertTypeAndEncoding(obj.TypeEncoding, object.ObjTypeJSON, object.ObjEncodingJSON)
	if errWithMessage != nil {
		return errWithMessage
	}
	path := args[1]
	// Parse the JSONPath expression
	expr, err := jp.ParseString(path)

	if err != nil {
		return diceerrors.NewErrWithMessage("invalid JSONPath")
	}

	// Get json matching expression
	jsonData := obj.Value
	results := expr.Get(jsonData)
	if len(results) == 0 {
		return clientio.Encode("[]", false)
	}

	for i, r := range args[2] {
		if !unicode.IsDigit(r) && r != '.' && r != '-' {
			if i == 0 {
				return diceerrors.NewErrWithFormattedMessage("-ERR expected value at line 1 column %d", i+1)
			}
			return diceerrors.NewErrWithFormattedMessage("-ERR trailing characters at line 1 column %d", i+1)
		}
	}

	// Parse the mulplier value
	multiplier, err := parseFloatInt(args[2])
	if err != nil {
		return diceerrors.NewErrWithMessage(diceerrors.IntOrOutOfRangeErr)
	}

	// Update matching values using Modify
	resultArray := make([]string, 0, len(results))
	if path == defaultRootPath {
		newValue, resultString, modified := incrMultValue(jsonData, multiplier, MultBy)
		if modified {
			jsonData = newValue
		}
		resultArray = append(resultArray, resultString)
	} else {
		_, err := expr.Modify(jsonData, func(value any) (interface{}, bool) {
			newValue, resultString, modified := incrMultValue(value, multiplier, MultBy)
			resultArray = append(resultArray, resultString)
			return newValue, modified
		})
		if err != nil {
			return diceerrors.NewErrWithMessage("invalid JSONPath")
		}
	}

	// Stringified updated values
	resultString := `[` + strings.Join(resultArray, ",") + `]`

	newObj := &object.Obj{
		Value:        jsonData,
		TypeEncoding: object.ObjTypeJSON,
	}
	exp, ok := dstore.GetExpiry(obj, store)

	var exDurationMs int64 = -1
	if ok {
		exDurationMs = int64(exp - uint64(utils.GetCurrentTime().UnixMilli()))
	}
	// newObj has default expiry time of -1 , we need to set it
	if exDurationMs > 0 {
		store.SetExpiry(newObj, exDurationMs)
	}

	store.Put(key, newObj)
	return clientio.Encode(resultString, false)
}

// evalJSONARRAPPEND appends the value(s) provided in the args to the given array path
// in the JSON object saved at key in arguments.
// Args must contain atleast a key, path and value.
// If the key does not exist or is expired, it returns response.RespNIL.
// If the object at given path is not an array, it returns response.RespNIL.
// Returns the new length of the array at path.
func evalJSONARRAPPEND(args []string, store *dstore.Store) []byte {
	if len(args) < 3 {
		return diceerrors.NewErrArity("JSON.ARRAPPEND")
	}

	key := args[0]
	path := args[1]
	values := args[2:]

	obj := store.Get(key)
	if obj == nil {
		return diceerrors.NewErrWithMessage("ERR key does not exist")
	}
	errWithMessage := object.AssertTypeAndEncoding(obj.TypeEncoding, object.ObjTypeJSON, object.ObjEncodingJSON)
	if errWithMessage != nil {
		return errWithMessage
	}
	jsonData := obj.Value

	expr, err := jp.ParseString(path)
	if err != nil {
		return diceerrors.NewErrWithMessage(fmt.Sprintf("ERR Path '%s' does not exist or not an array", path))
	}

	// Parse the input values as JSON
	parsedValues := make([]interface{}, len(values))
	for i, v := range values {
		var parsedValue interface{}
		err := sonic.UnmarshalString(v, &parsedValue)
		if err != nil {
			return diceerrors.NewErrWithMessage(err.Error())
		}
		parsedValues[i] = parsedValue
	}

	var resultsArray []interface{}
	modified := false

	// Capture the modified data when modifying the root path
	var newData interface{}
	var modifyErr error

	newData, modifyErr = expr.Modify(jsonData, func(data any) (interface{}, bool) {
		arr, ok := data.([]interface{})
		if !ok {
			// Not an array
			resultsArray = append(resultsArray, nil)
			return data, false
		}

		// Append the parsed values to the array
		arr = append(arr, parsedValues...)

		resultsArray = append(resultsArray, int64(len(arr)))
		modified = true
		return arr, modified
	})

	if modifyErr != nil {
		return diceerrors.NewErrWithMessage(fmt.Sprintf("ERR failed to modify JSON data: %v", modifyErr))
	}

	if !modified {
		// If no modification was made, it means the path did not exist or was not an array
		return clientio.Encode([]interface{}{nil}, false)
	}

	jsonData = newData
	obj.Value = jsonData

	return clientio.Encode(resultsArray, false)
}

// evalJSONINGEST stores a value at a dynamically generated key
// The key is created using a provided key prefix combined with a unique identifier
// args must contains key_prefix and path and json value
// It will call to evalJSONSET internally.
// Returns encoded error response if incorrect number of arguments
// Returns encoded error if the JSON string is invalid
// Returns unique identifier if the JSON value is successfully stored
func evalJSONINGEST(args []string, store *dstore.Store) []byte {
	if len(args) < 3 {
		return diceerrors.NewErrArity("JSON.INGEST")
	}

	keyPrefix := args[0]

	uniqueID := xid.New()
	uniqueKey := keyPrefix + uniqueID.String()

	var setArgs []string
	setArgs = append(setArgs, uniqueKey)
	setArgs = append(setArgs, args[1:]...)

	result := evalJSONSET(setArgs, store)
	if bytes.Equal(result, clientio.RespOK) {
		return clientio.Encode(uniqueID.String(), true)
	}
	return result
}

// evalTTL returns Time-to-Live in secs for the queried key in args
// The key should be the only param in args else returns with an error
// Returns	RESP encoded time (in secs) remaining for the key to expire
//
//	RESP encoded -2 stating key doesn't exist or key is expired
//	RESP encoded -1 in case no expiration is set on the key
func evalTTL(args []string, store *dstore.Store) []byte {
	if len(args) != 1 {
		return diceerrors.NewErrArity("TTL")
	}

	var key = args[0]

	obj := store.Get(key)

	// if key does not exist, return RESP encoded -2 denoting key does not exist
	if obj == nil {
		return clientio.RespMinusTwo
	}

	// if object exist, but no expiration is set on it then send -1
	exp, isExpirySet := dstore.GetExpiry(obj, store)
	if !isExpirySet {
		return clientio.RespMinusOne
	}

	// compute the time remaining for the key to expire and
	// return the RESP encoded form of it
	durationMs := exp - uint64(utils.GetCurrentTime().UnixMilli())

	return clientio.Encode(int64(durationMs/1000), false)
}

// evalDEL deletes all the specified keys in args list
// returns the count of total deleted keys after encoding
func evalDEL(args []string, store *dstore.Store) []byte {
	var countDeleted = 0

	for _, key := range args {
		if ok := store.Del(key); ok {
			countDeleted++
		}
	}

	return clientio.Encode(countDeleted, false)
}

// evalEXPIRE sets an expiry time(in secs) on the specified key in args
// args should contain 2 values, key and the expiry time to be set for the key
// The expiry time should be in integer format; if not, it returns encoded error response
// Returns response.RespOne if expiry was set on the key successfully.
// Once the time is lapsed, the key will be deleted automatically
func evalEXPIRE(args []string, store *dstore.Store) []byte {
	if len(args) <= 1 {
		return diceerrors.NewErrArity("EXPIRE")
	}

	var key = args[0]
	exDurationSec, err := strconv.ParseInt(args[1], 10, 64)
	if err != nil {
		return diceerrors.NewErrWithMessage(diceerrors.IntOrOutOfRangeErr)
	}

	if exDurationSec < 0 || exDurationSec > maxExDuration {
		return diceerrors.NewErrExpireTime("EXPIRE")
	}

	obj := store.Get(key)

	// 0 if the timeout was not set. e.g. key doesn't exist, or operation skipped due to the provided arguments
	if obj == nil {
		return clientio.RespZero
	}
	isExpirySet, err2 := evaluateAndSetExpiry(args[2:], utils.AddSecondsToUnixEpoch(exDurationSec), key, store)

	if isExpirySet {
		return clientio.RespOne
	} else if err2 != nil {
		return err2
	}
	return clientio.RespZero
}

// evalEXPIRETIME returns the absolute Unix timestamp (since January 1, 1970) in seconds at which the given key will expire
// args should contain only 1 value, the key
// Returns expiration Unix timestamp in seconds.
// Returns -1 if the key exists but has no associated expiration time.
// Returns -2 if the key does not exist.
func evalEXPIRETIME(args []string, store *dstore.Store) []byte {
	if len(args) != 1 {
		return diceerrors.NewErrArity("EXPIRETIME")
	}

	var key = args[0]

	obj := store.Get(key)

	// -2 if key doesn't exist
	if obj == nil {
		return clientio.RespMinusTwo
	}

	exTimeMili, ok := dstore.GetExpiry(obj, store)
	// -1 if key doesn't have expiration time set
	if !ok {
		return clientio.RespMinusOne
	}

	return clientio.Encode(int(exTimeMili/1000), false)
}

// evalEXPIREAT sets a expiry time(in unix-time-seconds) on the specified key in args
// args should contain 2 values, key and the expiry time to be set for the key
// The expiry time should be in integer format; if not, it returns encoded error response
// Returns response.RespOne if expiry was set on the key successfully.
// Once the time is lapsed, the key will be deleted automatically
func evalEXPIREAT(args []string, store *dstore.Store) []byte {
	if len(args) <= 1 {
		return clientio.Encode(errors.New("ERR wrong number of arguments for 'expireat' command"), false)
	}

	var key = args[0]
	exUnixTimeSec, err := strconv.ParseInt(args[1], 10, 64)
	if exUnixTimeSec < 0 || exUnixTimeSec > maxExDuration {
		return diceerrors.NewErrExpireTime("EXPIREAT")
	}

	if err != nil {
		return clientio.Encode(errors.New(diceerrors.InvalidIntErr), false)
	}

	isExpirySet, err2 := evaluateAndSetExpiry(args[2:], exUnixTimeSec, key, store)
	if isExpirySet {
		return clientio.RespOne
	} else if err2 != nil {
		return err2
	}
	return clientio.RespZero
}

// NX: Set the expiration only if the key does not already have an expiration time.
// XX: Set the expiration only if the key already has an expiration time.
// GT: Set the expiration only if the new expiration time is greater than the current one.
// LT: Set the expiration only if the new expiration time is less than the current one.
// Returns Boolean True and error nil if expiry was set on the key successfully.
// Returns Boolean False and error nil if conditions didn't met.
// Returns Boolean False and error not-nil if invalid combination of subCommands or if subCommand is invalid
func evaluateAndSetExpiry(subCommands []string, newExpiry int64, key string,
	store *dstore.Store) (shouldSetExpiry bool, err []byte) {
	var newExpInMilli = newExpiry * 1000
	var prevExpiry *uint64 = nil
	var nxCmd, xxCmd, gtCmd, ltCmd bool

	obj := store.Get(key)
	//  key doesn't exist
	if obj == nil {
		return false, nil
	}
	shouldSetExpiry = true
	// if no condition exists
	if len(subCommands) == 0 {
		store.SetUnixTimeExpiry(obj, newExpiry)
		return shouldSetExpiry, nil
	}

	expireTime, ok := dstore.GetExpiry(obj, store)
	if ok {
		prevExpiry = &expireTime
	}

	for i := range subCommands {
		subCommand := strings.ToUpper(subCommands[i])

		switch subCommand {
		case NX:
			nxCmd = true
			if prevExpiry != nil {
				shouldSetExpiry = false
			}
		case XX:
			xxCmd = true
			if prevExpiry == nil {
				shouldSetExpiry = false
			}
		case GT:
			gtCmd = true
			if prevExpiry == nil || *prevExpiry > uint64(newExpInMilli) {
				shouldSetExpiry = false
			}
		case LT:
			ltCmd = true
			if prevExpiry != nil && *prevExpiry < uint64(newExpInMilli) {
				shouldSetExpiry = false
			}
		default:
			return false, diceerrors.NewErrWithMessage("Unsupported option " + subCommands[i])
		}
	}

	if !nxCmd && gtCmd && ltCmd {
		return false, diceerrors.NewErrWithMessage("GT and LT options at the same time are not compatible")
	}

	if nxCmd && (xxCmd || gtCmd || ltCmd) {
		return false, diceerrors.NewErrWithMessage("NX and XX," +
			" GT or LT options at the same time are not compatible")
	}

	if shouldSetExpiry {
		store.SetUnixTimeExpiry(obj, newExpiry)
	}
	return shouldSetExpiry, nil
}

func evalHELLO(args []string, store *dstore.Store) []byte {
	if len(args) > 1 {
		return diceerrors.NewErrArity("HELLO")
	}

	var resp []interface{}
	resp = append(resp,
		"proto", 2,
		"id", serverID,
		"mode", "standalone",
		"role", "master",
		"modules", []interface{}{})

	return clientio.Encode(resp, false)
}

// evalINCR increments the value of the specified key in args by 1,
// if the key exists and the value is integer format.
// The key should be the only param in args.
// If the key does not exist, new key is created with value 0,
// the value of the new key is then incremented.
// The value for the queried key should be of integer format,
// if not evalINCR returns encoded error response.
// evalINCR returns the incremented value for the key if there are no errors.
func evalINCR(args []string, store *dstore.Store) []byte {
	if len(args) != 1 {
		return diceerrors.NewErrArity("INCR")
	}
	return incrDecrCmd(args, 1, store)
}

// evalINCRBYFLOAT increments the value of the  key in args by the specified increment,
// if the key exists and the value is a number.
// The key should be the first parameter in args, and the increment should be the second parameter.
// If the key does not exist, a new key is created with increment's value.
// If the value at the key is a string, it should be parsable to float64,
// if not evalINCRBYFLOAT returns an  error response.
// evalINCRBYFLOAT returns the incremented value for the key after applying the specified increment if there are no errors.
func evalINCRBYFLOAT(args []string, store *dstore.Store) []byte {
	if len(args) != 2 {
		return diceerrors.NewErrArity("INCRBYFLOAT")
	}
	incr, err := strconv.ParseFloat(strings.TrimSpace(args[1]), 64)

	if err != nil {
		return diceerrors.NewErrWithMessage(diceerrors.IntOrFloatErr)
	}
	return incrByFloatCmd(args, incr, store)
}

// evalDECR decrements the value of the specified key in args by 1,
// if the key exists and the value is integer format.
// The key should be the only param in args.
// If the key does not exist, new key is created with value 0,
// the value of the new key is then decremented.
// The value for the queried key should be of integer format,
// if not evalDECR returns encoded error response.
// evalDECR returns the decremented value for the key if there are no errors.
func evalDECR(args []string, store *dstore.Store) []byte {
	if len(args) != 1 {
		return diceerrors.NewErrArity("DECR")
	}
	return incrDecrCmd(args, -1, store)
}

// evalDECRBY decrements the value of the specified key in args by the specified decrement,
// if the key exists and the value is integer format.
// The key should be the first parameter in args, and the decrement should be the second parameter.
// If the key does not exist, new key is created with value 0,
// the value of the new key is then decremented by specified decrement.
// The value for the queried key should be of integer format,
// if not evalDECRBY returns an encoded error response.
// evalDECRBY returns the decremented value for the key after applying the specified decrement if there are no errors.
func evalDECRBY(args []string, store *dstore.Store) []byte {
	if len(args) != 2 {
		return diceerrors.NewErrArity("DECRBY")
	}
	decrementAmount, err := strconv.ParseInt(args[1], 10, 64)
	if err != nil {
		return diceerrors.NewErrWithMessage(diceerrors.IntOrOutOfRangeErr)
	}
	return incrDecrCmd(args, -decrementAmount, store)
}

// INCRBY increments the value of the specified key in args by increment integer specified,
// if the key exists and the value is integer format.
// The key and the increment integer should be the only param in args.
// If the key does not exist, new key is created with value 0,
// the value of the new key is then incremented.
// The value for the queried key should be of integer format,
// if not INCRBY returns encoded error response.
// evalINCRBY returns the incremented value for the key if there are no errors.
func evalINCRBY(args []string, store *dstore.Store) []byte {
	if len(args) != 2 {
		return diceerrors.NewErrArity("INCRBY")
	}
	incrementAmount, err := strconv.ParseInt(args[1], 10, 64)
	if err != nil {
		return diceerrors.NewErrWithMessage(diceerrors.IntOrOutOfRangeErr)
	}
	return incrDecrCmd(args, incrementAmount, store)
}

func incrDecrCmd(args []string, incr int64, store *dstore.Store) []byte {
	key := args[0]
	obj := store.Get(key)
	if obj == nil {
		obj = store.NewObj(int64(0), -1, object.ObjTypeInt, object.ObjEncodingInt)
		store.Put(key, obj)
	}

	// If the object exists, check if it is a set object.
	if err := object.AssertType(obj.TypeEncoding, object.ObjTypeSet); err == nil {
		return diceerrors.NewErrWithFormattedMessage(diceerrors.WrongTypeErr)
	}

	if err := object.AssertType(obj.TypeEncoding, object.ObjTypeInt); err != nil {
		return diceerrors.NewErrWithFormattedMessage(diceerrors.IntOrOutOfRangeErr)
	}

	if err := object.AssertEncoding(obj.TypeEncoding, object.ObjEncodingInt); err != nil {
		return diceerrors.NewErrWithFormattedMessage(diceerrors.IntOrOutOfRangeErr)
	}

	i, _ := obj.Value.(int64)
	// check overflow
	if (incr < 0 && i < 0 && incr < (math.MinInt64-i)) ||
		(incr > 0 && i > 0 && incr > (math.MaxInt64-i)) {
		return diceerrors.NewErrWithMessage(diceerrors.IncrDecrOverflowErr)
	}

	i += incr
	obj.Value = i

	return clientio.Encode(i, false)
}

func incrByFloatCmd(args []string, incr float64, store *dstore.Store) []byte {
	key := args[0]
	obj := store.Get(key)

	// If the key does not exist store set the key equal to the increment and return early
	if obj == nil {
		strValue := formatFloat(incr, false)
		oType, oEnc := deduceTypeEncoding(strValue)
		obj = store.NewObj(strValue, -1, oType, oEnc)
		store.Put(key, obj)
		return clientio.Encode(obj.Value, false)
	}

	// Return with error if the obj type is not string or Int
	errString := object.AssertType(obj.TypeEncoding, object.ObjTypeString)
	errInt := object.AssertType(obj.TypeEncoding, object.ObjTypeInt)
	if errString != nil && errInt != nil {
		return diceerrors.NewErrWithFormattedMessage(diceerrors.WrongTypeErr)
	}

	value, err := floatValue(obj.Value)
	if err != nil {
		return diceerrors.NewErrWithFormattedMessage(diceerrors.WrongTypeErr)
	}
	value += incr
	if math.IsInf(value, 0) {
		return diceerrors.NewErrWithFormattedMessage(diceerrors.ValOutOfRangeErr)
	}
	strValue := formatFloat(value, true)

	oType, oEnc := deduceTypeEncoding(strValue)

	// Remove the trailing decimal for interger values
	// to maintain consistency with redis
	obj.Value = strings.TrimSuffix(strValue, ".0")
	obj.TypeEncoding = oType | oEnc

	return clientio.Encode(obj.Value, false)
}

// floatValue returns the float64 value for an interface which
// contains either a string or an int.
func floatValue(value interface{}) (float64, error) {
	switch raw := value.(type) {
	case string:
		parsed, err := strconv.ParseFloat(raw, 64)
		if err != nil {
			return 0, err
		}
		return parsed, nil
	case int64:
		return float64(raw), nil
	}

	return 0, fmt.Errorf(diceerrors.IntOrFloatErr)
}

// evalINFO creates a buffer with the info of total keys per db
// Returns the encoded buffer as response
func evalINFO(args []string, store *dstore.Store) []byte {
	var info []byte
	buf := bytes.NewBuffer(info)
	buf.WriteString("# Keyspace\r\n")
	fmt.Fprintf(buf, "db0:keys=%d,expires=0,avg_ttl=0\r\n", store.GetKeyCount())
	return clientio.Encode(buf.String(), false)
}

// TODO: Placeholder to support monitoring
func evalCLIENT(args []string, store *dstore.Store) []byte {
	return clientio.RespOK
}

// TODO: Placeholder to support monitoring
func evalLATENCY(args []string, store *dstore.Store) []byte {
	return clientio.Encode([]string{}, false)
}

// evalLRU deletes all the keys from the LRU
// returns encoded RESP OK
func evalLRU(args []string, store *dstore.Store) []byte {
	dstore.EvictAllkeysLRUOrLFU(store)
	return clientio.RespOK
}

// evalSLEEP sets db to sleep for the specified number of seconds.
// The sleep time should be the only param in args.
// Returns error response if the time param in args is not of integer format.
// evalSLEEP returns response.RespOK after sleeping for mentioned seconds
func evalSLEEP(args []string, store *dstore.Store) []byte {
	if len(args) != 1 {
		return diceerrors.NewErrArity("SLEEP")
	}

	durationSec, err := strconv.ParseInt(args[0], 10, 64)
	if err != nil {
		return diceerrors.NewErrWithMessage(diceerrors.IntOrOutOfRangeErr)
	}
	time.Sleep(time.Duration(durationSec) * time.Second)
	return clientio.RespOK
}

// evalMULTI marks the start of the transaction for the client.
// All subsequent commands fired will be queued for atomic execution.
// The commands will not be executed until EXEC is triggered.
// Once EXEC is triggered it executes all the commands in queue,
// and closes the MULTI transaction.
func evalMULTI(args []string, store *dstore.Store) []byte {
	return clientio.RespOK
}

// EvalQWATCH adds the specified key to the watch list for the caller client.
// Every time a key in the watch list is modified, the client will be sent a response
// containing the new value of the key along with the operation that was performed on it.
// Contains only one argument, the query to be watched.
func EvalQWATCH(args []string, httpOp bool, client *comm.Client, store *dstore.Store) []byte {
	if len(args) != 1 {
		return diceerrors.NewErrArity("QWATCH")
	}

	// Parse and get the selection from the query.
	query, e := sql.ParseQuery( /*sql=*/ args[0])

	if e != nil {
		return clientio.Encode(e, false)
	}

	// use an unbuffered channel to ensure that we only proceed to query execution once the query watcher has built the cache
	cacheChannel := make(chan *[]struct {
		Key   string
		Value *object.Obj
	})
	var watchSubscription querymanager.QuerySubscription

	if httpOp {
		watchSubscription = querymanager.QuerySubscription{
			Subscribe:          true,
			Query:              query,
			CacheChan:          cacheChannel,
			QwatchClientChan:   client.HTTPQwatchResponseChan,
			ClientIdentifierID: client.ClientIdentifierID,
		}
	} else {
		watchSubscription = querymanager.QuerySubscription{
			Subscribe: true,
			Query:     query,
			ClientFD:  client.Fd,
			CacheChan: cacheChannel,
		}
	}

	querymanager.QuerySubscriptionChan <- watchSubscription
	store.CacheKeysForQuery(query.Where, cacheChannel)

	// Return the result of the query.
	responseChan := make(chan querymanager.AdhocQueryResult)
	querymanager.AdhocQueryChan <- querymanager.AdhocQuery{
		Query:        query,
		ResponseChan: responseChan,
	}

	queryResult := <-responseChan
	if queryResult.Err != nil {
		return clientio.Encode(queryResult.Err, false)
	}

	// TODO: We should return the list of all queries being watched by the client.
	return clientio.Encode(clientio.CreatePushResponse(&query, queryResult.Result), false)
}

// EvalQUNWATCH removes the specified key from the watch list for the caller client.
func EvalQUNWATCH(args []string, httpOp bool, client *comm.Client) []byte {
	if len(args) != 1 {
		return diceerrors.NewErrArity("QUNWATCH")
	}
	query, e := sql.ParseQuery( /*sql=*/ args[0])
	if e != nil {
		return clientio.Encode(e, false)
	}

	if httpOp {
		querymanager.QuerySubscriptionChan <- querymanager.QuerySubscription{
			Subscribe:          false,
			Query:              query,
			QwatchClientChan:   client.HTTPQwatchResponseChan,
			ClientIdentifierID: client.ClientIdentifierID,
		}
	} else {
		querymanager.QuerySubscriptionChan <- querymanager.QuerySubscription{
			Subscribe: false,
			Query:     query,
			ClientFD:  client.Fd,
		}
	}

	return clientio.RespOK
}

// SETBIT key offset value
func evalSETBIT(args []string, store *dstore.Store) []byte {
	var err error

	if len(args) != 3 {
		return diceerrors.NewErrArity("SETBIT")
	}

	key := args[0]
	offset, err := strconv.ParseInt(args[1], 10, 64)
	if err != nil {
		return diceerrors.NewErrWithMessage("bit offset is not an integer or out of range")
	}

	value, err := strconv.ParseBool(args[2])
	if err != nil {
		return diceerrors.NewErrWithMessage("bit is not an integer or out of range")
	}

	obj := store.Get(key)
	requiredByteArraySize := offset>>3 + 1

	if obj == nil {
		obj = store.NewObj(NewByteArray(int(requiredByteArraySize)), -1, object.ObjTypeByteArray, object.ObjEncodingByteArray)
		store.Put(args[0], obj)
	}

	if object.AssertType(obj.TypeEncoding, object.ObjTypeByteArray) == nil ||
		object.AssertType(obj.TypeEncoding, object.ObjTypeString) == nil ||
		object.AssertType(obj.TypeEncoding, object.ObjTypeInt) == nil {
		var byteArray *ByteArray
		oType, oEnc := object.ExtractTypeEncoding(obj)

		switch oType {
		case object.ObjTypeByteArray:
			byteArray = obj.Value.(*ByteArray)
		case object.ObjTypeString, object.ObjTypeInt:
			byteArray, err = NewByteArrayFromObj(obj)
			if err != nil {
				return diceerrors.NewErrWithMessage(diceerrors.WrongTypeErr)
			}
		default:
			return diceerrors.NewErrWithMessage(diceerrors.WrongTypeErr)
		}

		// Perform the resizing check
		byteArrayLength := byteArray.Length

		// check whether resize required or not
		if requiredByteArraySize > byteArrayLength {
			// resize as per the offset
			byteArray = byteArray.IncreaseSize(int(requiredByteArraySize))
		}

		resp := byteArray.GetBit(int(offset))
		byteArray.SetBit(int(offset), value)

		// We are returning newObject here so it is thread-safe
		// Old will be removed by GC
		newObj, err := ByteSliceToObj(store, obj, byteArray.data, oType, oEnc)
		if err != nil {
			return diceerrors.NewErrWithMessage(diceerrors.WrongTypeErr)
		}

		exp, ok := dstore.GetExpiry(obj, store)
		var exDurationMs int64 = -1
		if ok {
			exDurationMs = int64(exp - uint64(utils.GetCurrentTime().UnixMilli()))
		}
		// newObj has bydefault expiry time -1 , we need to set it
		if exDurationMs > 0 {
			store.SetExpiry(newObj, exDurationMs)
		}

		store.Put(key, newObj)
		if resp {
			return clientio.Encode(1, true)
		}
		return clientio.Encode(0, true)
	}
	return diceerrors.NewErrWithMessage(diceerrors.WrongTypeErr)
}

// GETBIT key offset
func evalGETBIT(args []string, store *dstore.Store) []byte {
	var err error

	if len(args) != 2 {
		return diceerrors.NewErrArity("GETBIT")
	}

	key := args[0]
	offset, err := strconv.ParseInt(args[1], 10, 64)
	if err != nil {
		return diceerrors.NewErrWithMessage("bit offset is not an integer or out of range")
	}

	obj := store.Get(key)
	if obj == nil {
		return clientio.Encode(0, true)
	}

	requiredByteArraySize := offset>>3 + 1
	switch oType, _ := object.ExtractTypeEncoding(obj); oType {
	case object.ObjTypeSet:
		return diceerrors.NewErrWithFormattedMessage(diceerrors.WrongTypeErr)
	case object.ObjTypeByteArray:
		byteArray := obj.Value.(*ByteArray)
		byteArrayLength := byteArray.Length

		// check whether offset, length exists or not
		if requiredByteArraySize > byteArrayLength {
			return clientio.Encode(0, true)
		}
		value := byteArray.GetBit(int(offset))
		if value {
			return clientio.Encode(1, true)
		}
		return clientio.Encode(0, true)
	case object.ObjTypeString, object.ObjTypeInt:
		byteArray, err := NewByteArrayFromObj(obj)
		if err != nil {
			return diceerrors.NewErrWithMessage(diceerrors.WrongTypeErr)
		}
		if requiredByteArraySize > byteArray.Length {
			return clientio.Encode(0, true)
		}
		value := byteArray.GetBit(int(offset))
		if value {
			return clientio.Encode(1, true)
		}
		return clientio.Encode(0, true)
	default:
		return clientio.Encode(0, true)
	}
}

func evalBITCOUNT(args []string, store *dstore.Store) []byte {
	var err error

	// if no key is provided, return error
	if len(args) == 0 {
		return diceerrors.NewErrArity("BITCOUNT")
	}

	// if more than 4 arguments are provided, return error
	if len(args) > 4 {
		return diceerrors.NewErrWithMessage(diceerrors.SyntaxErr)
	}

	// fetching value of the key
	key := args[0]
	obj := store.Get(key)
	if obj == nil {
		return clientio.Encode(0, false)
	}

	var value []byte
	var valueLength int64

	switch {
	case object.AssertType(obj.TypeEncoding, object.ObjTypeByteArray) == nil:
		byteArray := obj.Value.(*ByteArray)
		value = byteArray.data
		valueLength = byteArray.Length
	case object.AssertType(obj.TypeEncoding, object.ObjTypeString) == nil:
		value = []byte(obj.Value.(string))
		valueLength = int64(len(value))
	case object.AssertType(obj.TypeEncoding, object.ObjTypeInt) == nil:
		value = []byte(strconv.FormatInt(obj.Value.(int64), 10))
		valueLength = int64(len(value))
	default:
		return diceerrors.NewErrWithFormattedMessage(diceerrors.WrongTypeErr)
	}

	// defining constants of the function
	start, end := int64(0), valueLength-1
	unit := BYTE

	// checking which arguments are present and validating arguments
	if len(args) > 1 {
		start, err = strconv.ParseInt(args[1], 10, 64)
		if err != nil {
			return diceerrors.NewErrWithMessage(diceerrors.IntOrOutOfRangeErr)
		}
		if len(args) <= 2 {
			return diceerrors.NewErrWithMessage(diceerrors.SyntaxErr)
		}
		end, err = strconv.ParseInt(args[2], 10, 64)
		if err != nil {
			return diceerrors.NewErrWithMessage(diceerrors.IntOrOutOfRangeErr)
		}
	}
	if len(args) > 3 {
		unit = strings.ToUpper(args[3])
	}

	switch unit {
	case BYTE:
		if start < 0 {
			start += valueLength
		}
		if end < 0 {
			end += valueLength
		}
		if start > end || start >= valueLength {
			return clientio.Encode(0, true)
		}
		end = min(end, valueLength-1)
		bitCount := 0
		for i := start; i <= end; i++ {
			bitCount += bits.OnesCount8(value[i])
		}
		return clientio.Encode(bitCount, true)
	case BIT:
		if start < 0 {
			start += valueLength * 8
		}
		if end < 0 {
			end += valueLength * 8
		}
		if start > end {
			return clientio.Encode(0, true)
		}
		startByte, endByte := start/8, min(end/8, valueLength-1)
		startBitOffset, endBitOffset := start%8, end%8

		if endByte == valueLength-1 {
			endBitOffset = 7
		}

		if startByte >= valueLength {
			return clientio.Encode(0, true)
		}

		bitCount := 0

		// Use bit masks to count the bits instead of a loop
		if startByte == endByte {
			mask := byte(0xFF >> startBitOffset)
			mask &= byte(0xFF << (7 - endBitOffset))
			bitCount = bits.OnesCount8(value[startByte] & mask)
		} else {
			// Handle first byte
			firstByteMask := byte(0xFF >> startBitOffset)
			bitCount += bits.OnesCount8(value[startByte] & firstByteMask)

			// Handle all the middle ones
			for i := startByte + 1; i < endByte; i++ {
				bitCount += bits.OnesCount8(value[i])
			}

			// Handle last byte
			lastByteMask := byte(0xFF << (7 - endBitOffset))
			bitCount += bits.OnesCount8(value[endByte] & lastByteMask)
		}
		return clientio.Encode(bitCount, true)
	default:
		return diceerrors.NewErrWithMessage(diceerrors.SyntaxErr)
	}
}

// BITOP <AND | OR | XOR | NOT> destkey key [key ...]
func evalBITOP(args []string, store *dstore.Store) []byte {
	operation, destKey := args[0], args[1]
	operation = strings.ToUpper(operation)

	// get all the keys
	keys := args[2:]

	// validation of commands
	// if operation is not from enums, then error out
	if !(operation == AND || operation == OR || operation == XOR || operation == NOT) {
		return diceerrors.NewErrWithMessage(diceerrors.SyntaxErr)
	}

	if operation == NOT {
		if len(keys) != 1 {
			return diceerrors.NewErrWithMessage("BITOP NOT must be called with a single source key.")
		}
		key := keys[0]
		obj := store.Get(key)
		if obj == nil {
			return clientio.Encode(0, true)
		}

		var value []byte

		switch oType, _ := object.ExtractTypeEncoding(obj); oType {
		case object.ObjTypeByteArray:
			byteArray := obj.Value.(*ByteArray)
			byteArrayObject := *byteArray
			value = byteArrayObject.data
			// perform the operation
			result := make([]byte, len(value))
			for i := 0; i < len(value); i++ {
				result[i] = ^value[i]
			}

			// initialize result with byteArray
			operationResult := NewByteArray(len(result))
			operationResult.data = result
			operationResult.Length = int64(len(result))

			// resize the byte array if necessary
			operationResult.ResizeIfNecessary()

			// create object related to result
			obj = store.NewObj(operationResult, -1, object.ObjTypeByteArray, object.ObjEncodingByteArray)

			// store the result in destKey
			store.Put(destKey, obj)
			return clientio.Encode(len(value), true)
		case object.ObjTypeString, object.ObjTypeInt:
			if oType == object.ObjTypeString {
				value = []byte(obj.Value.(string))
			} else {
				value = []byte(strconv.FormatInt(obj.Value.(int64), 10))
			}
			// perform the operation
			result := make([]byte, len(value))
			for i := 0; i < len(value); i++ {
				result[i] = ^value[i]
			}
			resOType, resOEnc := deduceTypeEncoding(string(result))
			var storedValue interface{}
			if resOType == object.ObjTypeInt {
				storedValue, _ = strconv.ParseInt(string(result), 10, 64)
			} else {
				storedValue = string(result)
			}
			store.Put(destKey, store.NewObj(storedValue, -1, resOType, resOEnc))
			return clientio.Encode(len(value), true)
		default:
			return diceerrors.NewErrWithFormattedMessage(diceerrors.WrongTypeErr)
		}
	}
	// if operation is AND, OR, XOR
	values := make([][]byte, len(keys))

	// get the values of all keys
	for i, key := range keys {
		obj := store.Get(key)
		if obj == nil {
			values[i] = make([]byte, 0)
		} else {
			// handle the case when it is byte array
			switch oType, _ := object.ExtractTypeEncoding(obj); oType {
			case object.ObjTypeByteArray:
				byteArray := obj.Value.(*ByteArray)
				byteArrayObject := *byteArray
				values[i] = byteArrayObject.data
			case object.ObjTypeString:
				value := obj.Value.(string)
				values[i] = []byte(value)
			case object.ObjTypeInt:
				value := strconv.FormatInt(obj.Value.(int64), 10)
				values[i] = []byte(value)
			default:
				return diceerrors.NewErrWithFormattedMessage(diceerrors.WrongTypeErr)
			}
		}
	}
	// get the length of the largest value
	maxLength := 0
	minLength := len(values[0])
	maxKeyIterator := 0
	for keyIterator, value := range values {
		if len(value) > maxLength {
			maxLength = len(value)
			maxKeyIterator = keyIterator
		}
		minLength = min(minLength, len(value))
	}

	result := make([]byte, maxLength)
	if operation == AND {
		for i := 0; i < maxLength; i++ {
			result[i] = 0
			if i < minLength {
				result[i] = values[maxKeyIterator][i]
			}
		}
	} else {
		for i := 0; i < maxLength; i++ {
			result[i] = 0x00
		}
	}

	// perform the operation
	for _, value := range values {
		for i := 0; i < len(value); i++ {
			switch operation {
			case AND:
				result[i] &= value[i]
			case OR:
				result[i] |= value[i]
			case XOR:
				result[i] ^= value[i]
			}
		}
	}
	// initialize result with byteArray
	operationResult := NewByteArray(len(result))
	operationResult.data = result
	operationResult.Length = int64(len(result))

	// create object related to result
	operationResultObject := store.NewObj(operationResult, -1, object.ObjTypeByteArray, object.ObjEncodingByteArray)

	// store the result in destKey
	store.Put(destKey, operationResultObject)

	return clientio.Encode(len(result), true)
}

// evalCommand evaluates COMMAND <subcommand> command based on subcommand
// COUNT: return total count of commands in Dice.
func evalCommand(args []string, store *dstore.Store) []byte {
	if len(args) == 0 {
		return evalCommandDefault()
	}
	subcommand := strings.ToUpper(args[0])
	switch subcommand {
	case Count:
		return evalCommandCount()
	case GetKeys:
		return evalCommandGetKeys(args[1:])
	case List:
		return evalCommandList()
	case Help:
		return evalCommandHelp()
	case Info:
		return evalCommandInfo(args[1:])
	default:
		return diceerrors.NewErrWithFormattedMessage("unknown subcommand '%s'. Try COMMAND HELP.", subcommand)
	}
}

// evalCommandHelp prints help message
func evalCommandHelp() []byte {
	format := "COMMAND <subcommand> [<arg> [value] [opt] ...]. Subcommands are:"
	noTitle := "(no subcommand)"
	noMessage := "    Return details about all Dice commands."
	countTitle := "COUNT"
	countMessage := "    Return the total number of commands in this Dice server."
	listTitle := "LIST"
	listMessage := "     Return a list of all commands in this Dice server."
	getKeysTitle := "GETKEYS <full-command>"
	getKeysMessage := "     Return the keys from a full Dice command."
	helpTitle := "HELP"
	helpMessage := "     Print this help."
	message := []string{
		format,
		noTitle,
		noMessage,
		countTitle,
		countMessage,
		listTitle,
		listMessage,
		getKeysTitle,
		getKeysMessage,
		helpTitle,
		helpMessage,
	}
	return clientio.Encode(message, false)
}

func evalCommandDefault() []byte {
	cmds := convertDiceCmdsMapToSlice()
	return clientio.Encode(cmds, false)
}

func evalCommandList() []byte {
	cmds := make([]string, 0, diceCommandsCount)
	for k := range DiceCmds {
		cmds = append(cmds, k)
		for _, sc := range DiceCmds[k].SubCommands {
			cmds = append(cmds, fmt.Sprint(k, "|", sc))
		}
	}
	return clientio.Encode(cmds, false)
}

// evalKeys returns the list of keys that match the pattern should be the only param in args
func evalKeys(args []string, store *dstore.Store) []byte {
	if len(args) != 1 {
		return diceerrors.NewErrArity("KEYS")
	}

	pattern := args[0]
	keys, err := store.Keys(pattern)
	if err != nil {
		return clientio.Encode(err, false)
	}

	return clientio.Encode(keys, false)
}

// evalCommandCount returns a number of commands supported by DiceDB
func evalCommandCount() []byte {
	return clientio.Encode(diceCommandsCount, false)
}

// evalCommandGetKeys helps identify which arguments in a redis command
// are interpreted as keys.
// This is useful in analyzing long commands / scripts
func evalCommandGetKeys(args []string) []byte {
	if len(args) == 0 {
		return diceerrors.NewErrArity("COMMAND|GETKEYS")
	}
	diceCmd, ok := DiceCmds[strings.ToUpper(args[0])]
	if !ok {
		return diceerrors.NewErrWithMessage("invalid command specified")
	}

	keySpecs := diceCmd.KeySpecs
	if keySpecs.BeginIndex == 0 {
		return diceerrors.NewErrWithMessage("the command has no key arguments")
	}

	arity := diceCmd.Arity
	if (arity < 0 && len(args) < -arity) ||
		(arity >= 0 && len(args) != arity) {
		return diceerrors.NewErrWithMessage("invalid number of arguments specified for command")
	}
	keys := make([]string, 0)
	step := max(keySpecs.Step, 1)
	lastIdx := keySpecs.BeginIndex
	if keySpecs.LastKey != 0 {
		lastIdx = len(args) + keySpecs.LastKey
	}
	for i := keySpecs.BeginIndex; i <= lastIdx; i += step {
		keys = append(keys, args[i])
	}
	return clientio.Encode(keys, false)
}

func evalCommandInfo(args []string) []byte {
	if len(args) == 0 {
		return evalCommandDefault()
	}

	cmdMetaMap := make(map[string]interface{})
	for _, cmdMeta := range DiceCmds {
		cmdMetaMap[cmdMeta.Name] = convertCmdMetaToSlice(&cmdMeta)
	}

	var result []interface{}
	for _, arg := range args {
		arg = strings.ToUpper(arg)
		if cmdMeta, found := cmdMetaMap[arg]; found {
			result = append(result, cmdMeta)
		} else {
			result = append(result, clientio.RespNIL)
		}
	}

	return clientio.Encode(result, false)
}

func evalRename(args []string, store *dstore.Store) []byte {
	if len(args) != 2 {
		return diceerrors.NewErrArity("RENAME")
	}
	sourceKey := args[0]
	destKey := args[1]

	// if Source key does not exist, return RESP encoded nil
	sourceObj := store.Get(sourceKey)
	if sourceObj == nil {
		return diceerrors.NewErrWithMessage(diceerrors.NoKeyErr)
	}

	// if Source and Destination Keys are same return RESP encoded ok
	if sourceKey == destKey {
		return clientio.RespOK
	}

	if ok := store.Rename(sourceKey, destKey); ok {
		return clientio.RespOK
	}
	return clientio.RespNIL
}

// The MGET command returns an array of RESP values corresponding to the provided keys.
// For each key, if the key is expired or does not exist, the response will be response.RespNIL;
// otherwise, the response will be the RESP value of the key.
// MGET is atomic, it retrieves all values at once
func evalMGET(args []string, store *dstore.Store) []byte {
	if len(args) < 1 {
		return diceerrors.NewErrArity("MGET")
	}
	values := store.GetAll(args)
	resp := make([]interface{}, len(args))
	for i, obj := range values {
		if obj == nil {
			resp[i] = clientio.RespNIL
		} else {
			resp[i] = obj.Value
		}
	}
	return clientio.Encode(resp, false)
}

func evalEXISTS(args []string, store *dstore.Store) []byte {
	if len(args) == 0 {
		return diceerrors.NewErrArity("EXISTS")
	}

	var count int
	for _, key := range args {
		if store.GetNoTouch(key) != nil {
			count++
		}
	}

	return clientio.Encode(count, false)
}

func evalPersist(args []string, store *dstore.Store) []byte {
	if len(args) != 1 {
		return diceerrors.NewErrArity("PERSIST")
	}

	key := args[0]

	obj := store.Get(key)

	// If the key does not exist, return RESP encoded 0 to denote the key does not exist
	if obj == nil {
		return clientio.RespZero
	}

	// If the object exists but no expiration is set on it, return -1
	_, isExpirySet := dstore.GetExpiry(obj, store)
	if !isExpirySet {
		return clientio.RespMinusOne
	}

	// If the object exists, remove the expiration time
	dstore.DelExpiry(obj, store)

	return clientio.RespOne
}

func evalCOPY(args []string, store *dstore.Store) []byte {
	if len(args) < 2 {
		return diceerrors.NewErrArity("COPY")
	}

	isReplace := false

	sourceKey := args[0]
	destinationKey := args[1]
	sourceObj := store.Get(sourceKey)
	if sourceObj == nil {
		return clientio.RespZero
	}

	for i := 2; i < len(args); i++ {
		arg := strings.ToUpper(args[i])
		if arg == "REPLACE" {
			isReplace = true
		}
	}

	if isReplace {
		store.Del(destinationKey)
	}

	destinationObj := store.Get(destinationKey)
	if destinationObj != nil {
		return clientio.RespZero
	}

	copyObj := sourceObj.DeepCopy()
	if copyObj == nil {
		return clientio.RespZero
	}

	exp, ok := dstore.GetExpiry(sourceObj, store)
	var exDurationMs int64 = -1
	if ok {
		exDurationMs = int64(exp - uint64(utils.GetCurrentTime().UnixMilli()))
	}

	store.Put(destinationKey, copyObj)

	if exDurationMs > 0 {
		store.SetExpiry(copyObj, exDurationMs)
	}
	return clientio.RespOne
}

// GETEX key [EX seconds | PX milliseconds | EXAT unix-time-seconds |
// PXAT unix-time-milliseconds | PERSIST]
// Get the value of key and optionally set its expiration.
// GETEX is similar to GET, but is a write command with additional options.
// The GETEX command supports a set of options that modify its behavior:
// EX seconds -- Set the specified expire time, in seconds.
// PX milliseconds -- Set the specified expire time, in milliseconds.
// EXAT timestamp-seconds -- Set the specified Unix time at which the key will expire, in seconds.
// PXAT timestamp-milliseconds -- Set the specified Unix time at which the key will expire, in milliseconds.
// PERSIST -- Remove the time to live associated with the key.
// The RESP value of the key is encoded and then returned
// evalGET returns response.RespNIL if key is expired or it does not exist
func evalGETEX(args []string, store *dstore.Store) []byte {
	if len(args) < 1 {
		return diceerrors.NewErrArity("GETEX")
	}

	var key = args[0]

	// Get the key from the hash table
	obj := store.Get(key)

	// if key does not exist, return RESP encoded nil
	if obj == nil {
		return clientio.RespNIL
	}

	// check if the object is set type or json type if yes then return error
	if object.AssertType(obj.TypeEncoding, object.ObjTypeSet) == nil ||
		object.AssertType(obj.TypeEncoding, object.ObjTypeJSON) == nil {
		return diceerrors.NewErrWithFormattedMessage(diceerrors.WrongTypeErr)
	}

	var exDurationMs int64 = -1
	var state = Uninitialized
	var persist = false
	for i := 1; i < len(args); i++ {
		arg := strings.ToUpper(args[i])
		switch arg {
		case Ex, Px:
			if state != Uninitialized {
				return diceerrors.NewErrWithMessage(diceerrors.SyntaxErr)
			}
			i++
			if i == len(args) {
				return diceerrors.NewErrWithMessage(diceerrors.SyntaxErr)
			}

			exDuration, err := strconv.ParseInt(args[i], 10, 64)
			if err != nil {
				return diceerrors.NewErrWithMessage(diceerrors.IntOrOutOfRangeErr)
			}
			if exDuration <= 0 || exDuration > maxExDuration {
				return diceerrors.NewErrExpireTime("GETEX")
			}

			// converting seconds to milliseconds
			if arg == Ex {
				exDuration *= 1000
			}
			exDurationMs = exDuration
			state = Initialized

		case Pxat, Exat:
			if state != Uninitialized {
				return diceerrors.NewErrWithMessage(diceerrors.SyntaxErr)
			}
			i++
			if i == len(args) {
				return diceerrors.NewErrWithMessage(diceerrors.SyntaxErr)
			}
			exDuration, err := strconv.ParseInt(args[i], 10, 64)
			if err != nil {
				return diceerrors.NewErrWithMessage(diceerrors.IntOrOutOfRangeErr)
			}

			if exDuration < 0 || exDuration > maxExDuration {
				return diceerrors.NewErrExpireTime("GETEX")
			}

			if arg == Exat {
				exDuration *= 1000
			}
			exDurationMs = exDuration - utils.GetCurrentTime().UnixMilli()
			// If the expiry time is in the past, set exDurationMs to 0
			// This will be used to signal immediate expiration
			if exDurationMs < 0 {
				exDurationMs = 0
			}
			state = Initialized

		case "PERSIST":
			if state != Uninitialized {
				return diceerrors.NewErrWithMessage(diceerrors.SyntaxErr)
			}
			persist = true
			state = Initialized
		default:
			return diceerrors.NewErrWithMessage(diceerrors.SyntaxErr)
		}
	}

	if state == Initialized {
		if persist {
			dstore.DelExpiry(obj, store)
		} else {
			store.SetExpiry(obj, exDurationMs)
		}
	}

	// return the RESP encoded value
	return clientio.Encode(obj.Value, false)
}

// evalPTTL returns Time-to-Live in millisecs for the queried key in args
// The key should be the only param in args else returns with an error
// Returns	RESP encoded time (in secs) remaining for the key to expire
//
//	RESP encoded -2 stating key doesn't exist or key is expired
//	RESP encoded -1 in case no expiration is set on the key
func evalPTTL(args []string, store *dstore.Store) []byte {
	if len(args) != 1 {
		return diceerrors.NewErrArity("PTTL")
	}

	key := args[0]

	obj := store.Get(key)

	if obj == nil {
		return clientio.RespMinusTwo
	}

	exp, isExpirySet := dstore.GetExpiry(obj, store)

	if !isExpirySet {
		return clientio.RespMinusOne
	}

	// compute the time remaining for the key to expire and
	// return the RESP encoded form of it
	durationMs := exp - uint64(utils.GetCurrentTime().UnixMilli())
	return clientio.Encode(int64(durationMs), false)
}

// evalHSET sets the specified fields to their
// respective values in a hashmap stored at key
//
// This command overwrites the values of specified
// fields that exist in the hash.
//
// If key doesn't exist, a new key holding a hash is created.
//
// Usage: HSET key field value [field value ...]
func evalHSET(args []string, store *dstore.Store) []byte {
	if len(args) < 3 {
		return diceerrors.NewErrArity("HSET")
	}

	key := args[0]

	obj := store.Get(key)

	var hashMap HashMap
	var numKeys int64

	if obj != nil {
		if err := object.AssertTypeAndEncoding(obj.TypeEncoding, object.ObjTypeHashMap, object.ObjEncodingHashMap); err != nil {
			return diceerrors.NewErrWithMessage(diceerrors.WrongTypeErr)
		}
		hashMap = obj.Value.(HashMap)
	}

	keyValuePairs := args[1:]
	hashMap, numKeys, err := hashMapBuilder(keyValuePairs, hashMap)
	if err != nil {
		return diceerrors.NewErrWithMessage(err.Error())
	}

	obj = store.NewObj(hashMap, -1, object.ObjTypeHashMap, object.ObjEncodingHashMap)

	store.Put(key, obj)

	return clientio.Encode(numKeys, false)
}

// Increments the number stored at field in the hash stored at key by increment.
//
// If key does not exist, a new key holding a hash is created.
// If field does not exist the value is set to 0 before the operation is performed.
//
// The range of values supported by HINCRBY is limited to 64-bit signed integers.
//
// Usage: HINCRBY key field increment
func evalHINCRBY(args []string, store *dstore.Store) []byte {
	if len(args) < 3 {
		return diceerrors.NewErrArity("HINCRBY")
	}

	increment, err := strconv.ParseInt(args[2], 10, 64)
	if err != nil {
		return diceerrors.NewErrWithFormattedMessage(diceerrors.IntOrOutOfRangeErr)
	}

	key := args[0]
	obj := store.Get(key)
	var hashmap HashMap

	if obj != nil {
		if err := object.AssertTypeAndEncoding(obj.TypeEncoding, object.ObjTypeHashMap, object.ObjEncodingHashMap); err != nil {
			return diceerrors.NewErrWithMessage(diceerrors.WrongTypeErr)
		}
		hashmap = obj.Value.(HashMap)
	}

	if hashmap == nil {
		hashmap = make(HashMap)
	}

	field := args[1]
	numkey, err := hashmap.incrementValue(field, increment)
	if err != nil {
		return diceerrors.NewErrWithMessage(err.Error())
	}

	obj = store.NewObj(hashmap, -1, object.ObjTypeHashMap, object.ObjEncodingHashMap)
	store.Put(key, obj)

	return clientio.Encode(numkey, false)
}

func evalHSETNX(args []string, store *dstore.Store) []byte {
	if len(args) != 3 {
		return diceerrors.NewErrArity("HSETNX")
	}

	key := args[0]
	hmKey := args[1]

	val, errWithMessage := getValueFromHashMap(key, hmKey, store)
	if errWithMessage != nil {
		return errWithMessage
	}
	if !bytes.Equal(val, clientio.RespNIL) { // hmKey is already present in hash map
		return clientio.RespZero
	}

	evalHSET(args, store)
	return clientio.RespOne
}

func evalHGETALL(args []string, store *dstore.Store) []byte {
	if len(args) != 1 {
		return diceerrors.NewErrArity("HGETALL")
	}

	key := args[0]

	obj := store.Get(key)

	var hashMap HashMap
	var results []string

	if obj != nil {
		if err := object.AssertTypeAndEncoding(obj.TypeEncoding, object.ObjTypeHashMap, object.ObjEncodingHashMap); err != nil {
			return diceerrors.NewErrWithMessage(diceerrors.WrongTypeErr)
		}
		hashMap = obj.Value.(HashMap)
	}

	for hmKey, hmValue := range hashMap {
		results = append(results, hmKey, hmValue)
	}

	return clientio.Encode(results, false)
}

func evalHGET(args []string, store *dstore.Store) []byte {
	if len(args) != 2 {
		return diceerrors.NewErrArity("HGET")
	}

	key := args[0]
	hmKey := args[1]

	val, errWithMessage := getValueFromHashMap(key, hmKey, store)
	if errWithMessage != nil {
		return errWithMessage
	}
	return val
}

func evalHDEL(args []string, store *dstore.Store) []byte {
	if len(args) < 2 {
		return diceerrors.NewErrArity("HDEL")
	}

	key := args[0]
	fields := args[1:]

	obj := store.Get(key)
	if obj == nil {
		return clientio.Encode(0, false)
	}

	if err := object.AssertTypeAndEncoding(obj.TypeEncoding, object.ObjTypeHashMap, object.ObjEncodingHashMap); err != nil {
		return diceerrors.NewErrWithFormattedMessage(diceerrors.WrongTypeErr)
	}

	hashMap := obj.Value.(HashMap)
	count := 0
	for _, field := range fields {
		if _, ok := hashMap[field]; ok {
			delete(hashMap, field)
			count++
		}
	}

	if count > 0 {
		store.Put(key, obj)
	}

	return clientio.Encode(count, false)
}

// evalHVALS returns all the values in the hash stored at key.
func evalHVALS(args []string, store *dstore.Store) []byte {
	if len(args) != 1 {
		return diceerrors.NewErrArity("HVALS")
	}

	key := args[0]
	obj := store.Get(key)

	if obj == nil {
		return clientio.Encode([]string{}, false) // Return an empty array for non-existent keys
	}

	if err := object.AssertTypeAndEncoding(obj.TypeEncoding, object.ObjTypeHashMap, object.ObjEncodingHashMap); err != nil {
		return diceerrors.NewErrWithMessage(diceerrors.WrongTypeErr)
	}

	hashMap := obj.Value.(HashMap)
	results := make([]string, 0, len(hashMap))

	for _, value := range hashMap {
		results = append(results, value)
	}

	return clientio.Encode(results, false)
}

// evalHSTRLEN returns the length of value associated with field in the hash stored at key.
//
// This command returns 0, if the specified field doesn't exist in the key
//
// If key doesn't exist, it returns 0.
//
// Usage: HSTRLEN key field value
func evalHSTRLEN(args []string, store *dstore.Store) []byte {
	if len(args) != 2 {
		return diceerrors.NewErrArity("HSTRLEN")
	}

	key := args[0]
	hmKey := args[1]
	obj := store.Get(key)

	var hashMap HashMap

	if obj != nil {
		if err := object.AssertTypeAndEncoding(obj.TypeEncoding, object.ObjTypeHashMap, object.ObjEncodingHashMap); err != nil {
			return diceerrors.NewErrWithMessage(diceerrors.WrongTypeErr)
		}
		hashMap = obj.Value.(HashMap)
	} else {
		return clientio.Encode(0, false)
	}

	val, ok := hashMap.Get(hmKey)
	// Return 0, if specified field doesn't exist in the HashMap.
	if ok {
		return clientio.Encode(len(*val), false)
	}
	return clientio.Encode(0, false)
}

<<<<<<< HEAD
// evalHKEYS returns all field names in the hash stored at key.
//
// This command returns empty array, if the specified key doesn't exist
//
// Usage: HKEYS key
func evalHKEYS(args []string, store *dstore.Store) []byte {
	if len(args) != 1 {
		return diceerrors.NewErrArity("HKEYS")
	}

	key := args[0]
=======
// evalHEXISTS returns if field is an existing field in the hash stored at key.
//
// This command returns 0, if the specified field doesn't exist in the key and 1 if it exists.
//
// If key doesn't exist, it returns 0.
//
// Usage: HEXISTS key field
func evalHEXISTS(args []string, store *dstore.Store) []byte {
	if len(args) != 2 {
		return diceerrors.NewErrArity("HEXISTS")
	}

	key := args[0]
	hmKey := args[1]
>>>>>>> 2ff25eff
	obj := store.Get(key)

	var hashMap HashMap

<<<<<<< HEAD
	if obj != nil {
		if err := object.AssertTypeAndEncoding(obj.TypeEncoding, object.ObjTypeHashMap, object.ObjEncodingHashMap); err != nil {
			return diceerrors.NewErrWithMessage(diceerrors.WrongTypeErr)
		}
		hashMap = obj.Value.(HashMap)
	} else {
		return clientio.Encode([]interface{}{}, false)
	}
	keys := make([]interface{}, 0, len(hashMap))

	for key := range hashMap {
		keys = append(keys, key)
	}
	return clientio.Encode(keys, false)
=======
	if obj == nil {
		return clientio.Encode(0, false)
	}
	if err := object.AssertTypeAndEncoding(obj.TypeEncoding, object.ObjTypeHashMap, object.ObjEncodingHashMap); err != nil {
		return diceerrors.NewErrWithMessage(diceerrors.WrongTypeErr)
	}

	hashMap = obj.Value.(HashMap)

	_, ok := hashMap.Get(hmKey)
	if ok {
		return clientio.Encode(1, false)
	}
	// Return 0, if specified field doesn't exist in the HashMap.
	return clientio.Encode(0, false)
>>>>>>> 2ff25eff
}

func evalObjectIdleTime(key string, store *dstore.Store) []byte {
	obj := store.GetNoTouch(key)
	if obj == nil {
		return clientio.RespNIL
	}

	return clientio.Encode(int64(dstore.GetIdleTime(obj.LastAccessedAt)), true)
}

func evalOBJECT(args []string, store *dstore.Store) []byte {
	if len(args) < 2 {
		return diceerrors.NewErrArity("OBJECT")
	}

	subcommand := strings.ToUpper(args[0])
	key := args[1]

	switch subcommand {
	case "IDLETIME":
		return evalObjectIdleTime(key, store)
	default:
		return diceerrors.NewErrWithMessage(diceerrors.SyntaxErr)
	}
}

func evalTOUCH(args []string, store *dstore.Store) []byte {
	if len(args) == 0 {
		return diceerrors.NewErrArity("TOUCH")
	}

	count := 0
	for _, key := range args {
		if store.Get(key) != nil {
			count++
		}
	}

	return clientio.Encode(count, false)
}

func evalLPUSH(args []string, store *dstore.Store) []byte {
	if len(args) < 2 {
		return diceerrors.NewErrArity("LPUSH")
	}

	obj := store.Get(args[0])
	if obj == nil {
		obj = store.NewObj(NewDeque(), -1, object.ObjTypeByteList, object.ObjEncodingDeque)
	}

	// if object is a set type, return error
	if object.AssertType(obj.TypeEncoding, object.ObjTypeSet) == nil {
		return diceerrors.NewErrWithFormattedMessage(diceerrors.WrongTypeErr)
	}

	if err := object.AssertType(obj.TypeEncoding, object.ObjTypeByteList); err != nil {
		return clientio.Encode(err, false)
	}

	if err := object.AssertEncoding(obj.TypeEncoding, object.ObjEncodingDeque); err != nil {
		return clientio.Encode(err, false)
	}

	store.Put(args[0], obj)
	for i := 1; i < len(args); i++ {
		obj.Value.(*Deque).LPush(args[i])
	}

	return clientio.RespOK
}

func evalRPUSH(args []string, store *dstore.Store) []byte {
	if len(args) < 2 {
		return diceerrors.NewErrArity("RPUSH")
	}

	obj := store.Get(args[0])
	if obj == nil {
		obj = store.NewObj(NewDeque(), -1, object.ObjTypeByteList, object.ObjEncodingDeque)
	}

	// if object is a set type, return error
	if object.AssertType(obj.TypeEncoding, object.ObjTypeSet) == nil {
		return diceerrors.NewErrWithFormattedMessage(diceerrors.WrongTypeErr)
	}

	if err := object.AssertType(obj.TypeEncoding, object.ObjTypeByteList); err != nil {
		return clientio.Encode(err, false)
	}

	if err := object.AssertEncoding(obj.TypeEncoding, object.ObjEncodingDeque); err != nil {
		return clientio.Encode(err, false)
	}

	store.Put(args[0], obj)
	for i := 1; i < len(args); i++ {
		obj.Value.(*Deque).RPush(args[i])
	}

	return clientio.RespOK
}

func evalRPOP(args []string, store *dstore.Store) []byte {
	if len(args) != 1 {
		return diceerrors.NewErrArity("RPOP")
	}

	obj := store.Get(args[0])
	if obj == nil {
		return clientio.RespNIL
	}

	// if object is a set type, return error
	if object.AssertType(obj.TypeEncoding, object.ObjTypeSet) == nil {
		return diceerrors.NewErrWithFormattedMessage(diceerrors.WrongTypeErr)
	}

	if err := object.AssertType(obj.TypeEncoding, object.ObjTypeByteList); err != nil {
		return clientio.Encode(err, false)
	}

	if err := object.AssertEncoding(obj.TypeEncoding, object.ObjEncodingDeque); err != nil {
		return clientio.Encode(err, false)
	}

	deq := obj.Value.(*Deque)
	x, err := deq.RPop()
	if err != nil {
		if errors.Is(err, ErrDequeEmpty) {
			return clientio.RespNIL
		}
		panic(fmt.Sprintf("unknown error: %v", err))
	}

	return clientio.Encode(x, false)
}

func evalLPOP(args []string, store *dstore.Store) []byte {
	if len(args) != 1 {
		return diceerrors.NewErrArity("LPOP")
	}

	obj := store.Get(args[0])
	if obj == nil {
		return clientio.RespNIL
	}

	// if object is a set type, return error
	if object.AssertType(obj.TypeEncoding, object.ObjTypeSet) == nil {
		return diceerrors.NewErrWithFormattedMessage(diceerrors.WrongTypeErr)
	}

	if err := object.AssertType(obj.TypeEncoding, object.ObjTypeByteList); err != nil {
		return clientio.Encode(err, false)
	}

	if err := object.AssertEncoding(obj.TypeEncoding, object.ObjEncodingDeque); err != nil {
		return clientio.Encode(err, false)
	}

	deq := obj.Value.(*Deque)
	x, err := deq.LPop()
	if err != nil {
		if errors.Is(err, ErrDequeEmpty) {
			return clientio.RespNIL
		}
		panic(fmt.Sprintf("unknown error: %v", err))
	}

	return clientio.Encode(x, false)
}

func evalLLEN(args []string, store *dstore.Store) []byte {
	if len(args) != 1 {
		return diceerrors.NewErrArity("LLEN")
	}

	obj := store.Get(args[0])
	if obj == nil {
		return clientio.Encode(0, false)
	}

	if err := object.AssertTypeAndEncoding(obj.TypeEncoding, object.ObjTypeByteList, object.ObjEncodingDeque); err != nil {
		return err
	}

	deq := obj.Value.(*Deque)
	return clientio.Encode(deq.Length, false)
}

func evalFLUSHDB(args []string, store *dstore.Store) []byte {
	slog.Info("FLUSHDB called", slog.Any("args", args))
	if len(args) > 1 {
		return diceerrors.NewErrArity("FLUSHDB")
	}

	flushType := Sync
	if len(args) == 1 {
		flushType = strings.ToUpper(args[0])
	}

	// TODO: Update this method to work with shared-nothing multithreaded implementation
	switch flushType {
	case Sync, Async:
		store.ResetStore()
	default:
		return diceerrors.NewErrWithMessage(diceerrors.SyntaxErr)
	}

	return clientio.RespOK
}

func evalSADD(args []string, store *dstore.Store) []byte {
	if len(args) < 2 {
		return diceerrors.NewErrArity("SADD")
	}
	key := args[0]

	// Get the set object from the store.
	obj := store.Get(key)
	lengthOfItems := len(args[1:])

	var count = 0
	if obj == nil {
		var exDurationMs int64 = -1
		var keepttl = false
		// If the object does not exist, create a new set object.
		value := make(map[string]struct{}, lengthOfItems)
		// Create a new object.
		obj = store.NewObj(value, exDurationMs, object.ObjTypeSet, object.ObjEncodingSetStr)
		store.Put(key, obj, dstore.WithKeepTTL(keepttl))
	}

	if err := object.AssertType(obj.TypeEncoding, object.ObjTypeSet); err != nil {
		return diceerrors.NewErrWithFormattedMessage(diceerrors.WrongTypeErr)
	}

	if err := object.AssertEncoding(obj.TypeEncoding, object.ObjEncodingSetStr); err != nil {
		return diceerrors.NewErrWithFormattedMessage(diceerrors.WrongTypeErr)
	}

	// Get the set object.
	set := obj.Value.(map[string]struct{})

	for _, arg := range args[1:] {
		if _, ok := set[arg]; !ok {
			set[arg] = struct{}{}
			count++
		}
	}

	return clientio.Encode(count, false)
}

func evalSMEMBERS(args []string, store *dstore.Store) []byte {
	if len(args) != 1 {
		return diceerrors.NewErrArity("SMEMBERS")
	}
	key := args[0]

	// Get the set object from the store.
	obj := store.Get(key)

	if obj == nil {
		return clientio.Encode([]string{}, false)
	}

	// If the object exists, check if it is a set object.
	if err := object.AssertType(obj.TypeEncoding, object.ObjTypeSet); err != nil {
		return diceerrors.NewErrWithFormattedMessage(diceerrors.WrongTypeErr)
	}

	if err := object.AssertEncoding(obj.TypeEncoding, object.ObjEncodingSetStr); err != nil {
		return diceerrors.NewErrWithFormattedMessage(diceerrors.WrongTypeErr)
	}

	// Get the set object.
	set := obj.Value.(map[string]struct{})
	// Get the members of the set.
	members := make([]string, 0, len(set))
	for k := range set {
		members = append(members, k)
	}

	return clientio.Encode(members, false)
}

func evalSREM(args []string, store *dstore.Store) []byte {
	if len(args) < 2 {
		return diceerrors.NewErrArity("SREM")
	}
	key := args[0]

	// Get the set object from the store.
	obj := store.Get(key)

	var count = 0
	if obj == nil {
		return clientio.Encode(count, false)
	}

	// If the object exists, check if it is a set object.
	if err := object.AssertType(obj.TypeEncoding, object.ObjTypeSet); err != nil {
		return diceerrors.NewErrWithFormattedMessage(diceerrors.WrongTypeErr)
	}

	if err := object.AssertEncoding(obj.TypeEncoding, object.ObjEncodingSetStr); err != nil {
		return diceerrors.NewErrWithFormattedMessage(diceerrors.WrongTypeErr)
	}

	// Get the set object.
	set := obj.Value.(map[string]struct{})

	for _, arg := range args[1:] {
		if _, ok := set[arg]; ok {
			delete(set, arg)
			count++
		}
	}

	return clientio.Encode(count, false)
}

func evalSCARD(args []string, store *dstore.Store) []byte {
	if len(args) != 1 {
		return diceerrors.NewErrArity("SCARD")
	}

	key := args[0]

	// Get the set object from the store.
	obj := store.Get(key)

	if obj == nil {
		return clientio.Encode(0, false)
	}

	// If the object exists, check if it is a set object.
	if err := object.AssertType(obj.TypeEncoding, object.ObjTypeSet); err != nil {
		return diceerrors.NewErrWithFormattedMessage(diceerrors.WrongTypeErr)
	}

	if err := object.AssertEncoding(obj.TypeEncoding, object.ObjEncodingSetStr); err != nil {
		return diceerrors.NewErrWithFormattedMessage(diceerrors.WrongTypeErr)
	}

	// Get the set object.
	count := len(obj.Value.(map[string]struct{}))
	return clientio.Encode(count, false)
}

func evalSDIFF(args []string, store *dstore.Store) []byte {
	if len(args) < 1 {
		return diceerrors.NewErrArity("SDIFF")
	}

	srcKey := args[0]
	obj := store.Get(srcKey)

	// if the source key does not exist, return an empty response
	if obj == nil {
		return clientio.Encode([]string{}, false)
	}

	if err := object.AssertType(obj.TypeEncoding, object.ObjTypeSet); err != nil {
		return diceerrors.NewErrWithFormattedMessage(diceerrors.WrongTypeErr)
	}

	if err := object.AssertEncoding(obj.TypeEncoding, object.ObjEncodingSetStr); err != nil {
		return diceerrors.NewErrWithFormattedMessage(diceerrors.WrongTypeErr)
	}

	// Get the set object from the store.
	// store the count as the number of elements in the first set
	srcSet := obj.Value.(map[string]struct{})
	count := len(srcSet)

	tmpSet := make(map[string]struct{}, count)
	for k := range srcSet {
		tmpSet[k] = struct{}{}
	}

	// we decrement the count as we find the elements in the other sets
	// if the count is 0, we skip further sets but still get them from
	// the store to check if they are set objects and update their last accessed time

	for _, arg := range args[1:] {
		// Get the set object from the store.
		obj := store.Get(arg)

		if obj == nil {
			continue
		}

		// If the object exists, check if it is a set object.
		if err := object.AssertType(obj.TypeEncoding, object.ObjTypeSet); err != nil {
			return diceerrors.NewErrWithFormattedMessage(diceerrors.WrongTypeErr)
		}

		if err := object.AssertEncoding(obj.TypeEncoding, object.ObjEncodingSetStr); err != nil {
			return diceerrors.NewErrWithFormattedMessage(diceerrors.WrongTypeErr)
		}

		// only if the count is greater than 0, we need to check the other sets
		if count > 0 {
			// Get the set object.
			set := obj.Value.(map[string]struct{})

			for k := range set {
				if _, ok := tmpSet[k]; ok {
					delete(tmpSet, k)
					count--
				}
			}
		}
	}

	if count == 0 {
		return clientio.Encode([]string{}, false)
	}

	// Get the members of the set.
	members := make([]string, 0, len(tmpSet))
	for k := range tmpSet {
		members = append(members, k)
	}
	return clientio.Encode(members, false)
}

func evalSINTER(args []string, store *dstore.Store) []byte {
	if len(args) < 2 {
		return diceerrors.NewErrArity("SINTER")
	}

	sets := make([]map[string]struct{}, 0, len(args))

	var empty = 0

	for _, arg := range args {
		// Get the set object from the store.
		obj := store.Get(arg)

		if obj == nil {
			empty++
			continue
		}

		// If the object exists, check if it is a set object.
		if err := object.AssertType(obj.TypeEncoding, object.ObjTypeSet); err != nil {
			return diceerrors.NewErrWithFormattedMessage(diceerrors.WrongTypeErr)
		}

		if err := object.AssertEncoding(obj.TypeEncoding, object.ObjEncodingSetStr); err != nil {
			return diceerrors.NewErrWithFormattedMessage(diceerrors.WrongTypeErr)
		}

		// Get the set object.
		set := obj.Value.(map[string]struct{})
		sets = append(sets, set)
	}

	if empty > 0 {
		return clientio.Encode([]string{}, false)
	}

	// sort the sets by the number of elements in the set
	// we will iterate over the smallest set
	// and check if the element is present in all the other sets
	sort.Slice(sets, func(i, j int) bool {
		return len(sets[i]) < len(sets[j])
	})

	count := 0
	resultSet := make(map[string]struct{}, len(sets[0]))

	// init the result set with the first set
	// store the number of elements in the first set in count
	// we will decrement the count if we do not find the elements in the other sets
	for k := range sets[0] {
		resultSet[k] = struct{}{}
		count++
	}

	for i := 1; i < len(sets); i++ {
		if count == 0 {
			break
		}
		for k := range resultSet {
			if _, ok := sets[i][k]; !ok {
				delete(resultSet, k)
				count--
			}
		}
	}

	if count == 0 {
		return clientio.Encode([]string{}, false)
	}

	members := make([]string, 0, len(resultSet))
	for k := range resultSet {
		members = append(members, k)
	}
	return clientio.Encode(members, false)
}

// PFADD Adds all the element arguments to the HyperLogLog data structure stored at the variable
// name specified as first argument.
//
// Returns:
// If the approximated cardinality estimated by the HyperLogLog changed after executing the command,
// returns 1, otherwise 0 is returned.
func evalPFADD(args []string, store *dstore.Store) []byte {
	if len(args) < 1 {
		return diceerrors.NewErrArity("PFADD")
	}

	key := args[0]
	obj := store.Get(key)

	// If key doesn't exist prior initial cardinality changes hence return 1
	if obj == nil {
		hll := hyperloglog.New()
		for _, arg := range args[1:] {
			hll.Insert([]byte(arg))
		}

		obj = store.NewObj(hll, -1, object.ObjTypeString, object.ObjEncodingRaw)

		store.Put(key, obj)
		return clientio.Encode(1, false)
	}

	existingHll, ok := obj.Value.(*hyperloglog.Sketch)
	if !ok {
		return diceerrors.NewErrWithMessage(diceerrors.WrongTypeHllErr)
	}
	initialCardinality := existingHll.Estimate()
	for _, arg := range args[1:] {
		existingHll.Insert([]byte(arg))
	}

	if newCardinality := existingHll.Estimate(); initialCardinality != newCardinality {
		return clientio.Encode(1, false)
	}

	return clientio.Encode(0, false)
}

func evalPFCOUNT(args []string, store *dstore.Store) []byte {
	if len(args) < 1 {
		return diceerrors.NewErrArity("PFCOUNT")
	}

	unionHll := hyperloglog.New()

	for _, arg := range args {
		obj := store.Get(arg)
		if obj != nil {
			currKeyHll, ok := obj.Value.(*hyperloglog.Sketch)
			if !ok {
				return diceerrors.NewErrWithMessage(diceerrors.WrongTypeHllErr)
			}
			err := unionHll.Merge(currKeyHll)
			if err != nil {
				return diceerrors.NewErrWithMessage(diceerrors.InvalidHllErr)
			}
		}
	}

	return clientio.Encode(unionHll.Estimate(), false)
}

func evalPFMERGE(args []string, store *dstore.Store) []byte {
	if len(args) < 1 {
		return diceerrors.NewErrArity("PFMERGE")
	}

	var mergedHll *hyperloglog.Sketch
	destKey := args[0]
	obj := store.Get(destKey)

	// If destKey doesn't exist, create a new HLL, else fetch the existing
	if obj == nil {
		mergedHll = hyperloglog.New()
	} else {
		var ok bool
		mergedHll, ok = obj.Value.(*hyperloglog.Sketch)
		if !ok {
			return diceerrors.NewErrWithMessage(diceerrors.WrongTypeHllErr)
		}
	}

	for _, arg := range args {
		obj := store.Get(arg)
		if obj != nil {
			currKeyHll, ok := obj.Value.(*hyperloglog.Sketch)
			if !ok {
				return diceerrors.NewErrWithMessage(diceerrors.WrongTypeHllErr)
			}

			err := mergedHll.Merge(currKeyHll)
			if err != nil {
				return diceerrors.NewErrWithMessage(diceerrors.InvalidHllErr)
			}
		}
	}

	// Save the mergedHll
	obj = store.NewObj(mergedHll, -1, object.ObjTypeString, object.ObjEncodingRaw)
	store.Put(destKey, obj)

	return clientio.RespOK
}

func evalJSONSTRLEN(args []string, store *dstore.Store) []byte {
	if len(args) < 1 {
		return diceerrors.NewErrArity("JSON.STRLEN")
	}

	key := args[0]

	if len(args) < 2 {
		// no recursive
		// making consistent with arrlen
		// to-do parsing
		obj := store.Get(key)

		if obj == nil {
			return clientio.RespNIL
		}
		jsonData := obj.Value

		if utils.GetJSONFieldType(jsonData) != utils.StringType {
			return diceerrors.NewErrWithFormattedMessage(diceerrors.JSONPathValueTypeErr)
		}
		return clientio.Encode(len(jsonData.(string)), false)
	}

	path := args[1]

	obj := store.Get(key)

	if obj == nil {
		return clientio.RespNIL
	}

	// Check if the object is of JSON type
	errWithMessage := object.AssertTypeAndEncoding(obj.TypeEncoding, object.ObjTypeJSON, object.ObjEncodingJSON)
	if errWithMessage != nil {
		return errWithMessage
	}

	jsonData := obj.Value
	if path == defaultRootPath {
		defaultStringResult := make([]interface{}, 0, 1)
		if utils.GetJSONFieldType(jsonData) == utils.StringType {
			defaultStringResult = append(defaultStringResult, int64(len(jsonData.(string))))
		} else {
			defaultStringResult = append(defaultStringResult, clientio.RespNIL)
		}

		return clientio.Encode(defaultStringResult, false)
	}

	// Parse the JSONPath expression
	expr, err := jp.ParseString(path)
	if err != nil {
		return diceerrors.NewErrWithMessage("invalid JSONPath")
	}
	// Execute the JSONPath query
	results := expr.Get(jsonData)
	if len(results) == 0 {
		return clientio.Encode([]interface{}{}, false)
	}
	strLenResults := make([]interface{}, 0, len(results))
	for _, result := range results {
		switch utils.GetJSONFieldType(result) {
		case utils.StringType:
			strLenResults = append(strLenResults, int64(len(result.(string))))
		default:
			strLenResults = append(strLenResults, clientio.RespNIL)
		}
	}
	return clientio.Encode(strLenResults, false)
}

func evalHLEN(args []string, store *dstore.Store) []byte {
	if len(args) != 1 {
		return diceerrors.NewErrArity("HLEN")
	}

	key := args[0]

	obj := store.Get(key)

	if obj == nil {
		return clientio.RespZero
	}

	if err := object.AssertTypeAndEncoding(obj.TypeEncoding, object.ObjTypeHashMap, object.ObjEncodingHashMap); err != nil {
		return diceerrors.NewErrWithFormattedMessage(diceerrors.WrongTypeErr)
	}

	hashMap := obj.Value.(HashMap)
	return clientio.Encode(len(hashMap), false)
}

func evalSELECT(args []string, store *dstore.Store) []byte {
	if len(args) != 1 {
		return diceerrors.NewErrArity("SELECT")
	}

	return clientio.RespOK
}

// formatFloat formats float64 as string.
// Optionally appends a decimal (.0) for whole numbers,
// if b is true.
func formatFloat(f float64, b bool) string {
	formatted := strconv.FormatFloat(f, 'f', -1, 64)
	if b {
		parts := strings.Split(formatted, ".")
		if len(parts) == 1 {
			formatted += ".0"
		}
	}
	return formatted
}

// takes original value, increment values (float or int), a flag representing if increment is float
// returns new value, string representation, a boolean representing if the value was modified
func incrementValue(value any, isIncrFloat bool, incrFloat float64, incrInt int64) (newVal interface{}, stringRepresentation string, isModified bool) {
	switch utils.GetJSONFieldType(value) {
	case utils.NumberType:
		oldVal := value.(float64)
		var newVal float64
		if isIncrFloat {
			newVal = oldVal + incrFloat
		} else {
			newVal = oldVal + float64(incrInt)
		}
		resultString := formatFloat(newVal, isIncrFloat)
		return newVal, resultString, true
	case utils.IntegerType:
		if isIncrFloat {
			oldVal := float64(value.(int64))
			newVal := oldVal + incrFloat
			resultString := formatFloat(newVal, isIncrFloat)
			return newVal, resultString, true
		} else {
			oldVal := value.(int64)
			newVal := oldVal + incrInt
			resultString := fmt.Sprintf("%d", newVal)
			return newVal, resultString, true
		}
	default:
		return value, null, false
	}
}

func evalJSONNUMINCRBY(args []string, store *dstore.Store) []byte {
	if len(args) < 3 {
		return diceerrors.NewErrArity("JSON.NUMINCRBY")
	}
	key := args[0]
	obj := store.Get(key)

	if obj == nil {
		return diceerrors.NewErrWithFormattedMessage("-ERR could not perform this operation on a key that doesn't exist")
	}

	// Check if the object is of JSON type
	errWithMessage := object.AssertTypeAndEncoding(obj.TypeEncoding, object.ObjTypeJSON, object.ObjEncodingJSON)
	if errWithMessage != nil {
		return errWithMessage
	}

	path := args[1]

	jsonData := obj.Value
	// Parse the JSONPath expression
	expr, err := jp.ParseString(path)

	if err != nil {
		return diceerrors.NewErrWithMessage("invalid JSONPath")
	}

	isIncrFloat := false

	for i, r := range args[2] {
		if !unicode.IsDigit(r) && r != '.' && r != '-' {
			if i == 0 {
				return diceerrors.NewErrWithFormattedMessage("-ERR expected value at line 1 column %d", i+1)
			}
			return diceerrors.NewErrWithFormattedMessage("-ERR trailing characters at line 1 column %d", i+1)
		}
		if r == '.' {
			isIncrFloat = true
		}
	}
	var incrFloat float64
	var incrInt int64
	if isIncrFloat {
		incrFloat, err = strconv.ParseFloat(args[2], 64)
		if err != nil {
			return diceerrors.NewErrWithMessage(diceerrors.IntOrOutOfRangeErr)
		}
	} else {
		incrInt, err = strconv.ParseInt(args[2], 10, 64)
		if err != nil {
			return diceerrors.NewErrWithMessage(diceerrors.IntOrOutOfRangeErr)
		}
	}
	results := expr.Get(jsonData)

	if len(results) == 0 {
		respString := "[]"
		return clientio.Encode(respString, false)
	}

	resultArray := make([]string, 0, len(results))

	if path == defaultRootPath {
		newValue, resultString, isModified := incrementValue(jsonData, isIncrFloat, incrFloat, incrInt)
		if isModified {
			jsonData = newValue
		}
		resultArray = append(resultArray, resultString)
	} else {
		// Execute the JSONPath query
		_, err := expr.Modify(jsonData, func(value any) (interface{}, bool) {
			newValue, resultString, isModified := incrementValue(value, isIncrFloat, incrFloat, incrInt)
			resultArray = append(resultArray, resultString)
			return newValue, isModified
		})
		if err != nil {
			return diceerrors.NewErrWithMessage("invalid JSONPath")
		}
	}

	resultString := `[` + strings.Join(resultArray, ",") + `]`

	obj.Value = jsonData
	return clientio.Encode(resultString, false)
}

// evalJSONOBJKEYS retrieves the keys of a JSON object stored at path specified.
// It takes two arguments: the key where the JSON document is stored, and an optional JSON path.
// It returns a list of keys from the object at the specified path or an error if the path is invalid.
func evalJSONOBJKEYS(args []string, store *dstore.Store) []byte {
	if len(args) < 1 {
		return diceerrors.NewErrArity("JSON.OBJKEYS")
	}

	key := args[0]
	// Default path is root if not specified
	path := defaultRootPath
	if len(args) > 1 {
		path = args[1]
	}

	// Retrieve the object from the database
	obj := store.Get(key)
	if obj == nil {
		return diceerrors.NewErrWithMessage("could not perform this operation on a key that doesn't exist")
	}

	// Check if the object is of JSON type
	errWithMessage := object.AssertTypeAndEncoding(obj.TypeEncoding, object.ObjTypeJSON, object.ObjEncodingJSON)
	if errWithMessage != nil {
		return errWithMessage
	}

	jsonData := obj.Value
	_, err := sonic.Marshal(jsonData)
	if err != nil {
		return diceerrors.NewErrWithMessage("Existing key has wrong Dice type")
	}

	// If path is root, return all keys of the entire JSON
	if len(args) == 1 {
		if utils.GetJSONFieldType(jsonData) == utils.ObjectType {
			keys := make([]string, 0)
			for key := range jsonData.(map[string]interface{}) {
				keys = append(keys, key)
			}
			return clientio.Encode(keys, false)
		}
		return diceerrors.NewErrWithFormattedMessage(diceerrors.WrongTypeErr)
	}

	// Parse the JSONPath expression
	expr, err := jp.ParseString(path)
	if err != nil {
		return diceerrors.NewErrWithMessage(err.Error())
	}

	// Execute the JSONPath query
	results := expr.Get(jsonData)
	if len(results) == 0 {
		return clientio.RespEmptyArray
	}

	keysList := make([]interface{}, 0, len(results))

	for _, result := range results {
		switch utils.GetJSONFieldType(result) {
		case utils.ObjectType:
			keys := make([]string, 0)
			for key := range result.(map[string]interface{}) {
				keys = append(keys, key)
			}
			keysList = append(keysList, keys)
		default:
			keysList = append(keysList, clientio.RespNIL)
		}
	}

	return clientio.Encode(keysList, false)
}

func evalTYPE(args []string, store *dstore.Store) []byte {
	if len(args) != 1 {
		return diceerrors.NewErrArity("TYPE")
	}
	key := args[0]
	obj := store.Get(key)
	if obj == nil {
		return clientio.Encode("none", true)
	}

	var typeStr string
	switch oType, _ := object.ExtractTypeEncoding(obj); oType {
	case object.ObjTypeString, object.ObjTypeInt, object.ObjTypeByteArray:
		typeStr = "string"
	case object.ObjTypeByteList:
		typeStr = "list"
	case object.ObjTypeSet:
		typeStr = "set"
	case object.ObjTypeHashMap:
		typeStr = "hash"
	default:
		typeStr = "non-supported type"
	}

	return clientio.Encode(typeStr, true)
}

// evalGETRANGE returns the substring of the string value stored at key, determined by the offsets start and end
// The offsets are zero-based and can be negative values to index from the end of the string
//
// If the start offset is larger than the end offset, or if the start or end offset is greater than the length of the string,
// an empty string is returned
func evalGETRANGE(args []string, store *dstore.Store) []byte {
	if len(args) != 3 {
		return diceerrors.NewErrArity("GETRANGE")
	}
	key := args[0]
	obj := store.Get(key)
	if obj == nil {
		return clientio.Encode("", false)
	}

	start, err := strconv.Atoi(args[1])
	if err != nil {
		return diceerrors.NewErrWithFormattedMessage(diceerrors.IntOrOutOfRangeErr)
	}
	end, err := strconv.Atoi(args[2])
	if err != nil {
		return diceerrors.NewErrWithFormattedMessage(diceerrors.IntOrOutOfRangeErr)
	}

	var str string
	switch _, oEnc := object.ExtractTypeEncoding(obj); oEnc {
	case object.ObjEncodingEmbStr, object.ObjEncodingRaw:
		if val, ok := obj.Value.(string); ok {
			str = val
		} else {
			return diceerrors.NewErrWithMessage("expected string but got another type")
		}
	case object.ObjEncodingInt:
		str = strconv.FormatInt(obj.Value.(int64), 10)
	default:
		return diceerrors.NewErrWithFormattedMessage(diceerrors.WrongTypeErr)
	}

	if str == "" {
		return clientio.Encode("", false)
	}

	if start < 0 {
		start = len(str) + start
	}

	if end < 0 {
		end = len(str) + end
	}

	if start >= len(str) || end < 0 || start > end {
		return clientio.Encode("", false)
	}

	if start < 0 {
		start = 0
	}

	if end >= len(str) {
		end = len(str) - 1
	}

	return clientio.Encode(str[start:end+1], false)
}

// evalHRANDFIELD returns random fields from a hash stored at key.
// If only the key is provided, one random field is returned.
// If count is provided, it returns that many unique random fields. A negative count allows repeated selections.
// The "WITHVALUES" option returns both fields and values.
// Returns nil if the key doesn't exist or the hash is empty.
// Errors: arity error, type error for non-hash, syntax error for "WITHVALUES", or count format error.
func evalHRANDFIELD(args []string, store *dstore.Store) []byte {
	if len(args) < 1 || len(args) > 3 {
		return diceerrors.NewErrArity("HRANDFIELD")
	}

	key := args[0]
	obj := store.Get(key)
	if obj == nil {
		return clientio.RespNIL
	}

	if err := object.AssertTypeAndEncoding(obj.TypeEncoding, object.ObjTypeHashMap, object.ObjEncodingHashMap); err != nil {
		return diceerrors.NewErrWithMessage(diceerrors.WrongTypeErr)
	}

	hashMap := obj.Value.(HashMap)
	if len(hashMap) == 0 {
		return clientio.Encode([]string{}, false)
	}

	count := 1
	withValues := false

	if len(args) > 1 {
		var err error
		// The second argument is the count.
		count, err = strconv.Atoi(args[1])
		if err != nil {
			return diceerrors.NewErrWithFormattedMessage(diceerrors.IntOrOutOfRangeErr)
		}

		// The third argument is the "WITHVALUES" option.
		if len(args) == 3 {
			if !strings.EqualFold(args[2], WithValues) {
				return diceerrors.NewErrWithFormattedMessage(diceerrors.SyntaxErr)
			}
			withValues = true
		}
	}

	return selectRandomFields(hashMap, count, withValues)
}

// selectRandomFields returns random fields from a hashmap.
func selectRandomFields(hashMap HashMap, count int, withValues bool) []byte {
	keys := make([]string, 0, len(hashMap))
	for k := range hashMap {
		keys = append(keys, k)
	}

	var results []string
	resultSet := make(map[string]struct{})

	abs := func(x int) int {
		if x < 0 {
			return -x
		}
		return x
	}

	for i := 0; i < abs(count); i++ {
		if count > 0 && len(resultSet) == len(keys) {
			break
		}

		randomIndex, _ := rand.Int(rand.Reader, big.NewInt(int64(len(keys))))
		randomField := keys[randomIndex.Int64()]

		if count > 0 {
			if _, exists := resultSet[randomField]; exists {
				i--
				continue
			}
			resultSet[randomField] = struct{}{}
		}

		results = append(results, randomField)
		if withValues {
			results = append(results, hashMap[randomField])
		}
	}

	return clientio.Encode(results, false)
}

func evalJSONRESP(args []string, store *dstore.Store) []byte {
	if len(args) < 1 {
		return diceerrors.NewErrArity("json.resp")
	}
	key := args[0]

	path := defaultRootPath
	if len(args) > 1 {
		path = args[1]
	}

	obj := store.Get(key)
	if obj == nil {
		return clientio.RespNIL
	}

	// Check if the object is of JSON type
	errWithMessage := object.AssertTypeAndEncoding(obj.TypeEncoding, object.ObjTypeJSON, object.ObjEncodingJSON)
	if errWithMessage != nil {
		return errWithMessage
	}

	jsonData := obj.Value
	if path == defaultRootPath {
		resp := parseJSONStructure(jsonData, false)

		return clientio.Encode(resp, false)
	}

	// if path is not root then extract value at path
	expr, err := jp.ParseString(path)
	if err != nil {
		return diceerrors.NewErrWithMessage("invalid JSONPath")
	}
	results := expr.Get(jsonData)

	// process value at each path
	ret := []any{}
	for _, result := range results {
		resp := parseJSONStructure(result, false)
		ret = append(ret, resp)
	}

	return clientio.Encode(ret, false)
}

func parseJSONStructure(jsonData interface{}, nested bool) (resp []any) {
	switch json := jsonData.(type) {
	case string, bool:
		resp = append(resp, json)
	case int, int8, int16, int32, int64, uint, uint8, uint16, uint32, uint64, float32, float64, nil:
		resp = append(resp, json)
	case map[string]interface{}:
		resp = append(resp, "{")
		for key, value := range json {
			resp = append(resp, key)
			resp = append(resp, parseJSONStructure(value, true)...)
		}
		// wrap in another array to offset print
		if nested {
			resp = []interface{}{resp}
		}
	case []interface{}:
		resp = append(resp, "[")
		for _, value := range json {
			resp = append(resp, parseJSONStructure(value, true)...)
		}
		// wrap in another array to offset print
		if nested {
			resp = []interface{}{resp}
		}
	default:
		resp = append(resp, []byte("(unsupported type)"))
	}
	return resp
}

// evalZADD adds all the specified members with the specified scores to the sorted set stored at key.
// If a specified member is already a member of the sorted set, the score is updated and the element reinserted at the right position to ensure the correct ordering.
// If key does not exist, a new sorted set with the specified members as sole members is created.
func evalZADD(args []string, store *dstore.Store) []byte {
	if len(args) < 3 || len(args)%2 == 0 {
		return diceerrors.NewErrArity("ZADD")
	}

	key := args[0]
	obj := store.Get(key)

	var tree *btree.BTree
	var memberMap map[string]float64

	if obj != nil {
		if err := object.AssertTypeAndEncoding(obj.TypeEncoding, object.ObjTypeSortedSet, object.ObjEncodingBTree); err != nil {
			return err
		}
		valueSlice, ok := obj.Value.([]interface{})
		if !ok || len(valueSlice) != 2 {
			return diceerrors.NewErrWithMessage("Invalid sorted set object")
		}
		tree = valueSlice[0].(*btree.BTree)
		memberMap = valueSlice[1].(map[string]float64)
	} else {
		tree = btree.New(2)
		memberMap = make(map[string]float64)
	}

	added := 0
	for i := 1; i < len(args); i += 2 {
		scoreStr := args[i]
		member := args[i+1]

		score, err := strconv.ParseFloat(scoreStr, 64)
		if err != nil || math.IsNaN(score) {
			return diceerrors.NewErrWithMessage(diceerrors.InvalidFloatErr)
		}

		existingScore, exists := memberMap[member]
		if exists {
			// Remove the existing item from the B-tree
			oldItem := &SortedSetItem{Score: existingScore, Member: member}
			tree.Delete(oldItem)
		} else {
			added++
		}

		// Insert the new item into the B-tree
		newItem := &SortedSetItem{Score: score, Member: member}
		tree.ReplaceOrInsert(newItem)

		// Update the member map
		memberMap[member] = score
	}

	obj = store.NewObj([]interface{}{tree, memberMap}, -1, object.ObjTypeSortedSet, object.ObjEncodingBTree)
	store.Put(key, obj)

	return clientio.Encode(added, false)
}

// evalZRANGE returns the specified range of elements in the sorted set stored at key.
// The elements are considered to be ordered from the lowest to the highest score.
func evalZRANGE(args []string, store *dstore.Store) []byte {
	if len(args) < 3 {
		return diceerrors.NewErrArity("ZRANGE")
	}

	key := args[0]
	startStr := args[1]
	stopStr := args[2]

	withScores := false
	reverse := false
	for i := 3; i < len(args); i++ {
		arg := strings.ToUpper(args[i])
		if arg == WithScores {
			withScores = true
		} else if arg == REV {
			reverse = true
		} else {
			return diceerrors.NewErrWithMessage(diceerrors.SyntaxErr)
		}
	}

	start, err := strconv.Atoi(startStr)
	if err != nil {
		return diceerrors.NewErrWithMessage(diceerrors.InvalidIntErr)
	}

	stop, err := strconv.Atoi(stopStr)
	if err != nil {
		return diceerrors.NewErrWithMessage(diceerrors.InvalidIntErr)
	}

	obj := store.Get(key)
	if obj == nil {
		return clientio.Encode([]string{}, false)
	}

	if err := object.AssertTypeAndEncoding(obj.TypeEncoding, object.ObjTypeSortedSet, object.ObjEncodingBTree); err != nil {
		return diceerrors.NewErrWithMessage(diceerrors.WrongTypeErr)
	}

	valueSlice, ok := obj.Value.([]interface{})
	if !ok || len(valueSlice) != 2 {
		return diceerrors.NewErrWithMessage("Invalid sorted set object")
	}
	tree := valueSlice[0].(*btree.BTree)
	length := tree.Len()

	// Handle negative indices
	if start < 0 {
		start += length
	}
	if stop < 0 {
		stop += length
	}

	if start < 0 {
		start = 0
	}
	if stop >= length {
		stop = length - 1
	}

	if start > stop || start >= length {
		return clientio.Encode([]string{}, false)
	}

	var result []interface{}
	index := 0

	// iterFunc is the function that will be called for each item in the B-tree. It will append the item to the result if it is within the specified range.
	// It will return false if the specified range has been reached.
	iterFunc := func(item btree.Item) bool {
		if index > stop {
			return false
		}
		if index >= start {
			ssi := item.(*SortedSetItem)
			result = append(result, ssi.Member)
			if withScores {
				// Use 'g' format to match Redis's float formatting
				scoreStr := strings.ToLower(strconv.FormatFloat(ssi.Score, 'g', -1, 64))
				result = append(result, scoreStr)
			}
		}
		index++
		return true
	}

	if !reverse {
		tree.Ascend(iterFunc)
	} else {
		tree.Descend(iterFunc)
	}

	return clientio.Encode(result, false)
}

func evalHINCRBYFLOAT(args []string, store *dstore.Store) []byte {
	if len(args) < 3 {
		return diceerrors.NewErrArity("HINCRBYFLOAT")
	}
	incr, err := strconv.ParseFloat(strings.TrimSpace(args[2]), 64)

	if err != nil {
		return diceerrors.NewErrWithMessage(diceerrors.IntOrFloatErr)
	}

	key := args[0]
	obj := store.Get(key)
	var hashmap HashMap

	if obj != nil {
		if err := object.AssertTypeAndEncoding(obj.TypeEncoding, object.ObjTypeHashMap, object.ObjEncodingHashMap); err != nil {
			return diceerrors.NewErrWithMessage(diceerrors.WrongTypeErr)
		}
		hashmap = obj.Value.(HashMap)
	}

	if hashmap == nil {
		hashmap = make(HashMap)
	}

	field := args[1]
	numkey, err := hashmap.incrementFloatValue(field, incr)
	if err != nil {
		return diceerrors.NewErrWithMessage(err.Error())
	}

	obj = store.NewObj(hashmap, -1, object.ObjTypeHashMap, object.ObjEncodingHashMap)
	store.Put(key, obj)

	return clientio.Encode(numkey, false)
}<|MERGE_RESOLUTION|>--- conflicted
+++ resolved
@@ -3231,7 +3231,6 @@
 	return clientio.Encode(0, false)
 }
 
-<<<<<<< HEAD
 // evalHKEYS returns all field names in the hash stored at key.
 //
 // This command returns empty array, if the specified key doesn't exist
@@ -3243,7 +3242,26 @@
 	}
 
 	key := args[0]
-=======
+	obj := store.Get(key)
+
+	var hashMap HashMap
+  if obj == nil{
+    return clientio.Encode([]interface{}{}, false)
+  }
+  if err := object.AssertTypeAndEncoding(obj.TypeEncoding, object.ObjTypeHashMap, object.ObjEncodingHashMap); err != nil {
+    return diceerrors.NewErrWithMessage(diceerrors.WrongTypeErr)
+  }
+
+	hashMap = obj.Value.(HashMap)
+
+	keys := make([]interface{}, 0, len(hashMap))
+
+	for key := range hashMap {
+		keys = append(keys, key)
+	}
+	return clientio.Encode(keys, false)
+}
+
 // evalHEXISTS returns if field is an existing field in the hash stored at key.
 //
 // This command returns 0, if the specified field doesn't exist in the key and 1 if it exists.
@@ -3258,27 +3276,10 @@
 
 	key := args[0]
 	hmKey := args[1]
->>>>>>> 2ff25eff
 	obj := store.Get(key)
 
 	var hashMap HashMap
 
-<<<<<<< HEAD
-	if obj != nil {
-		if err := object.AssertTypeAndEncoding(obj.TypeEncoding, object.ObjTypeHashMap, object.ObjEncodingHashMap); err != nil {
-			return diceerrors.NewErrWithMessage(diceerrors.WrongTypeErr)
-		}
-		hashMap = obj.Value.(HashMap)
-	} else {
-		return clientio.Encode([]interface{}{}, false)
-	}
-	keys := make([]interface{}, 0, len(hashMap))
-
-	for key := range hashMap {
-		keys = append(keys, key)
-	}
-	return clientio.Encode(keys, false)
-=======
 	if obj == nil {
 		return clientio.Encode(0, false)
 	}
@@ -3294,7 +3295,6 @@
 	}
 	// Return 0, if specified field doesn't exist in the HashMap.
 	return clientio.Encode(0, false)
->>>>>>> 2ff25eff
 }
 
 func evalObjectIdleTime(key string, store *dstore.Store) []byte {
