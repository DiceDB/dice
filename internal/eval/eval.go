package eval

import (
	"bytes"
	"crypto/rand"
	"errors"
	"fmt"
	"log/slog"
	"math"
	"math/big"
	"math/bits"
	"regexp"
	"sort"
	"strconv"
	"strings"
	"time"
	"unicode"
	"unsafe"

	"github.com/google/btree"

	"github.com/dicedb/dice/internal/object"
	"github.com/rs/xid"

	"github.com/dicedb/dice/internal/sql"

	"github.com/axiomhq/hyperloglog"
	"github.com/bytedance/sonic"
	"github.com/dicedb/dice/config"
	"github.com/dicedb/dice/internal/clientio"
	"github.com/dicedb/dice/internal/comm"
	diceerrors "github.com/dicedb/dice/internal/errors"
	"github.com/dicedb/dice/internal/querymanager"
	"github.com/dicedb/dice/internal/server/utils"
	dstore "github.com/dicedb/dice/internal/store"
	"github.com/ohler55/ojg/jp"
)

type exDurationState int

const (
	Uninitialized exDurationState = iota
	Initialized
)

var (
	TxnCommands       map[string]bool
	serverID          string
	diceCommandsCount int
)

type EvalResponse struct {
	Result interface{} // Result of the Store operation, for now the type is set to []byte, but this can change in the future.
	Error  error
}
type jsonOperation string

const (
	IncrBy = "INCRBY"
	MultBy = "MULTBY"
)

const defaultRootPath = "$"
const maxExDuration = 9223372036854775

func init() {
	diceCommandsCount = len(DiceCmds)
	TxnCommands = map[string]bool{"EXEC": true, "DISCARD": true}
	serverID = fmt.Sprintf("%s:%d", config.DiceConfig.Server.Addr, config.DiceConfig.Server.Port)
}

// evalPING returns with an encoded "PONG"
// If any message is added with the ping command,
// the message will be returned.
func evalPING(args []string, store *dstore.Store) []byte {
	var b []byte

	if len(args) >= 2 {
		return diceerrors.NewErrArity("PING")
	}

	if len(args) == 0 {
		b = clientio.Encode("PONG", true)
	} else {
		b = clientio.Encode(args[0], false)
	}

	return b
}

// evalECHO returns the argument passed by the user
func evalECHO(args []string, store *dstore.Store) []byte {
	if len(args) != 1 {
		return diceerrors.NewErrArity("ECHO")
	}

	return clientio.Encode(args[0], false)
}

// EvalAUTH returns with an encoded "OK" if the user is authenticated
// If the user is not authenticated, it returns with an encoded error message
func EvalAUTH(args []string, c *comm.Client) []byte {
	var err error

	if config.DiceConfig.Auth.Password == "" {
		return diceerrors.NewErrWithMessage("AUTH <password> called without any password configured for the default user. Are you sure your configuration is correct?")
	}

	username := config.DiceConfig.Auth.UserName
	var password string

	if len(args) == 1 {
		password = args[0]
	} else if len(args) == 2 {
		username, password = args[0], args[1]
	} else {
		return diceerrors.NewErrArity("AUTH")
	}

	if err = c.Session.Validate(username, password); err != nil {
		return clientio.Encode(err, false)
	}
	return clientio.RespOK
}

// evalMSET puts multiple <key, value> pairs in db as in the args
// MSET is atomic, so all given keys are set at once.
// args must contain key and value pairs.

// Returns encoded error response if at least a <key, value> pair is not part of args
// Returns encoded OK RESP once new entries are added
// If the key already exists then the value will be overwritten and expiry will be discarded
func evalMSET(args []string, store *dstore.Store) []byte {
	if len(args) <= 1 || len(args)%2 != 0 {
		return diceerrors.NewErrArity("MSET")
	}

	// MSET does not have expiry support
	var exDurationMs int64 = -1

	insertMap := make(map[string]*object.Obj, len(args)/2)
	for i := 0; i < len(args); i += 2 {
		key, value := args[i], args[i+1]
		oType, oEnc := deduceTypeEncoding(value)
		var storedValue interface{}
		switch oEnc {
		case object.ObjEncodingInt:
			storedValue, _ = strconv.ParseInt(value, 10, 64)
		case object.ObjEncodingEmbStr, object.ObjEncodingRaw:
			storedValue = value
		default:
			return clientio.Encode(fmt.Errorf("ERR unsupported encoding: %d", oEnc), false)
		}
		insertMap[key] = store.NewObj(storedValue, exDurationMs, oType, oEnc)
	}

	store.PutAll(insertMap)
	return clientio.RespOK
}

// evalDBSIZE returns the number of keys in the database.
func evalDBSIZE(args []string, store *dstore.Store) []byte {
	if len(args) > 0 {
		return diceerrors.NewErrArity("DBSIZE")
	}

	// return the RESP encoded value
	return clientio.Encode(store.GetKeyCount(), false)
}

// evalGETDEL returns the value for the queried key in args
// The key should be the only param in args
// The RESP value of the key is encoded and then returned
// In evalGETDEL  If the key exists, it will be deleted before its value is returned.
// evalGETDEL returns response.RespNIL if key is expired or it does not exist
func evalGETDEL(args []string, store *dstore.Store) []byte {
	if len(args) != 1 {
		return diceerrors.NewErrArity("GETDEL")
	}

	key := args[0]

	// getting the key based on previous touch value
	obj := store.GetNoTouch(key)

	// if key does not exist, return RESP encoded nil
	if obj == nil {
		return clientio.RespNIL
	}

	// If the object exists, check if it is a Set object.
	if err := object.AssertType(obj.TypeEncoding, object.ObjTypeSet); err == nil {
		return diceerrors.NewErrWithFormattedMessage(diceerrors.WrongTypeErr)
	}

	// If the object exists, check if it is a JSON object.
	if err := object.AssertType(obj.TypeEncoding, object.ObjTypeJSON); err == nil {
		return diceerrors.NewErrWithFormattedMessage(diceerrors.WrongTypeErr)
	}

	// Get the key from the hash table
	objVal := store.GetDel(key)

	// Decode and return the value based on its encoding
	switch _, oEnc := object.ExtractTypeEncoding(objVal); oEnc {
	case object.ObjEncodingInt:
		// Value is stored as an int64, so use type assertion
		if val, ok := objVal.Value.(int64); ok {
			return clientio.Encode(val, false)
		}
		return diceerrors.NewErrWithFormattedMessage("expected int64 but got another type: %s", objVal.Value)

	case object.ObjEncodingEmbStr, object.ObjEncodingRaw:
		// Value is stored as a string, use type assertion
		if val, ok := objVal.Value.(string); ok {
			return clientio.Encode(val, false)
		}
		return diceerrors.NewErrWithMessage("expected string but got another type")

	case object.ObjEncodingByteArray:
		// Value is stored as a bytearray, use type assertion
		if val, ok := objVal.Value.(*ByteArray); ok {
			return clientio.Encode(string(val.data), false)
		}
		return diceerrors.NewErrWithMessage(diceerrors.WrongTypeErr)

	default:
		return diceerrors.NewErrWithMessage(diceerrors.WrongTypeErr)
	}
}

// evalJSONARRTRIM trim an array so that it contains only the specified inclusive range of elements
// an array of integer replies for each path, the array's new size, or nil, if the matching JSON value is not an array.
func evalJSONARRTRIM(args []string, store *dstore.Store) []byte {
	if len(args) != 4 {
		return diceerrors.NewErrArity("JSON.ARRTRIM")
	}
	var err error

	start := args[2]
	stop := args[3]
	var startIdx, stopIdx int
	startIdx, err = strconv.Atoi(start)
	if err != nil {
		return diceerrors.NewErrWithMessage("Couldn't parse as integer")
	}
	stopIdx, err = strconv.Atoi(stop)
	if err != nil {
		return diceerrors.NewErrWithMessage("Couldn't parse as integer")
	}

	key := args[0]
	obj := store.Get(key)
	if obj == nil {
		return diceerrors.NewErrWithMessage("could not perform this operation on a key that doesn't exist")
	}

	errWithMessage := object.AssertTypeAndEncoding(obj.TypeEncoding, object.ObjTypeJSON, object.ObjEncodingJSON)
	if errWithMessage != nil {
		return errWithMessage
	}

	jsonData := obj.Value

	_, err = sonic.Marshal(jsonData)
	if err != nil {
		return diceerrors.NewErrWithMessage("Existing key has wrong Dice type")
	}

	path := args[1]
	expr, err := jp.ParseString(path)
	if err != nil {
		return diceerrors.NewErrWithMessage("invalid JSONPath")
	}

	results := expr.Get(jsonData)
	if len(results) == 0 {
		return clientio.RespEmptyArray
	}

	var resultsArray []interface{}
	// Capture the modified data when modifying the root path
	newData, modifyErr := expr.Modify(jsonData, func(data any) (interface{}, bool) {
		arr, ok := data.([]interface{})
		if !ok {
			// Not an array
			resultsArray = append(resultsArray, nil)
			return data, false
		}

		updatedArray := trimElementAndUpdateArray(arr, startIdx, stopIdx)

		resultsArray = append(resultsArray, len(updatedArray))
		return updatedArray, true
	})
	if err != nil {
		return diceerrors.NewErrWithMessage(err.Error())
	}

	if modifyErr != nil {
		return diceerrors.NewErrWithMessage(fmt.Sprintf("ERR failed to modify JSON data: %v", modifyErr))
	}

	jsonData = newData
	obj.Value = jsonData
	return clientio.Encode(resultsArray, false)
}

// evalJSONARRINSERT insert the json values into the array at path before the index (shifts to the right)
// returns an array of integer replies for each path, the array's new size, or nil.
func evalJSONARRINSERT(args []string, store *dstore.Store) []byte {
	if len(args) < 4 {
		return diceerrors.NewErrArity("JSON.ARRINSERT")
	}
	key := args[0]
	obj := store.Get(key)
	if obj == nil {
		return diceerrors.NewErrWithMessage("could not perform this operation on a key that doesn't exist")
	}

	errWithMessage := object.AssertTypeAndEncoding(obj.TypeEncoding, object.ObjTypeJSON, object.ObjEncodingJSON)
	if errWithMessage != nil {
		return errWithMessage
	}

	jsonData := obj.Value
	var err error
	_, err = sonic.Marshal(jsonData)
	if err != nil {
		return diceerrors.NewErrWithMessage("Existing key has wrong Dice type")
	}

	path := args[1]
	expr, err := jp.ParseString(path)
	if err != nil {
		return diceerrors.NewErrWithMessage("invalid JSONPath")
	}

	results := expr.Get(jsonData)
	if len(results) == 0 {
		return clientio.RespEmptyArray
	}
	index := args[2]
	var idx int
	idx, err = strconv.Atoi(index)
	if err != nil {
		return diceerrors.NewErrWithMessage("Couldn't parse as integer")
	}

	values := args[3:]
	// Parse the input values as JSON
	parsedValues := make([]interface{}, len(values))
	for i, v := range values {
		var parsedValue interface{}
		err := sonic.UnmarshalString(v, &parsedValue)
		if err != nil {
			return diceerrors.NewErrWithMessage(err.Error())
		}
		parsedValues[i] = parsedValue
	}

	var resultsArray []interface{}
	// Capture the modified data when modifying the root path
	modified := false
	newData, modifyErr := expr.Modify(jsonData, func(data any) (interface{}, bool) {
		arr, ok := data.([]interface{})
		if !ok {
			// Not an array
			resultsArray = append(resultsArray, nil)
			return data, false
		}

		// Append the parsed values to the array
		updatedArray, insertErr := insertElementAndUpdateArray(arr, idx, parsedValues)
		if insertErr != nil {
			err = insertErr
			return data, false
		}
		modified = true
		resultsArray = append(resultsArray, len(updatedArray))
		return updatedArray, true
	})
	if err != nil {
		return diceerrors.NewErrWithMessage(err.Error())
	}

	if modifyErr != nil {
		return diceerrors.NewErrWithMessage(fmt.Sprintf("ERR failed to modify JSON data: %v", modifyErr))
	}

	if !modified {
		return clientio.Encode(resultsArray, false)
	}

	jsonData = newData
	obj.Value = jsonData
	return clientio.Encode(resultsArray, false)
}

// evalJSONDEBUG reports value's memmory usage in bytes
// Returns arity error if subcommand is missing
// Supports only two subcommand as of now - HELP and MEMORY
func evalJSONDebug(args []string, store *dstore.Store) []byte {
	if len(args) < 1 {
		return diceerrors.NewErrArity("JSON.DEBUG")
	}
	subcommand := strings.ToUpper(args[0])
	switch subcommand {
	case Help:
		return evalJSONDebugHelp()
	case Memory:
		return evalJSONDebugMemory(args[1:], store)
	default:
		return diceerrors.NewErrWithFormattedMessage("unknown subcommand - try `JSON.DEBUG HELP`")
	}
}

// evalJSONDebugHelp implements HELP subcommand for evalJSONDebug
// It returns help text
// It ignore any other args
func evalJSONDebugHelp() []byte {
	memoryText := "MEMORY <key> [path] - reports memory usage"
	helpText := "HELP                - this message"
	message := []string{memoryText, helpText}
	return clientio.Encode(message, false)
}

// evalJSONDebugMemory implements MEMORY subcommand for evalJSONDebug
// It returns value's memory usage in bytes
func evalJSONDebugMemory(args []string, store *dstore.Store) []byte {
	if len(args) < 1 {
		return diceerrors.NewErrArity("json.debug")
	}
	key := args[0]

	// default path is root if not specified
	path := defaultRootPath
	if len(args) > 1 {
		path = args[1] // anymore args are ignored for this command altogether
	}

	obj := store.Get(key)
	if obj == nil {
		return clientio.RespZero
	}

	// check if the object is a valid JSON
	errWithMessage := object.AssertTypeAndEncoding(obj.TypeEncoding, object.ObjTypeJSON, object.ObjEncodingJSON)
	if errWithMessage != nil {
		return errWithMessage
	}

	// handle root path
	if path == defaultRootPath {
		jsonData := obj.Value

		// memory used by json data
		size := calculateSizeInBytes(jsonData)
		if size == -1 {
			return diceerrors.NewErrWithMessage("unknown type")
		}

		// add memory used by storage object
		size += int(unsafe.Sizeof(obj)) + calculateSizeInBytes(obj.LastAccessedAt) + calculateSizeInBytes(obj.TypeEncoding)

		return clientio.Encode(size, false)
	}

	// handle nested paths
	var results []any
	if path != defaultRootPath {
		// check if path is valid
		expr, err := jp.ParseString(path)
		if err != nil {
			return diceerrors.NewErrWithMessage("invalid JSON path")
		}

		results = expr.Get(obj.Value)

		// handle error cases
		if len(results) == 0 {
			// this block will return '[]' for out of bound index for an array json type
			// this will maintain consistency with redis
			isArray := utils.IsArray(obj.Value)
			if isArray {
				arr, ok := obj.Value.([]any)
				if !ok {
					return diceerrors.NewErrWithMessage("invalid array json")
				}

				// extract index from arg
				reg := regexp.MustCompile(`^\$\.?\[(\d+|\*)\]`)
				matches := reg.FindStringSubmatch(path)

				if len(matches) == 2 {
					// convert index to int
					index, err := strconv.Atoi(matches[1])
					if err != nil {
						return diceerrors.NewErrWithMessage("unable to extract index")
					}

					// if index is out of bound return empty array
					if index >= len(arr) {
						return clientio.RespEmptyArray
					}
				}
			}

			// for rest json types, throw error
			return diceerrors.NewErrWithFormattedMessage("Path '$.%v' does not exist", path)
		}
	}

	// get memory used by each path
	sizeList := make([]interface{}, 0, len(results))
	for _, result := range results {
		size := calculateSizeInBytes(result)
		sizeList = append(sizeList, size)
	}

	return clientio.Encode(sizeList, false)
}

func calculateSizeInBytes(value interface{}) int {
	switch convertedValue := value.(type) {
	case string:
		return int(unsafe.Sizeof(value)) + len(convertedValue)

	case int, int8, int16, int32, int64, uint, uint8, uint16, uint32, uint64, float32, float64, bool, nil:
		return int(unsafe.Sizeof(value))

	// object
	case map[string]interface{}:
		size := int(unsafe.Sizeof(value))
		for k, v := range convertedValue {
			size += int(unsafe.Sizeof(k)) + len(k) + calculateSizeInBytes(v)
		}
		return size

	// array
	case []interface{}:
		size := int(unsafe.Sizeof(value))
		for _, elem := range convertedValue {
			size += calculateSizeInBytes(elem)
		}
		return size

	// unknown type
	default:
		return -1
	}
}

// evaLJSONFORGET removes the field specified by the given JSONPath from the JSON document stored under the provided key.
// calls the evalJSONDEL() with the arguments passed
// Returns response.RespZero if key is expired, or it does not exist
// Returns encoded error response if incorrect number of arguments
// If the JSONPath points to the root of the JSON document, the entire key is deleted from the store.
// Returns an integer reply specified as the number of paths deleted (0 or more)
func evalJSONFORGET(args []string, store *dstore.Store) []byte {
	if len(args) < 1 {
		return diceerrors.NewErrArity("JSON.FORGET")
	}

	return evalJSONDEL(args, store)
}

// evalJSONARRLEN return the length of the JSON array at path in key
// Returns an array of integer replies, an integer for each matching value,
// each is the array's length, or nil, if the matching value is not an array.
// Returns encoded error if the key doesn't exist or key is expired or the matching value is not an array.
// Returns encoded error response if incorrect number of arguments
func evalJSONARRLEN(args []string, store *dstore.Store) []byte {
	if len(args) < 1 {
		return diceerrors.NewErrArity("JSON.ARRLEN")
	}
	key := args[0]

	// Retrieve the object from the database
	obj := store.Get(key)
	if obj == nil {
		return diceerrors.NewErrWithMessage("Path '.' does not exist or not an array")
	}

	errWithMessage := object.AssertTypeAndEncoding(obj.TypeEncoding, object.ObjTypeJSON, object.ObjEncodingJSON)
	if errWithMessage != nil {
		return errWithMessage
	}

	jsonData := obj.Value

	_, err := sonic.Marshal(jsonData)
	if err != nil {
		return diceerrors.NewErrWithMessage("Existing key has wrong Dice type")
	}

	if len(args) == 1 {
		if utils.GetJSONFieldType(jsonData) == utils.ArrayType {
			return clientio.Encode(len(jsonData.([]interface{})), false)
		}
		return diceerrors.NewErrWithMessage("Path '.' does not exist or not an array")
	}

	path := args[1]
	expr, err := jp.ParseString(path)
	if err != nil {
		return diceerrors.NewErrWithMessage("invalid JSONPath")
	}

	results := expr.Get(jsonData)

	arrlenList := make([]interface{}, 0, len(results))
	for _, result := range results {
		switch utils.GetJSONFieldType(result) {
		case utils.ArrayType:
			arrlenList = append(arrlenList, len(result.([]interface{})))
		default:
			arrlenList = append(arrlenList, nil)
		}
	}

	return clientio.Encode(arrlenList, false)
}

func evalJSONARRPOP(args []string, store *dstore.Store) []byte {
	if len(args) < 1 {
		return diceerrors.NewErrArity("json.arrpop")
	}
	key := args[0]

	var path = defaultRootPath
	if len(args) >= 2 {
		path = args[1]
	}

	var index string
	if len(args) >= 3 {
		index = args[2]
	}

	// Retrieve the object from the database
	obj := store.Get(key)
	if obj == nil {
		return diceerrors.NewErrWithMessage("could not perform this operation on a key that doesn't exist")
	}

	errWithMessage := object.AssertTypeAndEncoding(obj.TypeEncoding, object.ObjTypeJSON, object.ObjEncodingJSON)
	if errWithMessage != nil {
		return errWithMessage
	}

	jsonData := obj.Value
	_, err := sonic.Marshal(jsonData)
	if err != nil {
		return diceerrors.NewErrWithMessage("Existing key has wrong Dice type")
	}

	if path == defaultRootPath {
		arr, ok := jsonData.([]any)
		// if value can not be converted to array, it is of another type
		// returns nil in this case similar to redis
		// also, return nil if array is empty
		if !ok || len(arr) == 0 {
			return diceerrors.NewErrWithMessage("Path '$' does not exist or not an array")
		}
		popElem, arr, err := popElementAndUpdateArray(arr, index)
		if err != nil {
			return diceerrors.NewErrWithFormattedMessage("error popping element: %v", err)
		}

		// save the remaining array
		newObj := store.NewObj(arr, -1, object.ObjTypeJSON, object.ObjEncodingJSON)
		store.Put(key, newObj)

		return clientio.Encode(popElem, false)
	}

	// if path is not root then extract value at path
	expr, err := jp.ParseString(path)
	if err != nil {
		return diceerrors.NewErrWithMessage("invalid JSONPath")
	}
	results := expr.Get(jsonData)

	// process value at each path
	popArr := make([]any, 0, len(results))
	for _, result := range results {
		arr, ok := result.([]any)
		// if value can not be converted to array, it is of another type
		// returns nil in this case similar to redis
		// also, return nil if array is empty
		if !ok || len(arr) == 0 {
			popElem := clientio.RespNIL
			popArr = append(popArr, popElem)
			continue
		}

		popElem, arr, err := popElementAndUpdateArray(arr, index)
		if err != nil {
			return diceerrors.NewErrWithFormattedMessage("error popping element: %v", err)
		}

		// update array in place in the json object
		err = expr.Set(jsonData, arr)
		if err != nil {
			return diceerrors.NewErrWithFormattedMessage("error saving updated json: %v", err)
		}

		popArr = append(popArr, popElem)
	}
	return clientio.Encode(popArr, false)
}

// trimElementAndUpdateArray trim the array between the given start and stop index
// Returns trimed array
func trimElementAndUpdateArray(arr []any, start, stop int) []any {
	updatedArray := make([]any, 0)
	length := len(arr)
	if len(arr) == 0 {
		return updatedArray
	}
	var startIdx, stopIdx int

	if start >= length {
		return updatedArray
	}

	startIdx = adjustIndex(start, arr)
	stopIdx = adjustIndex(stop, arr)

	if startIdx > stopIdx {
		return updatedArray
	}

	updatedArray = arr[startIdx : stopIdx+1]
	return updatedArray
}

// insertElementAndUpdateArray add an element at the given index
// Returns remaining array and error
func insertElementAndUpdateArray(arr []any, index int, elements []interface{}) (updatedArray []any, err error) {
	length := len(arr)
	var idx int
	if index >= -length && index <= length {
		idx = adjustIndex(index, arr)
	} else {
		return nil, errors.New("index out of bounds")
	}
	before := arr[:idx]
	after := arr[idx:]

	elements = append(elements, after...)
	before = append(before, elements...)
	updatedArray = append(updatedArray, before...)
	return updatedArray, nil
}

// popElementAndUpdateArray removes an element at the given index
// Returns popped element, remaining array and error
func popElementAndUpdateArray(arr []any, index string) (popElem any, updatedArray []any, err error) {
	if len(arr) == 0 {
		return nil, nil, nil
	}

	var idx int
	// if index is empty, pop last element
	if index == "" {
		idx = len(arr) - 1
	} else {
		var err error
		idx, err = strconv.Atoi(index)
		if err != nil {
			return nil, nil, err
		}
		// convert index to a valid index
		idx = adjustIndex(idx, arr)
	}

	popElem = arr[idx]
	arr = append(arr[:idx], arr[idx+1:]...)

	return popElem, arr, nil
}

// adjustIndex will bound the array between 0 and len(arr) - 1
// It also handles negative indexes
func adjustIndex(idx int, arr []any) int {
	// if index is positive and out of bound, limit it to the last index
	if idx > len(arr) {
		idx = len(arr) - 1
	}

	// if index is negative, change it to equivalent positive index
	if idx < 0 {
		// if index is out of bound then limit it to the first index
		if idx < -len(arr) {
			idx = 0
		} else {
			idx = len(arr) + idx
		}
	}
	return idx
}

// evalJSONOBJLEN return the number of keys in the JSON object at path in key.
// Returns an array of integer replies, an integer for each matching value,
// which is the json objects length, or nil, if the matching value is not a json.
// Returns encoded error if the key doesn't exist or key is expired or the matching value is not an array.
// Returns encoded error response if incorrect number of arguments
func evalJSONOBJLEN(args []string, store *dstore.Store) []byte {
	if len(args) < 1 {
		return diceerrors.NewErrArity("JSON.OBJLEN")
	}

	key := args[0]

	// Retrieve the object from the database
	obj := store.Get(key)
	if obj == nil {
		return clientio.RespNIL
	}

	// check if the object is json
	errWithMessage := object.AssertTypeAndEncoding(obj.TypeEncoding, object.ObjTypeJSON, object.ObjEncodingJSON)
	if errWithMessage != nil {
		return errWithMessage
	}

	// get the value & check for marsheling error
	jsonData := obj.Value
	_, err := sonic.Marshal(jsonData)
	if err != nil {
		return diceerrors.NewErrWithMessage("Existing key has wrong Dice type")
	}
	if len(args) == 1 {
		// check if the value is of json type
		if utils.GetJSONFieldType(jsonData) == utils.ObjectType {
			if castedData, ok := jsonData.(map[string]interface{}); ok {
				return clientio.Encode(len(castedData), false)
			}
			return clientio.RespNIL
		}
		return diceerrors.NewErrWithFormattedMessage(diceerrors.WrongTypeErr)
	}

	path := args[1]

	expr, err := jp.ParseString(path)
	if err != nil {
		return diceerrors.NewErrWithMessage(err.Error())
	}

	// get all values for matching paths
	results := expr.Get(jsonData)

	objectLen := make([]interface{}, 0, len(results))

	for _, result := range results {
		switch utils.GetJSONFieldType(result) {
		case utils.ObjectType:
			if castedResult, ok := result.(map[string]interface{}); ok {
				objectLen = append(objectLen, len(castedResult))
			} else {
				objectLen = append(objectLen, nil)
			}
		default:
			objectLen = append(objectLen, nil)
		}
	}
	return clientio.Encode(objectLen, false)
}

// evalJSONDEL delete a value that the given json path include in.
// Returns response.RespZero if key is expired, or it does not exist
// Returns encoded error response if incorrect number of arguments
// Returns an integer reply specified as the number of paths deleted (0 or more)
func evalJSONDEL(args []string, store *dstore.Store) []byte {
	if len(args) < 1 {
		return diceerrors.NewErrArity("JSON.DEL")
	}
	key := args[0]

	// Default path is root if not specified
	path := defaultRootPath
	if len(args) > 1 {
		path = args[1]
	}

	// Retrieve the object from the database
	obj := store.Get(key)
	if obj == nil {
		return clientio.RespZero
	}

	errWithMessage := object.AssertTypeAndEncoding(obj.TypeEncoding, object.ObjTypeJSON, object.ObjEncodingJSON)
	if errWithMessage != nil {
		return errWithMessage
	}

	jsonData := obj.Value

	_, err := sonic.Marshal(jsonData)
	if err != nil {
		return diceerrors.NewErrWithMessage("Existing key has wrong Dice type")
	}

	if len(args) == 1 || path == defaultRootPath {
		store.Del(key)
		return clientio.RespOne
	}

	expr, err := jp.ParseString(path)
	if err != nil {
		return diceerrors.NewErrWithMessage("invalid JSONPath")
	}
	results := expr.Get(jsonData)
	err = expr.Del(jsonData)
	if err != nil {
		return diceerrors.NewErrWithMessage(err.Error())
	}
	// Create a new object with the updated JSON data
	newObj := store.NewObj(jsonData, -1, object.ObjTypeJSON, object.ObjEncodingJSON)
	store.Put(key, newObj)
	return clientio.Encode(len(results), false)
}

// evalJSONCLEAR Clear container values (arrays/objects) and set numeric values to 0,
// Already cleared values are ignored for empty containers and zero numbers
// args must contain at least the key;  (path unused in this implementation)
// Returns encoded error if key is expired, or it does not exist
// Returns encoded error response if incorrect number of arguments
// Returns an integer reply specifying the number of matching JSON arrays
// and objects cleared + number of matching JSON numerical values zeroed.
func evalJSONCLEAR(args []string, store *dstore.Store) []byte {
	if len(args) < 1 {
		return diceerrors.NewErrArity("JSON.CLEAR")
	}
	key := args[0]

	// Default path is root if not specified
	path := defaultRootPath
	if len(args) > 1 {
		path = args[1]
	}

	// Retrieve the object from the database
	obj := store.Get(key)
	if obj == nil {
		return diceerrors.NewErrWithMessage("could not perform this operation on a key that doesn't exist")
	}

	errWithMessage := object.AssertTypeAndEncoding(obj.TypeEncoding, object.ObjTypeJSON, object.ObjEncodingJSON)
	if errWithMessage != nil {
		return errWithMessage
	}

	jsonData := obj.Value

	_, err := sonic.Marshal(jsonData)
	if err != nil {
		return diceerrors.NewErrWithMessage("Existing key has wrong Dice type")
	}

	var countClear uint64 = 0
	if len(args) == 1 || path == defaultRootPath {
		if jsonData != struct{}{} {
			// If path is root and len(args) == 1, return it instantly
			newObj := store.NewObj(struct{}{}, -1, object.ObjTypeJSON, object.ObjEncodingJSON)
			store.Put(key, newObj)
			countClear++
			return clientio.Encode(countClear, false)
		}
	}

	expr, err := jp.ParseString(path)
	if err != nil {
		return diceerrors.NewErrWithMessage("invalid JSONPath")
	}

	newData, err := expr.Modify(jsonData, func(element any) (altered any, changed bool) {
		switch utils.GetJSONFieldType(element) {
		case utils.IntegerType, utils.NumberType:
			if element != utils.NumberZeroValue {
				countClear++
				return utils.NumberZeroValue, true
			}
		case utils.ArrayType:
			if len(element.([]interface{})) != 0 {
				countClear++
				return []interface{}{}, true
			}
		case utils.ObjectType:
			if element != struct{}{} {
				countClear++
				return struct{}{}, true
			}
		default:
			return element, false
		}
		return
	})
	if err != nil {
		return diceerrors.NewErrWithMessage(err.Error())
	}

	jsonData = newData
	obj.Value = jsonData
	return clientio.Encode(countClear, false)
}

// evalJSONTYPE retrieves a JSON value type stored at the specified key
// args must contain at least the key;  (path unused in this implementation)
// Returns response.RespNIL if key is expired, or it does not exist
// Returns encoded error response if incorrect number of arguments
// The RESP value of the key's value type is encoded and then returned
func evalJSONTYPE(args []string, store *dstore.Store) []byte {
	if len(args) < 1 {
		return diceerrors.NewErrArity("JSON.TYPE")
	}
	key := args[0]

	// Default path is root if not specified
	path := defaultRootPath
	if len(args) > 1 {
		path = args[1]
	}
	// Retrieve the object from the database
	obj := store.Get(key)
	if obj == nil {
		return clientio.RespNIL
	}

	errWithMessage := object.AssertTypeAndEncoding(obj.TypeEncoding, object.ObjTypeJSON, object.ObjEncodingJSON)
	if errWithMessage != nil {
		return errWithMessage
	}

	jsonData := obj.Value

	if path == defaultRootPath {
		_, err := sonic.Marshal(jsonData)
		if err != nil {
			return diceerrors.NewErrWithMessage("could not serialize result")
		}
		// If path is root and len(args) == 1, return "object" instantly
		if len(args) == 1 {
			return clientio.Encode(utils.ObjectType, false)
		}
	}

	// Parse the JSONPath expression
	expr, err := jp.ParseString(path)
	if err != nil {
		return diceerrors.NewErrWithMessage("invalid JSONPath")
	}

	results := expr.Get(jsonData)
	if len(results) == 0 {
		return clientio.RespEmptyArray
	}

	typeList := make([]string, 0, len(results))
	for _, result := range results {
		jsonType := utils.GetJSONFieldType(result)
		typeList = append(typeList, jsonType)
	}
	return clientio.Encode(typeList, false)
}

// evalJSONGET retrieves a JSON value stored at the specified key
// args must contain at least the key;  (path unused in this implementation)
// Returns response.RespNIL if key is expired, or it does not exist
// Returns encoded error response if incorrect number of arguments
// The RESP value of the key is encoded and then returned
func evalJSONGET(args []string, store *dstore.Store) []byte {
	if len(args) < 1 {
		return diceerrors.NewErrArity("JSON.GET")
	}

	key := args[0]
	// Default path is root if not specified
	path := defaultRootPath
	if len(args) > 1 {
		path = args[1]
	}
	result, err := jsonGETHelper(store, path, key)
	if err != nil {
		return err
	}
	return clientio.Encode(result, false)
}

// helper function used by evalJSONGET and evalJSONMGET to prepare the results
func jsonGETHelper(store *dstore.Store, path, key string) (result interface{}, err2 []byte) {
	// Retrieve the object from the database
	obj := store.Get(key)
	if obj == nil {
		return result, nil
	}

	// Check if the object is of JSON type
	errWithMessage := object.AssertTypeAndEncoding(obj.TypeEncoding, object.ObjTypeJSON, object.ObjEncodingJSON)
	if errWithMessage != nil {
		return result, errWithMessage
	}

	jsonData := obj.Value

	// If path is root, return the entire JSON
	if path == defaultRootPath {
		resultBytes, err := sonic.Marshal(jsonData)
		if err != nil {
			return result, diceerrors.NewErrWithMessage("could not serialize result")
		}
		return string(resultBytes), nil
	}

	// Parse the JSONPath expression
	expr, err := jp.ParseString(path)
	if err != nil {
		return result, diceerrors.NewErrWithMessage("invalid JSONPath")
	}

	// Execute the JSONPath query
	results := expr.Get(jsonData)
	if len(results) == 0 {
		return result, nil
	}

	// Serialize the result
	var resultBytes []byte
	if len(results) == 1 {
		resultBytes, err = sonic.Marshal(results[0])
	} else {
		resultBytes, err = sonic.Marshal(results)
	}
	if err != nil {
		return nil, diceerrors.NewErrWithMessage("could not serialize result")
	}
	return string(resultBytes), nil
}

// evalJSONMGET retrieves a JSON value stored for the multiple key
// args must contain at least the key and a path;
// Returns encoded error response if incorrect number of arguments
// The RESP value of the key is encoded and then returned
func evalJSONMGET(args []string, store *dstore.Store) []byte {
	if len(args) < 2 {
		return diceerrors.NewErrArity("JSON.MGET")
	}

	var results []interface{}

	// Default path is root if not specified
	argsLen := len(args)
	path := args[argsLen-1]

	for i := 0; i < (argsLen - 1); i++ {
		key := args[i]
		result, _ := jsonGETHelper(store, path, key)
		results = append(results, result)
	}

	var interfaceObj interface{} = results
	return clientio.Encode(interfaceObj, false)
}

// evalJSONTOGGLE toggles a boolean value stored at the specified key and path.
// args must contain at least the key and path (where the boolean is located).
// If the key does not exist or is expired, it returns response.RespNIL.
// If the field at the specified path is not a boolean, it returns an encoded error response.
// If the boolean is `true`, it toggles to `false` (returns :0), and if `false`, it toggles to `true` (returns :1).
// Returns an encoded error response if the incorrect number of arguments is provided.
func evalJSONTOGGLE(args []string, store *dstore.Store) []byte {
	if len(args) < 2 {
		return diceerrors.NewErrArity("JSON.TOGGLE")
	}
	key := args[0]
	path := args[1]

	obj := store.Get(key)
	if obj == nil {
		return diceerrors.NewErrWithFormattedMessage("-ERR could not perform this operation on a key that doesn't exist")
	}

	errWithMessage := object.AssertTypeAndEncoding(obj.TypeEncoding, object.ObjTypeJSON, object.ObjEncodingJSON)
	if errWithMessage != nil {
		return errWithMessage
	}

	jsonData := obj.Value
	expr, err := jp.ParseString(path)
	if err != nil {
		return diceerrors.NewErrWithMessage("invalid JSONPath")
	}

	var toggleResults []interface{}
	modified := false

	_, err = expr.Modify(jsonData, func(value interface{}) (interface{}, bool) {
		boolValue, ok := value.(bool)
		if !ok {
			toggleResults = append(toggleResults, nil)
			return value, false
		}
		newValue := !boolValue
		toggleResults = append(toggleResults, boolToInt(newValue))
		modified = true
		return newValue, true
	})

	if err != nil {
		return diceerrors.NewErrWithMessage("failed to toggle values")
	}

	if modified {
		obj.Value = jsonData
	}

	toggleResults = ReverseSlice(toggleResults)
	return clientio.Encode(toggleResults, false)
}

func boolToInt(b bool) int {
	if b {
		return 1
	}
	return 0
}

// ReverseSlice takes a slice of any type and returns a new slice with the elements reversed.
func ReverseSlice[T any](slice []T) []T {
	reversed := make([]T, len(slice))
	for i, v := range slice {
		reversed[len(slice)-1-i] = v
	}
	return reversed
}

// evalJSONSET stores a JSON value at the specified key
// args must contain at least the key, path (unused in this implementation), and JSON string
// Returns encoded error response if incorrect number of arguments
// Returns encoded error if the JSON string is invalid
// Returns response.RespOK if the JSON value is successfully stored
func evalJSONSET(args []string, store *dstore.Store) []byte {
	// Check if there are enough arguments
	if len(args) < 3 {
		return diceerrors.NewErrArity("JSON.SET")
	}

	key := args[0]
	path := args[1]
	jsonStr := args[2]
	for i := 3; i < len(args); i++ {
		switch strings.ToUpper(args[i]) {
		case NX:
			if i != len(args)-1 {
				return diceerrors.NewErrWithMessage(diceerrors.SyntaxErr)
			}
			obj := store.Get(key)
			if obj != nil {
				return clientio.RespNIL
			}
		case XX:
			if i != len(args)-1 {
				return diceerrors.NewErrWithMessage(diceerrors.SyntaxErr)
			}
			obj := store.Get(key)
			if obj == nil {
				return clientio.RespNIL
			}

		default:
			return diceerrors.NewErrWithMessage(diceerrors.SyntaxErr)
		}
	}

	// Parse the JSON string
	var jsonValue interface{}
	if err := sonic.UnmarshalString(jsonStr, &jsonValue); err != nil {
		return diceerrors.NewErrWithFormattedMessage("invalid JSON: %v", err.Error())
	}

	// Retrieve existing object or create new one
	obj := store.Get(key)
	var rootData interface{}

	if obj == nil {
		// If the key doesn't exist, create a new object
		if path != defaultRootPath {
			rootData = make(map[string]interface{})
		} else {
			rootData = jsonValue
		}
	} else {
		// If the key exists, check if it's a JSON object
		err := object.AssertType(obj.TypeEncoding, object.ObjTypeJSON)
		if err != nil {
			return clientio.Encode(err, false)
		}
		err = object.AssertEncoding(obj.TypeEncoding, object.ObjEncodingJSON)
		if err != nil {
			return clientio.Encode(err, false)
		}
		rootData = obj.Value
	}

	// If path is not root, use JSONPath to set the value
	if path != defaultRootPath {
		expr, err := jp.ParseString(path)
		if err != nil {
			return diceerrors.NewErrWithMessage("invalid JSONPath")
		}

		err = expr.Set(rootData, jsonValue)
		if err != nil {
			return diceerrors.NewErrWithMessage("failed to set value")
		}
	} else {
		// If path is root, replace the entire JSON
		rootData = jsonValue
	}

	// Create a new object with the updated JSON data
	newObj := store.NewObj(rootData, -1, object.ObjTypeJSON, object.ObjEncodingJSON)
	store.Put(key, newObj)
	return clientio.RespOK
}

// Parses and returns the input string as an int64 or float64
func parseFloatInt(input string) (result interface{}, err error) {
	// Try to parse as an integer
	if intValue, parseErr := strconv.ParseInt(input, 10, 64); parseErr == nil {
		result = intValue
		return
	}

	// Try to parse as a float
	if floatValue, parseErr := strconv.ParseFloat(input, 64); parseErr == nil {
		result = floatValue
		return
	}

	// If neither parsing succeeds, return an error
	err = errors.New("invalid input: not a valid int or float")
	return
}

// Returns the new value after incrementing or multiplying the existing value
func incrMultValue(value any, multiplier interface{}, operation jsonOperation) (newVal interface{}, resultString string, isModified bool) {
	switch utils.GetJSONFieldType(value) {
	case utils.NumberType:
		oldVal := value.(float64)
		var newVal float64
		if v, ok := multiplier.(float64); ok {
			switch operation {
			case IncrBy:
				newVal = oldVal + v
			case MultBy:
				newVal = oldVal * v
			}
		} else {
			v, _ := multiplier.(int64)
			switch operation {
			case IncrBy:
				newVal = oldVal + float64(v)
			case MultBy:
				newVal = oldVal * float64(v)
			}
		}
		resultString := strconv.FormatFloat(newVal, 'f', -1, 64)
		return newVal, resultString, true
	case utils.IntegerType:
		if v, ok := multiplier.(float64); ok {
			oldVal := float64(value.(int64))
			var newVal float64
			switch operation {
			case IncrBy:
				newVal = oldVal + v
			case MultBy:
				newVal = oldVal * v
			}
			resultString := strconv.FormatFloat(newVal, 'f', -1, 64)
			return newVal, resultString, true
		} else {
			v, _ := multiplier.(int64)
			oldVal := value.(int64)
			var newVal int64
			switch operation {
			case IncrBy:
				newVal = oldVal + v
			case MultBy:
				newVal = oldVal * v
			}
			resultString := strconv.FormatInt(newVal, 10)
			return newVal, resultString, true
		}
	default:
		return value, "null", false
	}
}

// evalJSONNUMMULTBY multiplies the JSON fields matching the specified JSON path at the specified key
// args must contain key, JSON path and the multiplier value
// Returns encoded error response if incorrect number of arguments
// Returns encoded error if the JSON path or key is invalid
// Returns bulk string reply specified as a stringified updated values for each path
// Returns null if matching field is non-numerical
func evalJSONNUMMULTBY(args []string, store *dstore.Store) []byte {
	if len(args) < 3 {
		return diceerrors.NewErrArity("JSON.NUMMULTBY")
	}
	key := args[0]

	// Retrieve the object from the database
	obj := store.Get(key)
	if obj == nil {
		return diceerrors.NewErrWithFormattedMessage("could not perform this operation on a key that doesn't exist")
	}

	// Check if the object is of JSON type
	errWithMessage := object.AssertTypeAndEncoding(obj.TypeEncoding, object.ObjTypeJSON, object.ObjEncodingJSON)
	if errWithMessage != nil {
		return errWithMessage
	}
	path := args[1]
	// Parse the JSONPath expression
	expr, err := jp.ParseString(path)

	if err != nil {
		return diceerrors.NewErrWithMessage("invalid JSONPath")
	}

	// Get json matching expression
	jsonData := obj.Value
	results := expr.Get(jsonData)
	if len(results) == 0 {
		return clientio.Encode("[]", false)
	}

	for i, r := range args[2] {
		if !unicode.IsDigit(r) && r != '.' && r != '-' {
			if i == 0 {
				return diceerrors.NewErrWithFormattedMessage("-ERR expected value at line 1 column %d", i+1)
			}
			return diceerrors.NewErrWithFormattedMessage("-ERR trailing characters at line 1 column %d", i+1)
		}
	}

	// Parse the mulplier value
	multiplier, err := parseFloatInt(args[2])
	if err != nil {
		return diceerrors.NewErrWithMessage(diceerrors.IntOrOutOfRangeErr)
	}

	// Update matching values using Modify
	resultArray := make([]string, 0, len(results))
	if path == defaultRootPath {
		newValue, resultString, modified := incrMultValue(jsonData, multiplier, MultBy)
		if modified {
			jsonData = newValue
		}
		resultArray = append(resultArray, resultString)
	} else {
		_, err := expr.Modify(jsonData, func(value any) (interface{}, bool) {
			newValue, resultString, modified := incrMultValue(value, multiplier, MultBy)
			resultArray = append(resultArray, resultString)
			return newValue, modified
		})
		if err != nil {
			return diceerrors.NewErrWithMessage("invalid JSONPath")
		}
	}

	// Stringified updated values
	resultString := `[` + strings.Join(resultArray, ",") + `]`

	newObj := &object.Obj{
		Value:        jsonData,
		TypeEncoding: object.ObjTypeJSON,
	}
	exp, ok := dstore.GetExpiry(obj, store)

	var exDurationMs int64 = -1
	if ok {
		exDurationMs = int64(exp - uint64(utils.GetCurrentTime().UnixMilli()))
	}
	// newObj has default expiry time of -1 , we need to set it
	if exDurationMs > 0 {
		store.SetExpiry(newObj, exDurationMs)
	}

	store.Put(key, newObj)
	return clientio.Encode(resultString, false)
}

// evalJSONARRAPPEND appends the value(s) provided in the args to the given array path
// in the JSON object saved at key in arguments.
// Args must contain atleast a key, path and value.
// If the key does not exist or is expired, it returns response.RespNIL.
// If the object at given path is not an array, it returns response.RespNIL.
// Returns the new length of the array at path.
func evalJSONARRAPPEND(args []string, store *dstore.Store) []byte {
	if len(args) < 3 {
		return diceerrors.NewErrArity("JSON.ARRAPPEND")
	}

	key := args[0]
	path := args[1]
	values := args[2:]

	obj := store.Get(key)
	if obj == nil {
		return diceerrors.NewErrWithMessage("ERR key does not exist")
	}
	errWithMessage := object.AssertTypeAndEncoding(obj.TypeEncoding, object.ObjTypeJSON, object.ObjEncodingJSON)
	if errWithMessage != nil {
		return errWithMessage
	}
	jsonData := obj.Value

	expr, err := jp.ParseString(path)
	if err != nil {
		return diceerrors.NewErrWithMessage(fmt.Sprintf("ERR Path '%s' does not exist or not an array", path))
	}

	// Parse the input values as JSON
	parsedValues := make([]interface{}, len(values))
	for i, v := range values {
		var parsedValue interface{}
		err := sonic.UnmarshalString(v, &parsedValue)
		if err != nil {
			return diceerrors.NewErrWithMessage(err.Error())
		}
		parsedValues[i] = parsedValue
	}

	var resultsArray []interface{}
	modified := false

	// Capture the modified data when modifying the root path
	var newData interface{}
	var modifyErr error

	newData, modifyErr = expr.Modify(jsonData, func(data any) (interface{}, bool) {
		arr, ok := data.([]interface{})
		if !ok {
			// Not an array
			resultsArray = append(resultsArray, nil)
			return data, false
		}

		// Append the parsed values to the array
		arr = append(arr, parsedValues...)

		resultsArray = append(resultsArray, int64(len(arr)))
		modified = true
		return arr, modified
	})

	if modifyErr != nil {
		return diceerrors.NewErrWithMessage(fmt.Sprintf("ERR failed to modify JSON data: %v", modifyErr))
	}

	if !modified {
		// If no modification was made, it means the path did not exist or was not an array
		return clientio.Encode([]interface{}{nil}, false)
	}

	jsonData = newData
	obj.Value = jsonData

	return clientio.Encode(resultsArray, false)
}

// evalJSONINGEST stores a value at a dynamically generated key
// The key is created using a provided key prefix combined with a unique identifier
// args must contains key_prefix and path and json value
// It will call to evalJSONSET internally.
// Returns encoded error response if incorrect number of arguments
// Returns encoded error if the JSON string is invalid
// Returns unique identifier if the JSON value is successfully stored
func evalJSONINGEST(args []string, store *dstore.Store) []byte {
	if len(args) < 3 {
		return diceerrors.NewErrArity("JSON.INGEST")
	}

	keyPrefix := args[0]

	uniqueID := xid.New()
	uniqueKey := keyPrefix + uniqueID.String()

	var setArgs []string
	setArgs = append(setArgs, uniqueKey)
	setArgs = append(setArgs, args[1:]...)

	result := evalJSONSET(setArgs, store)
	if bytes.Equal(result, clientio.RespOK) {
		return clientio.Encode(uniqueID.String(), true)
	}
	return result
}

// evalTTL returns Time-to-Live in secs for the queried key in args
// The key should be the only param in args else returns with an error
// Returns	RESP encoded time (in secs) remaining for the key to expire
//
//	RESP encoded -2 stating key doesn't exist or key is expired
//	RESP encoded -1 in case no expiration is set on the key
func evalTTL(args []string, store *dstore.Store) []byte {
	if len(args) != 1 {
		return diceerrors.NewErrArity("TTL")
	}

	var key = args[0]

	obj := store.Get(key)

	// if key does not exist, return RESP encoded -2 denoting key does not exist
	if obj == nil {
		return clientio.RespMinusTwo
	}

	// if object exist, but no expiration is set on it then send -1
	exp, isExpirySet := dstore.GetExpiry(obj, store)
	if !isExpirySet {
		return clientio.RespMinusOne
	}

	// compute the time remaining for the key to expire and
	// return the RESP encoded form of it
	durationMs := exp - uint64(utils.GetCurrentTime().UnixMilli())

	return clientio.Encode(int64(durationMs/1000), false)
}

// evalDEL deletes all the specified keys in args list
// returns the count of total deleted keys after encoding
func evalDEL(args []string, store *dstore.Store) []byte {
	var countDeleted = 0

	for _, key := range args {
		if ok := store.Del(key); ok {
			countDeleted++
		}
	}

	return clientio.Encode(countDeleted, false)
}

// evalEXPIRE sets an expiry time(in secs) on the specified key in args
// args should contain 2 values, key and the expiry time to be set for the key
// The expiry time should be in integer format; if not, it returns encoded error response
// Returns response.RespOne if expiry was set on the key successfully.
// Once the time is lapsed, the key will be deleted automatically
func evalEXPIRE(args []string, store *dstore.Store) []byte {
	if len(args) <= 1 {
		return diceerrors.NewErrArity("EXPIRE")
	}

	var key = args[0]
	exDurationSec, err := strconv.ParseInt(args[1], 10, 64)
	if err != nil {
		return diceerrors.NewErrWithMessage(diceerrors.IntOrOutOfRangeErr)
	}

	if exDurationSec < 0 || exDurationSec > maxExDuration {
		return diceerrors.NewErrExpireTime("EXPIRE")
	}

	obj := store.Get(key)

	// 0 if the timeout was not set. e.g. key doesn't exist, or operation skipped due to the provided arguments
	if obj == nil {
		return clientio.RespZero
	}
	isExpirySet, err2 := evaluateAndSetExpiry(args[2:], utils.AddSecondsToUnixEpoch(exDurationSec), key, store)

	if isExpirySet {
		return clientio.RespOne
	} else if err2 != nil {
		return err2
	}
	return clientio.RespZero
}

// evalEXPIRETIME returns the absolute Unix timestamp (since January 1, 1970) in seconds at which the given key will expire
// args should contain only 1 value, the key
// Returns expiration Unix timestamp in seconds.
// Returns -1 if the key exists but has no associated expiration time.
// Returns -2 if the key does not exist.
func evalEXPIRETIME(args []string, store *dstore.Store) []byte {
	if len(args) != 1 {
		return diceerrors.NewErrArity("EXPIRETIME")
	}

	var key = args[0]

	obj := store.Get(key)

	// -2 if key doesn't exist
	if obj == nil {
		return clientio.RespMinusTwo
	}

	exTimeMili, ok := dstore.GetExpiry(obj, store)
	// -1 if key doesn't have expiration time set
	if !ok {
		return clientio.RespMinusOne
	}

	return clientio.Encode(int(exTimeMili/1000), false)
}

// evalEXPIREAT sets a expiry time(in unix-time-seconds) on the specified key in args
// args should contain 2 values, key and the expiry time to be set for the key
// The expiry time should be in integer format; if not, it returns encoded error response
// Returns response.RespOne if expiry was set on the key successfully.
// Once the time is lapsed, the key will be deleted automatically
func evalEXPIREAT(args []string, store *dstore.Store) []byte {
	if len(args) <= 1 {
		return clientio.Encode(errors.New("ERR wrong number of arguments for 'expireat' command"), false)
	}

	var key = args[0]
	exUnixTimeSec, err := strconv.ParseInt(args[1], 10, 64)
	if exUnixTimeSec < 0 || exUnixTimeSec > maxExDuration {
		return diceerrors.NewErrExpireTime("EXPIREAT")
	}

	if err != nil {
		return clientio.Encode(errors.New(diceerrors.InvalidIntErr), false)
	}

	isExpirySet, err2 := evaluateAndSetExpiry(args[2:], exUnixTimeSec, key, store)
	if isExpirySet {
		return clientio.RespOne
	} else if err2 != nil {
		return err2
	}
	return clientio.RespZero
}

// NX: Set the expiration only if the key does not already have an expiration time.
// XX: Set the expiration only if the key already has an expiration time.
// GT: Set the expiration only if the new expiration time is greater than the current one.
// LT: Set the expiration only if the new expiration time is less than the current one.
// Returns Boolean True and error nil if expiry was set on the key successfully.
// Returns Boolean False and error nil if conditions didn't met.
// Returns Boolean False and error not-nil if invalid combination of subCommands or if subCommand is invalid
func evaluateAndSetExpiry(subCommands []string, newExpiry int64, key string,
	store *dstore.Store) (shouldSetExpiry bool, err []byte) {
	var newExpInMilli = newExpiry * 1000
	var prevExpiry *uint64 = nil
	var nxCmd, xxCmd, gtCmd, ltCmd bool

	obj := store.Get(key)
	//  key doesn't exist
	if obj == nil {
		return false, nil
	}
	shouldSetExpiry = true
	// if no condition exists
	if len(subCommands) == 0 {
		store.SetUnixTimeExpiry(obj, newExpiry)
		return shouldSetExpiry, nil
	}

	expireTime, ok := dstore.GetExpiry(obj, store)
	if ok {
		prevExpiry = &expireTime
	}

	for i := range subCommands {
		subCommand := strings.ToUpper(subCommands[i])

		switch subCommand {
		case NX:
			nxCmd = true
			if prevExpiry != nil {
				shouldSetExpiry = false
			}
		case XX:
			xxCmd = true
			if prevExpiry == nil {
				shouldSetExpiry = false
			}
		case GT:
			gtCmd = true
			if prevExpiry == nil || *prevExpiry > uint64(newExpInMilli) {
				shouldSetExpiry = false
			}
		case LT:
			ltCmd = true
			if prevExpiry != nil && *prevExpiry < uint64(newExpInMilli) {
				shouldSetExpiry = false
			}
		default:
			return false, diceerrors.NewErrWithMessage("Unsupported option " + subCommands[i])
		}
	}

	if !nxCmd && gtCmd && ltCmd {
		return false, diceerrors.NewErrWithMessage("GT and LT options at the same time are not compatible")
	}

	if nxCmd && (xxCmd || gtCmd || ltCmd) {
		return false, diceerrors.NewErrWithMessage("NX and XX," +
			" GT or LT options at the same time are not compatible")
	}

	if shouldSetExpiry {
		store.SetUnixTimeExpiry(obj, newExpiry)
	}
	return shouldSetExpiry, nil
}

func evalHELLO(args []string, store *dstore.Store) []byte {
	if len(args) > 1 {
		return diceerrors.NewErrArity("HELLO")
	}

	var resp []interface{}
	resp = append(resp,
		"proto", 2,
		"id", serverID,
		"mode", "standalone",
		"role", "master",
		"modules", []interface{}{})

	return clientio.Encode(resp, false)
}

// evalINCR increments the value of the specified key in args by 1,
// if the key exists and the value is integer format.
// The key should be the only param in args.
// If the key does not exist, new key is created with value 0,
// the value of the new key is then incremented.
// The value for the queried key should be of integer format,
// if not evalINCR returns encoded error response.
// evalINCR returns the incremented value for the key if there are no errors.
func evalINCR(args []string, store *dstore.Store) []byte {
	if len(args) != 1 {
		return diceerrors.NewErrArity("INCR")
	}
	return incrDecrCmd(args, 1, store)
}

// evalINCRBYFLOAT increments the value of the  key in args by the specified increment,
// if the key exists and the value is a number.
// The key should be the first parameter in args, and the increment should be the second parameter.
// If the key does not exist, a new key is created with increment's value.
// If the value at the key is a string, it should be parsable to float64,
// if not evalINCRBYFLOAT returns an  error response.
// evalINCRBYFLOAT returns the incremented value for the key after applying the specified increment if there are no errors.
func evalINCRBYFLOAT(args []string, store *dstore.Store) []byte {
	if len(args) != 2 {
		return diceerrors.NewErrArity("INCRBYFLOAT")
	}
	incr, err := strconv.ParseFloat(strings.TrimSpace(args[1]), 64)

	if err != nil {
		return diceerrors.NewErrWithMessage(diceerrors.IntOrFloatErr)
	}
	return incrByFloatCmd(args, incr, store)
}

// evalDECR decrements the value of the specified key in args by 1,
// if the key exists and the value is integer format.
// The key should be the only param in args.
// If the key does not exist, new key is created with value 0,
// the value of the new key is then decremented.
// The value for the queried key should be of integer format,
// if not evalDECR returns encoded error response.
// evalDECR returns the decremented value for the key if there are no errors.
func evalDECR(args []string, store *dstore.Store) []byte {
	if len(args) != 1 {
		return diceerrors.NewErrArity("DECR")
	}
	return incrDecrCmd(args, -1, store)
}

// evalDECRBY decrements the value of the specified key in args by the specified decrement,
// if the key exists and the value is integer format.
// The key should be the first parameter in args, and the decrement should be the second parameter.
// If the key does not exist, new key is created with value 0,
// the value of the new key is then decremented by specified decrement.
// The value for the queried key should be of integer format,
// if not evalDECRBY returns an encoded error response.
// evalDECRBY returns the decremented value for the key after applying the specified decrement if there are no errors.
func evalDECRBY(args []string, store *dstore.Store) []byte {
	if len(args) != 2 {
		return diceerrors.NewErrArity("DECRBY")
	}
	decrementAmount, err := strconv.ParseInt(args[1], 10, 64)
	if err != nil {
		return diceerrors.NewErrWithMessage(diceerrors.IntOrOutOfRangeErr)
	}
	return incrDecrCmd(args, -decrementAmount, store)
}

// INCRBY increments the value of the specified key in args by increment integer specified,
// if the key exists and the value is integer format.
// The key and the increment integer should be the only param in args.
// If the key does not exist, new key is created with value 0,
// the value of the new key is then incremented.
// The value for the queried key should be of integer format,
// if not INCRBY returns encoded error response.
// evalINCRBY returns the incremented value for the key if there are no errors.
func evalINCRBY(args []string, store *dstore.Store) []byte {
	if len(args) != 2 {
		return diceerrors.NewErrArity("INCRBY")
	}
	incrementAmount, err := strconv.ParseInt(args[1], 10, 64)
	if err != nil {
		return diceerrors.NewErrWithMessage(diceerrors.IntOrOutOfRangeErr)
	}
	return incrDecrCmd(args, incrementAmount, store)
}

func incrDecrCmd(args []string, incr int64, store *dstore.Store) []byte {
	key := args[0]
	obj := store.Get(key)
	if obj == nil {
		obj = store.NewObj(int64(0), -1, object.ObjTypeInt, object.ObjEncodingInt)
		store.Put(key, obj)
	}

	// If the object exists, check if it is a set object.
	if err := object.AssertType(obj.TypeEncoding, object.ObjTypeSet); err == nil {
		return diceerrors.NewErrWithFormattedMessage(diceerrors.WrongTypeErr)
	}

	if err := object.AssertType(obj.TypeEncoding, object.ObjTypeInt); err != nil {
		return diceerrors.NewErrWithFormattedMessage(diceerrors.IntOrOutOfRangeErr)
	}

	if err := object.AssertEncoding(obj.TypeEncoding, object.ObjEncodingInt); err != nil {
		return diceerrors.NewErrWithFormattedMessage(diceerrors.IntOrOutOfRangeErr)
	}

	i, _ := obj.Value.(int64)
	// check overflow
	if (incr < 0 && i < 0 && incr < (math.MinInt64-i)) ||
		(incr > 0 && i > 0 && incr > (math.MaxInt64-i)) {
		return diceerrors.NewErrWithMessage(diceerrors.IncrDecrOverflowErr)
	}

	i += incr
	obj.Value = i

	return clientio.Encode(i, false)
}

func incrByFloatCmd(args []string, incr float64, store *dstore.Store) []byte {
	key := args[0]
	obj := store.Get(key)

	// If the key does not exist store set the key equal to the increment and return early
	if obj == nil {
		strValue := formatFloat(incr, false)
		oType, oEnc := deduceTypeEncoding(strValue)
		obj = store.NewObj(strValue, -1, oType, oEnc)
		store.Put(key, obj)
		return clientio.Encode(obj.Value, false)
	}

	// Return with error if the obj type is not string or Int
	errString := object.AssertType(obj.TypeEncoding, object.ObjTypeString)
	errInt := object.AssertType(obj.TypeEncoding, object.ObjTypeInt)
	if errString != nil && errInt != nil {
		return diceerrors.NewErrWithFormattedMessage(diceerrors.WrongTypeErr)
	}

	value, err := floatValue(obj.Value)
	if err != nil {
		return diceerrors.NewErrWithFormattedMessage(diceerrors.WrongTypeErr)
	}
	value += incr
	if math.IsInf(value, 0) {
		return diceerrors.NewErrWithFormattedMessage(diceerrors.ValOutOfRangeErr)
	}
	strValue := formatFloat(value, true)

	oType, oEnc := deduceTypeEncoding(strValue)

	// Remove the trailing decimal for interger values
	// to maintain consistency with redis
	obj.Value = strings.TrimSuffix(strValue, ".0")
	obj.TypeEncoding = oType | oEnc

	return clientio.Encode(obj.Value, false)
}

// floatValue returns the float64 value for an interface which
// contains either a string or an int.
func floatValue(value interface{}) (float64, error) {
	switch raw := value.(type) {
	case string:
		parsed, err := strconv.ParseFloat(raw, 64)
		if err != nil {
			return 0, err
		}
		return parsed, nil
	case int64:
		return float64(raw), nil
	}

	return 0, fmt.Errorf(diceerrors.IntOrFloatErr)
}

// evalINFO creates a buffer with the info of total keys per db
// Returns the encoded buffer as response
func evalINFO(args []string, store *dstore.Store) []byte {
	var info []byte
	buf := bytes.NewBuffer(info)
	buf.WriteString("# Keyspace\r\n")
	fmt.Fprintf(buf, "db0:keys=%d,expires=0,avg_ttl=0\r\n", store.GetKeyCount())
	return clientio.Encode(buf.String(), false)
}

// TODO: Placeholder to support monitoring
func evalCLIENT(args []string, store *dstore.Store) []byte {
	return clientio.RespOK
}

// TODO: Placeholder to support monitoring
func evalLATENCY(args []string, store *dstore.Store) []byte {
	return clientio.Encode([]string{}, false)
}

// evalLRU deletes all the keys from the LRU
// returns encoded RESP OK
func evalLRU(args []string, store *dstore.Store) []byte {
	dstore.EvictAllkeysLRUOrLFU(store)
	return clientio.RespOK
}

// evalSLEEP sets db to sleep for the specified number of seconds.
// The sleep time should be the only param in args.
// Returns error response if the time param in args is not of integer format.
// evalSLEEP returns response.RespOK after sleeping for mentioned seconds
func evalSLEEP(args []string, store *dstore.Store) []byte {
	if len(args) != 1 {
		return diceerrors.NewErrArity("SLEEP")
	}

	durationSec, err := strconv.ParseInt(args[0], 10, 64)
	if err != nil {
		return diceerrors.NewErrWithMessage(diceerrors.IntOrOutOfRangeErr)
	}
	time.Sleep(time.Duration(durationSec) * time.Second)
	return clientio.RespOK
}

// evalMULTI marks the start of the transaction for the client.
// All subsequent commands fired will be queued for atomic execution.
// The commands will not be executed until EXEC is triggered.
// Once EXEC is triggered it executes all the commands in queue,
// and closes the MULTI transaction.
func evalMULTI(args []string, store *dstore.Store) []byte {
	return clientio.RespOK
}

// EvalQWATCH adds the specified key to the watch list for the caller client.
// Every time a key in the watch list is modified, the client will be sent a response
// containing the new value of the key along with the operation that was performed on it.
// Contains only one argument, the query to be watched.
func EvalQWATCH(args []string, httpOp bool, client *comm.Client, store *dstore.Store) []byte {
	if len(args) != 1 {
		return diceerrors.NewErrArity("QWATCH")
	}

	// Parse and get the selection from the query.
	query, e := sql.ParseQuery( /*sql=*/ args[0])

	if e != nil {
		return clientio.Encode(e, false)
	}

	// use an unbuffered channel to ensure that we only proceed to query execution once the query watcher has built the cache
	cacheChannel := make(chan *[]struct {
		Key   string
		Value *object.Obj
	})
	var watchSubscription querymanager.QuerySubscription

	if httpOp {
		watchSubscription = querymanager.QuerySubscription{
			Subscribe:          true,
			Query:              query,
			CacheChan:          cacheChannel,
			QwatchClientChan:   client.HTTPQwatchResponseChan,
			ClientIdentifierID: client.ClientIdentifierID,
		}
	} else {
		watchSubscription = querymanager.QuerySubscription{
			Subscribe: true,
			Query:     query,
			ClientFD:  client.Fd,
			CacheChan: cacheChannel,
		}
	}

	querymanager.QuerySubscriptionChan <- watchSubscription
	store.CacheKeysForQuery(query.Where, cacheChannel)

	// Return the result of the query.
	responseChan := make(chan querymanager.AdhocQueryResult)
	querymanager.AdhocQueryChan <- querymanager.AdhocQuery{
		Query:        query,
		ResponseChan: responseChan,
	}

	queryResult := <-responseChan
	if queryResult.Err != nil {
		return clientio.Encode(queryResult.Err, false)
	}

	// TODO: We should return the list of all queries being watched by the client.
	return clientio.Encode(clientio.CreatePushResponse(&query, queryResult.Result), false)
}

// EvalQUNWATCH removes the specified key from the watch list for the caller client.
func EvalQUNWATCH(args []string, httpOp bool, client *comm.Client) []byte {
	if len(args) != 1 {
		return diceerrors.NewErrArity("QUNWATCH")
	}
	query, e := sql.ParseQuery( /*sql=*/ args[0])
	if e != nil {
		return clientio.Encode(e, false)
	}

	if httpOp {
		querymanager.QuerySubscriptionChan <- querymanager.QuerySubscription{
			Subscribe:          false,
			Query:              query,
			QwatchClientChan:   client.HTTPQwatchResponseChan,
			ClientIdentifierID: client.ClientIdentifierID,
		}
	} else {
		querymanager.QuerySubscriptionChan <- querymanager.QuerySubscription{
			Subscribe: false,
			Query:     query,
			ClientFD:  client.Fd,
		}
	}

	return clientio.RespOK
}

// SETBIT key offset value
func evalSETBIT(args []string, store *dstore.Store) []byte {
	var err error

	if len(args) != 3 {
		return diceerrors.NewErrArity("SETBIT")
	}

	key := args[0]
	offset, err := strconv.ParseInt(args[1], 10, 64)
	if err != nil {
		return diceerrors.NewErrWithMessage("bit offset is not an integer or out of range")
	}

	value, err := strconv.ParseBool(args[2])
	if err != nil {
		return diceerrors.NewErrWithMessage("bit is not an integer or out of range")
	}

	obj := store.Get(key)
	requiredByteArraySize := offset>>3 + 1

	if obj == nil {
		obj = store.NewObj(NewByteArray(int(requiredByteArraySize)), -1, object.ObjTypeByteArray, object.ObjEncodingByteArray)
		store.Put(args[0], obj)
	}

	if object.AssertType(obj.TypeEncoding, object.ObjTypeByteArray) == nil ||
		object.AssertType(obj.TypeEncoding, object.ObjTypeString) == nil ||
		object.AssertType(obj.TypeEncoding, object.ObjTypeInt) == nil {
		var byteArray *ByteArray
		oType, oEnc := object.ExtractTypeEncoding(obj)

		switch oType {
		case object.ObjTypeByteArray:
			byteArray = obj.Value.(*ByteArray)
		case object.ObjTypeString, object.ObjTypeInt:
			byteArray, err = NewByteArrayFromObj(obj)
			if err != nil {
				return diceerrors.NewErrWithMessage(diceerrors.WrongTypeErr)
			}
		default:
			return diceerrors.NewErrWithMessage(diceerrors.WrongTypeErr)
		}

		// Perform the resizing check
		byteArrayLength := byteArray.Length

		// check whether resize required or not
		if requiredByteArraySize > byteArrayLength {
			// resize as per the offset
			byteArray = byteArray.IncreaseSize(int(requiredByteArraySize))
		}

		resp := byteArray.GetBit(int(offset))
		byteArray.SetBit(int(offset), value)

		// We are returning newObject here so it is thread-safe
		// Old will be removed by GC
		newObj, err := ByteSliceToObj(store, obj, byteArray.data, oType, oEnc)
		if err != nil {
			return diceerrors.NewErrWithMessage(diceerrors.WrongTypeErr)
		}

		exp, ok := dstore.GetExpiry(obj, store)
		var exDurationMs int64 = -1
		if ok {
			exDurationMs = int64(exp - uint64(utils.GetCurrentTime().UnixMilli()))
		}
		// newObj has bydefault expiry time -1 , we need to set it
		if exDurationMs > 0 {
			store.SetExpiry(newObj, exDurationMs)
		}

		store.Put(key, newObj)
		if resp {
			return clientio.Encode(1, true)
		}
		return clientio.Encode(0, true)
	}
	return diceerrors.NewErrWithMessage(diceerrors.WrongTypeErr)
}

// GETBIT key offset
func evalGETBIT(args []string, store *dstore.Store) []byte {
	var err error

	if len(args) != 2 {
		return diceerrors.NewErrArity("GETBIT")
	}

	key := args[0]
	offset, err := strconv.ParseInt(args[1], 10, 64)
	if err != nil {
		return diceerrors.NewErrWithMessage("bit offset is not an integer or out of range")
	}

	obj := store.Get(key)
	if obj == nil {
		return clientio.Encode(0, true)
	}

	requiredByteArraySize := offset>>3 + 1
	switch oType, _ := object.ExtractTypeEncoding(obj); oType {
	case object.ObjTypeSet:
		return diceerrors.NewErrWithFormattedMessage(diceerrors.WrongTypeErr)
	case object.ObjTypeByteArray:
		byteArray := obj.Value.(*ByteArray)
		byteArrayLength := byteArray.Length

		// check whether offset, length exists or not
		if requiredByteArraySize > byteArrayLength {
			return clientio.Encode(0, true)
		}
		value := byteArray.GetBit(int(offset))
		if value {
			return clientio.Encode(1, true)
		}
		return clientio.Encode(0, true)
	case object.ObjTypeString, object.ObjTypeInt:
		byteArray, err := NewByteArrayFromObj(obj)
		if err != nil {
			return diceerrors.NewErrWithMessage(diceerrors.WrongTypeErr)
		}
		if requiredByteArraySize > byteArray.Length {
			return clientio.Encode(0, true)
		}
		value := byteArray.GetBit(int(offset))
		if value {
			return clientio.Encode(1, true)
		}
		return clientio.Encode(0, true)
	default:
		return clientio.Encode(0, true)
	}
}

func evalBITCOUNT(args []string, store *dstore.Store) []byte {
	var err error

	// if no key is provided, return error
	if len(args) == 0 {
		return diceerrors.NewErrArity("BITCOUNT")
	}

	// if more than 4 arguments are provided, return error
	if len(args) > 4 {
		return diceerrors.NewErrWithMessage(diceerrors.SyntaxErr)
	}

	// fetching value of the key
	key := args[0]
	obj := store.Get(key)
	if obj == nil {
		return clientio.Encode(0, false)
	}

	var value []byte
	var valueLength int64

	switch {
	case object.AssertType(obj.TypeEncoding, object.ObjTypeByteArray) == nil:
		byteArray := obj.Value.(*ByteArray)
		value = byteArray.data
		valueLength = byteArray.Length
	case object.AssertType(obj.TypeEncoding, object.ObjTypeString) == nil:
		value = []byte(obj.Value.(string))
		valueLength = int64(len(value))
	case object.AssertType(obj.TypeEncoding, object.ObjTypeInt) == nil:
		value = []byte(strconv.FormatInt(obj.Value.(int64), 10))
		valueLength = int64(len(value))
	default:
		return diceerrors.NewErrWithFormattedMessage(diceerrors.WrongTypeErr)
	}

	// defining constants of the function
	start, end := int64(0), valueLength-1
	unit := BYTE

	// checking which arguments are present and validating arguments
	if len(args) > 1 {
		start, err = strconv.ParseInt(args[1], 10, 64)
		if err != nil {
			return diceerrors.NewErrWithMessage(diceerrors.IntOrOutOfRangeErr)
		}
		if len(args) <= 2 {
			return diceerrors.NewErrWithMessage(diceerrors.SyntaxErr)
		}
		end, err = strconv.ParseInt(args[2], 10, 64)
		if err != nil {
			return diceerrors.NewErrWithMessage(diceerrors.IntOrOutOfRangeErr)
		}
	}
	if len(args) > 3 {
		unit = strings.ToUpper(args[3])
	}

	switch unit {
	case BYTE:
		if start < 0 {
			start += valueLength
		}
		if end < 0 {
			end += valueLength
		}
		if start > end || start >= valueLength {
			return clientio.Encode(0, true)
		}
		end = min(end, valueLength-1)
		bitCount := 0
		for i := start; i <= end; i++ {
			bitCount += bits.OnesCount8(value[i])
		}
		return clientio.Encode(bitCount, true)
	case BIT:
		if start < 0 {
			start += valueLength * 8
		}
		if end < 0 {
			end += valueLength * 8
		}
		if start > end {
			return clientio.Encode(0, true)
		}
		startByte, endByte := start/8, min(end/8, valueLength-1)
		startBitOffset, endBitOffset := start%8, end%8

		if endByte == valueLength-1 {
			endBitOffset = 7
		}

		if startByte >= valueLength {
			return clientio.Encode(0, true)
		}

		bitCount := 0

		// Use bit masks to count the bits instead of a loop
		if startByte == endByte {
			mask := byte(0xFF >> startBitOffset)
			mask &= byte(0xFF << (7 - endBitOffset))
			bitCount = bits.OnesCount8(value[startByte] & mask)
		} else {
			// Handle first byte
			firstByteMask := byte(0xFF >> startBitOffset)
			bitCount += bits.OnesCount8(value[startByte] & firstByteMask)

			// Handle all the middle ones
			for i := startByte + 1; i < endByte; i++ {
				bitCount += bits.OnesCount8(value[i])
			}

			// Handle last byte
			lastByteMask := byte(0xFF << (7 - endBitOffset))
			bitCount += bits.OnesCount8(value[endByte] & lastByteMask)
		}
		return clientio.Encode(bitCount, true)
	default:
		return diceerrors.NewErrWithMessage(diceerrors.SyntaxErr)
	}
}

// BITOP <AND | OR | XOR | NOT> destkey key [key ...]
func evalBITOP(args []string, store *dstore.Store) []byte {
	operation, destKey := args[0], args[1]
	operation = strings.ToUpper(operation)

	// get all the keys
	keys := args[2:]

	// validation of commands
	// if operation is not from enums, then error out
	if !(operation == AND || operation == OR || operation == XOR || operation == NOT) {
		return diceerrors.NewErrWithMessage(diceerrors.SyntaxErr)
	}

	if operation == NOT {
		if len(keys) != 1 {
			return diceerrors.NewErrWithMessage("BITOP NOT must be called with a single source key.")
		}
		key := keys[0]
		obj := store.Get(key)
		if obj == nil {
			return clientio.Encode(0, true)
		}

		var value []byte

		switch oType, _ := object.ExtractTypeEncoding(obj); oType {
		case object.ObjTypeByteArray:
			byteArray := obj.Value.(*ByteArray)
			byteArrayObject := *byteArray
			value = byteArrayObject.data
			// perform the operation
			result := make([]byte, len(value))
			for i := 0; i < len(value); i++ {
				result[i] = ^value[i]
			}

			// initialize result with byteArray
			operationResult := NewByteArray(len(result))
			operationResult.data = result
			operationResult.Length = int64(len(result))

			// resize the byte array if necessary
			operationResult.ResizeIfNecessary()

			// create object related to result
			obj = store.NewObj(operationResult, -1, object.ObjTypeByteArray, object.ObjEncodingByteArray)

			// store the result in destKey
			store.Put(destKey, obj)
			return clientio.Encode(len(value), true)
		case object.ObjTypeString, object.ObjTypeInt:
			if oType == object.ObjTypeString {
				value = []byte(obj.Value.(string))
			} else {
				value = []byte(strconv.FormatInt(obj.Value.(int64), 10))
			}
			// perform the operation
			result := make([]byte, len(value))
			for i := 0; i < len(value); i++ {
				result[i] = ^value[i]
			}
			resOType, resOEnc := deduceTypeEncoding(string(result))
			var storedValue interface{}
			if resOType == object.ObjTypeInt {
				storedValue, _ = strconv.ParseInt(string(result), 10, 64)
			} else {
				storedValue = string(result)
			}
			store.Put(destKey, store.NewObj(storedValue, -1, resOType, resOEnc))
			return clientio.Encode(len(value), true)
		default:
			return diceerrors.NewErrWithFormattedMessage(diceerrors.WrongTypeErr)
		}
	}
	// if operation is AND, OR, XOR
	values := make([][]byte, len(keys))

	// get the values of all keys
	for i, key := range keys {
		obj := store.Get(key)
		if obj == nil {
			values[i] = make([]byte, 0)
		} else {
			// handle the case when it is byte array
			switch oType, _ := object.ExtractTypeEncoding(obj); oType {
			case object.ObjTypeByteArray:
				byteArray := obj.Value.(*ByteArray)
				byteArrayObject := *byteArray
				values[i] = byteArrayObject.data
			case object.ObjTypeString:
				value := obj.Value.(string)
				values[i] = []byte(value)
			case object.ObjTypeInt:
				value := strconv.FormatInt(obj.Value.(int64), 10)
				values[i] = []byte(value)
			default:
				return diceerrors.NewErrWithFormattedMessage(diceerrors.WrongTypeErr)
			}
		}
	}
	// get the length of the largest value
	maxLength := 0
	minLength := len(values[0])
	maxKeyIterator := 0
	for keyIterator, value := range values {
		if len(value) > maxLength {
			maxLength = len(value)
			maxKeyIterator = keyIterator
		}
		minLength = min(minLength, len(value))
	}

	result := make([]byte, maxLength)
	if operation == AND {
		for i := 0; i < maxLength; i++ {
			result[i] = 0
			if i < minLength {
				result[i] = values[maxKeyIterator][i]
			}
		}
	} else {
		for i := 0; i < maxLength; i++ {
			result[i] = 0x00
		}
	}

	// perform the operation
	for _, value := range values {
		for i := 0; i < len(value); i++ {
			switch operation {
			case AND:
				result[i] &= value[i]
			case OR:
				result[i] |= value[i]
			case XOR:
				result[i] ^= value[i]
			}
		}
	}
	// initialize result with byteArray
	operationResult := NewByteArray(len(result))
	operationResult.data = result
	operationResult.Length = int64(len(result))

	// create object related to result
	operationResultObject := store.NewObj(operationResult, -1, object.ObjTypeByteArray, object.ObjEncodingByteArray)

	// store the result in destKey
	store.Put(destKey, operationResultObject)

	return clientio.Encode(len(result), true)
}

// evalCommand evaluates COMMAND <subcommand> command based on subcommand
// COUNT: return total count of commands in Dice.
func evalCommand(args []string, store *dstore.Store) []byte {
	if len(args) == 0 {
		return evalCommandDefault()
	}
	subcommand := strings.ToUpper(args[0])
	switch subcommand {
	case Count:
		return evalCommandCount()
	case GetKeys:
		return evalCommandGetKeys(args[1:])
	case List:
		return evalCommandList()
	case Help:
		return evalCommandHelp()
	case Info:
		return evalCommandInfo(args[1:])
	default:
		return diceerrors.NewErrWithFormattedMessage("unknown subcommand '%s'. Try COMMAND HELP.", subcommand)
	}
}

// evalCommandHelp prints help message
func evalCommandHelp() []byte {
	format := "COMMAND <subcommand> [<arg> [value] [opt] ...]. Subcommands are:"
	noTitle := "(no subcommand)"
	noMessage := "    Return details about all Dice commands."
	countTitle := "COUNT"
	countMessage := "    Return the total number of commands in this Dice server."
	listTitle := "LIST"
	listMessage := "     Return a list of all commands in this Dice server."
	getKeysTitle := "GETKEYS <full-command>"
	getKeysMessage := "     Return the keys from a full Dice command."
	helpTitle := "HELP"
	helpMessage := "     Print this help."
	message := []string{
		format,
		noTitle,
		noMessage,
		countTitle,
		countMessage,
		listTitle,
		listMessage,
		getKeysTitle,
		getKeysMessage,
		helpTitle,
		helpMessage,
	}
	return clientio.Encode(message, false)
}

func evalCommandDefault() []byte {
	cmds := convertDiceCmdsMapToSlice()
	return clientio.Encode(cmds, false)
}

func evalCommandList() []byte {
	cmds := make([]string, 0, diceCommandsCount)
	for k := range DiceCmds {
		cmds = append(cmds, k)
		for _, sc := range DiceCmds[k].SubCommands {
			cmds = append(cmds, fmt.Sprint(k, "|", sc))
		}
	}
	return clientio.Encode(cmds, false)
}

// evalKeys returns the list of keys that match the pattern should be the only param in args
func evalKeys(args []string, store *dstore.Store) []byte {
	if len(args) != 1 {
		return diceerrors.NewErrArity("KEYS")
	}

	pattern := args[0]
	keys, err := store.Keys(pattern)
	if err != nil {
		return clientio.Encode(err, false)
	}

	return clientio.Encode(keys, false)
}

// evalCommandCount returns a number of commands supported by DiceDB
func evalCommandCount() []byte {
	return clientio.Encode(diceCommandsCount, false)
}

// evalCommandGetKeys helps identify which arguments in a redis command
// are interpreted as keys.
// This is useful in analyzing long commands / scripts
func evalCommandGetKeys(args []string) []byte {
	if len(args) == 0 {
		return diceerrors.NewErrArity("COMMAND|GETKEYS")
	}
	diceCmd, ok := DiceCmds[strings.ToUpper(args[0])]
	if !ok {
		return diceerrors.NewErrWithMessage("invalid command specified")
	}

	keySpecs := diceCmd.KeySpecs
	if keySpecs.BeginIndex == 0 {
		return diceerrors.NewErrWithMessage("the command has no key arguments")
	}

	arity := diceCmd.Arity
	if (arity < 0 && len(args) < -arity) ||
		(arity >= 0 && len(args) != arity) {
		return diceerrors.NewErrWithMessage("invalid number of arguments specified for command")
	}
	keys := make([]string, 0)
	step := max(keySpecs.Step, 1)
	lastIdx := keySpecs.BeginIndex
	if keySpecs.LastKey != 0 {
		lastIdx = len(args) + keySpecs.LastKey
	}
	for i := keySpecs.BeginIndex; i <= lastIdx; i += step {
		keys = append(keys, args[i])
	}
	return clientio.Encode(keys, false)
}

func evalCommandInfo(args []string) []byte {
	if len(args) == 0 {
		return evalCommandDefault()
	}

	cmdMetaMap := make(map[string]interface{})
	for _, cmdMeta := range DiceCmds {
		cmdMetaMap[cmdMeta.Name] = convertCmdMetaToSlice(&cmdMeta)
	}

	var result []interface{}
	for _, arg := range args {
		arg = strings.ToUpper(arg)
		if cmdMeta, found := cmdMetaMap[arg]; found {
			result = append(result, cmdMeta)
		} else {
			result = append(result, clientio.RespNIL)
		}
	}

	return clientio.Encode(result, false)
}

func evalRename(args []string, store *dstore.Store) []byte {
	if len(args) != 2 {
		return diceerrors.NewErrArity("RENAME")
	}
	sourceKey := args[0]
	destKey := args[1]

	// if Source key does not exist, return RESP encoded nil
	sourceObj := store.Get(sourceKey)
	if sourceObj == nil {
		return diceerrors.NewErrWithMessage(diceerrors.NoKeyErr)
	}

	// if Source and Destination Keys are same return RESP encoded ok
	if sourceKey == destKey {
		return clientio.RespOK
	}

	if ok := store.Rename(sourceKey, destKey); ok {
		return clientio.RespOK
	}
	return clientio.RespNIL
}

// The MGET command returns an array of RESP values corresponding to the provided keys.
// For each key, if the key is expired or does not exist, the response will be response.RespNIL;
// otherwise, the response will be the RESP value of the key.
// MGET is atomic, it retrieves all values at once
func evalMGET(args []string, store *dstore.Store) []byte {
	if len(args) < 1 {
		return diceerrors.NewErrArity("MGET")
	}
	values := store.GetAll(args)
	resp := make([]interface{}, len(args))
	for i, obj := range values {
		if obj == nil {
			resp[i] = clientio.RespNIL
		} else {
			resp[i] = obj.Value
		}
	}
	return clientio.Encode(resp, false)
}

func evalEXISTS(args []string, store *dstore.Store) []byte {
	if len(args) == 0 {
		return diceerrors.NewErrArity("EXISTS")
	}

	var count int
	for _, key := range args {
		if store.GetNoTouch(key) != nil {
			count++
		}
	}

	return clientio.Encode(count, false)
}

func evalPersist(args []string, store *dstore.Store) []byte {
	if len(args) != 1 {
		return diceerrors.NewErrArity("PERSIST")
	}

	key := args[0]

	obj := store.Get(key)

	// If the key does not exist, return RESP encoded 0 to denote the key does not exist
	if obj == nil {
		return clientio.RespZero
	}

	// If the object exists but no expiration is set on it, return -1
	_, isExpirySet := dstore.GetExpiry(obj, store)
	if !isExpirySet {
		return clientio.RespMinusOne
	}

	// If the object exists, remove the expiration time
	dstore.DelExpiry(obj, store)

	return clientio.RespOne
}

func evalCOPY(args []string, store *dstore.Store) []byte {
	if len(args) < 2 {
		return diceerrors.NewErrArity("COPY")
	}

	isReplace := false

	sourceKey := args[0]
	destinationKey := args[1]
	sourceObj := store.Get(sourceKey)
	if sourceObj == nil {
		return clientio.RespZero
	}

	for i := 2; i < len(args); i++ {
		arg := strings.ToUpper(args[i])
		if arg == "REPLACE" {
			isReplace = true
		}
	}

	if isReplace {
		store.Del(destinationKey)
	}

	destinationObj := store.Get(destinationKey)
	if destinationObj != nil {
		return clientio.RespZero
	}

	copyObj := sourceObj.DeepCopy()
	if copyObj == nil {
		return clientio.RespZero
	}

	exp, ok := dstore.GetExpiry(sourceObj, store)
	var exDurationMs int64 = -1
	if ok {
		exDurationMs = int64(exp - uint64(utils.GetCurrentTime().UnixMilli()))
	}

	store.Put(destinationKey, copyObj)

	if exDurationMs > 0 {
		store.SetExpiry(copyObj, exDurationMs)
	}
	return clientio.RespOne
}

// GETEX key [EX seconds | PX milliseconds | EXAT unix-time-seconds |
// PXAT unix-time-milliseconds | PERSIST]
// Get the value of key and optionally set its expiration.
// GETEX is similar to GET, but is a write command with additional options.
// The GETEX command supports a set of options that modify its behavior:
// EX seconds -- Set the specified expire time, in seconds.
// PX milliseconds -- Set the specified expire time, in milliseconds.
// EXAT timestamp-seconds -- Set the specified Unix time at which the key will expire, in seconds.
// PXAT timestamp-milliseconds -- Set the specified Unix time at which the key will expire, in milliseconds.
// PERSIST -- Remove the time to live associated with the key.
// The RESP value of the key is encoded and then returned
// evalGET returns response.RespNIL if key is expired or it does not exist
func evalGETEX(args []string, store *dstore.Store) []byte {
	if len(args) < 1 {
		return diceerrors.NewErrArity("GETEX")
	}

	var key = args[0]

	// Get the key from the hash table
	obj := store.Get(key)

	// if key does not exist, return RESP encoded nil
	if obj == nil {
		return clientio.RespNIL
	}

	// check if the object is set type or json type if yes then return error
	if object.AssertType(obj.TypeEncoding, object.ObjTypeSet) == nil ||
		object.AssertType(obj.TypeEncoding, object.ObjTypeJSON) == nil {
		return diceerrors.NewErrWithFormattedMessage(diceerrors.WrongTypeErr)
	}

	var exDurationMs int64 = -1
	var state = Uninitialized
	var persist = false
	for i := 1; i < len(args); i++ {
		arg := strings.ToUpper(args[i])
		switch arg {
		case Ex, Px:
			if state != Uninitialized {
				return diceerrors.NewErrWithMessage(diceerrors.SyntaxErr)
			}
			i++
			if i == len(args) {
				return diceerrors.NewErrWithMessage(diceerrors.SyntaxErr)
			}

			exDuration, err := strconv.ParseInt(args[i], 10, 64)
			if err != nil {
				return diceerrors.NewErrWithMessage(diceerrors.IntOrOutOfRangeErr)
			}
			if exDuration <= 0 || exDuration > maxExDuration {
				return diceerrors.NewErrExpireTime("GETEX")
			}

			// converting seconds to milliseconds
			if arg == Ex {
				exDuration *= 1000
			}
			exDurationMs = exDuration
			state = Initialized

		case Pxat, Exat:
			if state != Uninitialized {
				return diceerrors.NewErrWithMessage(diceerrors.SyntaxErr)
			}
			i++
			if i == len(args) {
				return diceerrors.NewErrWithMessage(diceerrors.SyntaxErr)
			}
			exDuration, err := strconv.ParseInt(args[i], 10, 64)
			if err != nil {
				return diceerrors.NewErrWithMessage(diceerrors.IntOrOutOfRangeErr)
			}

			if exDuration < 0 || exDuration > maxExDuration {
				return diceerrors.NewErrExpireTime("GETEX")
			}

			if arg == Exat {
				exDuration *= 1000
			}
			exDurationMs = exDuration - utils.GetCurrentTime().UnixMilli()
			// If the expiry time is in the past, set exDurationMs to 0
			// This will be used to signal immediate expiration
			if exDurationMs < 0 {
				exDurationMs = 0
			}
			state = Initialized

		case "PERSIST":
			if state != Uninitialized {
				return diceerrors.NewErrWithMessage(diceerrors.SyntaxErr)
			}
			persist = true
			state = Initialized
		default:
			return diceerrors.NewErrWithMessage(diceerrors.SyntaxErr)
		}
	}

	if state == Initialized {
		if persist {
			dstore.DelExpiry(obj, store)
		} else {
			store.SetExpiry(obj, exDurationMs)
		}
	}

	// return the RESP encoded value
	return clientio.Encode(obj.Value, false)
}

// evalPTTL returns Time-to-Live in millisecs for the queried key in args
// The key should be the only param in args else returns with an error
// Returns	RESP encoded time (in secs) remaining for the key to expire
//
//	RESP encoded -2 stating key doesn't exist or key is expired
//	RESP encoded -1 in case no expiration is set on the key
func evalPTTL(args []string, store *dstore.Store) []byte {
	if len(args) != 1 {
		return diceerrors.NewErrArity("PTTL")
	}

	key := args[0]

	obj := store.Get(key)

	if obj == nil {
		return clientio.RespMinusTwo
	}

	exp, isExpirySet := dstore.GetExpiry(obj, store)

	if !isExpirySet {
		return clientio.RespMinusOne
	}

	// compute the time remaining for the key to expire and
	// return the RESP encoded form of it
	durationMs := exp - uint64(utils.GetCurrentTime().UnixMilli())
	return clientio.Encode(int64(durationMs), false)
}

// evalHSET sets the specified fields to their
// respective values in a hashmap stored at key
//
// This command overwrites the values of specified
// fields that exist in the hash.
//
// If key doesn't exist, a new key holding a hash is created.
//
// Usage: HSET key field value [field value ...]
func evalHSET(args []string, store *dstore.Store) []byte {
	if len(args) < 3 {
		return diceerrors.NewErrArity("HSET")
	}

	key := args[0]

	obj := store.Get(key)

	var hashMap HashMap
	var numKeys int64

	if obj != nil {
		if err := object.AssertTypeAndEncoding(obj.TypeEncoding, object.ObjTypeHashMap, object.ObjEncodingHashMap); err != nil {
			return diceerrors.NewErrWithMessage(diceerrors.WrongTypeErr)
		}
		hashMap = obj.Value.(HashMap)
	}

	keyValuePairs := args[1:]
	hashMap, numKeys, err := hashMapBuilder(keyValuePairs, hashMap)
	if err != nil {
		return diceerrors.NewErrWithMessage(err.Error())
	}

	obj = store.NewObj(hashMap, -1, object.ObjTypeHashMap, object.ObjEncodingHashMap)

	store.Put(key, obj)

	return clientio.Encode(numKeys, false)
}

// Increments the number stored at field in the hash stored at key by increment.
//
// If key does not exist, a new key holding a hash is created.
// If field does not exist the value is set to 0 before the operation is performed.
//
// The range of values supported by HINCRBY is limited to 64-bit signed integers.
//
// Usage: HINCRBY key field increment
func evalHINCRBY(args []string, store *dstore.Store) []byte {
	if len(args) < 3 {
		return diceerrors.NewErrArity("HINCRBY")
	}

	increment, err := strconv.ParseInt(args[2], 10, 64)
	if err != nil {
		return diceerrors.NewErrWithFormattedMessage(diceerrors.IntOrOutOfRangeErr)
	}

	key := args[0]
	obj := store.Get(key)
	var hashmap HashMap

	if obj != nil {
		if err := object.AssertTypeAndEncoding(obj.TypeEncoding, object.ObjTypeHashMap, object.ObjEncodingHashMap); err != nil {
			return diceerrors.NewErrWithMessage(diceerrors.WrongTypeErr)
		}
		hashmap = obj.Value.(HashMap)
	}

	if hashmap == nil {
		hashmap = make(HashMap)
	}

	field := args[1]
	numkey, err := hashmap.incrementValue(field, increment)
	if err != nil {
		return diceerrors.NewErrWithMessage(err.Error())
	}

	obj = store.NewObj(hashmap, -1, object.ObjTypeHashMap, object.ObjEncodingHashMap)
	store.Put(key, obj)

	return clientio.Encode(numkey, false)
}

func evalHSETNX(args []string, store *dstore.Store) []byte {
	if len(args) != 3 {
		return diceerrors.NewErrArity("HSETNX")
	}

	key := args[0]
	hmKey := args[1]

	val, errWithMessage := getValueFromHashMap(key, hmKey, store)
	if errWithMessage != nil {
		return errWithMessage
	}
	if !bytes.Equal(val, clientio.RespNIL) { // hmKey is already present in hash map
		return clientio.RespZero
	}

	evalHSET(args, store)
	return clientio.RespOne
}

func evalHGETALL(args []string, store *dstore.Store) []byte {
	if len(args) != 1 {
		return diceerrors.NewErrArity("HGETALL")
	}

	key := args[0]

	obj := store.Get(key)

	var hashMap HashMap
	var results []string

	if obj != nil {
		if err := object.AssertTypeAndEncoding(obj.TypeEncoding, object.ObjTypeHashMap, object.ObjEncodingHashMap); err != nil {
			return diceerrors.NewErrWithMessage(diceerrors.WrongTypeErr)
		}
		hashMap = obj.Value.(HashMap)
	}

	for hmKey, hmValue := range hashMap {
		results = append(results, hmKey, hmValue)
	}

	return clientio.Encode(results, false)
}

func evalHGET(args []string, store *dstore.Store) []byte {
	if len(args) != 2 {
		return diceerrors.NewErrArity("HGET")
	}

	key := args[0]
	hmKey := args[1]

	val, errWithMessage := getValueFromHashMap(key, hmKey, store)
	if errWithMessage != nil {
		return errWithMessage
	}
	return val
}

func evalHDEL(args []string, store *dstore.Store) []byte {
	if len(args) < 2 {
		return diceerrors.NewErrArity("HDEL")
	}

	key := args[0]
	fields := args[1:]

	obj := store.Get(key)
	if obj == nil {
		return clientio.Encode(0, false)
	}

	if err := object.AssertTypeAndEncoding(obj.TypeEncoding, object.ObjTypeHashMap, object.ObjEncodingHashMap); err != nil {
		return diceerrors.NewErrWithFormattedMessage(diceerrors.WrongTypeErr)
	}

	hashMap := obj.Value.(HashMap)
	count := 0
	for _, field := range fields {
		if _, ok := hashMap[field]; ok {
			delete(hashMap, field)
			count++
		}
	}

	if count > 0 {
		store.Put(key, obj)
	}

	return clientio.Encode(count, false)
}

// evalHKEYS returns all the values in the hash stored at key.
func evalHVALS(args []string, store *dstore.Store) []byte {
	if len(args) != 1 {
		return diceerrors.NewErrArity("HVALS")
	}

	key := args[0]
	obj := store.Get(key)

	if obj == nil {
		return clientio.Encode([]string{}, false) // Return an empty array for non-existent keys
	}

	if err := object.AssertTypeAndEncoding(obj.TypeEncoding, object.ObjTypeHashMap, object.ObjEncodingHashMap); err != nil {
		return diceerrors.NewErrWithMessage(diceerrors.WrongTypeErr)
	}

	hashMap := obj.Value.(HashMap)
	results := make([]string, 0, len(hashMap))

	for _, value := range hashMap {
		results = append(results, value)
	}

	return clientio.Encode(results, false)
}

// evalHSTRLEN returns the length of value associated with field in the hash stored at key.
//
// This command returns 0, if the specified field doesn't exist in the key
//
// If key doesn't exist, it returns 0.
//
// Usage: HSTRLEN key field value
func evalHSTRLEN(args []string, store *dstore.Store) []byte {
	if len(args) != 2 {
		return diceerrors.NewErrArity("HSTRLEN")
	}

	key := args[0]
	hmKey := args[1]
	obj := store.Get(key)

	var hashMap HashMap

	if obj != nil {
		if err := object.AssertTypeAndEncoding(obj.TypeEncoding, object.ObjTypeHashMap, object.ObjEncodingHashMap); err != nil {
			return diceerrors.NewErrWithMessage(diceerrors.WrongTypeErr)
		}
		hashMap = obj.Value.(HashMap)
	} else {
		return clientio.Encode(0, false)
	}

	val, ok := hashMap.Get(hmKey)
	// Return 0, if specified field doesn't exist in the HashMap.
	if ok {
		return clientio.Encode(len(*val), false)
	}
	return clientio.Encode(0, false)
}

func evalObjectIdleTime(key string, store *dstore.Store) []byte {
	obj := store.GetNoTouch(key)
	if obj == nil {
		return clientio.RespNIL
	}

	return clientio.Encode(int64(dstore.GetIdleTime(obj.LastAccessedAt)), true)
}

func evalOBJECT(args []string, store *dstore.Store) []byte {
	if len(args) < 2 {
		return diceerrors.NewErrArity("OBJECT")
	}

	subcommand := strings.ToUpper(args[0])
	key := args[1]

	switch subcommand {
	case "IDLETIME":
		return evalObjectIdleTime(key, store)
	default:
		return diceerrors.NewErrWithMessage(diceerrors.SyntaxErr)
	}
}

func evalTOUCH(args []string, store *dstore.Store) []byte {
	if len(args) == 0 {
		return diceerrors.NewErrArity("TOUCH")
	}

	count := 0
	for _, key := range args {
		if store.Get(key) != nil {
			count++
		}
	}

	return clientio.Encode(count, false)
}

func evalLPUSH(args []string, store *dstore.Store) []byte {
	if len(args) < 2 {
		return diceerrors.NewErrArity("LPUSH")
	}

	obj := store.Get(args[0])
	if obj == nil {
		obj = store.NewObj(NewDeque(), -1, object.ObjTypeByteList, object.ObjEncodingDeque)
	}

	// if object is a set type, return error
	if object.AssertType(obj.TypeEncoding, object.ObjTypeSet) == nil {
		return diceerrors.NewErrWithFormattedMessage(diceerrors.WrongTypeErr)
	}

	if err := object.AssertType(obj.TypeEncoding, object.ObjTypeByteList); err != nil {
		return clientio.Encode(err, false)
	}

	if err := object.AssertEncoding(obj.TypeEncoding, object.ObjEncodingDeque); err != nil {
		return clientio.Encode(err, false)
	}

	store.Put(args[0], obj)
	for i := 1; i < len(args); i++ {
		obj.Value.(*Deque).LPush(args[i])
	}

	return clientio.RespOK
}

func evalRPUSH(args []string, store *dstore.Store) []byte {
	if len(args) < 2 {
		return diceerrors.NewErrArity("RPUSH")
	}

	obj := store.Get(args[0])
	if obj == nil {
		obj = store.NewObj(NewDeque(), -1, object.ObjTypeByteList, object.ObjEncodingDeque)
	}

	// if object is a set type, return error
	if object.AssertType(obj.TypeEncoding, object.ObjTypeSet) == nil {
		return diceerrors.NewErrWithFormattedMessage(diceerrors.WrongTypeErr)
	}

	if err := object.AssertType(obj.TypeEncoding, object.ObjTypeByteList); err != nil {
		return clientio.Encode(err, false)
	}

	if err := object.AssertEncoding(obj.TypeEncoding, object.ObjEncodingDeque); err != nil {
		return clientio.Encode(err, false)
	}

	store.Put(args[0], obj)
	for i := 1; i < len(args); i++ {
		obj.Value.(*Deque).RPush(args[i])
	}

	return clientio.RespOK
}

func evalRPOP(args []string, store *dstore.Store) []byte {
	if len(args) != 1 {
		return diceerrors.NewErrArity("RPOP")
	}

	obj := store.Get(args[0])
	if obj == nil {
		return clientio.RespNIL
	}

	// if object is a set type, return error
	if object.AssertType(obj.TypeEncoding, object.ObjTypeSet) == nil {
		return diceerrors.NewErrWithFormattedMessage(diceerrors.WrongTypeErr)
	}

	if err := object.AssertType(obj.TypeEncoding, object.ObjTypeByteList); err != nil {
		return clientio.Encode(err, false)
	}

	if err := object.AssertEncoding(obj.TypeEncoding, object.ObjEncodingDeque); err != nil {
		return clientio.Encode(err, false)
	}

	deq := obj.Value.(*Deque)
	x, err := deq.RPop()
	if err != nil {
		if errors.Is(err, ErrDequeEmpty) {
			return clientio.RespNIL
		}
		panic(fmt.Sprintf("unknown error: %v", err))
	}

	return clientio.Encode(x, false)
}

func evalLPOP(args []string, store *dstore.Store) []byte {
	if len(args) != 1 {
		return diceerrors.NewErrArity("LPOP")
	}

	obj := store.Get(args[0])
	if obj == nil {
		return clientio.RespNIL
	}

	// if object is a set type, return error
	if object.AssertType(obj.TypeEncoding, object.ObjTypeSet) == nil {
		return diceerrors.NewErrWithFormattedMessage(diceerrors.WrongTypeErr)
	}

	if err := object.AssertType(obj.TypeEncoding, object.ObjTypeByteList); err != nil {
		return clientio.Encode(err, false)
	}

	if err := object.AssertEncoding(obj.TypeEncoding, object.ObjEncodingDeque); err != nil {
		return clientio.Encode(err, false)
	}

	deq := obj.Value.(*Deque)
	x, err := deq.LPop()
	if err != nil {
		if errors.Is(err, ErrDequeEmpty) {
			return clientio.RespNIL
		}
		panic(fmt.Sprintf("unknown error: %v", err))
	}

	return clientio.Encode(x, false)
}

func evalLLEN(args []string, store *dstore.Store) []byte {
	if len(args) != 1 {
		return diceerrors.NewErrArity("LLEN")
	}

	obj := store.Get(args[0])
	if obj == nil {
		return clientio.Encode(0, false)
	}

	if err := object.AssertTypeAndEncoding(obj.TypeEncoding, object.ObjTypeByteList, object.ObjEncodingDeque); err != nil {
		return err
	}

	deq := obj.Value.(*Deque)
	return clientio.Encode(deq.Length, false)
}

func evalFLUSHDB(args []string, store *dstore.Store) []byte {
	slog.Info("FLUSHDB called", slog.Any("args", args))
	if len(args) > 1 {
		return diceerrors.NewErrArity("FLUSHDB")
	}

	flushType := Sync
	if len(args) == 1 {
		flushType = strings.ToUpper(args[0])
	}

	// TODO: Update this method to work with shared-nothing multithreaded implementation
	switch flushType {
	case Sync, Async:
		store.ResetStore()
	default:
		return diceerrors.NewErrWithMessage(diceerrors.SyntaxErr)
	}

	return clientio.RespOK
}

func evalSADD(args []string, store *dstore.Store) []byte {
	if len(args) < 2 {
		return diceerrors.NewErrArity("SADD")
	}
	key := args[0]

	// Get the set object from the store.
	obj := store.Get(key)
	lengthOfItems := len(args[1:])

	var count = 0
	if obj == nil {
		var exDurationMs int64 = -1
		var keepttl = false
		// If the object does not exist, create a new set object.
		value := make(map[string]struct{}, lengthOfItems)
		// Create a new object.
		obj = store.NewObj(value, exDurationMs, object.ObjTypeSet, object.ObjEncodingSetStr)
		store.Put(key, obj, dstore.WithKeepTTL(keepttl))
	}

	if err := object.AssertType(obj.TypeEncoding, object.ObjTypeSet); err != nil {
		return diceerrors.NewErrWithFormattedMessage(diceerrors.WrongTypeErr)
	}

	if err := object.AssertEncoding(obj.TypeEncoding, object.ObjEncodingSetStr); err != nil {
		return diceerrors.NewErrWithFormattedMessage(diceerrors.WrongTypeErr)
	}

	// Get the set object.
	set := obj.Value.(map[string]struct{})

	for _, arg := range args[1:] {
		if _, ok := set[arg]; !ok {
			set[arg] = struct{}{}
			count++
		}
	}

	return clientio.Encode(count, false)
}

func evalSMEMBERS(args []string, store *dstore.Store) []byte {
	if len(args) != 1 {
		return diceerrors.NewErrArity("SMEMBERS")
	}
	key := args[0]

	// Get the set object from the store.
	obj := store.Get(key)

	if obj == nil {
		return clientio.Encode([]string{}, false)
	}

	// If the object exists, check if it is a set object.
	if err := object.AssertType(obj.TypeEncoding, object.ObjTypeSet); err != nil {
		return diceerrors.NewErrWithFormattedMessage(diceerrors.WrongTypeErr)
	}

	if err := object.AssertEncoding(obj.TypeEncoding, object.ObjEncodingSetStr); err != nil {
		return diceerrors.NewErrWithFormattedMessage(diceerrors.WrongTypeErr)
	}

	// Get the set object.
	set := obj.Value.(map[string]struct{})
	// Get the members of the set.
	members := make([]string, 0, len(set))
	for k := range set {
		members = append(members, k)
	}

	return clientio.Encode(members, false)
}

func evalSREM(args []string, store *dstore.Store) []byte {
	if len(args) < 2 {
		return diceerrors.NewErrArity("SREM")
	}
	key := args[0]

	// Get the set object from the store.
	obj := store.Get(key)

	var count = 0
	if obj == nil {
		return clientio.Encode(count, false)
	}

	// If the object exists, check if it is a set object.
	if err := object.AssertType(obj.TypeEncoding, object.ObjTypeSet); err != nil {
		return diceerrors.NewErrWithFormattedMessage(diceerrors.WrongTypeErr)
	}

	if err := object.AssertEncoding(obj.TypeEncoding, object.ObjEncodingSetStr); err != nil {
		return diceerrors.NewErrWithFormattedMessage(diceerrors.WrongTypeErr)
	}

	// Get the set object.
	set := obj.Value.(map[string]struct{})

	for _, arg := range args[1:] {
		if _, ok := set[arg]; ok {
			delete(set, arg)
			count++
		}
	}

	return clientio.Encode(count, false)
}

func evalSCARD(args []string, store *dstore.Store) []byte {
	if len(args) != 1 {
		return diceerrors.NewErrArity("SCARD")
	}

	key := args[0]

	// Get the set object from the store.
	obj := store.Get(key)

	if obj == nil {
		return clientio.Encode(0, false)
	}

	// If the object exists, check if it is a set object.
	if err := object.AssertType(obj.TypeEncoding, object.ObjTypeSet); err != nil {
		return diceerrors.NewErrWithFormattedMessage(diceerrors.WrongTypeErr)
	}

	if err := object.AssertEncoding(obj.TypeEncoding, object.ObjEncodingSetStr); err != nil {
		return diceerrors.NewErrWithFormattedMessage(diceerrors.WrongTypeErr)
	}

	// Get the set object.
	count := len(obj.Value.(map[string]struct{}))
	return clientio.Encode(count, false)
}

func evalSDIFF(args []string, store *dstore.Store) []byte {
	if len(args) < 1 {
		return diceerrors.NewErrArity("SDIFF")
	}

	srcKey := args[0]
	obj := store.Get(srcKey)

	// if the source key does not exist, return an empty response
	if obj == nil {
		return clientio.Encode([]string{}, false)
	}

	if err := object.AssertType(obj.TypeEncoding, object.ObjTypeSet); err != nil {
		return diceerrors.NewErrWithFormattedMessage(diceerrors.WrongTypeErr)
	}

	if err := object.AssertEncoding(obj.TypeEncoding, object.ObjEncodingSetStr); err != nil {
		return diceerrors.NewErrWithFormattedMessage(diceerrors.WrongTypeErr)
	}

	// Get the set object from the store.
	// store the count as the number of elements in the first set
	srcSet := obj.Value.(map[string]struct{})
	count := len(srcSet)

	tmpSet := make(map[string]struct{}, count)
	for k := range srcSet {
		tmpSet[k] = struct{}{}
	}

	// we decrement the count as we find the elements in the other sets
	// if the count is 0, we skip further sets but still get them from
	// the store to check if they are set objects and update their last accessed time

	for _, arg := range args[1:] {
		// Get the set object from the store.
		obj := store.Get(arg)

		if obj == nil {
			continue
		}

		// If the object exists, check if it is a set object.
		if err := object.AssertType(obj.TypeEncoding, object.ObjTypeSet); err != nil {
			return diceerrors.NewErrWithFormattedMessage(diceerrors.WrongTypeErr)
		}

		if err := object.AssertEncoding(obj.TypeEncoding, object.ObjEncodingSetStr); err != nil {
			return diceerrors.NewErrWithFormattedMessage(diceerrors.WrongTypeErr)
		}

		// only if the count is greater than 0, we need to check the other sets
		if count > 0 {
			// Get the set object.
			set := obj.Value.(map[string]struct{})

			for k := range set {
				if _, ok := tmpSet[k]; ok {
					delete(tmpSet, k)
					count--
				}
			}
		}
	}

	if count == 0 {
		return clientio.Encode([]string{}, false)
	}

	// Get the members of the set.
	members := make([]string, 0, len(tmpSet))
	for k := range tmpSet {
		members = append(members, k)
	}
	return clientio.Encode(members, false)
}

func evalSINTER(args []string, store *dstore.Store) []byte {
	if len(args) < 2 {
		return diceerrors.NewErrArity("SINTER")
	}

	sets := make([]map[string]struct{}, 0, len(args))

	var empty = 0

	for _, arg := range args {
		// Get the set object from the store.
		obj := store.Get(arg)

		if obj == nil {
			empty++
			continue
		}

		// If the object exists, check if it is a set object.
		if err := object.AssertType(obj.TypeEncoding, object.ObjTypeSet); err != nil {
			return diceerrors.NewErrWithFormattedMessage(diceerrors.WrongTypeErr)
		}

		if err := object.AssertEncoding(obj.TypeEncoding, object.ObjEncodingSetStr); err != nil {
			return diceerrors.NewErrWithFormattedMessage(diceerrors.WrongTypeErr)
		}

		// Get the set object.
		set := obj.Value.(map[string]struct{})
		sets = append(sets, set)
	}

	if empty > 0 {
		return clientio.Encode([]string{}, false)
	}

	// sort the sets by the number of elements in the set
	// we will iterate over the smallest set
	// and check if the element is present in all the other sets
	sort.Slice(sets, func(i, j int) bool {
		return len(sets[i]) < len(sets[j])
	})

	count := 0
	resultSet := make(map[string]struct{}, len(sets[0]))

	// init the result set with the first set
	// store the number of elements in the first set in count
	// we will decrement the count if we do not find the elements in the other sets
	for k := range sets[0] {
		resultSet[k] = struct{}{}
		count++
	}

	for i := 1; i < len(sets); i++ {
		if count == 0 {
			break
		}
		for k := range resultSet {
			if _, ok := sets[i][k]; !ok {
				delete(resultSet, k)
				count--
			}
		}
	}

	if count == 0 {
		return clientio.Encode([]string{}, false)
	}

	members := make([]string, 0, len(resultSet))
	for k := range resultSet {
		members = append(members, k)
	}
	return clientio.Encode(members, false)
}

// PFADD Adds all the element arguments to the HyperLogLog data structure stored at the variable
// name specified as first argument.
//
// Returns:
// If the approximated cardinality estimated by the HyperLogLog changed after executing the command,
// returns 1, otherwise 0 is returned.
func evalPFADD(args []string, store *dstore.Store) []byte {
	if len(args) < 1 {
		return diceerrors.NewErrArity("PFADD")
	}

	key := args[0]
	obj := store.Get(key)

	// If key doesn't exist prior initial cardinality changes hence return 1
	if obj == nil {
		hll := hyperloglog.New()
		for _, arg := range args[1:] {
			hll.Insert([]byte(arg))
		}

		obj = store.NewObj(hll, -1, object.ObjTypeString, object.ObjEncodingRaw)

		store.Put(key, obj)
		return clientio.Encode(1, false)
	}

	existingHll, ok := obj.Value.(*hyperloglog.Sketch)
	if !ok {
		return diceerrors.NewErrWithMessage(diceerrors.WrongTypeHllErr)
	}
	initialCardinality := existingHll.Estimate()
	for _, arg := range args[1:] {
		existingHll.Insert([]byte(arg))
	}

	if newCardinality := existingHll.Estimate(); initialCardinality != newCardinality {
		return clientio.Encode(1, false)
	}

	return clientio.Encode(0, false)
}

func evalPFCOUNT(args []string, store *dstore.Store) []byte {
	if len(args) < 1 {
		return diceerrors.NewErrArity("PFCOUNT")
	}

	unionHll := hyperloglog.New()

	for _, arg := range args {
		obj := store.Get(arg)
		if obj != nil {
			currKeyHll, ok := obj.Value.(*hyperloglog.Sketch)
			if !ok {
				return diceerrors.NewErrWithMessage(diceerrors.WrongTypeHllErr)
			}
			err := unionHll.Merge(currKeyHll)
			if err != nil {
				return diceerrors.NewErrWithMessage(diceerrors.InvalidHllErr)
			}
		}
	}

	return clientio.Encode(unionHll.Estimate(), false)
}

func evalPFMERGE(args []string, store *dstore.Store) []byte {
	if len(args) < 1 {
		return diceerrors.NewErrArity("PFMERGE")
	}

	var mergedHll *hyperloglog.Sketch
	destKey := args[0]
	obj := store.Get(destKey)

	// If destKey doesn't exist, create a new HLL, else fetch the existing
	if obj == nil {
		mergedHll = hyperloglog.New()
	} else {
		var ok bool
		mergedHll, ok = obj.Value.(*hyperloglog.Sketch)
		if !ok {
			return diceerrors.NewErrWithMessage(diceerrors.WrongTypeHllErr)
		}
	}

	for _, arg := range args {
		obj := store.Get(arg)
		if obj != nil {
			currKeyHll, ok := obj.Value.(*hyperloglog.Sketch)
			if !ok {
				return diceerrors.NewErrWithMessage(diceerrors.WrongTypeHllErr)
			}

			err := mergedHll.Merge(currKeyHll)
			if err != nil {
				return diceerrors.NewErrWithMessage(diceerrors.InvalidHllErr)
			}
		}
	}

	// Save the mergedHll
	obj = store.NewObj(mergedHll, -1, object.ObjTypeString, object.ObjEncodingRaw)
	store.Put(destKey, obj)

	return clientio.RespOK
}

func evalJSONSTRLEN(args []string, store *dstore.Store) []byte {
	if len(args) < 1 {
		return diceerrors.NewErrArity("JSON.STRLEN")
	}

	key := args[0]

	if len(args) < 2 {
		// no recursive
		// making consistent with arrlen
		// to-do parsing
		obj := store.Get(key)

		if obj == nil {
			return clientio.RespNIL
		}
		jsonData := obj.Value

		if utils.GetJSONFieldType(jsonData) != utils.StringType {
			return diceerrors.NewErrWithFormattedMessage(diceerrors.JSONPathValueTypeErr)
		}
		return clientio.Encode(len(jsonData.(string)), false)
	}

	path := args[1]

	obj := store.Get(key)

	if obj == nil {
		return clientio.RespNIL
	}

	// Check if the object is of JSON type
	errWithMessage := object.AssertTypeAndEncoding(obj.TypeEncoding, object.ObjTypeJSON, object.ObjEncodingJSON)
	if errWithMessage != nil {
		return errWithMessage
	}

	jsonData := obj.Value
	if path == defaultRootPath {
		defaultStringResult := make([]interface{}, 0, 1)
		if utils.GetJSONFieldType(jsonData) == utils.StringType {
			defaultStringResult = append(defaultStringResult, int64(len(jsonData.(string))))
		} else {
			defaultStringResult = append(defaultStringResult, clientio.RespNIL)
		}

		return clientio.Encode(defaultStringResult, false)
	}

	// Parse the JSONPath expression
	expr, err := jp.ParseString(path)
	if err != nil {
		return diceerrors.NewErrWithMessage("invalid JSONPath")
	}
	// Execute the JSONPath query
	results := expr.Get(jsonData)
	if len(results) == 0 {
		return clientio.Encode([]interface{}{}, false)
	}
	strLenResults := make([]interface{}, 0, len(results))
	for _, result := range results {
		switch utils.GetJSONFieldType(result) {
		case utils.StringType:
			strLenResults = append(strLenResults, int64(len(result.(string))))
		default:
			strLenResults = append(strLenResults, clientio.RespNIL)
		}
	}
	return clientio.Encode(strLenResults, false)
}

func evalHLEN(args []string, store *dstore.Store) []byte {
	if len(args) != 1 {
		return diceerrors.NewErrArity("HLEN")
	}

	key := args[0]

	obj := store.Get(key)

	if obj == nil {
		return clientio.RespZero
	}

	if err := object.AssertTypeAndEncoding(obj.TypeEncoding, object.ObjTypeHashMap, object.ObjEncodingHashMap); err != nil {
		return diceerrors.NewErrWithFormattedMessage(diceerrors.WrongTypeErr)
	}

	hashMap := obj.Value.(HashMap)
	return clientio.Encode(len(hashMap), false)
}

func evalSELECT(args []string, store *dstore.Store) []byte {
	if len(args) != 1 {
		return diceerrors.NewErrArity("SELECT")
	}

	return clientio.RespOK
}

// formatFloat formats float64 as string.
// Optionally appends a decimal (.0) for whole numbers,
// if b is true.
func formatFloat(f float64, b bool) string {
	formatted := strconv.FormatFloat(f, 'f', -1, 64)
	if b {
		parts := strings.Split(formatted, ".")
		if len(parts) == 1 {
			formatted += ".0"
		}
	}
	return formatted
}

// takes original value, increment values (float or int), a flag representing if increment is float
// returns new value, string representation, a boolean representing if the value was modified
func incrementValue(value any, isIncrFloat bool, incrFloat float64, incrInt int64) (newVal interface{}, stringRepresentation string, isModified bool) {
	switch utils.GetJSONFieldType(value) {
	case utils.NumberType:
		oldVal := value.(float64)
		var newVal float64
		if isIncrFloat {
			newVal = oldVal + incrFloat
		} else {
			newVal = oldVal + float64(incrInt)
		}
		resultString := formatFloat(newVal, isIncrFloat)
		return newVal, resultString, true
	case utils.IntegerType:
		if isIncrFloat {
			oldVal := float64(value.(int64))
			newVal := oldVal + incrFloat
			resultString := formatFloat(newVal, isIncrFloat)
			return newVal, resultString, true
		} else {
			oldVal := value.(int64)
			newVal := oldVal + incrInt
			resultString := fmt.Sprintf("%d", newVal)
			return newVal, resultString, true
		}
	default:
		return value, null, false
	}
}

func evalJSONNUMINCRBY(args []string, store *dstore.Store) []byte {
	if len(args) < 3 {
		return diceerrors.NewErrArity("JSON.NUMINCRBY")
	}
	key := args[0]
	obj := store.Get(key)

	if obj == nil {
		return diceerrors.NewErrWithFormattedMessage("-ERR could not perform this operation on a key that doesn't exist")
	}

	// Check if the object is of JSON type
	errWithMessage := object.AssertTypeAndEncoding(obj.TypeEncoding, object.ObjTypeJSON, object.ObjEncodingJSON)
	if errWithMessage != nil {
		return errWithMessage
	}

	path := args[1]

	jsonData := obj.Value
	// Parse the JSONPath expression
	expr, err := jp.ParseString(path)

	if err != nil {
		return diceerrors.NewErrWithMessage("invalid JSONPath")
	}

	isIncrFloat := false

	for i, r := range args[2] {
		if !unicode.IsDigit(r) && r != '.' && r != '-' {
			if i == 0 {
				return diceerrors.NewErrWithFormattedMessage("-ERR expected value at line 1 column %d", i+1)
			}
			return diceerrors.NewErrWithFormattedMessage("-ERR trailing characters at line 1 column %d", i+1)
		}
		if r == '.' {
			isIncrFloat = true
		}
	}
	var incrFloat float64
	var incrInt int64
	if isIncrFloat {
		incrFloat, err = strconv.ParseFloat(args[2], 64)
		if err != nil {
			return diceerrors.NewErrWithMessage(diceerrors.IntOrOutOfRangeErr)
		}
	} else {
		incrInt, err = strconv.ParseInt(args[2], 10, 64)
		if err != nil {
			return diceerrors.NewErrWithMessage(diceerrors.IntOrOutOfRangeErr)
		}
	}
	results := expr.Get(jsonData)

	if len(results) == 0 {
		respString := "[]"
		return clientio.Encode(respString, false)
	}

	resultArray := make([]string, 0, len(results))

	if path == defaultRootPath {
		newValue, resultString, isModified := incrementValue(jsonData, isIncrFloat, incrFloat, incrInt)
		if isModified {
			jsonData = newValue
		}
		resultArray = append(resultArray, resultString)
	} else {
		// Execute the JSONPath query
		_, err := expr.Modify(jsonData, func(value any) (interface{}, bool) {
			newValue, resultString, isModified := incrementValue(value, isIncrFloat, incrFloat, incrInt)
			resultArray = append(resultArray, resultString)
			return newValue, isModified
		})
		if err != nil {
			return diceerrors.NewErrWithMessage("invalid JSONPath")
		}
	}

	resultString := `[` + strings.Join(resultArray, ",") + `]`

	obj.Value = jsonData
	return clientio.Encode(resultString, false)
}

// evalJSONOBJKEYS retrieves the keys of a JSON object stored at path specified.
// It takes two arguments: the key where the JSON document is stored, and an optional JSON path.
// It returns a list of keys from the object at the specified path or an error if the path is invalid.
func evalJSONOBJKEYS(args []string, store *dstore.Store) []byte {
	if len(args) < 1 {
		return diceerrors.NewErrArity("JSON.OBJKEYS")
	}

	key := args[0]
	// Default path is root if not specified
	path := defaultRootPath
	if len(args) > 1 {
		path = args[1]
	}

	// Retrieve the object from the database
	obj := store.Get(key)
	if obj == nil {
		return diceerrors.NewErrWithMessage("could not perform this operation on a key that doesn't exist")
	}

	// Check if the object is of JSON type
	errWithMessage := object.AssertTypeAndEncoding(obj.TypeEncoding, object.ObjTypeJSON, object.ObjEncodingJSON)
	if errWithMessage != nil {
		return errWithMessage
	}

	jsonData := obj.Value
	_, err := sonic.Marshal(jsonData)
	if err != nil {
		return diceerrors.NewErrWithMessage("Existing key has wrong Dice type")
	}

	// If path is root, return all keys of the entire JSON
	if len(args) == 1 {
		if utils.GetJSONFieldType(jsonData) == utils.ObjectType {
			keys := make([]string, 0)
			for key := range jsonData.(map[string]interface{}) {
				keys = append(keys, key)
			}
			return clientio.Encode(keys, false)
		}
		return diceerrors.NewErrWithFormattedMessage(diceerrors.WrongTypeErr)
	}

	// Parse the JSONPath expression
	expr, err := jp.ParseString(path)
	if err != nil {
		return diceerrors.NewErrWithMessage(err.Error())
	}

	// Execute the JSONPath query
	results := expr.Get(jsonData)
	if len(results) == 0 {
		return clientio.RespEmptyArray
	}

	keysList := make([]interface{}, 0, len(results))

	for _, result := range results {
		switch utils.GetJSONFieldType(result) {
		case utils.ObjectType:
			keys := make([]string, 0)
			for key := range result.(map[string]interface{}) {
				keys = append(keys, key)
			}
			keysList = append(keysList, keys)
		default:
			keysList = append(keysList, clientio.RespNIL)
		}
	}

	return clientio.Encode(keysList, false)
}

func evalTYPE(args []string, store *dstore.Store) []byte {
	if len(args) != 1 {
		return diceerrors.NewErrArity("TYPE")
	}
	key := args[0]
	obj := store.Get(key)
	if obj == nil {
		return clientio.Encode("none", true)
	}

	var typeStr string
	switch oType, _ := object.ExtractTypeEncoding(obj); oType {
	case object.ObjTypeString, object.ObjTypeInt, object.ObjTypeByteArray:
		typeStr = "string"
	case object.ObjTypeByteList:
		typeStr = "list"
	case object.ObjTypeSet:
		typeStr = "set"
	case object.ObjTypeHashMap:
		typeStr = "hash"
	default:
		typeStr = "non-supported type"
	}

	return clientio.Encode(typeStr, true)
}

// evalGETRANGE returns the substring of the string value stored at key, determined by the offsets start and end
// The offsets are zero-based and can be negative values to index from the end of the string
//
// If the start offset is larger than the end offset, or if the start or end offset is greater than the length of the string,
// an empty string is returned
func evalGETRANGE(args []string, store *dstore.Store) []byte {
	if len(args) != 3 {
		return diceerrors.NewErrArity("GETRANGE")
	}
	key := args[0]
	obj := store.Get(key)
	if obj == nil {
		return clientio.Encode("", false)
	}

	start, err := strconv.Atoi(args[1])
	if err != nil {
		return diceerrors.NewErrWithFormattedMessage(diceerrors.IntOrOutOfRangeErr)
	}
	end, err := strconv.Atoi(args[2])
	if err != nil {
		return diceerrors.NewErrWithFormattedMessage(diceerrors.IntOrOutOfRangeErr)
	}

	var str string
	switch _, oEnc := object.ExtractTypeEncoding(obj); oEnc {
	case object.ObjEncodingEmbStr, object.ObjEncodingRaw:
		if val, ok := obj.Value.(string); ok {
			str = val
		} else {
			return diceerrors.NewErrWithMessage("expected string but got another type")
		}
	case object.ObjEncodingInt:
		str = strconv.FormatInt(obj.Value.(int64), 10)
	default:
		return diceerrors.NewErrWithFormattedMessage(diceerrors.WrongTypeErr)
	}

	if str == "" {
		return clientio.Encode("", false)
	}

	if start < 0 {
		start = len(str) + start
	}

	if end < 0 {
		end = len(str) + end
	}

	if start >= len(str) || end < 0 || start > end {
		return clientio.Encode("", false)
	}

	if start < 0 {
		start = 0
	}

	if end >= len(str) {
		end = len(str) - 1
	}

	return clientio.Encode(str[start:end+1], false)
}

// evalHRANDFIELD returns random fields from a hash stored at key.
// If only the key is provided, one random field is returned.
// If count is provided, it returns that many unique random fields. A negative count allows repeated selections.
// The "WITHVALUES" option returns both fields and values.
// Returns nil if the key doesn't exist or the hash is empty.
// Errors: arity error, type error for non-hash, syntax error for "WITHVALUES", or count format error.
func evalHRANDFIELD(args []string, store *dstore.Store) []byte {
	if len(args) < 1 || len(args) > 3 {
		return diceerrors.NewErrArity("HRANDFIELD")
	}

	key := args[0]
	obj := store.Get(key)
	if obj == nil {
		return clientio.RespNIL
	}

	if err := object.AssertTypeAndEncoding(obj.TypeEncoding, object.ObjTypeHashMap, object.ObjEncodingHashMap); err != nil {
		return diceerrors.NewErrWithMessage(diceerrors.WrongTypeErr)
	}

	hashMap := obj.Value.(HashMap)
	if len(hashMap) == 0 {
		return clientio.Encode([]string{}, false)
	}

	count := 1
	withValues := false

	if len(args) > 1 {
		var err error
		// The second argument is the count.
		count, err = strconv.Atoi(args[1])
		if err != nil {
			return diceerrors.NewErrWithFormattedMessage(diceerrors.IntOrOutOfRangeErr)
		}

		// The third argument is the "WITHVALUES" option.
		if len(args) == 3 {
			if !strings.EqualFold(args[2], WithValues) {
				return diceerrors.NewErrWithFormattedMessage(diceerrors.SyntaxErr)
			}
			withValues = true
		}
	}

	return selectRandomFields(hashMap, count, withValues)
}

// selectRandomFields returns random fields from a hashmap.
func selectRandomFields(hashMap HashMap, count int, withValues bool) []byte {
	keys := make([]string, 0, len(hashMap))
	for k := range hashMap {
		keys = append(keys, k)
	}

	var results []string
	resultSet := make(map[string]struct{})

	abs := func(x int) int {
		if x < 0 {
			return -x
		}
		return x
	}

	for i := 0; i < abs(count); i++ {
		if count > 0 && len(resultSet) == len(keys) {
			break
		}

		randomIndex, _ := rand.Int(rand.Reader, big.NewInt(int64(len(keys))))
		randomField := keys[randomIndex.Int64()]

		if count > 0 {
			if _, exists := resultSet[randomField]; exists {
				i--
				continue
			}
			resultSet[randomField] = struct{}{}
		}

		results = append(results, randomField)
		if withValues {
			results = append(results, hashMap[randomField])
		}
	}

	return clientio.Encode(results, false)
}

<<<<<<< HEAD
// evalAPPEND takes two arguments: the key and the value to append to the key's current value.
// If the key does not exist, it creates a new key with the given value (so APPEND will be similar to SET in this special case)
// If key already exists and is a string (or integers stored as strings), this command appends the value at the end of the string
func evalAPPEND(args []string, store *dstore.Store) []byte {
	if len(args) != 2 {
		return diceerrors.NewErrArity("APPEND")
	}

	key, value := args[0], args[1]
	obj := store.Get(key)

	if obj == nil {
		// Key does not exist path
		oType, oEnc := deduceTypeEncoding(value)

		var storedValue interface{}
		// Store the value with the appropriate encoding based on the type
		switch oEnc {
		case object.ObjEncodingInt:
			storedValue, _ = strconv.ParseInt(value, 10, 64)
		case object.ObjEncodingEmbStr, object.ObjEncodingRaw:
			storedValue = value
		default:
			return diceerrors.NewErrWithFormattedMessage(diceerrors.WrongTypeErr)
		}

		store.Put(key, store.NewObj(storedValue, -1, oType, oEnc))

		return clientio.Encode(len(value), false)
	}
	// Key exists path
	_, currentEnc := object.ExtractTypeEncoding(obj)

	var currentValueStr string
	switch currentEnc {
	case object.ObjEncodingInt:
		// If the encoding is an integer, convert the current value to a string for concatenation
		currentValueStr = strconv.FormatInt(obj.Value.(int64), 10)
	case object.ObjEncodingEmbStr, object.ObjEncodingRaw:
		// If the encoding is a string, retrieve the string value for concatenation
		currentValueStr = obj.Value.(string)
	default:
		// If the encoding is neither integer nor string, return a "wrong type" error
		return diceerrors.NewErrWithFormattedMessage(diceerrors.WrongTypeErr)
	}

	newValue := currentValueStr + value

	store.Put(key, store.NewObj(newValue, -1, object.ObjTypeString, object.ObjEncodingRaw))

	return clientio.Encode(len(newValue), false)
=======
func evalJSONRESP(args []string, store *dstore.Store) []byte {
	if len(args) < 1 {
		return diceerrors.NewErrArity("json.resp")
	}
	key := args[0]

	path := defaultRootPath
	if len(args) > 1 {
		path = args[1]
	}

	obj := store.Get(key)
	if obj == nil {
		return clientio.RespNIL
	}

	// Check if the object is of JSON type
	errWithMessage := object.AssertTypeAndEncoding(obj.TypeEncoding, object.ObjTypeJSON, object.ObjEncodingJSON)
	if errWithMessage != nil {
		return errWithMessage
	}

	jsonData := obj.Value
	if path == defaultRootPath {
		resp := parseJSONStructure(jsonData, false)

		return clientio.Encode(resp, false)
	}

	// if path is not root then extract value at path
	expr, err := jp.ParseString(path)
	if err != nil {
		return diceerrors.NewErrWithMessage("invalid JSONPath")
	}
	results := expr.Get(jsonData)

	// process value at each path
	ret := []any{}
	for _, result := range results {
		resp := parseJSONStructure(result, false)
		ret = append(ret, resp)
	}

	return clientio.Encode(ret, false)
}

func parseJSONStructure(jsonData interface{}, nested bool) (resp []any) {
	switch json := jsonData.(type) {
	case string, bool:
		resp = append(resp, json)
	case int, int8, int16, int32, int64, uint, uint8, uint16, uint32, uint64, float32, float64, nil:
		resp = append(resp, json)
	case map[string]interface{}:
		resp = append(resp, "{")
		for key, value := range json {
			resp = append(resp, key)
			resp = append(resp, parseJSONStructure(value, true)...)
		}
		// wrap in another array to offset print
		if nested {
			resp = []interface{}{resp}
		}
	case []interface{}:
		resp = append(resp, "[")
		for _, value := range json {
			resp = append(resp, parseJSONStructure(value, true)...)
		}
		// wrap in another array to offset print
		if nested {
			resp = []interface{}{resp}
		}
	default:
		resp = append(resp, []byte("(unsupported type)"))
	}
	return resp
>>>>>>> d999d2d6
}

// evalZADD adds all the specified members with the specified scores to the sorted set stored at key.
// If a specified member is already a member of the sorted set, the score is updated and the element reinserted at the right position to ensure the correct ordering.
// If key does not exist, a new sorted set with the specified members as sole members is created.
func evalZADD(args []string, store *dstore.Store) []byte {
	if len(args) < 3 || len(args)%2 == 0 {
		return diceerrors.NewErrArity("ZADD")
	}

	key := args[0]
	obj := store.Get(key)

	var tree *btree.BTree
	var memberMap map[string]float64

	if obj != nil {
		if err := object.AssertTypeAndEncoding(obj.TypeEncoding, object.ObjTypeSortedSet, object.ObjEncodingBTree); err != nil {
			return err
		}
		valueSlice, ok := obj.Value.([]interface{})
		if !ok || len(valueSlice) != 2 {
			return diceerrors.NewErrWithMessage("Invalid sorted set object")
		}
		tree = valueSlice[0].(*btree.BTree)
		memberMap = valueSlice[1].(map[string]float64)
	} else {
		tree = btree.New(2)
		memberMap = make(map[string]float64)
	}

	added := 0
	for i := 1; i < len(args); i += 2 {
		scoreStr := args[i]
		member := args[i+1]

		score, err := strconv.ParseFloat(scoreStr, 64)
		if err != nil || math.IsNaN(score) {
			return diceerrors.NewErrWithMessage(diceerrors.InvalidFloatErr)
		}

		existingScore, exists := memberMap[member]
		if exists {
			// Remove the existing item from the B-tree
			oldItem := &SortedSetItem{Score: existingScore, Member: member}
			tree.Delete(oldItem)
		} else {
			added++
		}

		// Insert the new item into the B-tree
		newItem := &SortedSetItem{Score: score, Member: member}
		tree.ReplaceOrInsert(newItem)

		// Update the member map
		memberMap[member] = score
	}

	obj = store.NewObj([]interface{}{tree, memberMap}, -1, object.ObjTypeSortedSet, object.ObjEncodingBTree)
	store.Put(key, obj)

	return clientio.Encode(added, false)
}

// evalZRANGE returns the specified range of elements in the sorted set stored at key.
// The elements are considered to be ordered from the lowest to the highest score.
func evalZRANGE(args []string, store *dstore.Store) []byte {
	if len(args) < 3 {
		return diceerrors.NewErrArity("ZRANGE")
	}

	key := args[0]
	startStr := args[1]
	stopStr := args[2]

	withScores := false
	reverse := false
	for i := 3; i < len(args); i++ {
		arg := strings.ToUpper(args[i])
		if arg == WithScores {
			withScores = true
		} else if arg == REV {
			reverse = true
		} else {
			return diceerrors.NewErrWithMessage(diceerrors.SyntaxErr)
		}
	}

	start, err := strconv.Atoi(startStr)
	if err != nil {
		return diceerrors.NewErrWithMessage(diceerrors.InvalidIntErr)
	}

	stop, err := strconv.Atoi(stopStr)
	if err != nil {
		return diceerrors.NewErrWithMessage(diceerrors.InvalidIntErr)
	}

	obj := store.Get(key)
	if obj == nil {
		return clientio.Encode([]string{}, false)
	}

	if err := object.AssertTypeAndEncoding(obj.TypeEncoding, object.ObjTypeSortedSet, object.ObjEncodingBTree); err != nil {
		return diceerrors.NewErrWithMessage(diceerrors.WrongTypeErr)
	}

	valueSlice, ok := obj.Value.([]interface{})
	if !ok || len(valueSlice) != 2 {
		return diceerrors.NewErrWithMessage("Invalid sorted set object")
	}
	tree := valueSlice[0].(*btree.BTree)
	length := tree.Len()

	// Handle negative indices
	if start < 0 {
		start += length
	}
	if stop < 0 {
		stop += length
	}

	if start < 0 {
		start = 0
	}
	if stop >= length {
		stop = length - 1
	}

	if start > stop || start >= length {
		return clientio.Encode([]string{}, false)
	}

	var result []interface{}
	index := 0

	// iterFunc is the function that will be called for each item in the B-tree. It will append the item to the result if it is within the specified range.
	// It will return false if the specified range has been reached.
	iterFunc := func(item btree.Item) bool {
		if index > stop {
			return false
		}
		if index >= start {
			ssi := item.(*SortedSetItem)
			result = append(result, ssi.Member)
			if withScores {
				// Use 'g' format to match Redis's float formatting
				scoreStr := strings.ToLower(strconv.FormatFloat(ssi.Score, 'g', -1, 64))
				result = append(result, scoreStr)
			}
		}
		index++
		return true
	}

	if !reverse {
		tree.Ascend(iterFunc)
	} else {
		tree.Descend(iterFunc)
	}

	return clientio.Encode(result, false)
}

func evalHINCRBYFLOAT(args []string, store *dstore.Store) []byte {
	if len(args) < 3 {
		return diceerrors.NewErrArity("HINCRBYFLOAT")
	}
	incr, err := strconv.ParseFloat(strings.TrimSpace(args[2]), 64)

	if err != nil {
		return diceerrors.NewErrWithMessage(diceerrors.IntOrFloatErr)
	}

	key := args[0]
	obj := store.Get(key)
	var hashmap HashMap

	if obj != nil {
		if err := object.AssertTypeAndEncoding(obj.TypeEncoding, object.ObjTypeHashMap, object.ObjEncodingHashMap); err != nil {
			return diceerrors.NewErrWithMessage(diceerrors.WrongTypeErr)
		}
		hashmap = obj.Value.(HashMap)
	}

	if hashmap == nil {
		hashmap = make(HashMap)
	}

	field := args[1]
	numkey, err := hashmap.incrementFloatValue(field, incr)
	if err != nil {
		return diceerrors.NewErrWithMessage(err.Error())
	}

	obj = store.NewObj(hashmap, -1, object.ObjTypeHashMap, object.ObjEncodingHashMap)
	store.Put(key, obj)

	return clientio.Encode(numkey, false)
}<|MERGE_RESOLUTION|>--- conflicted
+++ resolved
@@ -4336,7 +4336,6 @@
 	return clientio.Encode(results, false)
 }
 
-<<<<<<< HEAD
 // evalAPPEND takes two arguments: the key and the value to append to the key's current value.
 // If the key does not exist, it creates a new key with the given value (so APPEND will be similar to SET in this special case)
 // If key already exists and is a string (or integers stored as strings), this command appends the value at the end of the string
@@ -4388,7 +4387,8 @@
 	store.Put(key, store.NewObj(newValue, -1, object.ObjTypeString, object.ObjEncodingRaw))
 
 	return clientio.Encode(len(newValue), false)
-=======
+}
+
 func evalJSONRESP(args []string, store *dstore.Store) []byte {
 	if len(args) < 1 {
 		return diceerrors.NewErrArity("json.resp")
@@ -4464,7 +4464,6 @@
 		resp = append(resp, []byte("(unsupported type)"))
 	}
 	return resp
->>>>>>> d999d2d6
 }
 
 // evalZADD adds all the specified members with the specified scores to the sorted set stored at key.
