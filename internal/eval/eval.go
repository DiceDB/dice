package eval

import (
	"bytes"
	"crypto/rand"
	"errors"
	"fmt"
	"log/slog"
	"math"
	"math/big"
	"math/bits"
	"regexp"
	"sort"
	"strconv"
	"strings"
	"time"
	"unicode"
	"unsafe"

	"github.com/dicedb/dice/internal/eval/geo"
	"github.com/dicedb/dice/internal/eval/sortedset"
	"github.com/dicedb/dice/internal/object"
	"github.com/rs/xid"

	"github.com/dicedb/dice/internal/sql"

	"github.com/bytedance/sonic"
	"github.com/dicedb/dice/config"
	"github.com/dicedb/dice/internal/clientio"
	"github.com/dicedb/dice/internal/comm"
	diceerrors "github.com/dicedb/dice/internal/errors"
	"github.com/dicedb/dice/internal/querymanager"
	"github.com/dicedb/dice/internal/server/utils"
	dstore "github.com/dicedb/dice/internal/store"
	"github.com/gobwas/glob"
	"github.com/ohler55/ojg/jp"
)

type exDurationState int

const (
	Uninitialized exDurationState = iota
	Initialized
)

var (
	TxnCommands       map[string]bool
	serverID          string
	diceCommandsCount int
)

// EvalResponse represents the response of an evaluation operation for a command from store.
// It contains the sequence ID, the result of the store operation, and any error encountered during the operation.
type EvalResponse struct {
	Result interface{} // Result holds the outcome of the Store operation. Currently, it is expected to be of type []byte, but this may change in the future.
	Error  error       // Error holds any error that occurred during the operation. If no error, it will be nil.
}

type jsonOperation string

const (
	IncrBy = "INCRBY"
	MultBy = "MULTBY"
)

const (
	defaultRootPath = "$"
	maxExDuration   = 9223372036854775
	CountConst      = "COUNT"
)

func init() {
	diceCommandsCount = len(DiceCmds)
	TxnCommands = map[string]bool{"EXEC": true, "DISCARD": true}
	serverID = fmt.Sprintf("%s:%d", config.DiceConfig.AsyncServer.Addr, config.DiceConfig.AsyncServer.Port)
}

// evalPING returns with an encoded "PONG"
// If any message is added with the ping command,
// the message will be returned.
func evalPING(args []string, store *dstore.Store) []byte {
	var b []byte

	if len(args) >= 2 {
		return diceerrors.NewErrArity("PING")
	}

	if len(args) == 0 {
		b = clientio.Encode("PONG", true)
	} else {
		b = clientio.Encode(args[0], false)
	}

	return b
}

// evalECHO returns the argument passed by the user
func evalECHO(args []string, store *dstore.Store) []byte {
	if len(args) != 1 {
		return diceerrors.NewErrArity("ECHO")
	}

	return clientio.Encode(args[0], false)
}

// EvalAUTH returns with an encoded "OK" if the user is authenticated
// If the user is not authenticated, it returns with an encoded error message
func EvalAUTH(args []string, c *comm.Client) []byte {
	var err error

	if config.DiceConfig.Auth.Password == "" {
		return diceerrors.NewErrWithMessage("AUTH <password> called without any password configured for the default user. Are you sure your configuration is correct?")
	}

	username := config.DiceConfig.Auth.UserName
	var password string

	if len(args) == 1 {
		password = args[0]
	} else if len(args) == 2 {
		username, password = args[0], args[1]
	} else {
		return diceerrors.NewErrArity("AUTH")
	}

	if err = c.Session.Validate(username, password); err != nil {
		return clientio.Encode(err, false)
	}
	return clientio.RespOK
}

// evalMSET puts multiple <key, value> pairs in db as in the args
// MSET is atomic, so all given keys are set at once.
// args must contain key and value pairs.

// Returns encoded error response if at least a <key, value> pair is not part of args
// Returns encoded OK RESP once new entries are added
// If the key already exists then the value will be overwritten and expiry will be discarded
func evalMSET(args []string, store *dstore.Store) []byte {
	if len(args) <= 1 || len(args)%2 != 0 {
		return diceerrors.NewErrArity("MSET")
	}

	// MSET does not have expiry support
	var exDurationMs int64 = -1

	insertMap := make(map[string]*object.Obj, len(args)/2)
	for i := 0; i < len(args); i += 2 {
		key, value := args[i], args[i+1]
		oType, oEnc := deduceTypeEncoding(value)
		var storedValue interface{}
		switch oEnc {
		case object.ObjEncodingInt:
			storedValue, _ = strconv.ParseInt(value, 10, 64)
		case object.ObjEncodingEmbStr, object.ObjEncodingRaw:
			storedValue = value
		default:
			return clientio.Encode(fmt.Errorf("ERR unsupported encoding: %d", oEnc), false)
		}
		insertMap[key] = store.NewObj(storedValue, exDurationMs, oType, oEnc)
	}

	store.PutAll(insertMap)
	return clientio.RespOK
}

// evalDBSIZE returns the number of keys in the database.
func evalDBSIZE(args []string, store *dstore.Store) []byte {
	if len(args) > 0 {
		return diceerrors.NewErrArity("DBSIZE")
	}

	// Expired keys must be explicitly deleted since the cronFrequency for cleanup is configurable.
	// A longer delay may prevent timely cleanup, leading to incorrect DBSIZE results.
	dstore.DeleteExpiredKeys(store)
	// return the RESP encoded value
	return clientio.Encode(store.GetDBSize(), false)
}

// evalGETDEL returns the value for the queried key in args
// The key should be the only param in args
// The RESP value of the key is encoded and then returned
// In evalGETDEL  If the key exists, it will be deleted before its value is returned.
// evalGETDEL returns response.RespNIL if key is expired or it does not exist
func evalGETDEL(args []string, store *dstore.Store) []byte {
	if len(args) != 1 {
		return diceerrors.NewErrArity("GETDEL")
	}

	key := args[0]

	// getting the key based on previous touch value
	obj := store.GetNoTouch(key)

	// if key does not exist, return RESP encoded nil
	if obj == nil {
		return clientio.RespNIL
	}

	// If the object exists, check if it is a Set object.
	if err := object.AssertType(obj.TypeEncoding, object.ObjTypeSet); err == nil {
		return diceerrors.NewErrWithFormattedMessage(diceerrors.WrongTypeErr)
	}

	// If the object exists, check if it is a JSON object.
	if err := object.AssertType(obj.TypeEncoding, object.ObjTypeJSON); err == nil {
		return diceerrors.NewErrWithFormattedMessage(diceerrors.WrongTypeErr)
	}

	// Get the key from the hash table
	objVal := store.GetDel(key)

	// Decode and return the value based on its encoding
	switch _, oEnc := object.ExtractTypeEncoding(objVal); oEnc {
	case object.ObjEncodingInt:
		// Value is stored as an int64, so use type assertion
		if val, ok := objVal.Value.(int64); ok {
			return clientio.Encode(val, false)
		}
		return diceerrors.NewErrWithFormattedMessage("expected int64 but got another type: %s", objVal.Value)

	case object.ObjEncodingEmbStr, object.ObjEncodingRaw:
		// Value is stored as a string, use type assertion
		if val, ok := objVal.Value.(string); ok {
			return clientio.Encode(val, false)
		}
		return diceerrors.NewErrWithMessage("expected string but got another type")

	case object.ObjEncodingByteArray:
		// Value is stored as a bytearray, use type assertion
		if val, ok := objVal.Value.(*ByteArray); ok {
			return clientio.Encode(string(val.data), false)
		}
		return diceerrors.NewErrWithMessage(diceerrors.WrongTypeErr)

	default:
		return diceerrors.NewErrWithMessage(diceerrors.WrongTypeErr)
	}
}

// evalJSONARRTRIM trim an array so that it contains only the specified inclusive range of elements
// an array of integer replies for each path, the array's new size, or nil, if the matching JSON value is not an array.
func evalJSONARRTRIM(args []string, store *dstore.Store) []byte {
	if len(args) != 4 {
		return diceerrors.NewErrArity("JSON.ARRTRIM")
	}
	var err error

	start := args[2]
	stop := args[3]
	var startIdx, stopIdx int
	startIdx, err = strconv.Atoi(start)
	if err != nil {
		return diceerrors.NewErrWithMessage("Couldn't parse as integer")
	}
	stopIdx, err = strconv.Atoi(stop)
	if err != nil {
		return diceerrors.NewErrWithMessage("Couldn't parse as integer")
	}

	key := args[0]
	obj := store.Get(key)
	if obj == nil {
		return diceerrors.NewErrWithMessage("could not perform this operation on a key that doesn't exist")
	}

	errWithMessage := object.AssertTypeAndEncoding(obj.TypeEncoding, object.ObjTypeJSON, object.ObjEncodingJSON)
	if errWithMessage != nil {
		return errWithMessage
	}

	jsonData := obj.Value

	_, err = sonic.Marshal(jsonData)
	if err != nil {
		return diceerrors.NewErrWithMessage("Existing key has wrong Dice type")
	}

	path := args[1]
	expr, err := jp.ParseString(path)
	if err != nil {
		return diceerrors.NewErrWithMessage("invalid JSONPath")
	}

	results := expr.Get(jsonData)
	if len(results) == 0 {
		return clientio.RespEmptyArray
	}

	var resultsArray []interface{}
	// Capture the modified data when modifying the root path
	newData, modifyErr := expr.Modify(jsonData, func(data any) (interface{}, bool) {
		arr, ok := data.([]interface{})
		if !ok {
			// Not an array
			resultsArray = append(resultsArray, nil)
			return data, false
		}

		updatedArray := trimElementAndUpdateArray(arr, startIdx, stopIdx)

		resultsArray = append(resultsArray, len(updatedArray))
		return updatedArray, true
	})
	if modifyErr != nil {
		return diceerrors.NewErrWithMessage(fmt.Sprintf("ERR failed to modify JSON data: %v", modifyErr))
	}

	jsonData = newData
	obj.Value = jsonData
	return clientio.Encode(resultsArray, false)
}

// evalJSONARRINSERT insert the json values into the array at path before the index (shifts to the right)
// returns an array of integer replies for each path, the array's new size, or nil.
func evalJSONARRINSERT(args []string, store *dstore.Store) []byte {
	if len(args) < 4 {
		return diceerrors.NewErrArity("JSON.ARRINSERT")
	}
	key := args[0]
	obj := store.Get(key)
	if obj == nil {
		return diceerrors.NewErrWithMessage("could not perform this operation on a key that doesn't exist")
	}

	errWithMessage := object.AssertTypeAndEncoding(obj.TypeEncoding, object.ObjTypeJSON, object.ObjEncodingJSON)
	if errWithMessage != nil {
		return errWithMessage
	}

	jsonData := obj.Value
	var err error
	_, err = sonic.Marshal(jsonData)
	if err != nil {
		return diceerrors.NewErrWithMessage("Existing key has wrong Dice type")
	}

	path := args[1]
	expr, err := jp.ParseString(path)
	if err != nil {
		return diceerrors.NewErrWithMessage("invalid JSONPath")
	}

	results := expr.Get(jsonData)
	if len(results) == 0 {
		return clientio.RespEmptyArray
	}
	index := args[2]
	var idx int
	idx, err = strconv.Atoi(index)
	if err != nil {
		return diceerrors.NewErrWithMessage("Couldn't parse as integer")
	}

	values := args[3:]
	// Parse the input values as JSON
	parsedValues := make([]interface{}, len(values))
	for i, v := range values {
		var parsedValue interface{}
		err := sonic.UnmarshalString(v, &parsedValue)
		if err != nil {
			return diceerrors.NewErrWithMessage(err.Error())
		}
		parsedValues[i] = parsedValue
	}

	var resultsArray []interface{}
	// Capture the modified data when modifying the root path
	modified := false
	newData, modifyErr := expr.Modify(jsonData, func(data any) (interface{}, bool) {
		arr, ok := data.([]interface{})
		if !ok {
			// Not an array
			resultsArray = append(resultsArray, nil)
			return data, false
		}

		// Append the parsed values to the array
		updatedArray, insertErr := insertElementAndUpdateArray(arr, idx, parsedValues)
		if insertErr != nil {
			err = insertErr
			return data, false
		}
		modified = true
		resultsArray = append(resultsArray, len(updatedArray))
		return updatedArray, true
	})
	if err != nil {
		return diceerrors.NewErrWithMessage(err.Error())
	}

	if modifyErr != nil {
		return diceerrors.NewErrWithMessage(fmt.Sprintf("ERR failed to modify JSON data: %v", modifyErr))
	}

	if !modified {
		return clientio.Encode(resultsArray, false)
	}

	jsonData = newData
	obj.Value = jsonData
	return clientio.Encode(resultsArray, false)
}

// evalJSONDEBUG reports value's memory usage in bytes
// Returns arity error if subcommand is missing
// Supports only two subcommand as of now - HELP and MEMORY
func evalJSONDebug(args []string, store *dstore.Store) []byte {
	if len(args) < 1 {
		return diceerrors.NewErrArity("JSON.DEBUG")
	}
	subcommand := strings.ToUpper(args[0])
	switch subcommand {
	case Help:
		return evalJSONDebugHelp()
	case Memory:
		return evalJSONDebugMemory(args[1:], store)
	default:
		return diceerrors.NewErrWithFormattedMessage("unknown subcommand - try `JSON.DEBUG HELP`")
	}
}

// evalJSONDebugHelp implements HELP subcommand for evalJSONDebug
// It returns help text
// It ignore any other args
func evalJSONDebugHelp() []byte {
	memoryText := "MEMORY <key> [path] - reports memory usage"
	helpText := "HELP                - this message"
	message := []string{memoryText, helpText}
	return clientio.Encode(message, false)
}

// evalJSONDebugMemory implements MEMORY subcommand for evalJSONDebug
// It returns value's memory usage in bytes
func evalJSONDebugMemory(args []string, store *dstore.Store) []byte {
	if len(args) < 1 {
		return diceerrors.NewErrArity("json.debug")
	}
	key := args[0]

	// default path is root if not specified
	path := defaultRootPath
	if len(args) > 1 {
		path = args[1] // anymore args are ignored for this command altogether
	}

	obj := store.Get(key)
	if obj == nil {
		return clientio.RespZero
	}

	// check if the object is a valid JSON
	errWithMessage := object.AssertTypeAndEncoding(obj.TypeEncoding, object.ObjTypeJSON, object.ObjEncodingJSON)
	if errWithMessage != nil {
		return errWithMessage
	}

	// handle root path
	if path == defaultRootPath {
		jsonData := obj.Value

		// memory used by json data
		size := calculateSizeInBytes(jsonData)
		if size == -1 {
			return diceerrors.NewErrWithMessage("unknown type")
		}

		// add memory used by storage object
		size += int(unsafe.Sizeof(obj)) + calculateSizeInBytes(obj.LastAccessedAt) + calculateSizeInBytes(obj.TypeEncoding)

		return clientio.Encode(size, false)
	}

	// handle nested paths
	var results []any
	if path != defaultRootPath {
		// check if path is valid
		expr, err := jp.ParseString(path)
		if err != nil {
			return diceerrors.NewErrWithMessage("invalid JSON path")
		}

		results = expr.Get(obj.Value)

		// handle error cases
		if len(results) == 0 {
			// this block will return '[]' for out of bound index for an array json type
			// this will maintain consistency with redis
			isArray := utils.IsArray(obj.Value)
			if isArray {
				arr, ok := obj.Value.([]any)
				if !ok {
					return diceerrors.NewErrWithMessage("invalid array json")
				}

				// extract index from arg
				reg := regexp.MustCompile(`^\$\.?\[(\d+|\*)\]`)
				matches := reg.FindStringSubmatch(path)

				if len(matches) == 2 {
					// convert index to int
					index, err := strconv.Atoi(matches[1])
					if err != nil {
						return diceerrors.NewErrWithMessage("unable to extract index")
					}

					// if index is out of bound return empty array
					if index >= len(arr) {
						return clientio.RespEmptyArray
					}
				}
			}

			// for rest json types, throw error
			return diceerrors.NewErrWithFormattedMessage("Path '$.%v' does not exist", path)
		}
	}

	// get memory used by each path
	sizeList := make([]interface{}, 0, len(results))
	for _, result := range results {
		size := calculateSizeInBytes(result)
		sizeList = append(sizeList, size)
	}

	return clientio.Encode(sizeList, false)
}

func calculateSizeInBytes(value interface{}) int {
	switch convertedValue := value.(type) {
	case string:
		return int(unsafe.Sizeof(value)) + len(convertedValue)

	case int, int8, int16, int32, int64, uint, uint8, uint16, uint32, uint64, float32, float64, bool, nil:
		return int(unsafe.Sizeof(value))

	// object
	case map[string]interface{}:
		size := int(unsafe.Sizeof(value))
		for k, v := range convertedValue {
			size += int(unsafe.Sizeof(k)) + len(k) + calculateSizeInBytes(v)
		}
		return size

	// array
	case []interface{}:
		size := int(unsafe.Sizeof(value))
		for _, elem := range convertedValue {
			size += calculateSizeInBytes(elem)
		}
		return size

	// unknown type
	default:
		return -1
	}
}

// evaLJSONFORGET removes the field specified by the given JSONPath from the JSON document stored under the provided key.
// calls the evalJSONDEL() with the arguments passed
// Returns response.RespZero if key is expired, or it does not exist
// Returns encoded error response if incorrect number of arguments
// If the JSONPath points to the root of the JSON document, the entire key is deleted from the store.
// Returns an integer reply specified as the number of paths deleted (0 or more)
func evalJSONFORGET(args []string, store *dstore.Store) []byte {
	if len(args) < 1 {
		return diceerrors.NewErrArity("JSON.FORGET")
	}

	return evalJSONDEL(args, store)
}

// evalJSONARRLEN return the length of the JSON array at path in key
// Returns an array of integer replies, an integer for each matching value,
// each is the array's length, or nil, if the matching value is not an array.
// Returns encoded error if the key doesn't exist or key is expired or the matching value is not an array.
// Returns encoded error response if incorrect number of arguments
func evalJSONARRLEN(args []string, store *dstore.Store) []byte {
	if len(args) < 1 {
		return diceerrors.NewErrArity("JSON.ARRLEN")
	}
	key := args[0]

	// Retrieve the object from the database
	obj := store.Get(key)

	// If the object is not present in the store or if its nil, then we should simply return nil.
	if obj == nil {
		return clientio.RespNIL
	}

	errWithMessage := object.AssertTypeAndEncoding(obj.TypeEncoding, object.ObjTypeJSON, object.ObjEncodingJSON)
	if errWithMessage != nil {
		return errWithMessage
	}

	jsonData := obj.Value

	_, err := sonic.Marshal(jsonData)
	if err != nil {
		return diceerrors.NewErrWithMessage("Existing key has wrong Dice type")
	}

	// This is the case if only argument passed to JSON.ARRLEN is the key itself.
	// This is valid only if the key holds an array; otherwise, an error should be returned.
	if len(args) == 1 {
		if utils.GetJSONFieldType(jsonData) == utils.ArrayType {
			return clientio.Encode(len(jsonData.([]interface{})), false)
		}
		return diceerrors.NewErrWithMessage("Path '$' does not exist or not an array")
	}

	path := args[1] // Getting the path to find the length of the array
	expr, err := jp.ParseString(path)
	if err != nil {
		return diceerrors.NewErrWithMessage("Invalid JSONPath")
	}

	results := expr.Get(jsonData)
	errMessage := fmt.Sprintf("Path '%s' does not exist", args[1])

	// If there are no results, that means the JSONPath does not exist
	if len(results) == 0 {
		return diceerrors.NewErrWithMessage(errMessage)
	}

	// If the results are greater than one, we need to print them as a list
	// This condition should be updated in future when supporting Complex JSONPaths
	if len(results) > 1 {
		arrlenList := make([]interface{}, 0, len(results))
		for _, result := range results {
			switch utils.GetJSONFieldType(result) {
			case utils.ArrayType:
				arrlenList = append(arrlenList, len(result.([]interface{})))
			default:
				arrlenList = append(arrlenList, nil)
			}
		}

		return clientio.Encode(arrlenList, false)
	}

	// Single result should be printed as single integer instead of list
	jsonValue := results[0]

	if utils.GetJSONFieldType(jsonValue) == utils.ArrayType {
		return clientio.Encode(len(jsonValue.([]interface{})), false)
	}

	// If execution reaches this point, the provided path either does not exist.
	errMessage = fmt.Sprintf("Path '%s' does not exist or not array", args[1])
	return diceerrors.NewErrWithMessage(errMessage)
}

func evalJSONARRPOP(args []string, store *dstore.Store) []byte {
	if len(args) < 1 {
		return diceerrors.NewErrArity("json.arrpop")
	}
	key := args[0]

	path := defaultRootPath
	if len(args) >= 2 {
		path = args[1]
	}

	var index string
	if len(args) >= 3 {
		index = args[2]
	}

	// Retrieve the object from the database
	obj := store.Get(key)
	if obj == nil {
		return diceerrors.NewErrWithMessage("could not perform this operation on a key that doesn't exist")
	}

	errWithMessage := object.AssertTypeAndEncoding(obj.TypeEncoding, object.ObjTypeJSON, object.ObjEncodingJSON)
	if errWithMessage != nil {
		return errWithMessage
	}

	jsonData := obj.Value
	_, err := sonic.Marshal(jsonData)
	if err != nil {
		return diceerrors.NewErrWithMessage("Existing key has wrong Dice type")
	}

	if path == defaultRootPath {
		arr, ok := jsonData.([]any)
		// if value can not be converted to array, it is of another type
		// returns nil in this case similar to redis
		// also, return nil if array is empty
		if !ok || len(arr) == 0 {
			return diceerrors.NewErrWithMessage("Path '$' does not exist or not an array")
		}
		popElem, arr, err := popElementAndUpdateArray(arr, index)
		if err != nil {
			return diceerrors.NewErrWithFormattedMessage("error popping element: %v", err)
		}

		// save the remaining array
		newObj := store.NewObj(arr, -1, object.ObjTypeJSON, object.ObjEncodingJSON)
		store.Put(key, newObj)

		return clientio.Encode(popElem, false)
	}

	// if path is not root then extract value at path
	expr, err := jp.ParseString(path)
	if err != nil {
		return diceerrors.NewErrWithMessage("invalid JSONPath")
	}
	results := expr.Get(jsonData)

	// process value at each path
	popArr := make([]any, 0, len(results))
	for _, result := range results {
		arr, ok := result.([]any)
		// if value can not be converted to array, it is of another type
		// returns nil in this case similar to redis
		// also, return nil if array is empty
		if !ok || len(arr) == 0 {
			popElem := clientio.RespNIL
			popArr = append(popArr, popElem)
			continue
		}

		popElem, arr, err := popElementAndUpdateArray(arr, index)
		if err != nil {
			return diceerrors.NewErrWithFormattedMessage("error popping element: %v", err)
		}

		// update array in place in the json object
		err = expr.Set(jsonData, arr)
		if err != nil {
			return diceerrors.NewErrWithFormattedMessage("error saving updated json: %v", err)
		}

		popArr = append(popArr, popElem)
	}
	return clientio.Encode(popArr, false)
}

// trimElementAndUpdateArray trim the array between the given start and stop index
// Returns trimmed array
func trimElementAndUpdateArray(arr []any, start, stop int) []any {
	updatedArray := make([]any, 0)
	length := len(arr)
	if len(arr) == 0 {
		return updatedArray
	}
	var startIdx, stopIdx int

	if start >= length {
		return updatedArray
	}

	startIdx = adjustIndex(start, arr)
	stopIdx = adjustIndex(stop, arr)

	if startIdx > stopIdx {
		return updatedArray
	}

	updatedArray = arr[startIdx : stopIdx+1]
	return updatedArray
}

// insertElementAndUpdateArray add an element at the given index
// Returns remaining array and error
func insertElementAndUpdateArray(arr []any, index int, elements []interface{}) (updatedArray []any, err error) {
	length := len(arr)
	var idx int
	if index >= -length && index <= length {
		idx = adjustIndex(index, arr)
	} else {
		return nil, errors.New("index out of bounds")
	}
	before := arr[:idx]
	after := arr[idx:]

	elements = append(elements, after...)
	before = append(before, elements...)
	updatedArray = append(updatedArray, before...)
	return updatedArray, nil
}

// popElementAndUpdateArray removes an element at the given index
// Returns popped element, remaining array and error
func popElementAndUpdateArray(arr []any, index string) (popElem any, updatedArray []any, err error) {
	if len(arr) == 0 {
		return nil, nil, nil
	}

	var idx int
	// if index is empty, pop last element
	if index == "" {
		idx = len(arr) - 1
	} else {
		var err error
		idx, err = strconv.Atoi(index)
		if err != nil {
			return nil, nil, err
		}
		// convert index to a valid index
		idx = adjustIndex(idx, arr)
	}

	popElem = arr[idx]
	arr = append(arr[:idx], arr[idx+1:]...)

	return popElem, arr, nil
}

// adjustIndex will bound the array between 0 and len(arr) - 1
// It also handles negative indexes
func adjustIndex(idx int, arr []any) int {
	// if index is positive and out of bound, limit it to the last index
	if idx > len(arr) {
		idx = len(arr) - 1
	}

	// if index is negative, change it to equivalent positive index
	if idx < 0 {
		// if index is out of bound then limit it to the first index
		if idx < -len(arr) {
			idx = 0
		} else {
			idx = len(arr) + idx
		}
	}
	return idx
}

// evalJSONDEL delete a value that the given json path include in.
// Returns response.RespZero if key is expired, or it does not exist
// Returns encoded error response if incorrect number of arguments
// Returns an integer reply specified as the number of paths deleted (0 or more)
func evalJSONDEL(args []string, store *dstore.Store) []byte {
	if len(args) < 1 {
		return diceerrors.NewErrArity("JSON.DEL")
	}
	key := args[0]

	// Default path is root if not specified
	path := defaultRootPath
	if len(args) > 1 {
		path = args[1]
	}

	// Retrieve the object from the database
	obj := store.Get(key)
	if obj == nil {
		return clientio.RespZero
	}

	errWithMessage := object.AssertTypeAndEncoding(obj.TypeEncoding, object.ObjTypeJSON, object.ObjEncodingJSON)
	if errWithMessage != nil {
		return errWithMessage
	}

	jsonData := obj.Value

	_, err := sonic.Marshal(jsonData)
	if err != nil {
		return diceerrors.NewErrWithMessage("Existing key has wrong Dice type")
	}

	if len(args) == 1 || path == defaultRootPath {
		store.Del(key)
		return clientio.RespOne
	}

	expr, err := jp.ParseString(path)
	if err != nil {
		return diceerrors.NewErrWithMessage("invalid JSONPath")
	}
	results := expr.Get(jsonData)

	hasBrackets := strings.Contains(path, "[") && strings.Contains(path, "]")

	// If the command has square brackets then we have to delete an element inside an array
	if hasBrackets {
		_, err = expr.Remove(jsonData)
	} else {
		err = expr.Del(jsonData)
	}

	if err != nil {
		return diceerrors.NewErrWithMessage(err.Error())
	}
	// Create a new object with the updated JSON data
	newObj := store.NewObj(jsonData, -1, object.ObjTypeJSON, object.ObjEncodingJSON)
	store.Put(key, newObj)
	return clientio.Encode(len(results), false)
}

// evalJSONTYPE retrieves a JSON value type stored at the specified key
// args must contain at least the key;  (path unused in this implementation)
// Returns response.RespNIL if key is expired, or it does not exist
// Returns encoded error response if incorrect number of arguments
// The RESP value of the key's value type is encoded and then returned
func evalJSONTYPE(args []string, store *dstore.Store) []byte {
	if len(args) < 1 {
		return diceerrors.NewErrArity("JSON.TYPE")
	}
	key := args[0]

	// Default path is root if not specified
	path := defaultRootPath
	if len(args) > 1 {
		path = args[1]
	}
	// Retrieve the object from the database
	obj := store.Get(key)
	if obj == nil {
		return clientio.RespNIL
	}

	errWithMessage := object.AssertTypeAndEncoding(obj.TypeEncoding, object.ObjTypeJSON, object.ObjEncodingJSON)
	if errWithMessage != nil {
		return errWithMessage
	}

	jsonData := obj.Value

	if path == defaultRootPath {
		_, err := sonic.Marshal(jsonData)
		if err != nil {
			return diceerrors.NewErrWithMessage("could not serialize result")
		}
		// If path is root and len(args) == 1, return "object" instantly
		if len(args) == 1 {
			return clientio.Encode(utils.ObjectType, false)
		}
	}

	// Parse the JSONPath expression
	expr, err := jp.ParseString(path)
	if err != nil {
		return diceerrors.NewErrWithMessage("invalid JSONPath")
	}

	results := expr.Get(jsonData)
	if len(results) == 0 {
		return clientio.RespEmptyArray
	}

	typeList := make([]string, 0, len(results))
	for _, result := range results {
		jsonType := utils.GetJSONFieldType(result)
		typeList = append(typeList, jsonType)
	}
	return clientio.Encode(typeList, false)
}

// evalJSONGET retrieves a JSON value stored at the specified key
// args must contain at least the key;  (path unused in this implementation)
// Returns response.RespNIL if key is expired, or it does not exist
// Returns encoded error response if incorrect number of arguments
// The RESP value of the key is encoded and then returned
func evalJSONGET(args []string, store *dstore.Store) []byte {
	if len(args) < 1 {
		return diceerrors.NewErrArity("JSON.GET")
	}

	key := args[0]
	// Default path is root if not specified
	path := defaultRootPath
	if len(args) > 1 {
		path = args[1]
	}
	result, err := jsonGETHelper(store, path, key)
	if err != nil {
		return err
	}
	return clientio.Encode(result, false)
}

// helper function used by evalJSONGET and evalJSONMGET to prepare the results
func jsonGETHelper(store *dstore.Store, path, key string) (result interface{}, err2 []byte) {
	// Retrieve the object from the database
	obj := store.Get(key)
	if obj == nil {
		return result, nil
	}

	// Check if the object is of JSON type
	errWithMessage := object.AssertTypeAndEncoding(obj.TypeEncoding, object.ObjTypeJSON, object.ObjEncodingJSON)
	if errWithMessage != nil {
		return result, errWithMessage
	}

	jsonData := obj.Value

	// If path is root, return the entire JSON
	if path == defaultRootPath {
		resultBytes, err := sonic.Marshal(jsonData)
		if err != nil {
			return result, diceerrors.NewErrWithMessage("could not serialize result")
		}
		return string(resultBytes), nil
	}

	// Parse the JSONPath expression
	expr, err := jp.ParseString(path)
	if err != nil {
		return result, diceerrors.NewErrWithMessage("invalid JSONPath")
	}

	// Execute the JSONPath query
	results := expr.Get(jsonData)
	if len(results) == 0 {
		return result, diceerrors.NewErrWithMessage(fmt.Sprintf("Path '%s' does not exist", path))
	}

	// Serialize the result
	var resultBytes []byte
	if len(results) == 1 {
		resultBytes, err = sonic.Marshal(results[0])
	} else {
		resultBytes, err = sonic.Marshal(results)
	}
	if err != nil {
		return nil, diceerrors.NewErrWithMessage("could not serialize result")
	}
	return string(resultBytes), nil
}

// evalJSONMGET retrieves a JSON value stored for the multiple key
// args must contain at least the key and a path;
// Returns encoded error response if incorrect number of arguments
// The RESP value of the key is encoded and then returned
func evalJSONMGET(args []string, store *dstore.Store) []byte {
	if len(args) < 2 {
		return diceerrors.NewErrArity("JSON.MGET")
	}

	var results []interface{}

	// Default path is root if not specified
	argsLen := len(args)
	path := args[argsLen-1]

	for i := 0; i < (argsLen - 1); i++ {
		key := args[i]
		result, _ := jsonGETHelper(store, path, key)
		results = append(results, result)
	}

	var interfaceObj interface{} = results
	return clientio.Encode(interfaceObj, false)
}

// evalJSONTOGGLE toggles a boolean value stored at the specified key and path.
// args must contain at least the key and path (where the boolean is located).
// If the key does not exist or is expired, it returns response.RespNIL.
// If the field at the specified path is not a boolean, it returns an encoded error response.
// If the boolean is `true`, it toggles to `false` (returns :0), and if `false`, it toggles to `true` (returns :1).
// Returns an encoded error response if the incorrect number of arguments is provided.
func evalJSONTOGGLE(args []string, store *dstore.Store) []byte {
	if len(args) < 2 {
		return diceerrors.NewErrArity("JSON.TOGGLE")
	}
	key := args[0]
	path := args[1]

	obj := store.Get(key)
	if obj == nil {
		return diceerrors.NewErrWithFormattedMessage("-ERR could not perform this operation on a key that doesn't exist")
	}

	errWithMessage := object.AssertTypeAndEncoding(obj.TypeEncoding, object.ObjTypeJSON, object.ObjEncodingJSON)
	if errWithMessage != nil {
		return errWithMessage
	}

	jsonData := obj.Value
	expr, err := jp.ParseString(path)
	if err != nil {
		return diceerrors.NewErrWithMessage("invalid JSONPath")
	}

	var toggleResults []interface{}
	modified := false

	_, err = expr.Modify(jsonData, func(value interface{}) (interface{}, bool) {
		boolValue, ok := value.(bool)
		if !ok {
			toggleResults = append(toggleResults, nil)
			return value, false
		}
		newValue := !boolValue
		toggleResults = append(toggleResults, boolToInt(newValue))
		modified = true
		return newValue, true
	})
	if err != nil {
		return diceerrors.NewErrWithMessage("failed to toggle values")
	}

	if modified {
		obj.Value = jsonData
	}

	toggleResults = ReverseSlice(toggleResults)
	return clientio.Encode(toggleResults, false)
}

func boolToInt(b bool) int {
	if b {
		return 1
	}
	return 0
}

// ReverseSlice takes a slice of any type and returns a new slice with the elements reversed.
func ReverseSlice[T any](slice []T) []T {
	reversed := make([]T, len(slice))
	for i, v := range slice {
		reversed[len(slice)-1-i] = v
	}
	return reversed
}

// evalJSONSET stores a JSON value at the specified key
// args must contain at least the key, path (unused in this implementation), and JSON string
// Returns encoded error response if incorrect number of arguments
// Returns encoded error if the JSON string is invalid
// Returns response.RespOK if the JSON value is successfully stored
func evalJSONSET(args []string, store *dstore.Store) []byte {
	// Check if there are enough arguments
	if len(args) < 3 {
		return diceerrors.NewErrArity("JSON.SET")
	}

	key := args[0]
	path := args[1]
	jsonStr := args[2]
	for i := 3; i < len(args); i++ {
		switch strings.ToUpper(args[i]) {
		case NX:
			if i != len(args)-1 {
				return diceerrors.NewErrWithMessage(diceerrors.SyntaxErr)
			}
			obj := store.Get(key)
			if obj != nil {
				return clientio.RespNIL
			}
		case XX:
			if i != len(args)-1 {
				return diceerrors.NewErrWithMessage(diceerrors.SyntaxErr)
			}
			obj := store.Get(key)
			if obj == nil {
				return clientio.RespNIL
			}

		default:
			return diceerrors.NewErrWithMessage(diceerrors.SyntaxErr)
		}
	}

	// Parse the JSON string
	var jsonValue interface{}
	if err := sonic.UnmarshalString(jsonStr, &jsonValue); err != nil {
		return diceerrors.NewErrWithFormattedMessage("invalid JSON: %v", err.Error())
	}

	// Retrieve existing object or create new one
	obj := store.Get(key)
	var rootData interface{}

	if obj == nil {
		// If the key doesn't exist, create a new object
		if path != defaultRootPath {
			rootData = make(map[string]interface{})
		} else {
			rootData = jsonValue
		}
	} else {
		// If the key exists, check if it's a JSON object
		err := object.AssertType(obj.TypeEncoding, object.ObjTypeJSON)
		if err != nil {
			return clientio.Encode(err, false)
		}
		err = object.AssertEncoding(obj.TypeEncoding, object.ObjEncodingJSON)
		if err != nil {
			return clientio.Encode(err, false)
		}
		rootData = obj.Value
	}

	// If path is not root, use JSONPath to set the value
	if path != defaultRootPath {
		expr, err := jp.ParseString(path)
		if err != nil {
			return diceerrors.NewErrWithMessage("invalid JSONPath")
		}

		err = expr.Set(rootData, jsonValue)
		if err != nil {
			return diceerrors.NewErrWithMessage("failed to set value")
		}
	} else {
		// If path is root, replace the entire JSON
		rootData = jsonValue
	}

	// Create a new object with the updated JSON data
	newObj := store.NewObj(rootData, -1, object.ObjTypeJSON, object.ObjEncodingJSON)
	store.Put(key, newObj)
	return clientio.RespOK
}

// Parses and returns the input string as an int64 or float64
func parseFloatInt(input string) (result interface{}, err error) {
	// Try to parse as an integer
	if intValue, parseErr := strconv.ParseInt(input, 10, 64); parseErr == nil {
		result = intValue
		return
	}

	// Try to parse as a float
	if floatValue, parseErr := strconv.ParseFloat(input, 64); parseErr == nil {
		result = floatValue
		return
	}

	// If neither parsing succeeds, return an error
	err = errors.New("invalid input: not a valid int or float")
	return
}

// Returns the new value after incrementing or multiplying the existing value
func incrMultValue(value any, multiplier interface{}, operation jsonOperation) (newVal interface{}, resultString string, isModified bool) {
	switch utils.GetJSONFieldType(value) {
	case utils.NumberType:
		oldVal := value.(float64)
		var newVal float64
		if v, ok := multiplier.(float64); ok {
			switch operation {
			case IncrBy:
				newVal = oldVal + v
			case MultBy:
				newVal = oldVal * v
			}
		} else {
			v, _ := multiplier.(int64)
			switch operation {
			case IncrBy:
				newVal = oldVal + float64(v)
			case MultBy:
				newVal = oldVal * float64(v)
			}
		}
		resultString := strconv.FormatFloat(newVal, 'f', -1, 64)
		return newVal, resultString, true
	case utils.IntegerType:
		if v, ok := multiplier.(float64); ok {
			oldVal := float64(value.(int64))
			var newVal float64
			switch operation {
			case IncrBy:
				newVal = oldVal + v
			case MultBy:
				newVal = oldVal * v
			}
			resultString := strconv.FormatFloat(newVal, 'f', -1, 64)
			return newVal, resultString, true
		} else {
			v, _ := multiplier.(int64)
			oldVal := value.(int64)
			var newVal int64
			switch operation {
			case IncrBy:
				newVal = oldVal + v
			case MultBy:
				newVal = oldVal * v
			}
			resultString := strconv.FormatInt(newVal, 10)
			return newVal, resultString, true
		}
	default:
		return value, "null", false
	}
}

// evalJSONNUMMULTBY multiplies the JSON fields matching the specified JSON path at the specified key
// args must contain key, JSON path and the multiplier value
// Returns encoded error response if incorrect number of arguments
// Returns encoded error if the JSON path or key is invalid
// Returns bulk string reply specified as a stringified updated values for each path
// Returns null if matching field is non-numerical
func evalJSONNUMMULTBY(args []string, store *dstore.Store) []byte {
	if len(args) < 3 {
		return diceerrors.NewErrArity("JSON.NUMMULTBY")
	}
	key := args[0]

	// Retrieve the object from the database
	obj := store.Get(key)
	if obj == nil {
		return diceerrors.NewErrWithFormattedMessage("could not perform this operation on a key that doesn't exist")
	}

	// Check if the object is of JSON type
	errWithMessage := object.AssertTypeAndEncoding(obj.TypeEncoding, object.ObjTypeJSON, object.ObjEncodingJSON)
	if errWithMessage != nil {
		return errWithMessage
	}
	path := args[1]
	// Parse the JSONPath expression
	expr, err := jp.ParseString(path)
	if err != nil {
		return diceerrors.NewErrWithMessage("invalid JSONPath")
	}

	// Get json matching expression
	jsonData := obj.Value
	results := expr.Get(jsonData)
	if len(results) == 0 {
		return clientio.Encode("[]", false)
	}

	for i, r := range args[2] {
		if !unicode.IsDigit(r) && r != '.' && r != '-' {
			if i == 0 {
				return diceerrors.NewErrWithFormattedMessage("-ERR expected value at line 1 column %d", i+1)
			}
			return diceerrors.NewErrWithFormattedMessage("-ERR trailing characters at line 1 column %d", i+1)
		}
	}

	// Parse the mulplier value
	multiplier, err := parseFloatInt(args[2])
	if err != nil {
		return diceerrors.NewErrWithMessage(diceerrors.IntOrOutOfRangeErr)
	}

	// Update matching values using Modify
	resultArray := make([]string, 0, len(results))
	if path == defaultRootPath {
		newValue, resultString, modified := incrMultValue(jsonData, multiplier, MultBy)
		if modified {
			jsonData = newValue
		}
		resultArray = append(resultArray, resultString)
	} else {
		_, err := expr.Modify(jsonData, func(value any) (interface{}, bool) {
			newValue, resultString, modified := incrMultValue(value, multiplier, MultBy)
			resultArray = append(resultArray, resultString)
			return newValue, modified
		})
		if err != nil {
			return diceerrors.NewErrWithMessage("invalid JSONPath")
		}
	}

	// Stringified updated values
	resultString := `[` + strings.Join(resultArray, ",") + `]`

	newObj := &object.Obj{
		Value:        jsonData,
		TypeEncoding: object.ObjTypeJSON,
	}
	exp, ok := dstore.GetExpiry(obj, store)

	var exDurationMs int64 = -1
	if ok {
		exDurationMs = int64(exp - uint64(utils.GetCurrentTime().UnixMilli()))
	}
	// newObj has default expiry time of -1 , we need to set it
	if exDurationMs > 0 {
		store.SetExpiry(newObj, exDurationMs)
	}

	store.Put(key, newObj)
	return clientio.Encode(resultString, false)
}

// evalJSONARRAPPEND appends the value(s) provided in the args to the given array path
// in the JSON object saved at key in arguments.
// Args must contain at least a key, path and value.
// If the key does not exist or is expired, it returns response.RespNIL.
// If the object at given path is not an array, it returns response.RespNIL.
// Returns the new length of the array at path.
func evalJSONARRAPPEND(args []string, store *dstore.Store) []byte {
	if len(args) < 3 {
		return diceerrors.NewErrArity("JSON.ARRAPPEND")
	}

	key := args[0]
	path := args[1]
	values := args[2:]

	obj := store.Get(key)
	if obj == nil {
		return diceerrors.NewErrWithMessage("ERR key does not exist")
	}
	errWithMessage := object.AssertTypeAndEncoding(obj.TypeEncoding, object.ObjTypeJSON, object.ObjEncodingJSON)
	if errWithMessage != nil {
		return errWithMessage
	}
	jsonData := obj.Value

	expr, err := jp.ParseString(path)
	if err != nil {
		return diceerrors.NewErrWithMessage(fmt.Sprintf("ERR Path '%s' does not exist or not an array", path))
	}

	// Parse the input values as JSON
	parsedValues := make([]interface{}, len(values))
	for i, v := range values {
		var parsedValue interface{}
		err := sonic.UnmarshalString(v, &parsedValue)
		if err != nil {
			return diceerrors.NewErrWithMessage(err.Error())
		}
		parsedValues[i] = parsedValue
	}

	var resultsArray []interface{}
	modified := false

	// Capture the modified data when modifying the root path
	var newData interface{}
	var modifyErr error

	newData, modifyErr = expr.Modify(jsonData, func(data any) (interface{}, bool) {
		arr, ok := data.([]interface{})
		if !ok {
			// Not an array
			resultsArray = append(resultsArray, nil)
			return data, false
		}

		// Append the parsed values to the array
		arr = append(arr, parsedValues...)

		resultsArray = append(resultsArray, int64(len(arr)))
		modified = true
		return arr, modified
	})

	if modifyErr != nil {
		return diceerrors.NewErrWithMessage(fmt.Sprintf("ERR failed to modify JSON data: %v", modifyErr))
	}

	if !modified {
		// If no modification was made, it means the path did not exist or was not an array
		return clientio.Encode([]interface{}{nil}, false)
	}

	jsonData = newData
	obj.Value = jsonData

	return clientio.Encode(resultsArray, false)
}

// evalJSONINGEST stores a value at a dynamically generated key
// The key is created using a provided key prefix combined with a unique identifier
// args must contains key_prefix and path and json value
// It will call to evalJSONSET internally.
// Returns encoded error response if incorrect number of arguments
// Returns encoded error if the JSON string is invalid
// Returns unique identifier if the JSON value is successfully stored
func evalJSONINGEST(args []string, store *dstore.Store) []byte {
	if len(args) < 3 {
		return diceerrors.NewErrArity("JSON.INGEST")
	}

	keyPrefix := args[0]

	uniqueID := xid.New()
	uniqueKey := keyPrefix + uniqueID.String()

	var setArgs []string
	setArgs = append(setArgs, uniqueKey)
	setArgs = append(setArgs, args[1:]...)

	result := evalJSONSET(setArgs, store)
	if bytes.Equal(result, clientio.RespOK) {
		return clientio.Encode(uniqueID.String(), true)
	}
	return result
}

// evalTTL returns Time-to-Live in secs for the queried key in args
// The key should be the only param in args else returns with an error
// Returns	RESP encoded time (in secs) remaining for the key to expire
//
//	RESP encoded -2 stating key doesn't exist or key is expired
//	RESP encoded -1 in case no expiration is set on the key
func evalTTL(args []string, store *dstore.Store) []byte {
	if len(args) != 1 {
		return diceerrors.NewErrArity("TTL")
	}

	key := args[0]

	obj := store.Get(key)

	// if key does not exist, return RESP encoded -2 denoting key does not exist
	if obj == nil {
		return clientio.RespMinusTwo
	}

	// if object exist, but no expiration is set on it then send -1
	exp, isExpirySet := dstore.GetExpiry(obj, store)
	if !isExpirySet {
		return clientio.RespMinusOne
	}

	// compute the time remaining for the key to expire and
	// return the RESP encoded form of it
	durationMs := exp - uint64(utils.GetCurrentTime().UnixMilli())

	return clientio.Encode(int64(durationMs/1000), false)
}

<<<<<<< HEAD
=======
// evalDEL deletes all the specified keys in args list
// returns the count of total deleted keys after encoding
func evalDEL(args []string, store *dstore.Store) []byte {
	countDeleted := 0

	if len(args) < 1 {
		return diceerrors.NewErrArity("DEL")
	}

	for _, key := range args {
		if ok := store.Del(key); ok {
			countDeleted++
		}
	}

	return clientio.Encode(countDeleted, false)
}

>>>>>>> cd796f40
// evalEXPIRE sets an expiry time(in secs) on the specified key in args
// args should contain 2 values, key and the expiry time to be set for the key
// The expiry time should be in integer format; if not, it returns encoded error response
// Returns response.RespOne if expiry was set on the key successfully.
// Once the time is lapsed, the key will be deleted automatically
func evalEXPIRE(args []string, store *dstore.Store) []byte {
	if len(args) <= 1 {
		return diceerrors.NewErrArity("EXPIRE")
	}

	key := args[0]
	exDurationSec, err := strconv.ParseInt(args[1], 10, 64)
	if err != nil {
		return diceerrors.NewErrWithMessage(diceerrors.IntOrOutOfRangeErr)
	}

	if exDurationSec < 0 || exDurationSec > maxExDuration {
		return diceerrors.NewErrExpireTime("EXPIRE")
	}

	obj := store.Get(key)

	// 0 if the timeout was not set. e.g. key doesn't exist, or operation skipped due to the provided arguments
	if obj == nil {
		return clientio.RespZero
	}
	isExpirySet, err2 := evaluateAndSetExpiry(args[2:], utils.AddSecondsToUnixEpoch(exDurationSec), key, store)

	if isExpirySet {
		return clientio.RespOne
	} else if err2 != nil {
		return err2
	}
	return clientio.RespZero
}

// evalEXPIRETIME returns the absolute Unix timestamp (since January 1, 1970) in seconds at which the given key will expire
// args should contain only 1 value, the key
// Returns expiration Unix timestamp in seconds.
// Returns -1 if the key exists but has no associated expiration time.
// Returns -2 if the key does not exist.
func evalEXPIRETIME(args []string, store *dstore.Store) []byte {
	if len(args) != 1 {
		return diceerrors.NewErrArity("EXPIRETIME")
	}

	key := args[0]

	obj := store.Get(key)

	// -2 if key doesn't exist
	if obj == nil {
		return clientio.RespMinusTwo
	}

	exTimeMili, ok := dstore.GetExpiry(obj, store)
	// -1 if key doesn't have expiration time set
	if !ok {
		return clientio.RespMinusOne
	}

	return clientio.Encode(int(exTimeMili/1000), false)
}

// evalEXPIREAT sets a expiry time(in unix-time-seconds) on the specified key in args
// args should contain 2 values, key and the expiry time to be set for the key
// The expiry time should be in integer format; if not, it returns encoded error response
// Returns response.RespOne if expiry was set on the key successfully.
// Once the time is lapsed, the key will be deleted automatically
func evalEXPIREAT(args []string, store *dstore.Store) []byte {
	if len(args) <= 1 {
		return clientio.Encode(errors.New("ERR wrong number of arguments for 'expireat' command"), false)
	}

	key := args[0]
	exUnixTimeSec, err := strconv.ParseInt(args[1], 10, 64)
	if exUnixTimeSec < 0 || exUnixTimeSec > maxExDuration {
		return diceerrors.NewErrExpireTime("EXPIREAT")
	}

	if err != nil {
		return clientio.Encode(errors.New(diceerrors.InvalidIntErr), false)
	}

	isExpirySet, err2 := evaluateAndSetExpiry(args[2:], exUnixTimeSec, key, store)
	if isExpirySet {
		return clientio.RespOne
	} else if err2 != nil {
		return err2
	}
	return clientio.RespZero
}

// NX: Set the expiration only if the key does not already have an expiration time.
// XX: Set the expiration only if the key already has an expiration time.
// GT: Set the expiration only if the new expiration time is greater than the current one.
// LT: Set the expiration only if the new expiration time is less than the current one.
// Returns Boolean True and error nil if expiry was set on the key successfully.
// Returns Boolean False and error nil if conditions didn't met.
// Returns Boolean False and error not-nil if invalid combination of subCommands or if subCommand is invalid
func evaluateAndSetExpiry(subCommands []string, newExpiry int64, key string,
	store *dstore.Store,
) (shouldSetExpiry bool, err []byte) {
	newExpInMilli := newExpiry * 1000
	var prevExpiry *uint64 = nil
	var nxCmd, xxCmd, gtCmd, ltCmd bool

	obj := store.Get(key)
	//  key doesn't exist
	if obj == nil {
		return false, nil
	}
	shouldSetExpiry = true
	// if no condition exists
	if len(subCommands) == 0 {
		store.SetUnixTimeExpiry(obj, newExpiry)
		return shouldSetExpiry, nil
	}

	expireTime, ok := dstore.GetExpiry(obj, store)
	if ok {
		prevExpiry = &expireTime
	}

	for i := range subCommands {
		subCommand := strings.ToUpper(subCommands[i])

		switch subCommand {
		case NX:
			nxCmd = true
			if prevExpiry != nil {
				shouldSetExpiry = false
			}
		case XX:
			xxCmd = true
			if prevExpiry == nil {
				shouldSetExpiry = false
			}
		case GT:
			gtCmd = true
			if prevExpiry == nil || *prevExpiry > uint64(newExpInMilli) {
				shouldSetExpiry = false
			}
		case LT:
			ltCmd = true
			if prevExpiry != nil && *prevExpiry < uint64(newExpInMilli) {
				shouldSetExpiry = false
			}
		default:
			return false, diceerrors.NewErrWithMessage("Unsupported option " + subCommands[i])
		}
	}

	if !nxCmd && gtCmd && ltCmd {
		return false, diceerrors.NewErrWithMessage("GT and LT options at the same time are not compatible")
	}

	if nxCmd && (xxCmd || gtCmd || ltCmd) {
		return false, diceerrors.NewErrWithMessage("NX and XX," +
			" GT or LT options at the same time are not compatible")
	}

	if shouldSetExpiry {
		store.SetUnixTimeExpiry(obj, newExpiry)
	}
	return shouldSetExpiry, nil
}

func evalHELLO(args []string, store *dstore.Store) []byte {
	if len(args) > 1 {
		return diceerrors.NewErrArity("HELLO")
	}

	var resp []interface{}
	resp = append(resp,
		"proto", 2,
		"id", serverID,
		"mode", "standalone",
		"role", "master",
		"modules", []interface{}{})

	return clientio.Encode(resp, false)
}

// evalINFO creates a buffer with the info of total keys per db
// Returns the encoded buffer as response
func evalINFO(args []string, store *dstore.Store) []byte {
	var info []byte
	buf := bytes.NewBuffer(info)
	buf.WriteString("# Keyspace\r\n")
	fmt.Fprintf(buf, "db0:keys=%d,expires=0,avg_ttl=0\r\n", store.GetKeyCount())
	return clientio.Encode(buf.String(), false)
}

// TODO: Placeholder to support monitoring
func evalCLIENT(args []string, store *dstore.Store) []byte {
	return clientio.RespOK
}

// TODO: Placeholder to support monitoring
func evalLATENCY(args []string, store *dstore.Store) []byte {
	return clientio.Encode([]string{}, false)
}

// evalLRU deletes all the keys from the LRU
// returns encoded RESP OK
func evalLRU(args []string, store *dstore.Store) []byte {
	dstore.EvictAllkeysLRUOrLFU(store)
	return clientio.RespOK
}

// evalSLEEP sets db to sleep for the specified number of seconds.
// The sleep time should be the only param in args.
// Returns error response if the time param in args is not of integer format.
// evalSLEEP returns response.RespOK after sleeping for mentioned seconds
func evalSLEEP(args []string, store *dstore.Store) []byte {
	if len(args) != 1 {
		return diceerrors.NewErrArity("SLEEP")
	}

	durationSec, err := strconv.ParseInt(args[0], 10, 64)
	if err != nil {
		return diceerrors.NewErrWithMessage(diceerrors.IntOrOutOfRangeErr)
	}
	time.Sleep(time.Duration(durationSec) * time.Second)
	return clientio.RespOK
}

// evalMULTI marks the start of the transaction for the client.
// All subsequent commands fired will be queued for atomic execution.
// The commands will not be executed until EXEC is triggered.
// Once EXEC is triggered it executes all the commands in queue,
// and closes the MULTI transaction.
func evalMULTI(args []string, store *dstore.Store) []byte {
	return clientio.RespOK
}

// EvalQWATCH adds the specified key to the watch list for the caller client.
// Every time a key in the watch list is modified, the client will be sent a response
// containing the new value of the key along with the operation that was performed on it.
// Contains only one argument, the query to be watched.
func EvalQWATCH(args []string, httpOp bool, client *comm.Client, store *dstore.Store) []byte {
	if len(args) != 1 {
		return diceerrors.NewErrArity("Q.WATCH")
	}

	// Parse and get the selection from the query.
	query, e := sql.ParseQuery( /*sql=*/ args[0])

	if e != nil {
		return clientio.Encode(e, false)
	}

	// use an unbuffered channel to ensure that we only proceed to query execution once the query watcher has built the cache
	cacheChannel := make(chan *[]struct {
		Key   string
		Value *object.Obj
	})
	var watchSubscription querymanager.QuerySubscription

	if httpOp {
		watchSubscription = querymanager.QuerySubscription{
			Subscribe:          true,
			Query:              query,
			CacheChan:          cacheChannel,
			QwatchClientChan:   client.HTTPQwatchResponseChan,
			ClientIdentifierID: client.ClientIdentifierID,
		}
	} else {
		watchSubscription = querymanager.QuerySubscription{
			Subscribe: true,
			Query:     query,
			ClientFD:  client.Fd,
			CacheChan: cacheChannel,
		}
	}

	querymanager.QuerySubscriptionChan <- watchSubscription
	store.CacheKeysForQuery(query.Where, cacheChannel)

	// Return the result of the query.
	responseChan := make(chan querymanager.AdhocQueryResult)
	querymanager.AdhocQueryChan <- querymanager.AdhocQuery{
		Query:        query,
		ResponseChan: responseChan,
	}

	queryResult := <-responseChan
	if queryResult.Err != nil {
		return clientio.Encode(queryResult.Err, false)
	}

	// TODO: We should return the list of all queries being watched by the client.
	return clientio.Encode(querymanager.GenericWatchResponse(sql.Qwatch, query.String(), *queryResult.Result), false)
}

// EvalQUNWATCH removes the specified key from the watch list for the caller client.
func EvalQUNWATCH(args []string, httpOp bool, client *comm.Client) []byte {
	if len(args) != 1 {
		return diceerrors.NewErrArity("Q.UNWATCH")
	}
	query, e := sql.ParseQuery( /*sql=*/ args[0])
	if e != nil {
		return clientio.Encode(e, false)
	}

	if httpOp {
		querymanager.QuerySubscriptionChan <- querymanager.QuerySubscription{
			Subscribe:          false,
			Query:              query,
			QwatchClientChan:   client.HTTPQwatchResponseChan,
			ClientIdentifierID: client.ClientIdentifierID,
		}
	} else {
		querymanager.QuerySubscriptionChan <- querymanager.QuerySubscription{
			Subscribe: false,
			Query:     query,
			ClientFD:  client.Fd,
		}
	}

	return clientio.RespOK
}

// SETBIT key offset value
func evalSETBIT(args []string, store *dstore.Store) []byte {
	var err error

	if len(args) != 3 {
		return diceerrors.NewErrArity("SETBIT")
	}

	key := args[0]
	offset, err := strconv.ParseInt(args[1], 10, 64)
	if err != nil {
		return diceerrors.NewErrWithMessage("bit offset is not an integer or out of range")
	}

	value, err := strconv.ParseBool(args[2])
	if err != nil {
		return diceerrors.NewErrWithMessage("bit is not an integer or out of range")
	}

	obj := store.Get(key)
	requiredByteArraySize := offset>>3 + 1

	if obj == nil {
		obj = store.NewObj(NewByteArray(int(requiredByteArraySize)), -1, object.ObjTypeByteArray, object.ObjEncodingByteArray)
		store.Put(args[0], obj)
	}

	if object.AssertType(obj.TypeEncoding, object.ObjTypeByteArray) == nil ||
		object.AssertType(obj.TypeEncoding, object.ObjTypeString) == nil ||
		object.AssertType(obj.TypeEncoding, object.ObjTypeInt) == nil {
		var byteArray *ByteArray
		oType, oEnc := object.ExtractTypeEncoding(obj)

		switch oType {
		case object.ObjTypeByteArray:
			byteArray = obj.Value.(*ByteArray)
		case object.ObjTypeString, object.ObjTypeInt:
			byteArray, err = NewByteArrayFromObj(obj)
			if err != nil {
				return diceerrors.NewErrWithMessage(diceerrors.WrongTypeErr)
			}
		default:
			return diceerrors.NewErrWithMessage(diceerrors.WrongTypeErr)
		}

		// Perform the resizing check
		byteArrayLength := byteArray.Length

		// check whether resize required or not
		if requiredByteArraySize > byteArrayLength {
			// resize as per the offset
			byteArray = byteArray.IncreaseSize(int(requiredByteArraySize))
		}

		resp := byteArray.GetBit(int(offset))
		byteArray.SetBit(int(offset), value)

		// We are returning newObject here so it is thread-safe
		// Old will be removed by GC
		newObj, err := ByteSliceToObj(store, obj, byteArray.data, oType, oEnc)
		if err != nil {
			return diceerrors.NewErrWithMessage(diceerrors.WrongTypeErr)
		}

		exp, ok := dstore.GetExpiry(obj, store)
		var exDurationMs int64 = -1
		if ok {
			exDurationMs = int64(exp - uint64(utils.GetCurrentTime().UnixMilli()))
		}
		// newObj has bydefault expiry time -1 , we need to set it
		if exDurationMs > 0 {
			store.SetExpiry(newObj, exDurationMs)
		}

		store.Put(key, newObj)
		if resp {
			return clientio.Encode(1, true)
		}
		return clientio.Encode(0, true)
	}
	return diceerrors.NewErrWithMessage(diceerrors.WrongTypeErr)
}

// GETBIT key offset
func evalGETBIT(args []string, store *dstore.Store) []byte {
	var err error

	if len(args) != 2 {
		return diceerrors.NewErrArity("GETBIT")
	}

	key := args[0]
	offset, err := strconv.ParseInt(args[1], 10, 64)
	if err != nil {
		return diceerrors.NewErrWithMessage("bit offset is not an integer or out of range")
	}

	obj := store.Get(key)
	if obj == nil {
		return clientio.Encode(0, true)
	}

	requiredByteArraySize := offset>>3 + 1
	switch oType, _ := object.ExtractTypeEncoding(obj); oType {
	case object.ObjTypeSet:
		return diceerrors.NewErrWithFormattedMessage(diceerrors.WrongTypeErr)
	case object.ObjTypeByteArray:
		byteArray := obj.Value.(*ByteArray)
		byteArrayLength := byteArray.Length

		// check whether offset, length exists or not
		if requiredByteArraySize > byteArrayLength {
			return clientio.Encode(0, true)
		}
		value := byteArray.GetBit(int(offset))
		if value {
			return clientio.Encode(1, true)
		}
		return clientio.Encode(0, true)
	case object.ObjTypeString, object.ObjTypeInt:
		byteArray, err := NewByteArrayFromObj(obj)
		if err != nil {
			return diceerrors.NewErrWithMessage(diceerrors.WrongTypeErr)
		}
		if requiredByteArraySize > byteArray.Length {
			return clientio.Encode(0, true)
		}
		value := byteArray.GetBit(int(offset))
		if value {
			return clientio.Encode(1, true)
		}
		return clientio.Encode(0, true)
	default:
		return clientio.Encode(0, true)
	}
}

func evalBITCOUNT(args []string, store *dstore.Store) []byte {
	var err error

	// if no key is provided, return error
	if len(args) == 0 {
		return diceerrors.NewErrArity("BITCOUNT")
	}

	// if more than 4 arguments are provided, return error
	if len(args) > 4 {
		return diceerrors.NewErrWithMessage(diceerrors.SyntaxErr)
	}

	// fetching value of the key
	key := args[0]
	obj := store.Get(key)
	if obj == nil {
		return clientio.Encode(0, false)
	}

	var value []byte
	var valueLength int64

	switch {
	case object.AssertType(obj.TypeEncoding, object.ObjTypeByteArray) == nil:
		byteArray := obj.Value.(*ByteArray)
		value = byteArray.data
		valueLength = byteArray.Length
	case object.AssertType(obj.TypeEncoding, object.ObjTypeString) == nil:
		value = []byte(obj.Value.(string))
		valueLength = int64(len(value))
	case object.AssertType(obj.TypeEncoding, object.ObjTypeInt) == nil:
		value = []byte(strconv.FormatInt(obj.Value.(int64), 10))
		valueLength = int64(len(value))
	default:
		return diceerrors.NewErrWithFormattedMessage(diceerrors.WrongTypeErr)
	}

	// defining constants of the function
	start, end := int64(0), valueLength-1
	unit := BYTE

	// checking which arguments are present and validating arguments
	if len(args) > 1 {
		start, err = strconv.ParseInt(args[1], 10, 64)
		if err != nil {
			return diceerrors.NewErrWithMessage(diceerrors.IntOrOutOfRangeErr)
		}
		if len(args) <= 2 {
			return diceerrors.NewErrWithMessage(diceerrors.SyntaxErr)
		}
		end, err = strconv.ParseInt(args[2], 10, 64)
		if err != nil {
			return diceerrors.NewErrWithMessage(diceerrors.IntOrOutOfRangeErr)
		}
	}
	if len(args) > 3 {
		unit = strings.ToUpper(args[3])
	}

	switch unit {
	case BYTE:
		if start < 0 {
			start += valueLength
		}
		if end < 0 {
			end += valueLength
		}
		if start > end || start >= valueLength {
			return clientio.Encode(0, true)
		}
		end = min(end, valueLength-1)
		bitCount := 0
		for i := start; i <= end; i++ {
			bitCount += bits.OnesCount8(value[i])
		}
		return clientio.Encode(bitCount, true)
	case BIT:
		if start < 0 {
			start += valueLength * 8
		}
		if end < 0 {
			end += valueLength * 8
		}
		if start > end {
			return clientio.Encode(0, true)
		}
		startByte, endByte := start/8, min(end/8, valueLength-1)
		startBitOffset, endBitOffset := start%8, end%8

		if endByte == valueLength-1 {
			endBitOffset = 7
		}

		if startByte >= valueLength {
			return clientio.Encode(0, true)
		}

		bitCount := 0

		// Use bit masks to count the bits instead of a loop
		if startByte == endByte {
			mask := byte(0xFF >> startBitOffset)
			mask &= byte(0xFF << (7 - endBitOffset))
			bitCount = bits.OnesCount8(value[startByte] & mask)
		} else {
			// Handle first byte
			firstByteMask := byte(0xFF >> startBitOffset)
			bitCount += bits.OnesCount8(value[startByte] & firstByteMask)

			// Handle all the middle ones
			for i := startByte + 1; i < endByte; i++ {
				bitCount += bits.OnesCount8(value[i])
			}

			// Handle last byte
			lastByteMask := byte(0xFF << (7 - endBitOffset))
			bitCount += bits.OnesCount8(value[endByte] & lastByteMask)
		}
		return clientio.Encode(bitCount, true)
	default:
		return diceerrors.NewErrWithMessage(diceerrors.SyntaxErr)
	}
}

// BITOP <AND | OR | XOR | NOT> destkey key [key ...]
func evalBITOP(args []string, store *dstore.Store) []byte {
	operation, destKey := args[0], args[1]
	operation = strings.ToUpper(operation)

	// get all the keys
	keys := args[2:]

	// validation of commands
	// if operation is not from enums, then error out
	if !(operation == AND || operation == OR || operation == XOR || operation == NOT) {
		return diceerrors.NewErrWithMessage(diceerrors.SyntaxErr)
	}

	if operation == NOT {
		if len(keys) != 1 {
			return diceerrors.NewErrWithMessage("BITOP NOT must be called with a single source key.")
		}
		key := keys[0]
		obj := store.Get(key)
		if obj == nil {
			return clientio.Encode(0, true)
		}

		var value []byte

		switch oType, _ := object.ExtractTypeEncoding(obj); oType {
		case object.ObjTypeByteArray:
			byteArray := obj.Value.(*ByteArray)
			byteArrayObject := *byteArray
			value = byteArrayObject.data
			// perform the operation
			result := make([]byte, len(value))
			for i := 0; i < len(value); i++ {
				result[i] = ^value[i]
			}

			// initialize result with byteArray
			operationResult := NewByteArray(len(result))
			operationResult.data = result
			operationResult.Length = int64(len(result))

			// resize the byte array if necessary
			operationResult.ResizeIfNecessary()

			// create object related to result
			obj = store.NewObj(operationResult, -1, object.ObjTypeByteArray, object.ObjEncodingByteArray)

			// store the result in destKey
			store.Put(destKey, obj)
			return clientio.Encode(len(value), true)
		case object.ObjTypeString, object.ObjTypeInt:
			if oType == object.ObjTypeString {
				value = []byte(obj.Value.(string))
			} else {
				value = []byte(strconv.FormatInt(obj.Value.(int64), 10))
			}
			// perform the operation
			result := make([]byte, len(value))
			for i := 0; i < len(value); i++ {
				result[i] = ^value[i]
			}
			resOType, resOEnc := deduceTypeEncoding(string(result))
			var storedValue interface{}
			if resOType == object.ObjTypeInt {
				storedValue, _ = strconv.ParseInt(string(result), 10, 64)
			} else {
				storedValue = string(result)
			}
			store.Put(destKey, store.NewObj(storedValue, -1, resOType, resOEnc))
			return clientio.Encode(len(value), true)
		default:
			return diceerrors.NewErrWithFormattedMessage(diceerrors.WrongTypeErr)
		}
	}
	// if operation is AND, OR, XOR
	values := make([][]byte, len(keys))

	// get the values of all keys
	for i, key := range keys {
		obj := store.Get(key)
		if obj == nil {
			values[i] = make([]byte, 0)
		} else {
			// handle the case when it is byte array
			switch oType, _ := object.ExtractTypeEncoding(obj); oType {
			case object.ObjTypeByteArray:
				byteArray := obj.Value.(*ByteArray)
				byteArrayObject := *byteArray
				values[i] = byteArrayObject.data
			case object.ObjTypeString:
				value := obj.Value.(string)
				values[i] = []byte(value)
			case object.ObjTypeInt:
				value := strconv.FormatInt(obj.Value.(int64), 10)
				values[i] = []byte(value)
			default:
				return diceerrors.NewErrWithFormattedMessage(diceerrors.WrongTypeErr)
			}
		}
	}
	// get the length of the largest value
	maxLength := 0
	minLength := len(values[0])
	maxKeyIterator := 0
	for keyIterator, value := range values {
		if len(value) > maxLength {
			maxLength = len(value)
			maxKeyIterator = keyIterator
		}
		minLength = min(minLength, len(value))
	}

	result := make([]byte, maxLength)
	if operation == AND {
		for i := 0; i < maxLength; i++ {
			result[i] = 0
			if i < minLength {
				result[i] = values[maxKeyIterator][i]
			}
		}
	} else {
		for i := 0; i < maxLength; i++ {
			result[i] = 0x00
		}
	}

	// perform the operation
	for _, value := range values {
		for i := 0; i < len(value); i++ {
			switch operation {
			case AND:
				result[i] &= value[i]
			case OR:
				result[i] |= value[i]
			case XOR:
				result[i] ^= value[i]
			}
		}
	}
	// initialize result with byteArray
	operationResult := NewByteArray(len(result))
	operationResult.data = result
	operationResult.Length = int64(len(result))

	// create object related to result
	operationResultObject := store.NewObj(operationResult, -1, object.ObjTypeByteArray, object.ObjEncodingByteArray)

	// store the result in destKey
	store.Put(destKey, operationResultObject)

	return clientio.Encode(len(result), true)
}

// evalCommand evaluates COMMAND <subcommand> command based on subcommand
// COUNT: return total count of commands in Dice.
func evalCommand(args []string, store *dstore.Store) []byte {
	if len(args) == 0 {
		return evalCommandDefault()
	}
	subcommand := strings.ToUpper(args[0])
	switch subcommand {
	case Count:
		return evalCommandCount(args[1:])
	case GetKeys:
		return evalCommandGetKeys(args[1:])
	case List:
		return evalCommandList(args[1:])
	case Help:
		return evalCommandHelp(args[1:])
	case Info:
		return evalCommandInfo(args[1:])
	default:
		return diceerrors.NewErrWithFormattedMessage("unknown subcommand '%s'. Try COMMAND HELP.", subcommand)
	}
}

// evalCommandHelp prints help message
func evalCommandHelp(args []string) []byte {
	if len(args) > 0 {
		return diceerrors.NewErrArity("COMMAND|HELP")
	}

	format := "COMMAND <subcommand> [<arg> [value] [opt] ...]. Subcommands are:"
	noTitle := "(no subcommand)"
	noMessage := "     Return details about all DiceDB commands."
	countTitle := CountConst
	countMessage := "     Return the total number of commands in this DiceDB server."
	listTitle := "LIST"
	listMessage := "     Return a list of all commands in this DiceDB server."
	infoTitle := "INFO [<command-name> ...]"
	infoMessage := "     Return details about the specified DiceDB commands. If no command names are given, documentation details for all commands are returned."
	getKeysTitle := "GETKEYS <full-command>"
	getKeysMessage := "     Return the keys from a full DiceDB command."
	helpTitle := "HELP"
	helpMessage := "     Print this help."
	message := []string{
		format,
		noTitle,
		noMessage,
		countTitle,
		countMessage,
		listTitle,
		listMessage,
		infoTitle,
		infoMessage,
		getKeysTitle,
		getKeysMessage,
		helpTitle,
		helpMessage,
	}
	return clientio.Encode(message, false)
}

func evalCommandDefault() []byte {
	cmds := convertDiceCmdsMapToSlice()
	return clientio.Encode(cmds, false)
}

func evalCommandList(args []string) []byte {
	if len(args) > 0 {
		return diceerrors.NewErrArity("COMMAND|LIST")
	}

	cmds := make([]string, 0, diceCommandsCount)
	for k := range DiceCmds {
		cmds = append(cmds, k)
		for _, sc := range DiceCmds[k].SubCommands {
			cmds = append(cmds, fmt.Sprint(k, "|", sc))
		}
	}
	return clientio.Encode(cmds, false)
}

// evalKeys returns the list of keys that match the pattern should be the only param in args
func evalKeys(args []string, store *dstore.Store) []byte {
	if len(args) != 1 {
		return diceerrors.NewErrArity("KEYS")
	}

	pattern := args[0]
	keys, err := store.Keys(pattern)
	if err != nil {
		return clientio.Encode(err, false)
	}

	return clientio.Encode(keys, false)
}

// evalCommandCount returns a number of commands supported by DiceDB
func evalCommandCount(args []string) []byte {
	if len(args) > 0 {
		return diceerrors.NewErrArity("COMMAND|COUNT")
	}

	return clientio.Encode(diceCommandsCount, false)
}

// evalCommandGetKeys helps identify which arguments in a redis command
// are interpreted as keys.
// This is useful in analyzing long commands / scripts
func evalCommandGetKeys(args []string) []byte {
	if len(args) == 0 {
		return diceerrors.NewErrArity("COMMAND|GETKEYS")
	}
	diceCmd, ok := DiceCmds[strings.ToUpper(args[0])]
	if !ok {
		return diceerrors.NewErrWithMessage("invalid command specified")
	}

	keySpecs := diceCmd.KeySpecs
	if keySpecs.BeginIndex == 0 {
		return diceerrors.NewErrWithMessage("the command has no key arguments")
	}

	arity := diceCmd.Arity
	if (arity < 0 && len(args) < -arity) ||
		(arity >= 0 && len(args) != arity) {
		return diceerrors.NewErrWithMessage("invalid number of arguments specified for command")
	}
	keys := make([]string, 0)
	step := max(keySpecs.Step, 1)
	lastIdx := keySpecs.BeginIndex
	if keySpecs.LastKey != 0 {
		lastIdx = len(args) + keySpecs.LastKey
	}
	for i := keySpecs.BeginIndex; i <= lastIdx; i += step {
		keys = append(keys, args[i])
	}
	return clientio.Encode(keys, false)
}

func evalCommandInfo(args []string) []byte {
	if len(args) == 0 {
		return evalCommandDefault()
	}

	cmdMetaMap := make(map[string]interface{})
	for _, cmdMeta := range DiceCmds {
		cmdMetaMap[cmdMeta.Name] = convertCmdMetaToSlice(&cmdMeta)
	}

	var result []interface{}
	for _, arg := range args {
		arg = strings.ToUpper(arg)
		if cmdMeta, found := cmdMetaMap[arg]; found {
			result = append(result, cmdMeta)
		} else {
			result = append(result, clientio.RespNIL)
		}
	}

	return clientio.Encode(result, false)
}

func evalRename(args []string, store *dstore.Store) []byte {
	if len(args) != 2 {
		return diceerrors.NewErrArity("RENAME")
	}
	sourceKey := args[0]
	destKey := args[1]

	// if Source key does not exist, return RESP encoded nil
	sourceObj := store.Get(sourceKey)
	if sourceObj == nil {
		return diceerrors.NewErrWithMessage(diceerrors.NoKeyErr)
	}

	// if Source and Destination Keys are same return RESP encoded ok
	if sourceKey == destKey {
		return clientio.RespOK
	}

	if ok := store.Rename(sourceKey, destKey); ok {
		return clientio.RespOK
	}
	return clientio.RespNIL
}

// The MGET command returns an array of RESP values corresponding to the provided keys.
// For each key, if the key is expired or does not exist, the response will be response.RespNIL;
// otherwise, the response will be the RESP value of the key.
// MGET is atomic, it retrieves all values at once
func evalMGET(args []string, store *dstore.Store) []byte {
	if len(args) < 1 {
		return diceerrors.NewErrArity("MGET")
	}
	values := store.GetAll(args)
	resp := make([]interface{}, len(args))
	for i, obj := range values {
		if obj == nil {
			resp[i] = clientio.RespNIL
		} else {
			resp[i] = obj.Value
		}
	}
	return clientio.Encode(resp, false)
}

func evalCOPY(args []string, store *dstore.Store) []byte {
	if len(args) < 2 {
		return diceerrors.NewErrArity("COPY")
	}

	isReplace := false

	sourceKey := args[0]
	destinationKey := args[1]
	sourceObj := store.Get(sourceKey)
	if sourceObj == nil {
		return clientio.RespZero
	}

	for i := 2; i < len(args); i++ {
		arg := strings.ToUpper(args[i])
		if arg == "REPLACE" {
			isReplace = true
		}
	}

	if isReplace {
		store.Del(destinationKey)
	}

	destinationObj := store.Get(destinationKey)
	if destinationObj != nil {
		return clientio.RespZero
	}

	copyObj := sourceObj.DeepCopy()
	if copyObj == nil {
		return clientio.RespZero
	}

	exp, ok := dstore.GetExpiry(sourceObj, store)
	var exDurationMs int64 = -1
	if ok {
		exDurationMs = int64(exp - uint64(utils.GetCurrentTime().UnixMilli()))
	}

	store.Put(destinationKey, copyObj)

	if exDurationMs > 0 {
		store.SetExpiry(copyObj, exDurationMs)
	}
	return clientio.RespOne
}

// GETEX key [EX seconds | PX milliseconds | EXAT unix-time-seconds |
// PXAT unix-time-milliseconds | PERSIST]
// Get the value of key and optionally set its expiration.
// GETEX is similar to GET, but is a write command with additional options.
// The GETEX command supports a set of options that modify its behavior:
// EX seconds -- Set the specified expire time, in seconds.
// PX milliseconds -- Set the specified expire time, in milliseconds.
// EXAT timestamp-seconds -- Set the specified Unix time at which the key will expire, in seconds.
// PXAT timestamp-milliseconds -- Set the specified Unix time at which the key will expire, in milliseconds.
// PERSIST -- Remove the time to live associated with the key.
// The RESP value of the key is encoded and then returned
// evalGET returns response.RespNIL if key is expired or it does not exist
func evalGETEX(args []string, store *dstore.Store) []byte {
	if len(args) < 1 {
		return diceerrors.NewErrArity("GETEX")
	}

	key := args[0]

	// Get the key from the hash table
	obj := store.Get(key)

	// if key does not exist, return RESP encoded nil
	if obj == nil {
		return clientio.RespNIL
	}

	// check if the object is set type or json type if yes then return error
	if object.AssertType(obj.TypeEncoding, object.ObjTypeSet) == nil ||
		object.AssertType(obj.TypeEncoding, object.ObjTypeJSON) == nil {
		return diceerrors.NewErrWithFormattedMessage(diceerrors.WrongTypeErr)
	}

	var exDurationMs int64 = -1
	state := Uninitialized
	persist := false
	for i := 1; i < len(args); i++ {
		arg := strings.ToUpper(args[i])
		switch arg {
		case Ex, Px:
			if state != Uninitialized {
				return diceerrors.NewErrWithMessage(diceerrors.SyntaxErr)
			}
			i++
			if i == len(args) {
				return diceerrors.NewErrWithMessage(diceerrors.SyntaxErr)
			}

			exDuration, err := strconv.ParseInt(args[i], 10, 64)
			if err != nil {
				return diceerrors.NewErrWithMessage(diceerrors.IntOrOutOfRangeErr)
			}
			if exDuration <= 0 || exDuration > maxExDuration {
				return diceerrors.NewErrExpireTime("GETEX")
			}

			// converting seconds to milliseconds
			if arg == Ex {
				exDuration *= 1000
			}
			exDurationMs = exDuration
			state = Initialized

		case Pxat, Exat:
			if state != Uninitialized {
				return diceerrors.NewErrWithMessage(diceerrors.SyntaxErr)
			}
			i++
			if i == len(args) {
				return diceerrors.NewErrWithMessage(diceerrors.SyntaxErr)
			}
			exDuration, err := strconv.ParseInt(args[i], 10, 64)
			if err != nil {
				return diceerrors.NewErrWithMessage(diceerrors.IntOrOutOfRangeErr)
			}

			if exDuration < 0 || exDuration > maxExDuration {
				return diceerrors.NewErrExpireTime("GETEX")
			}

			if arg == Exat {
				exDuration *= 1000
			}
			exDurationMs = exDuration - utils.GetCurrentTime().UnixMilli()
			// If the expiry time is in the past, set exDurationMs to 0
			// This will be used to signal immediate expiration
			if exDurationMs < 0 {
				exDurationMs = 0
			}
			state = Initialized

		case "PERSIST":
			if state != Uninitialized {
				return diceerrors.NewErrWithMessage(diceerrors.SyntaxErr)
			}
			persist = true
			state = Initialized
		default:
			return diceerrors.NewErrWithMessage(diceerrors.SyntaxErr)
		}
	}

	if state == Initialized {
		if persist {
			dstore.DelExpiry(obj, store)
		} else {
			store.SetExpiry(obj, exDurationMs)
		}
	}

	// return the RESP encoded value
	return clientio.Encode(obj.Value, false)
}

// evalPTTL returns Time-to-Live in millisecs for the queried key in args
// The key should be the only param in args else returns with an error
// Returns	RESP encoded time (in secs) remaining for the key to expire
//
//	RESP encoded -2 stating key doesn't exist or key is expired
//	RESP encoded -1 in case no expiration is set on the key
func evalPTTL(args []string, store *dstore.Store) []byte {
	if len(args) != 1 {
		return diceerrors.NewErrArity("PTTL")
	}

	key := args[0]

	obj := store.Get(key)

	if obj == nil {
		return clientio.RespMinusTwo
	}

	exp, isExpirySet := dstore.GetExpiry(obj, store)

	if !isExpirySet {
		return clientio.RespMinusOne
	}

	// compute the time remaining for the key to expire and
	// return the RESP encoded form of it
	durationMs := exp - uint64(utils.GetCurrentTime().UnixMilli())
	return clientio.Encode(int64(durationMs), false)
}

// evalHSET sets the specified fields to their
// respective values in a hashmap stored at key
//
// This command overwrites the values of specified
// fields that exist in the hash.
//
// If key doesn't exist, a new key holding a hash is created.
//
// Usage: HSET key field value [field value ...]
func evalHSET(args []string, store *dstore.Store) []byte {
	if len(args) < 3 {
		return diceerrors.NewErrArity("HSET")
	}

	numKeys, err := insertInHashMap(args, store)
	if err != nil {
		return err
	}

	return clientio.Encode(numKeys, false)
}

// evalHMSET sets the specified fields to their
// respective values in a hashmap stored at key
//
// This command overwrites the values of specified
// fields that exist in the hash.
//
// If key doesn't exist, a new key holding a hash is created.
//
// Usage: HMSET key field value [field value ...]
func evalHMSET(args []string, store *dstore.Store) []byte {
	if len(args) < 3 {
		return diceerrors.NewErrArity("HMSET")
	}

	_, err := insertInHashMap(args, store)
	if err != nil {
		return err
	}

	return clientio.RespOK
}

// helper function to insert key value in hashmap associated with the given hash
func insertInHashMap(args []string, store *dstore.Store) (numKeys int64, err2 []byte) {
	key := args[0]

	obj := store.Get(key)

	var hashMap HashMap

	if obj != nil {
		if err := object.AssertTypeAndEncoding(obj.TypeEncoding, object.ObjTypeHashMap, object.ObjEncodingHashMap); err != nil {
			return 0, diceerrors.NewErrWithMessage(diceerrors.WrongTypeErr)
		}
		hashMap = obj.Value.(HashMap)
	}

	keyValuePairs := args[1:]
	hashMap, numKeys, err := hashMapBuilder(keyValuePairs, hashMap)
	if err != nil {
		return 0, diceerrors.NewErrWithMessage(err.Error())
	}

	obj = store.NewObj(hashMap, -1, object.ObjTypeHashMap, object.ObjEncodingHashMap)

	store.Put(key, obj)

	return numKeys, nil
}

// evalHKEYS is used toretrieve all the keys(or field names) within a hash.
//
// This command returns empty array, if the specified key doesn't exist.
//
// Complexity is O(n) where n is the size of the hash.
//
// Usage: HKEYS key
func evalHKEYS(args []string, store *dstore.Store) []byte {
	if len(args) != 1 {
		return diceerrors.NewErrArity("HKEYS")
	}

	key := args[0]
	obj := store.Get(key)

	var hashMap HashMap
	var result []string

	if obj != nil {
		if err := object.AssertTypeAndEncoding(obj.TypeEncoding, object.ObjTypeHashMap, object.ObjEncodingHashMap); err != nil {
			return diceerrors.NewErrWithMessage(diceerrors.WrongTypeErr)
		}
		hashMap = obj.Value.(HashMap)
	} else {
		return clientio.Encode([]interface{}{}, false)
	}

	for hmKey := range hashMap {
		result = append(result, hmKey)
	}

	return clientio.Encode(result, false)
}

// Increments the number stored at field in the hash stored at key by increment.
//
// If key does not exist, a new key holding a hash is created.
// If field does not exist the value is set to 0 before the operation is performed.
//
// The range of values supported by HINCRBY is limited to 64-bit signed integers.
//
// Usage: HINCRBY key field increment
func evalHINCRBY(args []string, store *dstore.Store) []byte {
	if len(args) < 3 {
		return diceerrors.NewErrArity("HINCRBY")
	}

	increment, err := strconv.ParseInt(args[2], 10, 64)
	if err != nil {
		return diceerrors.NewErrWithFormattedMessage(diceerrors.IntOrOutOfRangeErr)
	}

	key := args[0]
	obj := store.Get(key)
	var hashmap HashMap

	if obj != nil {
		if err := object.AssertTypeAndEncoding(obj.TypeEncoding, object.ObjTypeHashMap, object.ObjEncodingHashMap); err != nil {
			return diceerrors.NewErrWithMessage(diceerrors.WrongTypeErr)
		}
		hashmap = obj.Value.(HashMap)
	}

	if hashmap == nil {
		hashmap = make(HashMap)
	}

	field := args[1]
	numkey, err := hashmap.incrementValue(field, increment)
	if err != nil {
		return diceerrors.NewErrWithMessage(err.Error())
	}

	obj = store.NewObj(hashmap, -1, object.ObjTypeHashMap, object.ObjEncodingHashMap)
	store.Put(key, obj)

	return clientio.Encode(numkey, false)
}

func evalHSETNX(args []string, store *dstore.Store) []byte {
	if len(args) != 3 {
		return diceerrors.NewErrArity("HSETNX")
	}

	key := args[0]
	hmKey := args[1]

	val, errWithMessage := getValueFromHashMap(key, hmKey, store)
	if errWithMessage != nil {
		return errWithMessage
	}
	if !bytes.Equal(val, clientio.RespNIL) { // hmKey is already present in hash map
		return clientio.RespZero
	}

	evalHSET(args, store)
	return clientio.RespOne
}

func evalHGETALL(args []string, store *dstore.Store) []byte {
	if len(args) != 1 {
		return diceerrors.NewErrArity("HGETALL")
	}

	key := args[0]

	obj := store.Get(key)

	var hashMap HashMap
	var results []string

	if obj != nil {
		if err := object.AssertTypeAndEncoding(obj.TypeEncoding, object.ObjTypeHashMap, object.ObjEncodingHashMap); err != nil {
			return diceerrors.NewErrWithMessage(diceerrors.WrongTypeErr)
		}
		hashMap = obj.Value.(HashMap)
	}

	for hmKey, hmValue := range hashMap {
		results = append(results, hmKey, hmValue)
	}

	return clientio.Encode(results, false)
}

func evalHGET(args []string, store *dstore.Store) []byte {
	if len(args) != 2 {
		return diceerrors.NewErrArity("HGET")
	}

	key := args[0]
	hmKey := args[1]

	val, errWithMessage := getValueFromHashMap(key, hmKey, store)
	if errWithMessage != nil {
		return errWithMessage
	}
	return val
}

// evalHMGET returns an array of values associated with the given fields,
// in the same order as they are requested.
// If a field does not exist, returns a corresponding nil value in the array.
// If the key does not exist, returns an array of nil values.
func evalHMGET(args []string, store *dstore.Store) []byte {
	if len(args) < 2 {
		return diceerrors.NewErrArity("HMGET")
	}
	key := args[0]

	obj := store.Get(key)

	results := make([]interface{}, len(args[1:]))
	if obj == nil {
		return clientio.Encode(results, false)
	}
	if err := object.AssertTypeAndEncoding(obj.TypeEncoding, object.ObjTypeHashMap, object.ObjEncodingHashMap); err != nil {
		return diceerrors.NewErrWithMessage(diceerrors.WrongTypeErr)
	}

	hashMap := obj.Value.(HashMap)

	for i, hmKey := range args[1:] {
		hmValue, ok := hashMap.Get(hmKey)
		if ok {
			results[i] = *hmValue
		} else {
			results[i] = clientio.RespNIL
		}
	}

	return clientio.Encode(results, false)
}

func evalHDEL(args []string, store *dstore.Store) []byte {
	if len(args) < 2 {
		return diceerrors.NewErrArity("HDEL")
	}

	key := args[0]
	fields := args[1:]

	obj := store.Get(key)
	if obj == nil {
		return clientio.Encode(0, false)
	}

	if err := object.AssertTypeAndEncoding(obj.TypeEncoding, object.ObjTypeHashMap, object.ObjEncodingHashMap); err != nil {
		return diceerrors.NewErrWithFormattedMessage(diceerrors.WrongTypeErr)
	}

	hashMap := obj.Value.(HashMap)
	count := 0
	for _, field := range fields {
		if _, ok := hashMap[field]; ok {
			delete(hashMap, field)
			count++
		}
	}

	if count > 0 {
		store.Put(key, obj)
	}

	return clientio.Encode(count, false)
}

func evalHSCAN(args []string, store *dstore.Store) []byte {
	if len(args) < 2 {
		return diceerrors.NewErrArity("HSCAN")
	}

	key := args[0]
	cursor, err := strconv.ParseInt(args[1], 10, 64)
	if err != nil {
		return diceerrors.NewErrWithMessage(diceerrors.InvalidIntErr)
	}

	obj := store.Get(key)
	if obj == nil {
		return clientio.Encode([]interface{}{"0", []string{}}, false)
	}

	if err := object.AssertTypeAndEncoding(obj.TypeEncoding, object.ObjTypeHashMap, object.ObjEncodingHashMap); err != nil {
		return diceerrors.NewErrWithMessage(diceerrors.WrongTypeErr)
	}

	hashMap := obj.Value.(HashMap)
	pattern := "*"
	count := 10

	// Parse optional arguments
	for i := 2; i < len(args); i += 2 {
		switch strings.ToUpper(args[i]) {
		case "MATCH":
			if i+1 < len(args) {
				pattern = args[i+1]
			}
		case CountConst:
			if i+1 < len(args) {
				parsedCount, err := strconv.Atoi(args[i+1])
				if err != nil || parsedCount < 1 {
					return diceerrors.NewErrWithMessage("value is not an integer or out of range")
				}
				count = parsedCount
			}
		}
	}

	// Note that this implementation has a time complexity of O(N), where N is the number of keys in 'hashMap'.
	// This is in contrast to Redis, which implements HSCAN in O(1) time complexity by maintaining a cursor.
	keys := make([]string, 0, len(hashMap))
	for k := range hashMap {
		keys = append(keys, k)
	}
	sort.Strings(keys)

	matched := 0
	results := make([]string, 0, count*2)
	newCursor := 0

	g, err := glob.Compile(pattern)
	if err != nil {
		return diceerrors.NewErrWithMessage(fmt.Sprintf("Invalid glob pattern: %s", err))
	}

	// Scan the keys and add them to the results if they match the pattern
	for i := int(cursor); i < len(keys); i++ {
		if g.Match(keys[i]) {
			results = append(results, keys[i], hashMap[keys[i]])
			matched++
			if matched >= count {
				newCursor = i + 1
				break
			}
		}
	}

	// If we've scanned all keys, reset cursor to 0
	if newCursor >= len(keys) {
		newCursor = 0
	}

	return clientio.Encode([]interface{}{strconv.Itoa(newCursor), results}, false)
}

// evalHKEYS returns all the values in the hash stored at key.
func evalHVALS(args []string, store *dstore.Store) []byte {
	if len(args) != 1 {
		return diceerrors.NewErrArity("HVALS")
	}

	key := args[0]
	obj := store.Get(key)

	if obj == nil {
		return clientio.Encode([]string{}, false) // Return an empty array for non-existent keys
	}

	if err := object.AssertTypeAndEncoding(obj.TypeEncoding, object.ObjTypeHashMap, object.ObjEncodingHashMap); err != nil {
		return diceerrors.NewErrWithMessage(diceerrors.WrongTypeErr)
	}

	hashMap := obj.Value.(HashMap)
	results := make([]string, 0, len(hashMap))

	for _, value := range hashMap {
		results = append(results, value)
	}

	return clientio.Encode(results, false)
}

// evalHSTRLEN returns the length of value associated with field in the hash stored at key.
//
// This command returns 0, if the specified field doesn't exist in the key
//
// If key doesn't exist, it returns 0.
//
// Usage: HSTRLEN key field value
func evalHSTRLEN(args []string, store *dstore.Store) []byte {
	if len(args) != 2 {
		return diceerrors.NewErrArity("HSTRLEN")
	}

	key := args[0]
	hmKey := args[1]
	obj := store.Get(key)

	var hashMap HashMap

	if obj != nil {
		if err := object.AssertTypeAndEncoding(obj.TypeEncoding, object.ObjTypeHashMap, object.ObjEncodingHashMap); err != nil {
			return diceerrors.NewErrWithMessage(diceerrors.WrongTypeErr)
		}
		hashMap = obj.Value.(HashMap)
	} else {
		return clientio.Encode(0, false)
	}

	val, ok := hashMap.Get(hmKey)
	// Return 0, if specified field doesn't exist in the HashMap.
	if ok {
		return clientio.Encode(len(*val), false)
	}
	return clientio.Encode(0, false)
}

// evalHEXISTS returns if field is an existing field in the hash stored at key.
//
// This command returns 0, if the specified field doesn't exist in the key and 1 if it exists.
//
// If key doesn't exist, it returns 0.
//
// Usage: HEXISTS key field
func evalHEXISTS(args []string, store *dstore.Store) []byte {
	if len(args) != 2 {
		return diceerrors.NewErrArity("HEXISTS")
	}

	key := args[0]
	hmKey := args[1]
	obj := store.Get(key)

	var hashMap HashMap

	if obj == nil {
		return clientio.Encode(0, false)
	}
	if err := object.AssertTypeAndEncoding(obj.TypeEncoding, object.ObjTypeHashMap, object.ObjEncodingHashMap); err != nil {
		return diceerrors.NewErrWithMessage(diceerrors.WrongTypeErr)
	}

	hashMap = obj.Value.(HashMap)

	_, ok := hashMap.Get(hmKey)
	if ok {
		return clientio.Encode(1, false)
	}
	// Return 0, if specified field doesn't exist in the HashMap.
	return clientio.Encode(0, false)
}

func evalObjectIdleTime(key string, store *dstore.Store) []byte {
	obj := store.GetNoTouch(key)
	if obj == nil {
		return clientio.RespNIL
	}

	return clientio.Encode(int64(dstore.GetIdleTime(obj.LastAccessedAt)), true)
}

func evalObjectEncoding(key string, store *dstore.Store) []byte {
	var encodingTypeStr string

	obj := store.GetNoTouch(key)
	if obj == nil {
		return clientio.RespNIL
	}

	oType, oEnc := object.ExtractTypeEncoding(obj)
	switch {
	case oType == object.ObjTypeString && oEnc == object.ObjEncodingRaw:
		encodingTypeStr = "raw"
		return clientio.Encode(encodingTypeStr, false)

	case oType == object.ObjTypeString && oEnc == object.ObjEncodingEmbStr:
		encodingTypeStr = "embstr"
		return clientio.Encode(encodingTypeStr, false)

	case oType == object.ObjTypeInt && oEnc == object.ObjEncodingInt:
		encodingTypeStr = "int"
		return clientio.Encode(encodingTypeStr, false)

	case oType == object.ObjTypeByteList && oEnc == object.ObjEncodingDeque:
		encodingTypeStr = "deque"
		return clientio.Encode(encodingTypeStr, false)

	case oType == object.ObjTypeBitSet && oEnc == object.ObjEncodingBF:
		encodingTypeStr = "bf"
		return clientio.Encode(encodingTypeStr, false)

	case oType == object.ObjTypeJSON && oEnc == object.ObjEncodingJSON:
		encodingTypeStr = "json"
		return clientio.Encode(encodingTypeStr, false)

	case oType == object.ObjTypeByteArray && oEnc == object.ObjEncodingByteArray:
		encodingTypeStr = "bytearray"
		return clientio.Encode(encodingTypeStr, false)

	case oType == object.ObjTypeSet && oEnc == object.ObjEncodingSetStr:
		encodingTypeStr = "setstr"
		return clientio.Encode(encodingTypeStr, false)

	case oType == object.ObjTypeSet && oEnc == object.ObjEncodingSetInt:
		encodingTypeStr = "setint"
		return clientio.Encode(encodingTypeStr, false)

	case oType == object.ObjTypeHashMap && oEnc == object.ObjEncodingHashMap:
		encodingTypeStr = "hashmap"
		return clientio.Encode(encodingTypeStr, false)

	case oType == object.ObjTypeSortedSet && oEnc == object.ObjEncodingBTree:
		encodingTypeStr = "btree"
		return clientio.Encode(encodingTypeStr, false)

	default:
		return diceerrors.NewErrWithFormattedMessage(diceerrors.WrongTypeErr)
	}
}

func evalOBJECT(args []string, store *dstore.Store) []byte {
	if len(args) < 2 {
		return diceerrors.NewErrArity("OBJECT")
	}

	subcommand := strings.ToUpper(args[0])
	key := args[1]

	switch subcommand {
	case "IDLETIME":
		return evalObjectIdleTime(key, store)
	case "ENCODING":
		return evalObjectEncoding(key, store)
	default:
		return diceerrors.NewErrWithMessage(diceerrors.SyntaxErr)
	}
}

func evalTOUCH(args []string, store *dstore.Store) []byte {
	if len(args) == 0 {
		return diceerrors.NewErrArity("TOUCH")
	}

	count := 0
	for _, key := range args {
		if store.Get(key) != nil {
			count++
		}
	}

	return clientio.Encode(count, false)
}

func evalLPUSH(args []string, store *dstore.Store) []byte {
	if len(args) < 2 {
		return diceerrors.NewErrArity("LPUSH")
	}

	obj := store.Get(args[0])
	if obj == nil {
		obj = store.NewObj(NewDeque(), -1, object.ObjTypeByteList, object.ObjEncodingDeque)
	}

	// if object is a set type, return error
	if object.AssertType(obj.TypeEncoding, object.ObjTypeSet) == nil {
		return diceerrors.NewErrWithFormattedMessage(diceerrors.WrongTypeErr)
	}

	if err := object.AssertType(obj.TypeEncoding, object.ObjTypeByteList); err != nil {
		return clientio.Encode(err, false)
	}

	if err := object.AssertEncoding(obj.TypeEncoding, object.ObjEncodingDeque); err != nil {
		return clientio.Encode(err, false)
	}

	store.Put(args[0], obj)
	for i := 1; i < len(args); i++ {
		obj.Value.(*Deque).LPush(args[i])
	}

	deq := obj.Value.(*Deque)

	return clientio.Encode(deq.Length, false)
}

func evalRPUSH(args []string, store *dstore.Store) []byte {
	if len(args) < 2 {
		return diceerrors.NewErrArity("RPUSH")
	}

	obj := store.Get(args[0])
	if obj == nil {
		obj = store.NewObj(NewDeque(), -1, object.ObjTypeByteList, object.ObjEncodingDeque)
	}

	// if object is a set type, return error
	if object.AssertType(obj.TypeEncoding, object.ObjTypeSet) == nil {
		return diceerrors.NewErrWithFormattedMessage(diceerrors.WrongTypeErr)
	}

	if err := object.AssertType(obj.TypeEncoding, object.ObjTypeByteList); err != nil {
		return clientio.Encode(err, false)
	}

	if err := object.AssertEncoding(obj.TypeEncoding, object.ObjEncodingDeque); err != nil {
		return clientio.Encode(err, false)
	}

	store.Put(args[0], obj)
	for i := 1; i < len(args); i++ {
		obj.Value.(*Deque).RPush(args[i])
	}

	deq := obj.Value.(*Deque)

	return clientio.Encode(deq.Length, false)
}

func evalRPOP(args []string, store *dstore.Store) []byte {
	if len(args) != 1 {
		return diceerrors.NewErrArity("RPOP")
	}

	obj := store.Get(args[0])
	if obj == nil {
		return clientio.RespNIL
	}

	// if object is a set type, return error
	if object.AssertType(obj.TypeEncoding, object.ObjTypeSet) == nil {
		return diceerrors.NewErrWithFormattedMessage(diceerrors.WrongTypeErr)
	}

	if err := object.AssertType(obj.TypeEncoding, object.ObjTypeByteList); err != nil {
		return clientio.Encode(err, false)
	}

	if err := object.AssertEncoding(obj.TypeEncoding, object.ObjEncodingDeque); err != nil {
		return clientio.Encode(err, false)
	}

	deq := obj.Value.(*Deque)
	x, err := deq.RPop()
	if err != nil {
		if errors.Is(err, ErrDequeEmpty) {
			return clientio.RespNIL
		}
		panic(fmt.Sprintf("unknown error: %v", err))
	}

	return clientio.Encode(x, false)
}

func evalLPOP(args []string, store *dstore.Store) []byte {
	if len(args) != 1 {
		return diceerrors.NewErrArity("LPOP")
	}

	obj := store.Get(args[0])
	if obj == nil {
		return clientio.RespNIL
	}

	// if object is a set type, return error
	if object.AssertType(obj.TypeEncoding, object.ObjTypeSet) == nil {
		return diceerrors.NewErrWithFormattedMessage(diceerrors.WrongTypeErr)
	}

	if err := object.AssertType(obj.TypeEncoding, object.ObjTypeByteList); err != nil {
		return clientio.Encode(err, false)
	}

	if err := object.AssertEncoding(obj.TypeEncoding, object.ObjEncodingDeque); err != nil {
		return clientio.Encode(err, false)
	}

	deq := obj.Value.(*Deque)
	x, err := deq.LPop()
	if err != nil {
		if errors.Is(err, ErrDequeEmpty) {
			return clientio.RespNIL
		}
		panic(fmt.Sprintf("unknown error: %v", err))
	}

	return clientio.Encode(x, false)
}

func evalLLEN(args []string, store *dstore.Store) []byte {
	if len(args) != 1 {
		return diceerrors.NewErrArity("LLEN")
	}

	obj := store.Get(args[0])
	if obj == nil {
		return clientio.Encode(0, false)
	}

	if err := object.AssertTypeAndEncoding(obj.TypeEncoding, object.ObjTypeByteList, object.ObjEncodingDeque); err != nil {
		return err
	}

	deq := obj.Value.(*Deque)
	return clientio.Encode(deq.Length, false)
}

func evalFLUSHDB(args []string, store *dstore.Store) []byte {
	slog.Info("FLUSHDB called", slog.Any("args", args))
	if len(args) > 1 {
		return diceerrors.NewErrArity("FLUSHDB")
	}

	flushType := Sync
	if len(args) == 1 {
		flushType = strings.ToUpper(args[0])
	}

	// TODO: Update this method to work with shared-nothing multithreaded implementation
	switch flushType {
	case Sync, Async:
		store.ResetStore()
	default:
		return diceerrors.NewErrWithMessage(diceerrors.SyntaxErr)
	}

	return clientio.RespOK
}

func evalSADD(args []string, store *dstore.Store) []byte {
	if len(args) < 2 {
		return diceerrors.NewErrArity("SADD")
	}
	key := args[0]

	// Get the set object from the store.
	obj := store.Get(key)
	lengthOfItems := len(args[1:])

	count := 0
	if obj == nil {
		var exDurationMs int64 = -1
		keepttl := false
		// If the object does not exist, create a new set object.
		value := make(map[string]struct{}, lengthOfItems)
		// Create a new object.
		obj = store.NewObj(value, exDurationMs, object.ObjTypeSet, object.ObjEncodingSetStr)
		store.Put(key, obj, dstore.WithKeepTTL(keepttl))
	}

	if err := object.AssertType(obj.TypeEncoding, object.ObjTypeSet); err != nil {
		return diceerrors.NewErrWithFormattedMessage(diceerrors.WrongTypeErr)
	}

	if err := object.AssertEncoding(obj.TypeEncoding, object.ObjEncodingSetStr); err != nil {
		return diceerrors.NewErrWithFormattedMessage(diceerrors.WrongTypeErr)
	}

	// Get the set object.
	set := obj.Value.(map[string]struct{})

	for _, arg := range args[1:] {
		if _, ok := set[arg]; !ok {
			set[arg] = struct{}{}
			count++
		}
	}

	return clientio.Encode(count, false)
}

func evalSMEMBERS(args []string, store *dstore.Store) []byte {
	if len(args) != 1 {
		return diceerrors.NewErrArity("SMEMBERS")
	}
	key := args[0]

	// Get the set object from the store.
	obj := store.Get(key)

	if obj == nil {
		return clientio.Encode([]string{}, false)
	}

	// If the object exists, check if it is a set object.
	if err := object.AssertType(obj.TypeEncoding, object.ObjTypeSet); err != nil {
		return diceerrors.NewErrWithFormattedMessage(diceerrors.WrongTypeErr)
	}

	if err := object.AssertEncoding(obj.TypeEncoding, object.ObjEncodingSetStr); err != nil {
		return diceerrors.NewErrWithFormattedMessage(diceerrors.WrongTypeErr)
	}

	// Get the set object.
	set := obj.Value.(map[string]struct{})
	// Get the members of the set.
	members := make([]string, 0, len(set))
	for k := range set {
		members = append(members, k)
	}

	return clientio.Encode(members, false)
}

func evalSREM(args []string, store *dstore.Store) []byte {
	if len(args) < 2 {
		return diceerrors.NewErrArity("SREM")
	}
	key := args[0]

	// Get the set object from the store.
	obj := store.Get(key)

	count := 0
	if obj == nil {
		return clientio.Encode(count, false)
	}

	// If the object exists, check if it is a set object.
	if err := object.AssertType(obj.TypeEncoding, object.ObjTypeSet); err != nil {
		return diceerrors.NewErrWithFormattedMessage(diceerrors.WrongTypeErr)
	}

	if err := object.AssertEncoding(obj.TypeEncoding, object.ObjEncodingSetStr); err != nil {
		return diceerrors.NewErrWithFormattedMessage(diceerrors.WrongTypeErr)
	}

	// Get the set object.
	set := obj.Value.(map[string]struct{})

	for _, arg := range args[1:] {
		if _, ok := set[arg]; ok {
			delete(set, arg)
			count++
		}
	}

	return clientio.Encode(count, false)
}

func evalSCARD(args []string, store *dstore.Store) []byte {
	if len(args) != 1 {
		return diceerrors.NewErrArity("SCARD")
	}

	key := args[0]

	// Get the set object from the store.
	obj := store.Get(key)

	if obj == nil {
		return clientio.Encode(0, false)
	}

	// If the object exists, check if it is a set object.
	if err := object.AssertType(obj.TypeEncoding, object.ObjTypeSet); err != nil {
		return diceerrors.NewErrWithFormattedMessage(diceerrors.WrongTypeErr)
	}

	if err := object.AssertEncoding(obj.TypeEncoding, object.ObjEncodingSetStr); err != nil {
		return diceerrors.NewErrWithFormattedMessage(diceerrors.WrongTypeErr)
	}

	// Get the set object.
	count := len(obj.Value.(map[string]struct{}))
	return clientio.Encode(count, false)
}

func evalSDIFF(args []string, store *dstore.Store) []byte {
	if len(args) < 1 {
		return diceerrors.NewErrArity("SDIFF")
	}

	srcKey := args[0]
	obj := store.Get(srcKey)

	// if the source key does not exist, return an empty response
	if obj == nil {
		return clientio.Encode([]string{}, false)
	}

	if err := object.AssertType(obj.TypeEncoding, object.ObjTypeSet); err != nil {
		return diceerrors.NewErrWithFormattedMessage(diceerrors.WrongTypeErr)
	}

	if err := object.AssertEncoding(obj.TypeEncoding, object.ObjEncodingSetStr); err != nil {
		return diceerrors.NewErrWithFormattedMessage(diceerrors.WrongTypeErr)
	}

	// Get the set object from the store.
	// store the count as the number of elements in the first set
	srcSet := obj.Value.(map[string]struct{})
	count := len(srcSet)

	tmpSet := make(map[string]struct{}, count)
	for k := range srcSet {
		tmpSet[k] = struct{}{}
	}

	// we decrement the count as we find the elements in the other sets
	// if the count is 0, we skip further sets but still get them from
	// the store to check if they are set objects and update their last accessed time

	for _, arg := range args[1:] {
		// Get the set object from the store.
		obj := store.Get(arg)

		if obj == nil {
			continue
		}

		// If the object exists, check if it is a set object.
		if err := object.AssertType(obj.TypeEncoding, object.ObjTypeSet); err != nil {
			return diceerrors.NewErrWithFormattedMessage(diceerrors.WrongTypeErr)
		}

		if err := object.AssertEncoding(obj.TypeEncoding, object.ObjEncodingSetStr); err != nil {
			return diceerrors.NewErrWithFormattedMessage(diceerrors.WrongTypeErr)
		}

		// only if the count is greater than 0, we need to check the other sets
		if count > 0 {
			// Get the set object.
			set := obj.Value.(map[string]struct{})

			for k := range set {
				if _, ok := tmpSet[k]; ok {
					delete(tmpSet, k)
					count--
				}
			}
		}
	}

	if count == 0 {
		return clientio.Encode([]string{}, false)
	}

	// Get the members of the set.
	members := make([]string, 0, len(tmpSet))
	for k := range tmpSet {
		members = append(members, k)
	}
	return clientio.Encode(members, false)
}

func evalSINTER(args []string, store *dstore.Store) []byte {
	if len(args) < 1 {
		return diceerrors.NewErrArity("SINTER")
	}

	sets := make([]map[string]struct{}, 0, len(args))

	empty := 0

	for _, arg := range args {
		// Get the set object from the store.
		obj := store.Get(arg)

		if obj == nil {
			empty++
			continue
		}

		// If the object exists, check if it is a set object.
		if err := object.AssertType(obj.TypeEncoding, object.ObjTypeSet); err != nil {
			return diceerrors.NewErrWithFormattedMessage(diceerrors.WrongTypeErr)
		}

		if err := object.AssertEncoding(obj.TypeEncoding, object.ObjEncodingSetStr); err != nil {
			return diceerrors.NewErrWithFormattedMessage(diceerrors.WrongTypeErr)
		}

		// Get the set object.
		set := obj.Value.(map[string]struct{})
		sets = append(sets, set)
	}

	if empty > 0 {
		return clientio.Encode([]string{}, false)
	}

	// sort the sets by the number of elements in the set
	// we will iterate over the smallest set
	// and check if the element is present in all the other sets
	sort.Slice(sets, func(i, j int) bool {
		return len(sets[i]) < len(sets[j])
	})

	count := 0
	resultSet := make(map[string]struct{}, len(sets[0]))

	// init the result set with the first set
	// store the number of elements in the first set in count
	// we will decrement the count if we do not find the elements in the other sets
	for k := range sets[0] {
		resultSet[k] = struct{}{}
		count++
	}

	for i := 1; i < len(sets); i++ {
		if count == 0 {
			break
		}
		for k := range resultSet {
			if _, ok := sets[i][k]; !ok {
				delete(resultSet, k)
				count--
			}
		}
	}

	if count == 0 {
		return clientio.Encode([]string{}, false)
	}

	members := make([]string, 0, len(resultSet))
	for k := range resultSet {
		members = append(members, k)
	}
	return clientio.Encode(members, false)
}

func evalHLEN(args []string, store *dstore.Store) []byte {
	if len(args) != 1 {
		return diceerrors.NewErrArity("HLEN")
	}

	key := args[0]

	obj := store.Get(key)

	if obj == nil {
		return clientio.RespZero
	}

	if err := object.AssertTypeAndEncoding(obj.TypeEncoding, object.ObjTypeHashMap, object.ObjEncodingHashMap); err != nil {
		return diceerrors.NewErrWithFormattedMessage(diceerrors.WrongTypeErr)
	}

	hashMap := obj.Value.(HashMap)
	return clientio.Encode(len(hashMap), false)
}

func evalSELECT(args []string, store *dstore.Store) []byte {
	if len(args) != 1 {
		return diceerrors.NewErrArity("SELECT")
	}

	return clientio.RespOK
}

// formatFloat formats float64 as string.
// Optionally appends a decimal (.0) for whole numbers,
// if b is true.
func formatFloat(f float64, b bool) string {
	formatted := strconv.FormatFloat(f, 'f', -1, 64)
	if b {
		parts := strings.Split(formatted, ".")
		if len(parts) == 1 {
			formatted += ".0"
		}
	}
	return formatted
}

// takes original value, increment values (float or int), a flag representing if increment is float
// returns new value, string representation, a boolean representing if the value was modified
func incrementValue(value any, isIncrFloat bool, incrFloat float64, incrInt int64) (newVal interface{}, stringRepresentation string, isModified bool) {
	switch utils.GetJSONFieldType(value) {
	case utils.NumberType:
		oldVal := value.(float64)
		var newVal float64
		if isIncrFloat {
			newVal = oldVal + incrFloat
		} else {
			newVal = oldVal + float64(incrInt)
		}
		resultString := formatFloat(newVal, isIncrFloat)
		return newVal, resultString, true
	case utils.IntegerType:
		if isIncrFloat {
			oldVal := float64(value.(int64))
			newVal := oldVal + incrFloat
			resultString := formatFloat(newVal, isIncrFloat)
			return newVal, resultString, true
		} else {
			oldVal := value.(int64)
			newVal := oldVal + incrInt
			resultString := fmt.Sprintf("%d", newVal)
			return newVal, resultString, true
		}
	default:
		return value, null, false
	}
}

func evalJSONNUMINCRBY(args []string, store *dstore.Store) []byte {
	if len(args) < 3 {
		return diceerrors.NewErrArity("JSON.NUMINCRBY")
	}
	key := args[0]
	obj := store.Get(key)

	if obj == nil {
		return diceerrors.NewErrWithFormattedMessage("-ERR could not perform this operation on a key that doesn't exist")
	}

	// Check if the object is of JSON type
	errWithMessage := object.AssertTypeAndEncoding(obj.TypeEncoding, object.ObjTypeJSON, object.ObjEncodingJSON)
	if errWithMessage != nil {
		return errWithMessage
	}

	path := args[1]

	jsonData := obj.Value
	// Parse the JSONPath expression
	expr, err := jp.ParseString(path)
	if err != nil {
		return diceerrors.NewErrWithMessage("invalid JSONPath")
	}

	isIncrFloat := false

	for i, r := range args[2] {
		if !unicode.IsDigit(r) && r != '.' && r != '-' {
			if i == 0 {
				return diceerrors.NewErrWithFormattedMessage("-ERR expected value at line 1 column %d", i+1)
			}
			return diceerrors.NewErrWithFormattedMessage("-ERR trailing characters at line 1 column %d", i+1)
		}
		if r == '.' {
			isIncrFloat = true
		}
	}
	var incrFloat float64
	var incrInt int64
	if isIncrFloat {
		incrFloat, err = strconv.ParseFloat(args[2], 64)
		if err != nil {
			return diceerrors.NewErrWithMessage(diceerrors.IntOrOutOfRangeErr)
		}
	} else {
		incrInt, err = strconv.ParseInt(args[2], 10, 64)
		if err != nil {
			return diceerrors.NewErrWithMessage(diceerrors.IntOrOutOfRangeErr)
		}
	}
	results := expr.Get(jsonData)

	if len(results) == 0 {
		respString := "[]"
		return clientio.Encode(respString, false)
	}

	resultArray := make([]string, 0, len(results))

	if path == defaultRootPath {
		newValue, resultString, isModified := incrementValue(jsonData, isIncrFloat, incrFloat, incrInt)
		if isModified {
			jsonData = newValue
		}
		resultArray = append(resultArray, resultString)
	} else {
		// Execute the JSONPath query
		_, err := expr.Modify(jsonData, func(value any) (interface{}, bool) {
			newValue, resultString, isModified := incrementValue(value, isIncrFloat, incrFloat, incrInt)
			resultArray = append(resultArray, resultString)
			return newValue, isModified
		})
		if err != nil {
			return diceerrors.NewErrWithMessage("invalid JSONPath")
		}
	}

	resultString := `[` + strings.Join(resultArray, ",") + `]`

	obj.Value = jsonData
	return clientio.Encode(resultString, false)
}

// evalJSONOBJKEYS retrieves the keys of a JSON object stored at path specified.
// It takes two arguments: the key where the JSON document is stored, and an optional JSON path.
// It returns a list of keys from the object at the specified path or an error if the path is invalid.
func evalJSONOBJKEYS(args []string, store *dstore.Store) []byte {
	if len(args) < 1 {
		return diceerrors.NewErrArity("JSON.OBJKEYS")
	}

	key := args[0]
	// Default path is root if not specified
	path := defaultRootPath
	if len(args) > 1 {
		path = args[1]
	}

	// Retrieve the object from the database
	obj := store.Get(key)
	if obj == nil {
		return diceerrors.NewErrWithMessage("could not perform this operation on a key that doesn't exist")
	}

	// Check if the object is of JSON type
	errWithMessage := object.AssertTypeAndEncoding(obj.TypeEncoding, object.ObjTypeJSON, object.ObjEncodingJSON)
	if errWithMessage != nil {
		return errWithMessage
	}

	jsonData := obj.Value
	_, err := sonic.Marshal(jsonData)
	if err != nil {
		return diceerrors.NewErrWithMessage("Existing key has wrong Dice type")
	}

	// If path is root, return all keys of the entire JSON
	if len(args) == 1 {
		if utils.GetJSONFieldType(jsonData) == utils.ObjectType {
			keys := make([]string, 0)
			for key := range jsonData.(map[string]interface{}) {
				keys = append(keys, key)
			}
			return clientio.Encode(keys, false)
		}
		return diceerrors.NewErrWithFormattedMessage(diceerrors.WrongTypeErr)
	}

	// Parse the JSONPath expression
	expr, err := jp.ParseString(path)
	if err != nil {
		return diceerrors.NewErrWithMessage(err.Error())
	}

	// Execute the JSONPath query
	results := expr.Get(jsonData)
	if len(results) == 0 {
		return clientio.RespEmptyArray
	}

	keysList := make([]interface{}, 0, len(results))

	for _, result := range results {
		switch utils.GetJSONFieldType(result) {
		case utils.ObjectType:
			keys := make([]string, 0)
			for key := range result.(map[string]interface{}) {
				keys = append(keys, key)
			}
			keysList = append(keysList, keys)
		default:
			keysList = append(keysList, clientio.RespNIL)
		}
	}

	return clientio.Encode(keysList, false)
}

// evalGETRANGE returns the substring of the string value stored at key, determined by the offsets start and end
// The offsets are zero-based and can be negative values to index from the end of the string
//
// If the start offset is larger than the end offset, or if the start or end offset is greater than the length of the string,
// an empty string is returned
func evalGETRANGE(args []string, store *dstore.Store) []byte {
	if len(args) != 3 {
		return diceerrors.NewErrArity("GETRANGE")
	}
	key := args[0]
	obj := store.Get(key)
	if obj == nil {
		return clientio.Encode("", false)
	}

	start, err := strconv.Atoi(args[1])
	if err != nil {
		return diceerrors.NewErrWithFormattedMessage(diceerrors.IntOrOutOfRangeErr)
	}
	end, err := strconv.Atoi(args[2])
	if err != nil {
		return diceerrors.NewErrWithFormattedMessage(diceerrors.IntOrOutOfRangeErr)
	}

	var str string
	switch _, oEnc := object.ExtractTypeEncoding(obj); oEnc {
	case object.ObjEncodingEmbStr, object.ObjEncodingRaw:
		if val, ok := obj.Value.(string); ok {
			str = val
		} else {
			return diceerrors.NewErrWithMessage("expected string but got another type")
		}
	case object.ObjEncodingInt:
		str = strconv.FormatInt(obj.Value.(int64), 10)
	default:
		return diceerrors.NewErrWithFormattedMessage(diceerrors.WrongTypeErr)
	}

	if str == "" {
		return clientio.Encode("", false)
	}

	if start < 0 {
		start = len(str) + start
	}

	if end < 0 {
		end = len(str) + end
	}

	if start >= len(str) || end < 0 || start > end {
		return clientio.Encode("", false)
	}

	if start < 0 {
		start = 0
	}

	if end >= len(str) {
		end = len(str) - 1
	}

	return clientio.Encode(str[start:end+1], false)
}

// evalHRANDFIELD returns random fields from a hash stored at key.
// If only the key is provided, one random field is returned.
// If count is provided, it returns that many unique random fields. A negative count allows repeated selections.
// The "WITHVALUES" option returns both fields and values.
// Returns nil if the key doesn't exist or the hash is empty.
// Errors: arity error, type error for non-hash, syntax error for "WITHVALUES", or count format error.
func evalHRANDFIELD(args []string, store *dstore.Store) []byte {
	if len(args) < 1 || len(args) > 3 {
		return diceerrors.NewErrArity("HRANDFIELD")
	}

	key := args[0]
	obj := store.Get(key)
	if obj == nil {
		return clientio.RespNIL
	}

	if err := object.AssertTypeAndEncoding(obj.TypeEncoding, object.ObjTypeHashMap, object.ObjEncodingHashMap); err != nil {
		return diceerrors.NewErrWithMessage(diceerrors.WrongTypeErr)
	}

	hashMap := obj.Value.(HashMap)
	if len(hashMap) == 0 {
		return clientio.Encode([]string{}, false)
	}

	count := 1
	withValues := false

	if len(args) > 1 {
		var err error
		// The second argument is the count.
		count, err = strconv.Atoi(args[1])
		if err != nil {
			return diceerrors.NewErrWithFormattedMessage(diceerrors.IntOrOutOfRangeErr)
		}

		// The third argument is the "WITHVALUES" option.
		if len(args) == 3 {
			if !strings.EqualFold(args[2], WithValues) {
				return diceerrors.NewErrWithFormattedMessage(diceerrors.SyntaxErr)
			}
			withValues = true
		}
	}

	return selectRandomFields(hashMap, count, withValues)
}

// selectRandomFields returns random fields from a hashmap.
func selectRandomFields(hashMap HashMap, count int, withValues bool) []byte {
	keys := make([]string, 0, len(hashMap))
	for k := range hashMap {
		keys = append(keys, k)
	}

	var results []string
	resultSet := make(map[string]struct{})

	abs := func(x int) int {
		if x < 0 {
			return -x
		}
		return x
	}

	for i := 0; i < abs(count); i++ {
		if count > 0 && len(resultSet) == len(keys) {
			break
		}

		randomIndex, _ := rand.Int(rand.Reader, big.NewInt(int64(len(keys))))
		randomField := keys[randomIndex.Int64()]

		if count > 0 {
			if _, exists := resultSet[randomField]; exists {
				i--
				continue
			}
			resultSet[randomField] = struct{}{}
		}

		results = append(results, randomField)
		if withValues {
			results = append(results, hashMap[randomField])
		}
	}

	return clientio.Encode(results, false)
}

// evalAPPEND takes two arguments: the key and the value to append to the key's current value.
// If the key does not exist, it creates a new key with the given value (so APPEND will be similar to SET in this special case)
// If key already exists and is a string (or integers stored as strings), this command appends the value at the end of the string
func evalAPPEND(args []string, store *dstore.Store) []byte {
	if len(args) != 2 {
		return diceerrors.NewErrArity("APPEND")
	}

	key, value := args[0], args[1]
	obj := store.Get(key)

	if obj == nil {
		// Key does not exist path

		// check if the value starts with '0' and has more than 1 character to handle leading zeros
		if len(value) > 1 && value[0] == '0' {
			// treat as string if has leading zeros
			store.Put(key, store.NewObj(value, -1, object.ObjTypeString, object.ObjEncodingRaw))
			return clientio.Encode(len(value), false)
		}

		// Deduce type and encoding based on the value if no leading zeros
		oType, oEnc := deduceTypeEncoding(value)

		var storedValue interface{}
		// Store the value with the appropriate encoding based on the type
		switch oEnc {
		case object.ObjEncodingInt:
			storedValue, _ = strconv.ParseInt(value, 10, 64)
		case object.ObjEncodingEmbStr, object.ObjEncodingRaw:
			storedValue = value
		default:
			return diceerrors.NewErrWithFormattedMessage(diceerrors.WrongTypeErr)
		}

		store.Put(key, store.NewObj(storedValue, -1, oType, oEnc))

		return clientio.Encode(len(value), false)
	}
	// Key exists path
	_, currentEnc := object.ExtractTypeEncoding(obj)

	var currentValueStr string
	switch currentEnc {
	case object.ObjEncodingInt:
		// If the encoding is an integer, convert the current value to a string for concatenation
		currentValueStr = strconv.FormatInt(obj.Value.(int64), 10)
	case object.ObjEncodingEmbStr, object.ObjEncodingRaw:
		// If the encoding is a string, retrieve the string value for concatenation
		currentValueStr = obj.Value.(string)
	default:
		// If the encoding is neither integer nor string, return a "wrong type" error
		return diceerrors.NewErrWithFormattedMessage(diceerrors.WrongTypeErr)
	}

	newValue := currentValueStr + value

	store.Put(key, store.NewObj(newValue, -1, object.ObjTypeString, object.ObjEncodingRaw))

	return clientio.Encode(len(newValue), false)
}

func evalJSONRESP(args []string, store *dstore.Store) []byte {
	if len(args) < 1 {
		return diceerrors.NewErrArity("json.resp")
	}
	key := args[0]

	path := defaultRootPath
	if len(args) > 1 {
		path = args[1]
	}

	obj := store.Get(key)
	if obj == nil {
		return clientio.RespNIL
	}

	// Check if the object is of JSON type
	errWithMessage := object.AssertTypeAndEncoding(obj.TypeEncoding, object.ObjTypeJSON, object.ObjEncodingJSON)
	if errWithMessage != nil {
		return errWithMessage
	}

	jsonData := obj.Value
	if path == defaultRootPath {
		resp := parseJSONStructure(jsonData, false)

		return clientio.Encode(resp, false)
	}

	// if path is not root then extract value at path
	expr, err := jp.ParseString(path)
	if err != nil {
		return diceerrors.NewErrWithMessage("invalid JSONPath")
	}
	results := expr.Get(jsonData)

	// process value at each path
	ret := []any{}
	for _, result := range results {
		resp := parseJSONStructure(result, false)
		ret = append(ret, resp)
	}

	return clientio.Encode(ret, false)
}

func parseJSONStructure(jsonData interface{}, nested bool) (resp []any) {
	switch json := jsonData.(type) {
	case string, bool:
		resp = append(resp, json)
	case int, int8, int16, int32, int64, uint, uint8, uint16, uint32, uint64, float32, float64, nil:
		resp = append(resp, json)
	case map[string]interface{}:
		resp = append(resp, "{")
		for key, value := range json {
			resp = append(resp, key)
			resp = append(resp, parseJSONStructure(value, true)...)
		}
		// wrap in another array to offset print
		if nested {
			resp = []interface{}{resp}
		}
	case []interface{}:
		resp = append(resp, "[")
		for _, value := range json {
			resp = append(resp, parseJSONStructure(value, true)...)
		}
		// wrap in another array to offset print
		if nested {
			resp = []interface{}{resp}
		}
	default:
		resp = append(resp, []byte("(unsupported type)"))
	}
	return resp
}

// This method executes each operation, contained in ops array, based on commands used.
func executeBitfieldOps(value *ByteArray, ops []utils.BitFieldOp) []interface{} {
	overflowType := WRAP
	var result []interface{}
	for _, op := range ops {
		switch op.Kind {
		case GET:
			res := value.getBits(int(op.Offset), int(op.EVal), op.EType == SIGNED)
			result = append(result, res)
		case SET:
			prevValue := value.getBits(int(op.Offset), int(op.EVal), op.EType == SIGNED)
			value.setBits(int(op.Offset), int(op.EVal), op.Value)
			result = append(result, prevValue)
		case INCRBY:
			res, err := value.incrByBits(int(op.Offset), int(op.EVal), op.Value, overflowType, op.EType == SIGNED)
			if err != nil {
				result = append(result, nil)
			} else {
				result = append(result, res)
			}
		case OVERFLOW:
			overflowType = op.EType
		}
	}
	return result
}

// Generic method for both BITFIELD and BITFIELD_RO.
// isReadOnly method is true for BITFIELD_RO command.
func bitfieldEvalGeneric(args []string, store *dstore.Store, isReadOnly bool) []byte {
	var ops []utils.BitFieldOp
	ops, err2 := utils.ParseBitfieldOps(args, isReadOnly)

	if err2 != nil {
		return err2
	}

	key := args[0]
	obj := store.Get(key)
	if obj == nil {
		obj = store.NewObj(NewByteArray(1), -1, object.ObjTypeByteArray, object.ObjEncodingByteArray)
		store.Put(args[0], obj)
	}
	var value *ByteArray
	var err error

	switch oType, _ := object.ExtractTypeEncoding(obj); oType {
	case object.ObjTypeByteArray:
		value = obj.Value.(*ByteArray)
	case object.ObjTypeString, object.ObjTypeInt:
		value, err = NewByteArrayFromObj(obj)
		if err != nil {
			return diceerrors.NewErrWithMessage("value is not a valid byte array")
		}
	default:
		return diceerrors.NewErrWithFormattedMessage(diceerrors.WrongTypeErr)
	}

	result := executeBitfieldOps(value, ops)
	return clientio.Encode(result, false)
}

// evalBITFIELD evaluates BITFIELD operations on a key store string, int or bytearray types
// it returns an array of results depending on the subcommands
// it allows mutation using SET and INCRBY commands
// returns arity error, offset type error, overflow type error, encoding type error, integer error, syntax error
// GET <encoding> <offset> -- Returns the specified bit field.
// SET <encoding> <offset> <value> -- Set the specified bit field
// and returns its old value.
// INCRBY <encoding> <offset> <increment> -- Increments or decrements
// (if a negative increment is given) the specified bit field and returns the new value.
// There is another subcommand that only changes the behavior of successive
// INCRBY and SET subcommands calls by setting the overflow behavior:
// OVERFLOW [WRAP|SAT|FAIL]`
func evalBITFIELD(args []string, store *dstore.Store) []byte {
	if len(args) < 1 {
		return diceerrors.NewErrArity("BITFIELD")
	}

	return bitfieldEvalGeneric(args, store, false)
}

func evalHINCRBYFLOAT(args []string, store *dstore.Store) []byte {
	if len(args) < 3 {
		return diceerrors.NewErrArity("HINCRBYFLOAT")
	}
	incr, err := strconv.ParseFloat(strings.TrimSpace(args[2]), 64)
	if err != nil {
		return diceerrors.NewErrWithMessage(diceerrors.IntOrFloatErr)
	}

	key := args[0]
	obj := store.Get(key)
	var hashmap HashMap

	if obj != nil {
		if err := object.AssertTypeAndEncoding(obj.TypeEncoding, object.ObjTypeHashMap, object.ObjEncodingHashMap); err != nil {
			return diceerrors.NewErrWithMessage(diceerrors.WrongTypeErr)
		}
		hashmap = obj.Value.(HashMap)
	}

	if hashmap == nil {
		hashmap = make(HashMap)
	}

	field := args[1]
	numkey, err := hashmap.incrementFloatValue(field, incr)
	if err != nil {
		return diceerrors.NewErrWithMessage(err.Error())
	}

	obj = store.NewObj(hashmap, -1, object.ObjTypeHashMap, object.ObjEncodingHashMap)
	store.Put(key, obj)

	return clientio.Encode(numkey, false)
}

// Read-only variant of the BITFIELD command. It is like the original BITFIELD but only accepts GET subcommand and can safely be used in read-only replicas.
func evalBITFIELDRO(args []string, store *dstore.Store) []byte {
	if len(args) < 1 {
		return diceerrors.NewErrArity("BITFIELD_RO")
	}

	return bitfieldEvalGeneric(args, store, true)
}

func evalGEOADD(args []string, store *dstore.Store) []byte {
	if len(args) < 4 {
		return diceerrors.NewErrArity("GEOADD")
	}

	key := args[0]
	var nx, xx bool
	startIdx := 1

	// Parse options
	for startIdx < len(args) {
		option := strings.ToUpper(args[startIdx])
		if option == "NX" {
			nx = true
			startIdx++
		} else if option == "XX" {
			xx = true
			startIdx++
		} else {
			break
		}
	}

	// Check if we have the correct number of arguments after parsing options
	if (len(args)-startIdx)%3 != 0 {
		return diceerrors.NewErrArity("GEOADD")
	}

	if xx && nx {
		return diceerrors.NewErrWithMessage("ERR XX and NX options at the same time are not compatible")
	}

	// Get or create sorted set
	obj := store.Get(key)
	var ss *sortedset.Set
	if obj != nil {
		var err []byte
		ss, err = sortedset.FromObject(obj)
		if err != nil {
			return err
		}
	} else {
		ss = sortedset.New()
	}

	added := 0
	for i := startIdx; i < len(args); i += 3 {
		longitude, err := strconv.ParseFloat(args[i], 64)
		if err != nil || math.IsNaN(longitude) || longitude < -180 || longitude > 180 {
			return diceerrors.NewErrWithMessage("ERR invalid longitude")
		}

		latitude, err := strconv.ParseFloat(args[i+1], 64)
		if err != nil || math.IsNaN(latitude) || latitude < -85.05112878 || latitude > 85.05112878 {
			return diceerrors.NewErrWithMessage("ERR invalid latitude")
		}

		member := args[i+2]
		_, exists := ss.Get(member)

		// Handle XX option: Only update existing elements
		if xx && !exists {
			continue
		}

		// Handle NX option: Only add new elements
		if nx && exists {
			continue
		}

		hash := geo.EncodeHash(latitude, longitude)

		wasInserted := ss.Upsert(hash, member)
		if wasInserted {
			added++
		}
	}

	obj = store.NewObj(ss, -1, object.ObjTypeSortedSet, object.ObjEncodingBTree)
	store.Put(key, obj)

	return clientio.Encode(added, false)
}

func evalGEODIST(args []string, store *dstore.Store) []byte {
	if len(args) < 3 || len(args) > 4 {
		return diceerrors.NewErrArity("GEODIST")
	}

	key := args[0]
	member1 := args[1]
	member2 := args[2]
	unit := "m"
	if len(args) == 4 {
		unit = strings.ToLower(args[3])
	}

	// Get the sorted set
	obj := store.Get(key)
	if obj == nil {
		return clientio.RespNIL
	}

	ss, err := sortedset.FromObject(obj)
	if err != nil {
		return err
	}

	// Get the scores (geohashes) for both members
	score1, ok := ss.Get(member1)
	if !ok {
		return clientio.RespNIL
	}
	score2, ok := ss.Get(member2)
	if !ok {
		return clientio.RespNIL
	}

	lat1, lon1 := geo.DecodeHash(score1)
	lat2, lon2 := geo.DecodeHash(score2)

	distance := geo.GetDistance(lon1, lat1, lon2, lat2)

	result, err := geo.ConvertDistance(distance, unit)
	if err != nil {
		return err
	}

	return clientio.Encode(utils.RoundToDecimals(result, 4), false)
}

// evalJSONSTRAPPEND appends a string value to the JSON string value at the specified path
// in the JSON object saved at the key in arguments.
// Args must contain at least a key and the string value to append.
// If the key does not exist or is expired, it returns an error response.
// If the value at the specified path is not a string, it returns an error response.
// Returns the new length of the string at the specified path if successful.
func evalJSONSTRAPPEND(args []string, store *dstore.Store) []byte {
	if len(args) != 3 {
		return diceerrors.NewErrArity("JSON.STRAPPEND")
	}

	key := args[0]
	path := args[1]
	value := args[2]

	obj := store.Get(key)
	if obj == nil {
		return diceerrors.NewErrWithMessage(diceerrors.NoKeyExistsErr)
	}

	errWithMessage := object.AssertTypeAndEncoding(obj.TypeEncoding, object.ObjTypeJSON, object.ObjEncodingJSON)
	if errWithMessage != nil {
		return diceerrors.NewErrWithFormattedMessage(diceerrors.WrongKeyTypeErr)
	}

	jsonData := obj.Value

	var resultsArray []interface{}

	if path == "$" {
		// Handle root-level string
		if str, ok := jsonData.(string); ok {
			unquotedValue := strings.Trim(value, "\"")
			newValue := str + unquotedValue
			resultsArray = append(resultsArray, int64(len(newValue)))
			jsonData = newValue
		} else {
			return clientio.RespEmptyArray
		}
	} else {
		expr, err := jp.ParseString(path)
		if err != nil {
			return clientio.RespEmptyArray
		}

		_, modifyErr := expr.Modify(jsonData, func(data any) (interface{}, bool) {
			switch v := data.(type) {
			case string:
				unquotedValue := strings.Trim(value, "\"")
				newValue := v + unquotedValue
				resultsArray = append([]interface{}{int64(len(newValue))}, resultsArray...)
				return newValue, true
			default:
				resultsArray = append([]interface{}{clientio.RespNIL}, resultsArray...)
				return data, false
			}
		})

		if modifyErr != nil {
			return clientio.RespEmptyArray
		}
	}

	if len(resultsArray) == 0 {
		return clientio.RespEmptyArray
	}

	obj.Value = jsonData
	return clientio.Encode(resultsArray, false)
}<|MERGE_RESOLUTION|>--- conflicted
+++ resolved
@@ -1519,27 +1519,6 @@
 	return clientio.Encode(int64(durationMs/1000), false)
 }
 
-<<<<<<< HEAD
-=======
-// evalDEL deletes all the specified keys in args list
-// returns the count of total deleted keys after encoding
-func evalDEL(args []string, store *dstore.Store) []byte {
-	countDeleted := 0
-
-	if len(args) < 1 {
-		return diceerrors.NewErrArity("DEL")
-	}
-
-	for _, key := range args {
-		if ok := store.Del(key); ok {
-			countDeleted++
-		}
-	}
-
-	return clientio.Encode(countDeleted, false)
-}
-
->>>>>>> cd796f40
 // evalEXPIRE sets an expiry time(in secs) on the specified key in args
 // args should contain 2 values, key and the expiry time to be set for the key
 // The expiry time should be in integer format; if not, it returns encoded error response
