package eval

import (
	"bytes"
	"errors"
	"fmt"
	"reflect"
	"strconv"
	"strings"
	"testing"
	"time"

	"github.com/axiomhq/hyperloglog"
	"github.com/bytedance/sonic"
	"github.com/dicedb/dice/internal/clientio"
	diceerrors "github.com/dicedb/dice/internal/errors"
	"github.com/dicedb/dice/internal/object"
	"github.com/dicedb/dice/internal/server/utils"
	dstore "github.com/dicedb/dice/internal/store"
	"github.com/ohler55/ojg/jp"
	testifyAssert "github.com/stretchr/testify/assert"
	"gotest.tools/v3/assert"
)

type evalTestCase struct {
	name           string
	setup          func()
	input          []string
	output         []byte
	validator      func(output []byte)
	migratedOutput EvalResponse
}

func setupTest(store *dstore.Store) *dstore.Store {
	dstore.ResetStore(store)
	dstore.KeyspaceStat[0] = make(map[string]int)

	return store
}

func TestEval(t *testing.T) {
	store := dstore.NewStore(nil)

	testEvalMSET(t, store)
	testEvalECHO(t, store)
	testEvalHELLO(t, store)
	testEvalSET(t, store)
	testEvalGET(t, store)
	testEvalGETEX(t, store)
	testEvalDebug(t, store)
	testEvalJSONARRINSERT(t, store)
	testEvalJSONARRPOP(t, store)
	testEvalJSONARRLEN(t, store)
	testEvalJSONDEL(t, store)
	testEvalJSONFORGET(t, store)
	testEvalJSONCLEAR(t, store)
	testEvalJSONTYPE(t, store)
	testEvalJSONGET(t, store)
	testEvalJSONSET(t, store)
	testEvalJSONNUMMULTBY(t, store)
	testEvalJSONTOGGLE(t, store)
	testEvalJSONARRAPPEND(t, store)
	testEvalTTL(t, store)
	testEvalDel(t, store)
	testEvalPersist(t, store)
	testEvalEXPIRE(t, store)
	testEvalEXPIRETIME(t, store)
	testEvalEXPIREAT(t, store)
	testEvalDbsize(t, store)
	testEvalGETSET(t, store)
	testEvalHSET(t, store)
	testEvalPFADD(t, store)
	testEvalPFCOUNT(t, store)
	testEvalHGET(t, store)
	testEvalHSTRLEN(t, store)
	testEvalHDEL(t, store)
	testEvalPFMERGE(t, store)
	testEvalJSONSTRLEN(t, store)
	testEvalJSONOBJLEN(t, store)
	testEvalHLEN(t, store)
	testEvalSELECT(t, store)
	testEvalLLEN(t, store)
	testEvalGETEX(t, store)
	testEvalJSONNUMINCRBY(t, store)
	testEvalTYPE(t, store)
	testEvalCOMMAND(t, store)
	testEvalJSONOBJKEYS(t, store)
	testEvalGETRANGE(t, store)
	testEvalHSETNX(t, store)
	testEvalPING(t, store)
	testEvalSETEX(t, store)
	testEvalFLUSHDB(t, store)
	testEvalINCRBYFLOAT(t, store)
	testEvalBITOP(t, store)
}

func testEvalPING(t *testing.T, store *dstore.Store) {
	tests := map[string]evalTestCase{
		"nil value":            {input: nil, output: []byte("+PONG\r\n")},
		"empty args":           {input: []string{}, output: []byte("+PONG\r\n")},
		"one value":            {input: []string{"HEY"}, output: []byte("$3\r\nHEY\r\n")},
		"more than one values": {input: []string{"HEY", "HELLO"}, output: []byte("-ERR wrong number of arguments for 'ping' command\r\n")},
	}

	runEvalTests(t, tests, evalPING, store)
}

func testEvalECHO(t *testing.T, store *dstore.Store) {
	tests := map[string]evalTestCase{
		"nil value":            {input: nil, output: []byte("-ERR wrong number of arguments for 'echo' command\r\n")},
		"empty args":           {input: []string{}, output: []byte("-ERR wrong number of arguments for 'echo' command\r\n")},
		"one value":            {input: []string{"HEY"}, output: []byte("$3\r\nHEY\r\n")},
		"more than one values": {input: []string{"HEY", "HELLO"}, output: []byte("-ERR wrong number of arguments for 'echo' command\r\n")},
	}

	runEvalTests(t, tests, evalECHO, store)
}

func testEvalHELLO(t *testing.T, store *dstore.Store) {
	resp := []interface{}{
		"proto", 2,
		"id", serverID,
		"mode", "standalone",
		"role", "master",
		"modules", []interface{}{},
	}

	tests := map[string]evalTestCase{
		"nil value":            {input: nil, output: clientio.Encode(resp, false)},
		"empty args":           {input: []string{}, output: clientio.Encode(resp, false)},
		"one value":            {input: []string{"HEY"}, output: clientio.Encode(resp, false)},
		"more than one values": {input: []string{"HEY", "HELLO"}, output: []byte("-ERR wrong number of arguments for 'hello' command\r\n")},
	}

	runEvalTests(t, tests, evalHELLO, store)
}

func testEvalSET(t *testing.T, store *dstore.Store) {

	tests := []evalTestCase{
		{
			name:           "nil value",
			input:          nil,
			migratedOutput: EvalResponse{Result: nil, Error: errors.New("-ERR wrong number of arguments for 'set' command\r\n")},
		},
		{
			name:           "empty array",
			input:          []string{},
			migratedOutput: EvalResponse{Result: nil, Error: errors.New("-ERR wrong number of arguments for 'set' command\r\n")},
		},
		{
			name:           "one value",
			input:          []string{"KEY"},
			migratedOutput: EvalResponse{Result: nil, Error: errors.New("-ERR wrong number of arguments for 'set' command\r\n")},
		},
		{
			name:           "key val pair",
			input:          []string{"KEY", "VAL"},
			migratedOutput: EvalResponse{Result: clientio.RespOK, Error: nil},
		},
		{
			name:           "key val pair with int val",
			input:          []string{"KEY", "123456"},
			migratedOutput: EvalResponse{Result: clientio.RespOK, Error: nil},
		},
		{
			name:           "key val pair and expiry key",
			input:          []string{"KEY", "VAL", Px},
			migratedOutput: EvalResponse{Result: nil, Error: errors.New("-ERR syntax error\r\n")},
		},
		{
			name:           "key val pair and EX no val",
			input:          []string{"KEY", "VAL", Ex},
			migratedOutput: EvalResponse{Result: nil, Error: errors.New("-ERR syntax error\r\n")},
		},
		{
			name:           "key val pair and valid EX",
			input:          []string{"KEY", "VAL", Ex, "2"},
			migratedOutput: EvalResponse{Result: clientio.RespOK, Error: nil},
		},
		{
			name:           "key val pair and invalid EX",
			input:          []string{"KEY", "VAL", Ex, "invalid_expiry_val"},
			migratedOutput: EvalResponse{Result: nil, Error: errors.New("-ERR value is not an integer or out of range\r\n")},
		},
		{
			name:           "key val pair and valid PX",
			input:          []string{"KEY", "VAL", Px, "2000"},
			migratedOutput: EvalResponse{Result: clientio.RespOK, Error: nil},
		},
		{
			name:           "key val pair and invalid PX",
			input:          []string{"KEY", "VAL", Px, "invalid_expiry_val"},
			migratedOutput: EvalResponse{Result: nil, Error: errors.New("-ERR value is not an integer or out of range\r\n")},
		},
		{
			name:           "key val pair and both EX and PX",
			input:          []string{"KEY", "VAL", Ex, "2", Px, "2000"},
			migratedOutput: EvalResponse{Result: nil, Error: errors.New("-ERR syntax error\r\n")},
		},
		{
			name:           "key val pair and PXAT no val",
			input:          []string{"KEY", "VAL", Pxat},
			migratedOutput: EvalResponse{Result: nil, Error: errors.New("-ERR syntax error\r\n")},
		},
		{
			name:           "key val pair and invalid PXAT",
			input:          []string{"KEY", "VAL", Pxat, "invalid_expiry_val"},
			migratedOutput: EvalResponse{Result: nil, Error: errors.New("-ERR value is not an integer or out of range\r\n")},
		},
		{
			name:           "key val pair and expired PXAT",
			input:          []string{"KEY", "VAL", Pxat, "2"},
			migratedOutput: EvalResponse{Result: clientio.RespOK, Error: nil},
		},
		{
			name:           "key val pair and negative PXAT",
			input:          []string{"KEY", "VAL", Pxat, "-123456"},
			migratedOutput: EvalResponse{Result: nil, Error: errors.New("-ERR invalid expire time in 'set' command\r\n")},
		},
		{
			name:           "key val pair and valid PXAT",
			input:          []string{"KEY", "VAL", Pxat, strconv.FormatInt(time.Now().Add(2*time.Minute).UnixMilli(), 10)},
			migratedOutput: EvalResponse{Result: clientio.RespOK, Error: nil},
		},
	}

	for _, tt := range tests {
		t.Run(tt.name, func(t *testing.T) {
			response := evalSET(tt.input, store)

			// Handle comparison for byte slices
			if b, ok := response.Result.([]byte); ok && tt.migratedOutput.Result != nil {
				if expectedBytes, ok := tt.migratedOutput.Result.([]byte); ok {
					testifyAssert.True(t, bytes.Equal(b, expectedBytes), "expected and actual byte slices should be equal")
				}
			} else {
				assert.Equal(t, tt.migratedOutput.Result, response.Result)
			}

			if tt.migratedOutput.Error != nil {
				testifyAssert.EqualError(t, response.Error, tt.migratedOutput.Error.Error())
			} else {
				testifyAssert.NoError(t, response.Error)
			}
		})
	}
}

func testEvalGETEX(t *testing.T, store *dstore.Store) {
	tests := map[string]evalTestCase{

		"key val pair and valid EX": {
			setup: func() {
				key := "foo"
				value := "bar"
				obj := &object.Obj{
					Value: value,
				}
				store.Put(key, obj)
			},
			input:  []string{"foo", Ex, "10"},
			output: clientio.Encode("bar", false),
		},
		"key val pair and invalid EX": {
			setup: func() {
				key := "foo"
				value := "bar"
				obj := &object.Obj{
					Value: value,
				}
				store.Put(key, obj)
			},
			input:  []string{"foo", Ex, "10000000000000000"},
			output: []byte("-ERR invalid expire time in 'getex' command\r\n")},
		"key holding json type": {
			setup: func() {
				evalJSONSET([]string{"JSONKEY", "$", "1"}, store)

			},
			input:  []string{"JSONKEY"},
			output: []byte("-WRONGTYPE Operation against a key holding the wrong kind of value\r\n"),
		},
		"key holding set type": {
			setup: func() {
				evalSADD([]string{"SETKEY", "FRUITS", "APPLE", "MANGO", "BANANA"}, store)

			},
			input:  []string{"SETKEY"},
			output: []byte("-WRONGTYPE Operation against a key holding the wrong kind of value\r\n"),
		},
	}

	runEvalTests(t, tests, evalGETEX, store)
}

func testEvalMSET(t *testing.T, store *dstore.Store) {
	tests := map[string]evalTestCase{
		"nil value":         {input: nil, output: []byte("-ERR wrong number of arguments for 'mset' command\r\n")},
		"empty array":       {input: []string{}, output: []byte("-ERR wrong number of arguments for 'mset' command\r\n")},
		"one value":         {input: []string{"KEY"}, output: []byte("-ERR wrong number of arguments for 'mset' command\r\n")},
		"key val pair":      {input: []string{"KEY", "VAL"}, output: clientio.RespOK},
		"odd key val pair":  {input: []string{"KEY", "VAL", "KEY2"}, output: []byte("-ERR wrong number of arguments for 'mset' command\r\n")},
		"even key val pair": {input: []string{"KEY", "VAL", "KEY2", "VAL2"}, output: clientio.RespOK},
	}

	runEvalTests(t, tests, evalMSET, store)
}

func testEvalGET(t *testing.T, store *dstore.Store) {
	tests := []evalTestCase{
		{
			name:           "nil value",
			input:          nil,
			migratedOutput: EvalResponse{Result: nil, Error: errors.New("-ERR wrong number of arguments for 'get' command\r\n")},
		},
		{
			name:           "empty array",
			input:          []string{},
			migratedOutput: EvalResponse{Result: nil, Error: errors.New("-ERR wrong number of arguments for 'get' command\r\n")},
		},
		{
			name:           "key does not exist",
			input:          []string{"NONEXISTENT_KEY"},
			migratedOutput: EvalResponse{Result: clientio.RespNIL, Error: nil},
		},
		{
			name:           "multiple arguments",
			input:          []string{"KEY1", "KEY2"},
			migratedOutput: EvalResponse{Result: nil, Error: errors.New("-ERR wrong number of arguments for 'get' command\r\n")},
		},
		{
			name: "key exists",
			setup: func() {
				key := "EXISTING_KEY"
				value := "mock_value"
				obj := &object.Obj{
					Value:          value,
					LastAccessedAt: uint32(time.Now().Unix()),
				}
				store.Put(key, obj)
			},
			input:          []string{"EXISTING_KEY"},
			migratedOutput: EvalResponse{Result: fmt.Sprintf("$%d\r\n%s\r\n", len("mock_value"), "mock_value"), Error: nil},
		},
		{
			name: "key exists but expired",
			setup: func() {
				key := "EXISTING_KEY"
				value := "mock_value"
				obj := &object.Obj{
					Value:          value,
					LastAccessedAt: uint32(time.Now().Unix()),
				}
				store.Put(key, obj)
				store.SetExpiry(obj, int64(-2*time.Millisecond))
			},
			input:          []string{"EXISTING_KEY"},
			migratedOutput: EvalResponse{Result: clientio.RespNIL, Error: nil},
		},
	}

	for _, tt := range tests {
		t.Run(tt.name, func(t *testing.T) {
			response := evalGET(tt.input, store)

			// Handle comparison for byte slices
			if b, ok := response.Result.([]byte); ok && tt.migratedOutput.Result != nil {
				if expectedBytes, ok := tt.migratedOutput.Result.([]byte); ok {
					testifyAssert.True(t, bytes.Equal(b, expectedBytes), "expected and actual byte slices should be equal")
				}
			} else {
				assert.Equal(t, tt.migratedOutput.Result, response.Result)
			}

			if tt.migratedOutput.Error != nil {
				testifyAssert.EqualError(t, response.Error, tt.migratedOutput.Error.Error())
			} else {
				testifyAssert.NoError(t, response.Error)
			}
		})
	}
}

func testEvalGETSET(t *testing.T, store *dstore.Store) {
	tests := []evalTestCase{
		{
			name:           "GETSET with 1 arg",
			input:          []string{"HELLO"},
			migratedOutput: EvalResponse{Result: nil, Error: errors.New("-ERR wrong number of arguments for 'getset' command\r\n")},
		},
		{
			name:           "GETSET with 3 args",
			input:          []string{"HELLO", "WORLD", "WORLD1"},
			migratedOutput: EvalResponse{Result: nil, Error: errors.New("-ERR wrong number of arguments for 'getset' command\r\n")},
		},
		{
			name:           "GETSET key not exists",
			input:          []string{"HELLO", "WORLD"},
			migratedOutput: EvalResponse{Result: clientio.RespNIL, Error: nil},
		},
		{
			name: "GETSET key exists",
			setup: func() {
				key := "EXISTING_KEY"
				value := "mock_value"
				obj := &object.Obj{
					Value:          value,
					LastAccessedAt: uint32(time.Now().Unix()),
				}
				store.Put(key, obj)
			},
			input:          []string{"EXISTING_KEY", "WORLD"},
			migratedOutput: EvalResponse{Result: fmt.Sprintf("$%d\r\n%s\r\n", len("mock_value"), "mock_value"), Error: nil},
		},
		{
			name: "GETSET key exists TTL should be reset",
			setup: func() {
				key := "EXISTING_KEY"
				value := "mock_value"
				obj := &object.Obj{
					Value:          value,
					LastAccessedAt: uint32(time.Now().Unix()),
				}
				store.Put(key, obj)
			},
			input:          []string{"EXISTING_KEY", "WORLD"},
			migratedOutput: EvalResponse{Result: fmt.Sprintf("$%d\r\n%s\r\n", len("mock_value"), "mock_value"), Error: nil},
		},
	}

	for _, tt := range tests {
		t.Run(tt.name, func(t *testing.T) {
			response := evalGETSET(tt.input, store)

			// Handle comparison for byte slices
			if b, ok := response.Result.([]byte); ok && tt.migratedOutput.Result != nil {
				if expectedBytes, ok := tt.migratedOutput.Result.([]byte); ok {
					testifyAssert.True(t, bytes.Equal(b, expectedBytes), "expected and actual byte slices should be equal")
				}
			} else {
				assert.Equal(t, tt.migratedOutput.Result, response.Result)
			}

			if tt.migratedOutput.Error != nil {
				testifyAssert.EqualError(t, response.Error, tt.migratedOutput.Error.Error())
			} else {
				testifyAssert.NoError(t, response.Error)
			}
		})
	}
}

func testEvalEXPIRE(t *testing.T, store *dstore.Store) {
	tests := map[string]evalTestCase{
		"nil value": {
			input:  nil,
			output: []byte("-ERR wrong number of arguments for 'expire' command\r\n"),
		},
		"empty args": {
			input:  []string{},
			output: []byte("-ERR wrong number of arguments for 'expire' command\r\n"),
		},
		"wrong number of args": {
			input:  []string{"KEY1"},
			output: []byte("-ERR wrong number of arguments for 'expire' command\r\n"),
		},
		"key does not exist": {
			input:  []string{"NONEXISTENT_KEY", strconv.FormatInt(1, 10)},
			output: clientio.RespZero,
		},
		"key exists": {
			setup: func() {
				key := "EXISTING_KEY"
				value := "mock_value"
				obj := &object.Obj{
					Value:          value,
					LastAccessedAt: uint32(time.Now().Unix()),
				}
				store.Put(key, obj)
			},
			input:  []string{"EXISTING_KEY", strconv.FormatInt(1, 10)},
			output: clientio.RespOne,
		},
		"invalid expiry time exists - very large integer": {
			setup: func() {
				key := "EXISTING_KEY"
				value := "mock_value"
				obj := &object.Obj{
					Value:          value,
					LastAccessedAt: uint32(time.Now().Unix()),
				}
				store.Put(key, obj)

			},
			input:  []string{"EXISTING_KEY", strconv.FormatInt(9223372036854776, 10)},
			output: []byte("-ERR invalid expire time in 'expire' command\r\n"),
		},

		"invalid expiry time exists - negative integer": {
			setup: func() {
				key := "EXISTING_KEY"
				value := "mock_value"
				obj := &object.Obj{
					Value:          value,
					LastAccessedAt: uint32(time.Now().Unix()),
				}
				store.Put(key, obj)

			},
			input:  []string{"EXISTING_KEY", strconv.FormatInt(-1, 10)},
			output: []byte("-ERR invalid expire time in 'expire' command\r\n"),
		},
		"invalid expiry time exists - empty string": {
			setup: func() {
				key := "EXISTING_KEY"
				value := "mock_value"
				obj := &object.Obj{
					Value:          value,
					LastAccessedAt: uint32(time.Now().Unix()),
				}
				store.Put(key, obj)

			},
			input:  []string{"EXISTING_KEY", ""},
			output: []byte("-ERR value is not an integer or out of range\r\n"),
		},
		"invalid expiry time exists - with float number": {
			setup: func() {
				key := "EXISTING_KEY"
				value := "mock_value"
				obj := &object.Obj{
					Value:          value,
					LastAccessedAt: uint32(time.Now().Unix()),
				}
				store.Put(key, obj)

			},
			input:  []string{"EXISTING_KEY", "0.456"},
			output: []byte("-ERR value is not an integer or out of range\r\n"),
		},
	}

	runEvalTests(t, tests, evalEXPIRE, store)
}

func testEvalEXPIRETIME(t *testing.T, store *dstore.Store) {
	tests := map[string]evalTestCase{
		"wrong number of args": {
			input:  []string{"KEY1", "KEY2"},
			output: []byte("-ERR wrong number of arguments for 'expiretime' command\r\n"),
		},
		"key does not exist": {
			input:  []string{"NONEXISTENT_KEY"},
			output: clientio.RespMinusTwo,
		},
		"key exists without expiry": {
			setup: func() {
				key := "EXISTING_KEY"
				value := "mock_value"
				obj := &object.Obj{
					Value:          value,
					LastAccessedAt: uint32(time.Now().Unix()),
				}
				store.Put(key, obj)
			},
			input:  []string{"EXISTING_KEY"},
			output: clientio.RespMinusOne,
		},
		"key exists with expiry": {
			setup: func() {
				key := "EXISTING_KEY"
				value := "mock_value"
				obj := &object.Obj{
					Value:          value,
					LastAccessedAt: uint32(time.Now().Unix()),
				}
				store.Put(key, obj)

				store.SetUnixTimeExpiry(obj, 2724123456123)
			},
			input:  []string{"EXISTING_KEY"},
			output: []byte(fmt.Sprintf(":%d\r\n", 2724123456123)),
		},
	}

	runEvalTests(t, tests, evalEXPIRETIME, store)
}

func testEvalEXPIREAT(t *testing.T, store *dstore.Store) {
	tests := map[string]evalTestCase{
		"nil value": {
			input:  nil,
			output: []byte("-ERR wrong number of arguments for 'expireat' command\r\n"),
		},
		"empty args": {
			input:  []string{},
			output: []byte("-ERR wrong number of arguments for 'expireat' command\r\n"),
		},
		"wrong number of args": {
			input:  []string{"KEY1"},
			output: []byte("-ERR wrong number of arguments for 'expireat' command\r\n"),
		},
		"key does not exist": {
			input:  []string{"NONEXISTENT_KEY", strconv.FormatInt(time.Now().Add(2*time.Minute).Unix(), 10)},
			output: clientio.RespZero,
		},
		"key exists": {
			setup: func() {
				key := "EXISTING_KEY"
				value := "mock_value"
				obj := &object.Obj{
					Value:          value,
					LastAccessedAt: uint32(time.Now().Unix()),
				}
				store.Put(key, obj)
			},
			input:  []string{"EXISTING_KEY", strconv.FormatInt(time.Now().Add(2*time.Minute).Unix(), 10)},
			output: clientio.RespOne,
		},
		"invalid expire time - very large integer": {
			setup: func() {
				key := "EXISTING_KEY"
				value := "mock_value"
				obj := &object.Obj{
					Value:          value,
					LastAccessedAt: uint32(time.Now().Unix()),
				}
				store.Put(key, obj)

			},
			input:  []string{"EXISTING_KEY", strconv.FormatInt(9223372036854776, 10)},
			output: []byte("-ERR invalid expire time in 'expireat' command\r\n"),
		},
		"invalid expire time - negative integer": {
			setup: func() {
				key := "EXISTING_KEY"
				value := "mock_value"
				obj := &object.Obj{
					Value:          value,
					LastAccessedAt: uint32(time.Now().Unix()),
				}
				store.Put(key, obj)

			},
			input:  []string{"EXISTING_KEY", strconv.FormatInt(-1, 10)},
			output: []byte("-ERR invalid expire time in 'expireat' command\r\n"),
		},
	}

	runEvalTests(t, tests, evalEXPIREAT, store)
}

func testEvalJSONARRINSERT(t *testing.T, store *dstore.Store) {
	tests := map[string]evalTestCase{
		"nil value": {
			setup:  func() {},
			input:  nil,
			output: []byte("-ERR wrong number of arguments for 'json.arrinsert' command\r\n"),
		},
		"key does not exist": {
			setup: func() {
				key := "EXISTING_KEY"
				value := "{\"a\":2}"
				var rootData interface{}
				_ = sonic.Unmarshal([]byte(value), &rootData)
				obj := store.NewObj(rootData, -1, object.ObjTypeJSON, object.ObjEncodingJSON)
				store.Put(key, obj)
			},
			input:  []string{"NONEXISTENT_KEY", "$.a", "0", "1"},
			output: []byte("-ERR could not perform this operation on a key that doesn't exist\r\n"),
		},
		"index is not integer": {
			setup: func() {
				key := "EXISTING_KEY"
				value := "{\"a\":2}"
				var rootData interface{}
				_ = sonic.Unmarshal([]byte(value), &rootData)
				obj := store.NewObj(rootData, -1, object.ObjTypeJSON, object.ObjEncodingJSON)
				store.Put(key, obj)
			},
			input:  []string{"EXISTING_KEY", "$.a", "a", "1"},
			output: []byte("-ERR Couldn't parse as integer\r\n"),
		},
		"index out of bounds": {
			setup: func() {
				key := "EXISTING_KEY"
				value := "[1,2,3]"
				var rootData interface{}
				_ = sonic.Unmarshal([]byte(value), &rootData)
				obj := store.NewObj(rootData, -1, object.ObjTypeJSON, object.ObjEncodingJSON)
				store.Put(key, obj)
			},
			input:  []string{"EXISTING_KEY", "$", "4", "\"a\"", "1"},
			output: []byte("-ERR index out of bounds\r\n"),
		},
		"root path is not array": {
			setup: func() {
				key := "EXISTING_KEY"
				value := "{\"a\":2}"
				var rootData interface{}
				_ = sonic.Unmarshal([]byte(value), &rootData)
				obj := store.NewObj(rootData, -1, object.ObjTypeJSON, object.ObjEncodingJSON)
				store.Put(key, obj)
			},
			input:  []string{"EXISTING_KEY", "$.a", "0", "6"},
			output: []byte("*1\r\n$-1\r\n"),
		},
		"root path is array": {
			setup: func() {
				key := "EXISTING_KEY"
				value := "[1,2]"
				var rootData interface{}
				_ = sonic.Unmarshal([]byte(value), &rootData)
				obj := store.NewObj(rootData, -1, object.ObjTypeJSON, object.ObjEncodingJSON)
				store.Put(key, obj)
			},
			input:  []string{"EXISTING_KEY", "$", "0", "6", "\"a\"", "3.14"},
			output: []byte("*1\r\n:5\r\n"),
		},
		"subpath array insert positive index": {
			setup: func() {
				key := "EXISTING_KEY"
				value := "{\"connection\":{\"wireless\":true,\"names\":[\"1\",\"2\"]},\"price\":99.98,\"names\":[3,4]}"
				var rootData interface{}
				_ = sonic.Unmarshal([]byte(value), &rootData)
				obj := store.NewObj(rootData, -1, object.ObjTypeJSON, object.ObjEncodingJSON)
				store.Put(key, obj)
			},
			input:  []string{"EXISTING_KEY", "$..names", "2", "7", "8"},
			output: []byte("*2\r\n:4\r\n:4\r\n"),
		},
		"subpath array insert negative index": {
			setup: func() {
				key := "EXISTING_KEY"
				value := "{\"connection\":{\"wireless\":true,\"names\":[\"1\",\"2\"]},\"price\":99.98,\"names\":[3,4]}"
				var rootData interface{}
				_ = sonic.Unmarshal([]byte(value), &rootData)
				obj := store.NewObj(rootData, -1, object.ObjTypeJSON, object.ObjEncodingJSON)
				store.Put(key, obj)
			},
			input:  []string{"EXISTING_KEY", "$..names", "-1", "7", "8"},
			output: []byte("*2\r\n:4\r\n:4\r\n"),
		},
		"array insert with multitype value": {
			setup: func() {
				key := "EXISTING_KEY"
				value := "{\"a\":[1,2,3]}"
				var rootData interface{}
				_ = sonic.Unmarshal([]byte(value), &rootData)
				obj := store.NewObj(rootData, -1, object.ObjTypeJSON, object.ObjEncodingJSON)
				store.Put(key, obj)
			},
			input:  []string{"EXISTING_KEY", "$.a", "0", "1", "null", "3.14", "true", "{\"a\":123}"},
			output: []byte("*1\r\n:8\r\n"),
		},
	}
	runEvalTests(t, tests, evalJSONARRINSERT, store)
}

func testEvalJSONARRLEN(t *testing.T, store *dstore.Store) {
	tests := map[string]evalTestCase{
		"nil value": {
			setup:  func() {},
			input:  nil,
			output: []byte("-ERR wrong number of arguments for 'json.arrlen' command\r\n"),
		},
		"key does not exist": {
			setup:  func() {},
			input:  []string{"NONEXISTENT_KEY"},
			output: []byte("-ERR Path '.' does not exist or not an array\r\n"),
		},
		"root not array arrlen": {
			setup: func() {
				key := "EXISTING_KEY"
				value := "{\"age\":13,\"name\":\"a\"}"
				var rootData interface{}
				_ = sonic.Unmarshal([]byte(value), &rootData)
				obj := store.NewObj(rootData, -1, object.ObjTypeJSON, object.ObjEncodingJSON)
				store.Put(key, obj)
			},
			input:  []string{"EXISTING_KEY"},
			output: []byte("-ERR Path '.' does not exist or not an array\r\n"),
		},
		"root array arrlen": {
			setup: func() {
				key := "EXISTING_KEY"
				value := "[1,2,3]"
				var rootData interface{}
				_ = sonic.Unmarshal([]byte(value), &rootData)
				obj := store.NewObj(rootData, -1, object.ObjTypeJSON, object.ObjEncodingJSON)
				store.Put(key, obj)
			},
			input:  []string{"EXISTING_KEY"},
			output: []byte(":3\r\n"),
		},
		"wildcase no array arrlen": {
			setup: func() {
				key := "EXISTING_KEY"
				value := "{\"age\":13,\"high\":1.60,\"pet\":null,\"flag\":false, \"partner\":{\"name\":\"tom\"}}"
				var rootData interface{}
				_ = sonic.Unmarshal([]byte(value), &rootData)
				obj := store.NewObj(rootData, -1, object.ObjTypeJSON, object.ObjEncodingJSON)
				store.Put(key, obj)
			},

			input:  []string{"EXISTING_KEY", "$.*"},
			output: []byte("*5\r\n$-1\r\n$-1\r\n$-1\r\n$-1\r\n$-1\r\n"),
		},
		"subpath array arrlen": {
			setup: func() {
				key := "EXISTING_KEY"
				value := "{\"age\":13,\"high\":1.60,\"pet\":null,\"language\":[\"python\",\"golang\"], " +
					"\"flag\":false, \"partner\":{\"name\":\"tom\"}}"
				var rootData interface{}
				_ = sonic.Unmarshal([]byte(value), &rootData)
				obj := store.NewObj(rootData, -1, object.ObjTypeJSON, object.ObjEncodingJSON)
				store.Put(key, obj)
			},

			input:  []string{"EXISTING_KEY", "$.language"},
			output: []byte("*1\r\n:2\r\n"),
		},
	}
	runEvalTests(t, tests, evalJSONARRLEN, store)
}

func testEvalJSONOBJLEN(t *testing.T, store *dstore.Store) {
	tests := map[string]evalTestCase{
		"nil value": {
			setup:  func() {},
			input:  nil,
			output: []byte("-ERR wrong number of arguments for 'json.objlen' command\r\n"),
		},
		"empty args": {
			setup:  func() {},
			input:  []string{},
			output: []byte("-ERR wrong number of arguments for 'json.objlen' command\r\n"),
		},
		"key does not exist": {
			setup:  func() {},
			input:  []string{"NONEXISTENT_KEY"},
			output: clientio.RespNIL,
		},
		"root not object": {
			setup: func() {
				key := "EXISTING_KEY"
				value := "[1,2,3]"
				var rootData interface{}
				_ = sonic.Unmarshal([]byte(value), &rootData)
				obj := store.NewObj(rootData, -1, object.ObjTypeJSON, object.ObjEncodingJSON)
				store.Put(key, obj)
			},
			input:  []string{"EXISTING_KEY"},
			output: []byte("-WRONGTYPE Operation against a key holding the wrong kind of value\r\n"),
		},
		"root object objlen": {
			setup: func() {
				key := "EXISTING_KEY"
				value := "{\"name\":\"John\",\"age\":30,\"city\":\"New York\"}"
				var rootData interface{}
				_ = sonic.Unmarshal([]byte(value), &rootData)
				obj := store.NewObj(rootData, -1, object.ObjTypeJSON, object.ObjEncodingJSON)
				store.Put(key, obj)
			},
			input:  []string{"EXISTING_KEY"},
			output: []byte(":3\r\n"),
		},
		"wildcard no object objlen": {
			setup: func() {
				key := "EXISTING_KEY"
				value := "{\"name\":\"John\",\"age\":30,\"pets\":null,\"languages\":[\"python\",\"golang\"],\"flag\":false}"
				var rootData interface{}
				_ = sonic.Unmarshal([]byte(value), &rootData)
				obj := store.NewObj(rootData, -1, object.ObjTypeJSON, object.ObjEncodingJSON)
				store.Put(key, obj)
			},
			input:  []string{"EXISTING_KEY", "$.*"},
			output: []byte("*5\r\n$-1\r\n$-1\r\n$-1\r\n$-1\r\n$-1\r\n"),
		},
		"subpath object objlen": {
			setup: func() {
				key := "EXISTING_KEY"
				value := "{\"person\":{\"name\":\"John\",\"age\":30},\"languages\":[\"python\",\"golang\"]}"
				var rootData interface{}
				_ = sonic.Unmarshal([]byte(value), &rootData)
				obj := store.NewObj(rootData, -1, object.ObjTypeJSON, object.ObjEncodingJSON)
				store.Put(key, obj)
			},
			input:  []string{"EXISTING_KEY", "$.person"},
			output: []byte("*1\r\n:2\r\n"),
		},
		"invalid JSONPath": {
			setup: func() {
				key := "EXISTING_KEY"
				value := "{\"name\":\"John\",\"age\":30}"
				var rootData interface{}
				_ = sonic.Unmarshal([]byte(value), &rootData)
				obj := store.NewObj(rootData, -1, object.ObjTypeJSON, object.ObjEncodingJSON)
				store.Put(key, obj)
			},
			input:  []string{"EXISTING_KEY", "$invalid_path"},
			output: []byte("-ERR parse error at 2 in $invalid_path\r\n"),
		},
		"incomapitable type(int) objlen": {
			setup: func() {
				key := "EXISTING_KEY"
				value := "{\"person\":{\"name\":\"John\",\"age\":30},\"languages\":[\"python\",\"golang\"]}"
				var rootData interface{}
				_ = sonic.Unmarshal([]byte(value), &rootData)
				obj := store.NewObj(rootData, -1, object.ObjTypeJSON, object.ObjEncodingJSON)
				store.Put(key, obj)
			},
			input:  []string{"EXISTING_KEY", "$.person.age"},
			output: []byte("*1\r\n$-1\r\n"),
		},
		"incomapitable type(string) objlen": {
			setup: func() {
				key := "EXISTING_KEY"
				value := "{\"person\":{\"name\":\"John\",\"age\":30},\"languages\":[\"python\",\"golang\"]}"
				var rootData interface{}
				_ = sonic.Unmarshal([]byte(value), &rootData)
				obj := store.NewObj(rootData, -1, object.ObjTypeJSON, object.ObjEncodingJSON)
				store.Put(key, obj)
			},
			input:  []string{"EXISTING_KEY", "$.person.name"},
			output: []byte("*1\r\n$-1\r\n"),
		},
		"incomapitable type(array) objlen": {
			setup: func() {
				key := "EXISTING_KEY"
				value := "{\"person\":{\"name\":\"John\",\"age\":30},\"languages\":[\"python\",\"golang\"]}"
				var rootData interface{}
				_ = sonic.Unmarshal([]byte(value), &rootData)
				obj := store.NewObj(rootData, -1, object.ObjTypeJSON, object.ObjEncodingJSON)
				store.Put(key, obj)
			},
			input:  []string{"EXISTING_KEY", "$.languages"},
			output: []byte("*1\r\n$-1\r\n"),
		},
	}

	runEvalTests(t, tests, evalJSONOBJLEN, store)
}

func BenchmarkEvalJSONOBJLEN(b *testing.B) {
	sizes := []int{0, 10, 100, 1000, 10000, 100000} // Various sizes of JSON objects
	store := dstore.NewStore(nil)

	for _, size := range sizes {
		b.Run(fmt.Sprintf("JSONObjectSize_%d", size), func(b *testing.B) {
			key := fmt.Sprintf("benchmark_json_obj_%d", size)

			// Create a large JSON object with the given size
			jsonObj := make(map[string]interface{})
			for i := 0; i < size; i++ {
				jsonObj[fmt.Sprintf("key%d", i)] = fmt.Sprintf("value%d", i)
			}

			// Set the JSON object in the store
			args := []string{key, "$", fmt.Sprintf("%v", jsonObj)}
			evalJSONSET(args, store)

			b.ResetTimer()
			b.ReportAllocs()

			// Benchmark the evalJSONOBJLEN function
			for i := 0; i < b.N; i++ {
				_ = evalJSONOBJLEN([]string{key, "$"}, store)
			}
		})
	}
}

func testEvalJSONDEL(t *testing.T, store *dstore.Store) {
	tests := map[string]evalTestCase{
		"nil value": {
			setup:  func() {},
			input:  nil,
			output: []byte("-ERR wrong number of arguments for 'json.del' command\r\n"),
		},
		"key does not exist": {
			setup:  func() {},
			input:  []string{"NONEXISTENT_KEY"},
			output: clientio.RespZero,
		},
		"root path del": {
			setup: func() {
				key := "EXISTING_KEY"
				value := "{\"age\":13,\"high\":1.60,\"pet\":null,\"language\":[\"python\",\"golang\"], " +
					"\"flag\":false, \"partner\":{\"name\":\"tom\",\"language\":[\"rust\"]}}"
				var rootData interface{}
				_ = sonic.Unmarshal([]byte(value), &rootData)
				obj := store.NewObj(rootData, -1, object.ObjTypeJSON, object.ObjEncodingJSON)
				store.Put(key, obj)
			},
			input:  []string{"EXISTING_KEY"},
			output: clientio.RespOne,
		},
		"part path del": {
			setup: func() {
				key := "EXISTING_KEY"
				value := "{\"age\":13,\"high\":1.60,\"pet\":null,\"language\":[\"python\",\"golang\"], " +
					"\"flag\":false, \"partner\":{\"name\":\"tom\",\"language\":[\"rust\"]}}"
				var rootData interface{}
				_ = sonic.Unmarshal([]byte(value), &rootData)
				obj := store.NewObj(rootData, -1, object.ObjTypeJSON, object.ObjEncodingJSON)
				store.Put(key, obj)
			},

			input:  []string{"EXISTING_KEY", "$..language"},
			output: []byte(":2\r\n"),
		},
		"wildcard path del": {
			setup: func() {
				key := "EXISTING_KEY"
				value := "{\"age\":13,\"high\":1.60,\"pet\":null,\"language\":[\"python\",\"golang\"], " +
					"\"flag\":false, \"partner\":{\"name\":\"tom\",\"language\":[\"rust\"]}}"
				var rootData interface{}
				_ = sonic.Unmarshal([]byte(value), &rootData)
				obj := store.NewObj(rootData, -1, object.ObjTypeJSON, object.ObjEncodingJSON)
				store.Put(key, obj)
			},

			input:  []string{"EXISTING_KEY", "$.*"},
			output: []byte(":6\r\n"),
		},
	}
	runEvalTests(t, tests, evalJSONDEL, store)
}

func testEvalJSONFORGET(t *testing.T, store *dstore.Store) {
	tests := map[string]evalTestCase{
		"nil value": {
			setup:  func() {},
			input:  nil,
			output: []byte("-ERR wrong number of arguments for 'json.forget' command\r\n"),
		},
		"key does not exist": {
			setup:  func() {},
			input:  []string{"NONEXISTENT_KEY"},
			output: clientio.RespZero,
		},
		"root path forget": {
			setup: func() {
				key := "EXISTING_KEY"
				value := "{\"age\":13,\"high\":1.60,\"pet\":null,\"language\":[\"python\",\"golang\"], " +
					"\"flag\":false, \"partner\":{\"name\":\"tom\",\"language\":[\"rust\"]}}"
				var rootData interface{}
				_ = sonic.Unmarshal([]byte(value), &rootData)
				obj := store.NewObj(rootData, -1, object.ObjTypeJSON, object.ObjEncodingJSON)
				store.Put(key, obj)
			},
			input:  []string{"EXISTING_KEY"},
			output: clientio.RespOne,
		},
		"part path forget": {
			setup: func() {
				key := "EXISTING_KEY"
				value := "{\"age\":13,\"high\":1.60,\"pet\":null,\"language\":[\"python\",\"golang\"], " +
					"\"flag\":false, \"partner\":{\"name\":\"tom\",\"language\":[\"rust\"]}}"
				var rootData interface{}
				_ = sonic.Unmarshal([]byte(value), &rootData)
				obj := store.NewObj(rootData, -1, object.ObjTypeJSON, object.ObjEncodingJSON)
				store.Put(key, obj)
			},

			input:  []string{"EXISTING_KEY", "$..language"},
			output: []byte(":2\r\n"),
		},
		"wildcard path forget": {
			setup: func() {
				key := "EXISTING_KEY"
				value := "{\"age\":13,\"high\":1.60,\"pet\":null,\"language\":[\"python\",\"golang\"], " +
					"\"flag\":false, \"partner\":{\"name\":\"tom\",\"language\":[\"rust\"]}}"
				var rootData interface{}
				_ = sonic.Unmarshal([]byte(value), &rootData)
				obj := store.NewObj(rootData, -1, object.ObjTypeJSON, object.ObjEncodingJSON)
				store.Put(key, obj)
			},

			input:  []string{"EXISTING_KEY", "$.*"},
			output: []byte(":6\r\n"),
		},
	}
	runEvalTests(t, tests, evalJSONFORGET, store)
}

func testEvalJSONCLEAR(t *testing.T, store *dstore.Store) {
	tests := map[string]evalTestCase{
		"nil value": {
			setup:  func() {},
			input:  nil,
			output: []byte("-ERR wrong number of arguments for 'json.clear' command\r\n"),
		},
		"empty array": {
			setup:  func() {},
			input:  []string{},
			output: []byte("-ERR wrong number of arguments for 'json.clear' command\r\n"),
		},
		"key does not exist": {
			setup:  func() {},
			input:  []string{"NONEXISTENT_KEY"},
			output: []byte("-ERR could not perform this operation on a key that doesn't exist\r\n"),
		},
		"root clear": {
			setup: func() {
				key := "EXISTING_KEY"
				value := "{\"age\":13,\"high\":1.60,\"language\":[\"python\",\"golang\"], \"flag\":false, " +
					"\"partner\":{\"name\":\"tom\",\"language\":[\"rust\"]}}"
				var rootData interface{}
				_ = sonic.Unmarshal([]byte(value), &rootData)
				obj := store.NewObj(rootData, -1, object.ObjTypeJSON, object.ObjEncodingJSON)
				store.Put(key, obj)
			},
			input:  []string{"EXISTING_KEY"},
			output: []byte(":1\r\n"),
		},
		"array type clear": {
			setup: func() {
				key := "EXISTING_KEY"
				value := "{\"array\":[1,2,3,\"s\",null]}"
				var rootData interface{}
				_ = sonic.Unmarshal([]byte(value), &rootData)
				obj := store.NewObj(rootData, -1, object.ObjTypeJSON, object.ObjEncodingJSON)
				store.Put(key, obj)
			},

			input:  []string{"EXISTING_KEY"},
			output: []byte(":1\r\n"),
		},
		"string type clear": {
			setup: func() {
				key := "EXISTING_KEY"
				value := "{\"a\":\"test\"}"
				var rootData interface{}
				_ = sonic.Unmarshal([]byte(value), &rootData)
				obj := store.NewObj(rootData, -1, object.ObjTypeJSON, object.ObjEncodingJSON)
				store.Put(key, obj)
			},

			input:  []string{"EXISTING_KEY", "$.a"},
			output: []byte(":0\r\n"),
		},
		"integer type clear": {
			setup: func() {
				key := "EXISTING_KEY"
				value := "{\"age\":13}"
				var rootData interface{}
				_ = sonic.Unmarshal([]byte(value), &rootData)
				obj := store.NewObj(rootData, -1, object.ObjTypeJSON, object.ObjEncodingJSON)
				store.Put(key, obj)
			},

			input:  []string{"EXISTING_KEY", "$.age"},
			output: []byte(":1\r\n"),
		},
		"number type clear": {
			setup: func() {
				key := "EXISTING_KEY"
				value := "{\"price\":3.14}"
				var rootData interface{}
				_ = sonic.Unmarshal([]byte(value), &rootData)
				obj := store.NewObj(rootData, -1, object.ObjTypeJSON, object.ObjEncodingJSON)
				store.Put(key, obj)
			},

			input:  []string{"EXISTING_KEY", "$.price"},
			output: []byte(":1\r\n"),
		},
		"boolean type clear": {
			setup: func() {
				key := "EXISTING_KEY"
				value := "{\"flag\":false}"
				var rootData interface{}
				_ = sonic.Unmarshal([]byte(value), &rootData)
				obj := store.NewObj(rootData, -1, object.ObjTypeJSON, object.ObjEncodingJSON)
				store.Put(key, obj)
			},
			input:  []string{"EXISTING_KEY", "$.flag"},
			output: []byte(":0\r\n"),
		},
		"multi type clear": {
			setup: func() {
				key := "EXISTING_KEY"
				value := "{\"age\":13,\"high\":1.60,\"name\":\"jerry\",\"language\":[\"python\",\"golang\"]," +
					"\"partner\":{\"name\":\"tom\",\"language\":[\"rust\"]}}"
				var rootData interface{}
				_ = sonic.Unmarshal([]byte(value), &rootData)
				obj := store.NewObj(rootData, -1, object.ObjTypeJSON, object.ObjEncodingJSON)
				store.Put(key, obj)
			},
			input:  []string{"EXISTING_KEY", "$.*"},
			output: []byte(":4\r\n"),
		},
	}
	runEvalTests(t, tests, evalJSONCLEAR, store)
}

func testEvalJSONTYPE(t *testing.T, store *dstore.Store) {
	tests := map[string]evalTestCase{
		"nil value": {
			setup:  func() {},
			input:  nil,
			output: []byte("-ERR wrong number of arguments for 'json.type' command\r\n"),
		},
		"empty array": {
			setup:  func() {},
			input:  []string{},
			output: []byte("-ERR wrong number of arguments for 'json.type' command\r\n"),
		},
		"key does not exist": {
			setup:  func() {},
			input:  []string{"NONEXISTENT_KEY"},
			output: clientio.RespNIL,
		},
		"object type value": {
			setup: func() {
				key := "EXISTING_KEY"
				value := "{\"language\":[\"java\",\"go\",\"python\"]}"
				var rootData interface{}
				_ = sonic.Unmarshal([]byte(value), &rootData)
				obj := store.NewObj(rootData, -1, object.ObjTypeJSON, object.ObjEncodingJSON)
				store.Put(key, obj)
			},

			input:  []string{"EXISTING_KEY"},
			output: []byte("$6\r\nobject\r\n"),
		},
		"array type value": {
			setup: func() {
				key := "EXISTING_KEY"
				value := "{\"language\":[\"java\",\"go\",\"python\"]}"
				var rootData interface{}
				_ = sonic.Unmarshal([]byte(value), &rootData)
				obj := store.NewObj(rootData, -1, object.ObjTypeJSON, object.ObjEncodingJSON)
				store.Put(key, obj)
			},

			input:  []string{"EXISTING_KEY", "$.language"},
			output: []byte("*1\r\n$5\r\narray\r\n"),
		},
		"string type value": {
			setup: func() {
				key := "EXISTING_KEY"
				value := "{\"a\":\"test\"}"
				var rootData interface{}
				_ = sonic.Unmarshal([]byte(value), &rootData)
				obj := store.NewObj(rootData, -1, object.ObjTypeJSON, object.ObjEncodingJSON)
				store.Put(key, obj)
			},

			input:  []string{"EXISTING_KEY", "$.a"},
			output: []byte("*1\r\n$6\r\nstring\r\n"),
		},
		"boolean type value": {
			setup: func() {
				key := "EXISTING_KEY"
				value := "{\"flag\":true}"
				var rootData interface{}
				_ = sonic.Unmarshal([]byte(value), &rootData)
				obj := store.NewObj(rootData, -1, object.ObjTypeJSON, object.ObjEncodingJSON)
				store.Put(key, obj)
			},

			input:  []string{"EXISTING_KEY", "$.flag"},
			output: []byte("*1\r\n$7\r\nboolean\r\n"),
		},
		"number type value": {
			setup: func() {
				key := "EXISTING_KEY"
				value := "{\"price\":3}"
				var rootData interface{}
				_ = sonic.Unmarshal([]byte(value), &rootData)
				obj := store.NewObj(rootData, -1, object.ObjTypeJSON, object.ObjEncodingJSON)
				store.Put(key, obj)
			},

			input:  []string{"EXISTING_KEY", "$.price"},
			output: []byte("*1\r\n$6\r\nnumber\r\n"),
		},
		"null type value": {
			setup: func() {
				key := "EXISTING_KEY"
				value := "{\"price\":3.14}"
				var rootData interface{}
				_ = sonic.Unmarshal([]byte(value), &rootData)
				obj := store.NewObj(rootData, -1, object.ObjTypeJSON, object.ObjEncodingJSON)
				store.Put(key, obj)
			},

			input:  []string{"EXISTING_KEY", "$.language"},
			output: clientio.RespEmptyArray,
		},
		"multi type value": {
			setup: func() {
				key := "EXISTING_KEY"
				value := "{\"name\":\"tom\",\"partner\":{\"name\":\"jerry\"}}"
				var rootData interface{}
				_ = sonic.Unmarshal([]byte(value), &rootData)
				obj := store.NewObj(rootData, -1, object.ObjTypeJSON, object.ObjEncodingJSON)
				store.Put(key, obj)
			},

			input:  []string{"EXISTING_KEY", "$..name"},
			output: []byte("*2\r\n$6\r\nstring\r\n$6\r\nstring\r\n"),
		},
	}

	runEvalTests(t, tests, evalJSONTYPE, store)
}

func testEvalJSONGET(t *testing.T, store *dstore.Store) {
	tests := map[string]evalTestCase{
		"nil value": {
			setup:  func() {},
			input:  nil,
			output: []byte("-ERR wrong number of arguments for 'json.get' command\r\n"),
		},
		"empty array": {
			setup:  func() {},
			input:  []string{},
			output: []byte("-ERR wrong number of arguments for 'json.get' command\r\n"),
		},
		"key does not exist": {
			setup:  func() {},
			input:  []string{"NONEXISTENT_KEY"},
			output: clientio.RespNIL,
		},
		"key exists invalid value": {
			setup: func() {
				key := "EXISTING_KEY"
				value := "{\"a\":2}"
				obj := &object.Obj{
					Value:          value,
					LastAccessedAt: uint32(time.Now().Unix()),
				}
				store.Put(key, obj)
			},
			input:  []string{"EXISTING_KEY"},
			output: []byte("-ERR Existing key has wrong Dice type\r\n"),
		},
		"key exists value": {
			setup: func() {
				key := "EXISTING_KEY"
				value := "{\"a\":2}"
				var rootData interface{}
				_ = sonic.Unmarshal([]byte(value), &rootData)
				obj := store.NewObj(rootData, -1, object.ObjTypeJSON, object.ObjEncodingJSON)
				store.Put(key, obj)
			},

			input:  []string{"EXISTING_KEY"},
			output: []byte("$7\r\n{\"a\":2}\r\n"),
		},
		"key exists but expired": {
			setup: func() {
				key := "EXISTING_KEY"
				value := "mock_value"
				obj := &object.Obj{
					Value:          value,
					LastAccessedAt: uint32(time.Now().Unix()),
				}
				store.Put(key, obj)

				store.SetExpiry(obj, int64(-2*time.Millisecond))
			},
			input:  []string{"EXISTING_KEY"},
			output: clientio.RespNIL,
		},
	}

	runEvalTests(t, tests, evalJSONGET, store)
}

func testEvalJSONSET(t *testing.T, store *dstore.Store) {
	tests := map[string]evalTestCase{
		"nil value": {
			setup:  func() {},
			input:  nil,
			output: []byte("-ERR wrong number of arguments for 'json.set' command\r\n"),
		},
		"empty array": {
			setup:  func() {},
			input:  []string{},
			output: []byte("-ERR wrong number of arguments for 'json.set' command\r\n"),
		},
		"insufficient args": {
			setup:  func() {},
			input:  []string{},
			output: []byte("-ERR wrong number of arguments for 'json.set' command\r\n"),
		},
		"invalid json path": {
			setup:  func() {},
			input:  []string{"doc", "$", "{\"a\":}"},
			output: nil,
			validator: func(output []byte) {
				assert.Assert(t, output != nil)
				assert.Assert(t, strings.Contains(string(output), "-ERR invalid JSON:"))
			},
		},
		"valid json path": {
			setup: func() {
			},
			input:  []string{"doc", "$", "{\"a\":2}"},
			output: clientio.RespOK,
		},
	}

	runEvalTests(t, tests, evalJSONSET, store)
}

func testEvalJSONNUMMULTBY(t *testing.T, store *dstore.Store) {
	tests := map[string]evalTestCase{
		"nil value": {
			setup:  func() {},
			input:  nil,
			output: []byte("-ERR wrong number of arguments for 'json.nummultby' command\r\n"),
		},
		"empty array": {
			setup:  func() {},
			input:  []string{},
			output: []byte("-ERR wrong number of arguments for 'json.nummultby' command\r\n"),
		},
		"insufficient args": {
			setup:  func() {},
			input:  []string{"doc"},
			output: []byte("-ERR wrong number of arguments for 'json.nummultby' command\r\n"),
		},
		"non-numeric multiplier on existing key": {
			setup: func() {
				key := "doc"
				value := "{\"a\":10,\"b\":[{\"a\":2}, {\"a\":5}, {\"a\":\"c\"}]}"
				var rootData interface{}
				_ = sonic.Unmarshal([]byte(value), &rootData)
				obj := store.NewObj(rootData, -1, object.ObjTypeJSON, object.ObjEncodingJSON)
				store.Put(key, obj)
			},
			input:  []string{"doc", "$.a", "qwe"},
			output: []byte("-ERR expected value at line 1 column 1\r\n"),
		},
		"nummultby on non integer root fields": {
			setup: func() {
				key := "doc"
				value := "{\"a\": \"b\",\"b\":[{\"a\":2}, {\"a\":5}, {\"a\":\"c\"}]}"
				var rootData interface{}
				_ = sonic.Unmarshal([]byte(value), &rootData)
				obj := store.NewObj(rootData, -1, object.ObjTypeJSON, object.ObjEncodingJSON)
				store.Put(key, obj)
			},
			input:  []string{"doc", "$.a", "2"},
			output: []byte("$6\r\n[null]\r\n"),
		},
		"nummultby on recursive fields": {
			setup: func() {
				key := "doc"
				value := "{\"a\": \"b\",\"b\":[{\"a\":2}, {\"a\":5}, {\"a\":\"c\"}]}"
				var rootData interface{}
				_ = sonic.Unmarshal([]byte(value), &rootData)
				obj := store.NewObj(rootData, -1, object.ObjTypeJSON, object.ObjEncodingJSON)
				store.Put(key, obj)
			},
			input:  []string{"doc", "$..a", "2"},
			output: []byte("$16\r\n[4,10,null,null]\r\n"),
		},
		"nummultby on integer root fields": {
			setup: func() {
				key := "doc"
				value := "{\"a\":10,\"b\":[{\"a\":2}, {\"a\":5}, {\"a\":\"c\"}]}"
				var rootData interface{}
				_ = sonic.Unmarshal([]byte(value), &rootData)
				obj := store.NewObj(rootData, -1, object.ObjTypeJSON, object.ObjEncodingJSON)
				store.Put(key, obj)
			},
			input:  []string{"doc", "$.a", "2"},
			output: []byte("$4\r\n[20]\r\n"),
		},
		"nummultby on non-existent key": {
			setup: func() {
				key := "doc"
				value := "{\"a\":10,\"b\":[{\"a\":2}, {\"a\":5}, {\"a\":\"c\"}]}"
				var rootData interface{}
				_ = sonic.Unmarshal([]byte(value), &rootData)
				obj := store.NewObj(rootData, -1, object.ObjTypeJSON, object.ObjEncodingJSON)
				store.Put(key, obj)
			},
			input:  []string{"doc", "$..fe", "2"},
			output: []byte("$2\r\n[]\r\n"),
		},
	}
	runEvalTests(t, tests, evalJSONNUMMULTBY, store)
}

func testEvalJSONARRAPPEND(t *testing.T, store *dstore.Store) {
	tests := map[string]evalTestCase{
		"arr append to non array fields": {
			setup: func() {
				key := "array"
				value := "{\"a\":2}"
				var rootData interface{}
				_ = sonic.Unmarshal([]byte(value), &rootData)
				obj := store.NewObj(rootData, -1, object.ObjTypeJSON, object.ObjEncodingJSON)
				store.Put(key, obj)
			},
			input:  []string{"array", "$.a", "6"},
			output: []byte("*1\r\n$-1\r\n"),
		},
		"arr append single element to an array field": {
			setup: func() {
				key := "array"
				value := "{\"a\":[1,2]}"
				var rootData interface{}
				_ = sonic.Unmarshal([]byte(value), &rootData)
				obj := store.NewObj(rootData, -1, object.ObjTypeJSON, object.ObjEncodingJSON)
				store.Put(key, obj)
			},
			input:  []string{"array", "$.a", "6"},
			output: []byte("*1\r\n:3\r\n"),
		},
		"arr append multiple elements to an array field": {
			setup: func() {
				key := "array"
				value := "{\"a\":[1,2]}"
				var rootData interface{}
				_ = sonic.Unmarshal([]byte(value), &rootData)
				obj := store.NewObj(rootData, -1, object.ObjTypeJSON, object.ObjEncodingJSON)
				store.Put(key, obj)
			},
			input:  []string{"array", "$.a", "6", "7", "8"},
			output: []byte("*1\r\n:5\r\n"),
		},
		"arr append string value": {
			setup: func() {
				key := "array"
				value := "{\"b\":[\"b\",\"c\"]}"
				var rootData interface{}
				_ = sonic.Unmarshal([]byte(value), &rootData)
				obj := store.NewObj(rootData, -1, object.ObjTypeJSON, object.ObjEncodingJSON)
				store.Put(key, obj)
			},
			input:  []string{"array", "$.b", `"d"`},
			output: []byte("*1\r\n:3\r\n"),
		},
		"arr append nested array value": {
			setup: func() {
				key := "array"
				value := "{\"a\":[[1,2]]}"
				var rootData interface{}
				_ = sonic.Unmarshal([]byte(value), &rootData)
				obj := store.NewObj(rootData, -1, object.ObjTypeJSON, object.ObjEncodingJSON)
				store.Put(key, obj)
			},
			input:  []string{"array", "$.a", "[1,2,3]"},
			output: []byte("*1\r\n:2\r\n"),
		},
		"arr append with json value": {
			setup: func() {
				key := "array"
				value := "{\"a\":[{\"b\": 1}]}"
				var rootData interface{}
				_ = sonic.Unmarshal([]byte(value), &rootData)
				obj := store.NewObj(rootData, -1, object.ObjTypeJSON, object.ObjEncodingJSON)
				store.Put(key, obj)
			},
			input:  []string{"array", "$.a", "{\"c\": 3}"},
			output: []byte("*1\r\n:2\r\n"),
		},
		"arr append to append on multiple fields": {
			setup: func() {
				key := "array"
				value := "{\"a\":[1,2],\"b\":{\"a\":[10]}}"
				var rootData interface{}
				_ = sonic.Unmarshal([]byte(value), &rootData)
				obj := store.NewObj(rootData, -1, object.ObjTypeJSON, object.ObjEncodingJSON)
				store.Put(key, obj)
			},
			input:  []string{"array", "$..a", "6"},
			output: []byte("*2\r\n:2\r\n:3\r\n"),
		},
		"arr append to append on root node": {
			setup: func() {
				key := "array"
				value := "[1,2,3]"
				var rootData interface{}
				_ = sonic.Unmarshal([]byte(value), &rootData)
				obj := store.NewObj(rootData, -1, object.ObjTypeJSON, object.ObjEncodingJSON)
				store.Put(key, obj)
			},
			input:  []string{"array", "$", "6"},
			output: []byte("*1\r\n:4\r\n"),
		},
		"arr append to an array with different type": {
			setup: func() {
				key := "array"
				value := "{\"a\":[1,2]}"
				var rootData interface{}
				_ = sonic.Unmarshal([]byte(value), &rootData)
				obj := store.NewObj(rootData, -1, object.ObjTypeJSON, object.ObjEncodingJSON)
				store.Put(key, obj)
			},
			input:  []string{"array", "$.a", `"blue"`},
			output: []byte("*1\r\n:3\r\n"),
		},
	}
	runEvalTests(t, tests, evalJSONARRAPPEND, store)
}

func testEvalJSONTOGGLE(t *testing.T, store *dstore.Store) {
	tests := map[string]evalTestCase{
		"nil value": {
			setup:  func() {},
			input:  nil,
			output: []byte("-ERR wrong number of arguments for 'json.toggle' command\r\n"),
		},
		"empty array": {
			setup:  func() {},
			input:  []string{},
			output: []byte("-ERR wrong number of arguments for 'json.toggle' command\r\n"),
		},
		"key does not exist": {
			setup:  func() {},
			input:  []string{"NONEXISTENT_KEY", ".active"},
			output: []byte("-ERR could not perform this operation on a key that doesn't exist\r\n"),
		},
		"key exists, toggling boolean true to false": {
			setup: func() {
				key := "EXISTING_KEY"
				value := `{"active":true}`
				var rootData interface{}
				err := sonic.Unmarshal([]byte(value), &rootData)
				if err != nil {
					fmt.Printf("Debug: Error unmarshaling JSON: %v\n", err)
				}
				obj := store.NewObj(rootData, -1, object.ObjTypeJSON, object.ObjEncodingJSON)
				store.Put(key, obj)

			},
			input:  []string{"EXISTING_KEY", ".active"},
			output: clientio.Encode([]interface{}{0}, false),
		},
		"key exists, toggling boolean false to true": {
			setup: func() {
				key := "EXISTING_KEY"
				value := `{"active":false}`
				var rootData interface{}
				err := sonic.Unmarshal([]byte(value), &rootData)
				if err != nil {
					fmt.Printf("Debug: Error unmarshaling JSON: %v\n", err)
				}
				obj := store.NewObj(rootData, -1, object.ObjTypeJSON, object.ObjEncodingJSON)
				store.Put(key, obj)
			},
			input:  []string{"EXISTING_KEY", ".active"},
			output: clientio.Encode([]interface{}{1}, false),
		},
		"key exists but expired": {
			setup: func() {
				key := "EXISTING_KEY"
				value := "{\"active\":true}"
				obj := &object.Obj{
					Value:          value,
					LastAccessedAt: uint32(time.Now().Unix()),
				}
				store.Put(key, obj)
				store.SetExpiry(obj, int64(-2*time.Millisecond))
			},
			input:  []string{"EXISTING_KEY", ".active"},
			output: []byte("-ERR could not perform this operation on a key that doesn't exist\r\n"),
		},
		"nested JSON structure with multiple booleans": {
			setup: func() {
				key := "NESTED_KEY"
				value := `{"isSimple":true,"nested":{"isSimple":false}}`
				var rootData interface{}
				_ = sonic.Unmarshal([]byte(value), &rootData)
				obj := store.NewObj(rootData, -1, object.ObjTypeJSON, object.ObjEncodingJSON)
				store.Put(key, obj)
			},
			input:  []string{"NESTED_KEY", "$..isSimple"},
			output: clientio.Encode([]interface{}{0, 1}, false),
		},
		"deeply nested JSON structure with multiple matching fields": {
			setup: func() {
				key := "DEEP_NESTED_KEY"
				value := `{"field": true, "nested": {"field": false, "nested": {"field": true}}}`
				var rootData interface{}
				_ = sonic.Unmarshal([]byte(value), &rootData)
				obj := store.NewObj(rootData, -1, object.ObjTypeJSON, object.ObjEncodingJSON)
				store.Put(key, obj)
			},
			input:  []string{"DEEP_NESTED_KEY", "$..field"},
			output: clientio.Encode([]interface{}{0, 1, 0}, false),
		},
	}
	runEvalTests(t, tests, evalJSONTOGGLE, store)
}

func testEvalTTL(t *testing.T, store *dstore.Store) {
	tests := map[string]evalTestCase{
		"nil value": {
			setup:  func() {},
			input:  nil,
			output: []byte("-ERR wrong number of arguments for 'ttl' command\r\n"),
		},
		"empty array": {
			setup:  func() {},
			input:  []string{},
			output: []byte("-ERR wrong number of arguments for 'ttl' command\r\n"),
		},
		"key does not exist": {
			setup:  func() {},
			input:  []string{"NONEXISTENT_KEY"},
			output: clientio.RespMinusTwo,
		},
		"multiple arguments": {
			setup:  func() {},
			input:  []string{"KEY1", "KEY2"},
			output: []byte("-ERR wrong number of arguments for 'ttl' command\r\n"),
		},
		"key exists expiry not set": {
			setup: func() {
				key := "EXISTING_KEY"
				value := "mock_value"
				obj := &object.Obj{
					Value:          value,
					LastAccessedAt: uint32(time.Now().Unix()),
				}
				store.Put(key, obj)
			},
			input:  []string{"EXISTING_KEY"},
			output: clientio.RespMinusOne,
		},
		"key exists not expired": {
			setup: func() {
				key := "EXISTING_KEY"
				value := "mock_value"
				obj := &object.Obj{
					Value:          value,
					LastAccessedAt: uint32(time.Now().Unix()),
				}
				store.Put(key, obj)

				store.SetExpiry(obj, int64(2*time.Millisecond))
			},
			input: []string{"EXISTING_KEY"},
			validator: func(output []byte) {
				assert.Assert(t, output != nil)
				assert.Assert(t, !bytes.Equal(output, clientio.RespMinusOne))
				assert.Assert(t, !bytes.Equal(output, clientio.RespMinusTwo))
			},
		},
		"key exists but expired": {
			setup: func() {
				key := "EXISTING_EXPIRED_KEY"
				value := "mock_value"
				obj := &object.Obj{
					Value:          value,
					LastAccessedAt: uint32(time.Now().Unix()),
				}
				store.Put(key, obj)

				store.SetExpiry(obj, int64(-2*time.Millisecond))
			},
			input:  []string{"EXISTING_KEY"},
			output: clientio.RespMinusTwo,
		},
	}

	runEvalTests(t, tests, evalTTL, store)
}

func testEvalDel(t *testing.T, store *dstore.Store) {
	tests := map[string]evalTestCase{
		"nil value": {
			setup:  func() {},
			input:  nil,
			output: []byte(":0\r\n"),
		},
		"empty array": {
			setup:  func() {},
			input:  []string{},
			output: []byte(":0\r\n"),
		},
		"key does not exist": {
			setup:  func() {},
			input:  []string{"NONEXISTENT_KEY"},
			output: []byte(":0\r\n"),
		},
		"key exists": {
			setup: func() {
				key := "EXISTING_KEY"
				value := "mock_value"
				obj := &object.Obj{
					Value:          value,
					LastAccessedAt: uint32(time.Now().Unix()),
				}
				store.Put(key, obj)

				dstore.KeyspaceStat[0]["keys"]++
			},
			input:  []string{"EXISTING_KEY"},
			output: []byte(":1\r\n"),
		},
	}

	runEvalTests(t, tests, evalDEL, store)
}

// TestEvalPersist tests the evalPersist function using table-driven tests.
func testEvalPersist(t *testing.T, store *dstore.Store) {
	// Define test cases
	tests := map[string]evalTestCase{
		"wrong number of arguments": {
			input:  []string{"key1", "key2"},
			output: clientio.Encode(errors.New("ERR wrong number of arguments for 'persist' command"), false),
		},
		"key does not exist": {
			input:  []string{"nonexistent"},
			output: clientio.RespZero,
		},
		"key exists but no expiration set": {
			input: []string{"existent_no_expiry"},
			setup: func() {
				evalSET([]string{"existent_no_expiry", "value"}, store)
			},
			output: clientio.RespMinusOne,
		},
		"key exists and expiration removed": {
			input: []string{"existent_with_expiry"},
			setup: func() {
				evalSET([]string{"existent_with_expiry", "value", Ex, "1"}, store)
			},
			output: clientio.RespOne,
		},
		"key exists with expiration set and not expired": {
			input: []string{"existent_with_expiry_not_expired"},
			setup: func() {
				// Simulate setting a key with an expiration time that has not yet passed
				evalSET([]string{"existent_with_expiry_not_expired", "value", Ex, "10000"}, store) // 10000 seconds in the future
			},
			output: clientio.RespOne,
		},
	}

	runEvalTests(t, tests, evalPersist, store)
}

func testEvalDbsize(t *testing.T, store *dstore.Store) {
	tests := map[string]evalTestCase{
		"DBSIZE command with invalid no of args": {
			input:  []string{"INVALID_ARG"},
			output: []byte("-ERR wrong number of arguments for 'dbsize' command\r\n"),
		},
		"no key in db": {
			input:  nil,
			output: []byte(":0\r\n"),
		},
		"one key exists in db": {
			setup: func() {
				evalSET([]string{"key", "val"}, store)
			},
			input:  nil,
			output: []byte(":1\r\n"),
		},
		"two keys exist in db": {
			setup: func() {
				evalSET([]string{"key1", "val1"}, store)
				evalSET([]string{"key2", "val2"}, store)
			},
			input:  nil,
			output: []byte(":2\r\n"),
		},
		"repeating keys shall result in same dbsize": {
			setup: func() {
				evalSET([]string{"key1", "val1"}, store)
				evalSET([]string{"key2", "val2"}, store)
				evalSET([]string{"key2", "val2"}, store)
			},
			input:  nil,
			output: []byte(":2\r\n"),
		},
		"deleted keys shall be reflected in dbsize": {
			setup: func() {
				evalSET([]string{"key1", "val1"}, store)
				evalSET([]string{"key2", "val2"}, store)
				evalDEL([]string{"key2"}, store)
			},
			input:  nil,
			output: []byte(":1\r\n"),
		},
	}

	runEvalTests(t, tests, evalDBSIZE, store)
}

func testEvalPFADD(t *testing.T, store *dstore.Store) {
	tests := map[string]evalTestCase{
		"nil value":           {input: nil, output: []byte("-ERR wrong number of arguments for 'pfadd' command\r\n")},
		"empty array":         {input: []string{}, output: []byte("-ERR wrong number of arguments for 'pfadd' command\r\n")},
		"one value":           {input: []string{"KEY"}, output: []byte(":1\r\n")},
		"key val pair":        {input: []string{"KEY", "VAL"}, output: []byte(":1\r\n")},
		"key multiple values": {input: []string{"KEY", "VAL", "VAL1", "VAL2"}, output: []byte(":1\r\n")},
		"Incorrect type provided": {
			setup: func() {
				key, value := "EXISTING_KEY", "VALUE"
				oType, oEnc := deduceTypeEncoding(value)
				var exDurationMs int64 = -1
				var keepttl bool = false

				store.Put(key, store.NewObj(value, exDurationMs, oType, oEnc), dstore.WithKeepTTL(keepttl))
			},
			input:  []string{"EXISTING_KEY", "1"},
			output: []byte("-WRONGTYPE Key is not a valid HyperLogLog string value.\r\n")},
	}

	runEvalTests(t, tests, evalPFADD, store)
}

func testEvalPFCOUNT(t *testing.T, store *dstore.Store) {
	tests := map[string]evalTestCase{
		"PFCOUNT with empty arg": {
			input:  []string{},
			output: []byte("-ERR wrong number of arguments for 'pfcount' command\r\n"),
		},
		"PFCOUNT key not exists": {
			input:  []string{"HELLO"},
			output: clientio.Encode(0, false),
		},
		"PFCOUNT key exists": {
			setup: func() {
				key := "EXISTING_KEY"
				value := hyperloglog.New()
				value.Insert([]byte("VALUE"))
				obj := &object.Obj{
					Value:          value,
					LastAccessedAt: uint32(time.Now().Unix()),
				}
				store.Put(key, obj)
			},
			input:  []string{"EXISTING_KEY"},
			output: clientio.Encode(1, false),
		},
	}

	runEvalTests(t, tests, evalPFCOUNT, store)
}

func testEvalHGET(t *testing.T, store *dstore.Store) {
	tests := map[string]evalTestCase{
		"wrong number of args passed": {
			setup:  func() {},
			input:  nil,
			output: []byte("-ERR wrong number of arguments for 'hget' command\r\n"),
		},
		"only key passed": {
			setup:  func() {},
			input:  []string{"KEY"},
			output: []byte("-ERR wrong number of arguments for 'hget' command\r\n"),
		},
		"key doesn't exists": {
			setup:  func() {},
			input:  []string{"KEY", "field_name"},
			output: clientio.RespNIL,
		},
		"key exists but field_name doesn't exists": {
			setup: func() {
				key := "KEY_MOCK"
				field := "mock_field_name"
				newMap := make(HashMap)
				newMap[field] = "mock_field_value"

				obj := &object.Obj{
					TypeEncoding:   object.ObjTypeHashMap | object.ObjEncodingHashMap,
					Value:          newMap,
					LastAccessedAt: uint32(time.Now().Unix()),
				}

				store.Put(key, obj)
			},
			input:  []string{"KEY_MOCK", "non_existent_key"},
			output: clientio.RespNIL,
		},
		"both key and field_name exists": {
			setup: func() {
				key := "KEY_MOCK"
				field := "mock_field_name"
				newMap := make(HashMap)
				newMap[field] = "mock_field_value"

				obj := &object.Obj{
					TypeEncoding:   object.ObjTypeHashMap | object.ObjEncodingHashMap,
					Value:          newMap,
					LastAccessedAt: uint32(time.Now().Unix()),
				}

				store.Put(key, obj)
			},
			input:  []string{"KEY_MOCK", "mock_field_name"},
			output: clientio.Encode("mock_field_value", false),
		},
	}

	runEvalTests(t, tests, evalHGET, store)
}

<<<<<<< HEAD
func testEvalHMGET(t *testing.T, store *dstore.Store) {
=======
func testEvalHVALS(t *testing.T, store *dstore.Store) {
>>>>>>> bbc8a1f3
	tests := map[string]evalTestCase{
		"wrong number of args passed": {
			setup:  func() {},
			input:  nil,
<<<<<<< HEAD
			output: []byte("-ERR wrong number of arguments for 'hmget' command\r\n"),
		},
		"only key passed": {
			setup:  func() {},
			input:  []string{"KEY"},
			output: []byte("-ERR wrong number of arguments for 'hmget' command\r\n"),
		},
		"key doesn't exists": {
			setup:  func() {},
			input:  []string{"KEY", "field_name"},
			output: clientio.Encode([]interface{}{nil}, false),
		},
		"key exists but field_name doesn't exists": {
			setup: func() {
				key := "KEY_MOCK"
				field := "mock_field_name"
				newMap := make(HashMap)
				newMap[field] = "mock_field_value"

				obj := &object.Obj{
					TypeEncoding:   object.ObjTypeHashMap | object.ObjEncodingHashMap,
					Value:          newMap,
					LastAccessedAt: uint32(time.Now().Unix()),
				}

				store.Put(key, obj)
			},
			input:  []string{"KEY_MOCK", "non_existent_key"},
			output: clientio.Encode([]interface{}{nil}, false),
		},
		"both key and field_name exists": {
			setup: func() {
				key := "KEY_MOCK"
				field := "mock_field_name"
				newMap := make(HashMap)
				newMap[field] = "mock_field_value"
=======
			output: []byte("-ERR wrong number of arguments for 'hvals' command\r\n"),
		},
		"key doesn't exists": {
			setup:  func() {},
			input:  []string{"KEY"},
			output: clientio.RespNIL,
		},
		"key exists": {
			setup: func() {
				key := "KEY_MOCK"
				field := "mock_field_name"
				field_1 := "mock_field_name_1"
				newMap := make(HashMap)
				newMap[field] = "mock_field_value"
				newMap[field_1] = "mock_field_value_1"
>>>>>>> bbc8a1f3

				obj := &object.Obj{
					TypeEncoding:   object.ObjTypeHashMap | object.ObjEncodingHashMap,
					Value:          newMap,
					LastAccessedAt: uint32(time.Now().Unix()),
				}

				store.Put(key, obj)
			},
<<<<<<< HEAD
			input:  []string{"KEY_MOCK", "mock_field_name"},
			output: clientio.Encode([]interface{}{"mock_field_value"}, false),
		},
		"some fields exist some do not": {
			setup: func() {
				key := "KEY_MOCK"
				newMap := HashMap{
					"field1": "value1",
					"field2": "value2",
				}
				obj := &object.Obj{
					TypeEncoding:   object.ObjTypeHashMap | object.ObjEncodingHashMap,
					Value:          newMap,
					LastAccessedAt: uint32(time.Now().Unix()),
				}

				store.Put(key, obj)
			},
			input:  []string{"KEY_MOCK", "field1", "field2", "field3", "field4"},
			output: clientio.Encode([]interface{}{"value1", "value2", nil, nil}, false),
		},
	}

	runEvalTests(t, tests, evalHMGET, store)
}

=======
			input:  []string{"KEY_MOCK"},
			output: clientio.Encode([]string{"mock_field_value", "mock_field_value_1"}, false),
		},
	}

	runEvalTests(t, tests, evalHVALS, store)
}
>>>>>>> bbc8a1f3
func testEvalHSTRLEN(t *testing.T, store *dstore.Store) {
	tests := map[string]evalTestCase{
		"wrong number of args passed": {
			setup:  func() {},
			input:  nil,
			output: []byte("-ERR wrong number of arguments for 'hstrlen' command\r\n"),
		},
		"only key passed": {
			setup:  func() {},
			input:  []string{"KEY"},
			output: []byte("-ERR wrong number of arguments for 'hstrlen' command\r\n"),
		},
		"key doesn't exist": {
			setup:  func() {},
			input:  []string{"KEY", "field_name"},
			output: clientio.Encode(0, false),
		},
		"key exists but field_name doesn't exists": {
			setup: func() {
				key := "KEY_MOCK"
				field := "mock_field_name"
				newMap := make(HashMap)
				newMap[field] = "mock_field_value"

				obj := &object.Obj{
					TypeEncoding:   object.ObjTypeHashMap | object.ObjEncodingHashMap,
					Value:          newMap,
					LastAccessedAt: uint32(time.Now().Unix()),
				}

				store.Put(key, obj)
			},
			input:  []string{"KEY_MOCK", "non_existent_key"},
			output: clientio.Encode(0, false),
		},
		"both key and field_name exists": {
			setup: func() {
				key := "KEY_MOCK"
				field := "mock_field_name"
				newMap := make(HashMap)
				newMap[field] = "HelloWorld"

				obj := &object.Obj{
					TypeEncoding:   object.ObjTypeHashMap | object.ObjEncodingHashMap,
					Value:          newMap,
					LastAccessedAt: uint32(time.Now().Unix()),
				}

				store.Put(key, obj)
			},
			input:  []string{"KEY_MOCK", "mock_field_name"},
			output: clientio.Encode(10, false),
		},
	}

	runEvalTests(t, tests, evalHSTRLEN, store)
}

func testEvalHDEL(t *testing.T, store *dstore.Store) {
	tests := map[string]evalTestCase{
		"HDEL with wrong number of args": {
			input:  []string{"key"},
			output: []byte("-ERR wrong number of arguments for 'hdel' command\r\n"),
		},
		"HDEL with key does not exist": {
			input:  []string{"nonexistent", "field"},
			output: clientio.RespZero,
		},
		"HDEL with key exists but not a hash": {
			setup: func() {
				evalSET([]string{"string_key", "string_value"}, store)
			},
			input:  []string{"string_key", "field"},
			output: []byte("-WRONGTYPE Operation against a key holding the wrong kind of value\r\n"),
		},
		"HDEL with delete existing fields": {
			setup: func() {
				evalHSET([]string{"hash_key", "field1", "value1", "field2", "value2"}, store)
			},
			input:  []string{"hash_key", "field1", "field2", "nonexistent"},
			output: clientio.Encode(int64(2), false),
		},
		"HDEL with delete non-existing fields": {
			setup: func() {
				evalHSET([]string{"hash_key", "field1", "value1"}, store)
			},
			input:  []string{"hash_key", "nonexistent1", "nonexistent2"},
			output: clientio.RespZero,
		},
	}

	runEvalTests(t, tests, evalHDEL, store)
}

func testEvalPFMERGE(t *testing.T, store *dstore.Store) {
	tests := map[string]evalTestCase{
		"nil value":   {input: nil, output: []byte("-ERR wrong number of arguments for 'pfmerge' command\r\n")},
		"empty array": {input: []string{}, output: []byte("-ERR wrong number of arguments for 'pfmerge' command\r\n")},
		"PFMERGE invalid hll object": {
			setup: func() {
				key := "INVALID_OBJ_DEST_KEY"
				value := "123"
				obj := &object.Obj{
					Value:          value,
					LastAccessedAt: uint32(time.Now().Unix()),
				}
				store.Put(key, obj)
			},
			input:  []string{"INVALID_OBJ_DEST_KEY"},
			output: []byte("-WRONGTYPE Key is not a valid HyperLogLog string value.\r\n"),
		},
		"PFMERGE destKey doesn't exist": {
			input:  []string{"NON_EXISTING_DEST_KEY"},
			output: clientio.RespOK,
		},
		"PFMERGE destKey exist": {
			input:  []string{"NON_EXISTING_DEST_KEY"},
			output: clientio.RespOK,
		},
		"PFMERGE destKey exist srcKey doesn't exists": {
			setup: func() {
				key := "EXISTING_DEST_KEY"
				value := hyperloglog.New()
				value.Insert([]byte("VALUE"))
				obj := &object.Obj{
					Value:          value,
					LastAccessedAt: uint32(time.Now().Unix()),
				}
				store.Put(key, obj)
			},
			input:  []string{"EXISTING_DEST_KEY", "NON_EXISTING_SRC_KEY"},
			output: clientio.RespOK,
		},
		"PFMERGE destKey exist srcKey exists": {
			setup: func() {
				key := "EXISTING_DEST_KEY"
				value := hyperloglog.New()
				value.Insert([]byte("VALUE"))
				obj := &object.Obj{
					Value:          value,
					LastAccessedAt: uint32(time.Now().Unix()),
				}
				store.Put(key, obj)
			},
			input:  []string{"EXISTING_DEST_KEY", "NON_EXISTING_SRC_KEY"},
			output: clientio.RespOK,
		},
		"PFMERGE destKey exist multiple srcKey exist": {
			setup: func() {
				key := "EXISTING_DEST_KEY"
				value := hyperloglog.New()
				value.Insert([]byte("VALUE"))
				obj := &object.Obj{
					Value:          value,
					LastAccessedAt: uint32(time.Now().Unix()),
				}
				store.Put(key, obj)
				srcKey := "EXISTING_SRC_KEY"
				srcValue := hyperloglog.New()
				value.Insert([]byte("SRC_VALUE"))
				srcKeyObj := &object.Obj{
					Value:          srcValue,
					LastAccessedAt: uint32(time.Now().Unix()),
				}
				store.Put(srcKey, srcKeyObj)
			},
			input:  []string{"EXISTING_DEST_KEY", "EXISTING_SRC_KEY"},
			output: clientio.RespOK,
		},
	}

	runEvalTests(t, tests, evalPFMERGE, store)
}

func testEvalJSONSTRLEN(t *testing.T, store *dstore.Store) {
	tests := map[string]evalTestCase{
		"nil value": {
			setup:  func() {},
			input:  nil,
			output: []byte("-ERR wrong number of arguments for 'json.strlen' command\r\n"),
		},
		"key does not exist": {
			setup:  func() {},
			input:  []string{"NONEXISTENT_KEY"},
			output: []byte("$-1\r\n"),
		},
		"root not string strlen": {
			setup: func() {
				key := "EXISTING_KEY"
				value := "{\"age\":13,\"name\":\"a\"}"
				var rootData interface{}
				_ = sonic.Unmarshal([]byte(value), &rootData)
				obj := store.NewObj(rootData, -1, object.ObjTypeJSON, object.ObjEncodingJSON)
				store.Put(key, obj)
			},
			input:  []string{"EXISTING_KEY"},
			output: []byte("-WRONGTYPE wrong type of path value - expected string but found integer\r\n"),
		},
		"root array strlen": {
			setup: func() {
				key := "EXISTING_KEY"
				value := `"hello"`
				var rootData interface{}
				_ = sonic.Unmarshal([]byte(value), &rootData)
				obj := store.NewObj(rootData, -1, object.ObjTypeJSON, object.ObjEncodingJSON)
				store.Put(key, obj)
			},
			input:  []string{"EXISTING_KEY"},
			output: []byte(":5\r\n"),
		},
		"subpath string strlen": {
			setup: func() {
				key := "EXISTING_KEY"
				value := `{"partner":{"name":"tom","language":["rust"]}}`
				var rootData interface{}
				_ = sonic.Unmarshal([]byte(value), &rootData)
				obj := store.NewObj(rootData, -1, object.ObjTypeJSON, object.ObjEncodingJSON)
				store.Put(key, obj)
			},

			input:  []string{"EXISTING_KEY", "$..name"},
			output: []byte("*1\r\n:3\r\n"),
		},
		"subpath not string strlen": {
			setup: func() {
				key := "EXISTING_KEY"
				value := `{"partner":{"name":21,"language":["rust"]}}`
				var rootData interface{}
				_ = sonic.Unmarshal([]byte(value), &rootData)
				obj := store.NewObj(rootData, -1, object.ObjTypeJSON, object.ObjEncodingJSON)
				store.Put(key, obj)
			},

			input:  []string{"EXISTING_KEY", "$..name"},
			output: []byte("*1\r\n$-1\r\n"),
		},
	}
	runEvalTests(t, tests, evalJSONSTRLEN, store)
}

func testEvalLLEN(t *testing.T, store *dstore.Store) {
	tests := map[string]evalTestCase{
		"nil value": {
			input:  nil,
			output: []byte("-ERR wrong number of arguments for 'llen' command\r\n"),
		},
		"empty args": {
			input:  []string{},
			output: []byte("-ERR wrong number of arguments for 'llen' command\r\n"),
		},
		"wrong number of args": {
			input:  []string{"KEY1", "KEY2"},
			output: []byte("-ERR wrong number of arguments for 'llen' command\r\n"),
		},
		"key does not exist": {
			input:  []string{"NONEXISTENT_KEY"},
			output: clientio.RespZero,
		},
		"key exists": {
			setup: func() {
				evalLPUSH([]string{"EXISTING_KEY", "mock_value"}, store)
			},
			input:  []string{"EXISTING_KEY"},
			output: clientio.RespOne,
		},
		"key with different type": {
			setup: func() {
				evalSET([]string{"EXISTING_KEY", "mock_value"}, store)
			},
			input:  []string{"EXISTING_KEY"},
			output: []byte("-ERR Existing key has wrong Dice type\r\n"),
		},
	}

	runEvalTests(t, tests, evalLLEN, store)
}

func testEvalJSONNUMINCRBY(t *testing.T, store *dstore.Store) {
	tests := map[string]evalTestCase{
		"incr on numeric field": {
			setup: func() {
				key := "number"
				value := "{\"a\": 2}"
				var rootData interface{}
				_ = sonic.Unmarshal([]byte(value), &rootData)
				obj := store.NewObj(rootData, -1, object.ObjTypeJSON, object.ObjEncodingJSON)
				store.Put(key, obj)
			},
			input:  []string{"number", "$.a", "3"},
			output: []byte("$3\r\n[5]\r\n"),
		},

		"incr on float field": {
			setup: func() {
				key := "number"
				value := "{\"a\": 2.5}"
				var rootData interface{}
				_ = sonic.Unmarshal([]byte(value), &rootData)
				obj := store.NewObj(rootData, -1, object.ObjTypeJSON, object.ObjEncodingJSON)
				store.Put(key, obj)
			},
			input:  []string{"number", "$.a", "1.5"},
			output: []byte("$5\r\n[4.0]\r\n"),
		},

		"incr on multiple fields": {
			setup: func() {
				key := "number"
				value := "{\"a\": 2, \"b\": 10, \"c\": [15, {\"d\": 20}]}"
				var rootData interface{}
				_ = sonic.Unmarshal([]byte(value), &rootData)
				obj := store.NewObj(rootData, -1, object.ObjTypeJSON, object.ObjEncodingJSON)
				store.Put(key, obj)
			},
			input:  []string{"number", "$..*", "5"},
			output: []byte("$22\r\n[25,20,null,7,15,null]\r\n"),
			validator: func(output []byte) {
				outPutString := string(output)
				startIndex := strings.Index(outPutString, "[")
				endIndex := strings.Index(outPutString, "]")
				arrayString := outPutString[startIndex+1 : endIndex]
				arr := strings.Split(arrayString, ",")
				testifyAssert.ElementsMatch(t, arr, []string{"25", "20", "7", "15", "null", "null"})
			},
		},

		"incr on array element": {
			setup: func() {
				key := "number"
				value := "{\"a\": [1, 2, 3]}"
				var rootData interface{}
				_ = sonic.Unmarshal([]byte(value), &rootData)
				obj := store.NewObj(rootData, -1, object.ObjTypeJSON, object.ObjEncodingJSON)
				store.Put(key, obj)
			},
			input:  []string{"number", "$.a[1]", "5"},
			output: []byte("$3\r\n[7]\r\n"),
		},
		"incr on non-existent field": {
			setup: func() {
				key := "number"
				value := "{\"a\": 2}"
				var rootData interface{}
				_ = sonic.Unmarshal([]byte(value), &rootData)
				obj := store.NewObj(rootData, -1, object.ObjTypeJSON, object.ObjEncodingJSON)
				store.Put(key, obj)
			},
			input:  []string{"number", "$.b", "3"},
			output: []byte("$2\r\n[]\r\n"),
		},
		"incr with mixed fields": {
			setup: func() {
				key := "number"
				value := "{\"a\": 5, \"b\": \"not a number\", \"c\": [1, 2]}"
				var rootData interface{}
				_ = sonic.Unmarshal([]byte(value), &rootData)
				obj := store.NewObj(rootData, -1, object.ObjTypeJSON, object.ObjEncodingJSON)
				store.Put(key, obj)
			},
			input:  []string{"number", "$..*", "2"},
			output: []byte("$17\r\n[3,4,null,7,null]\r\n"),
			validator: func(output []byte) {
				outPutString := string(output)
				startIndex := strings.Index(outPutString, "[")
				endIndex := strings.Index(outPutString, "]")
				arrayString := outPutString[startIndex+1 : endIndex]
				arr := strings.Split(arrayString, ",")
				testifyAssert.ElementsMatch(t, arr, []string{"3", "4", "7", "null", "null"})
			},
		},

		"incr on nested fields": {
			setup: func() {
				key := "number"
				value := "{\"a\": {\"b\": {\"c\": 10}}}"
				var rootData interface{}
				_ = sonic.Unmarshal([]byte(value), &rootData)
				obj := store.NewObj(rootData, -1, object.ObjTypeJSON, object.ObjEncodingJSON)
				store.Put(key, obj)
			},
			input:  []string{"number", "$..c", "5"},
			output: []byte("$4\r\n[15]\r\n"),
		},
	}

	runEvalTests(t, tests, evalJSONNUMINCRBY, store)
}

func runEvalTests(t *testing.T, tests map[string]evalTestCase, evalFunc func([]string, *dstore.Store) []byte, store *dstore.Store) {
	for name, tc := range tests {
		t.Run(name, func(t *testing.T) {
			store = setupTest(store)

			if tc.setup != nil {
				tc.setup()
			}

			output := evalFunc(tc.input, store)

			if tc.validator != nil {
				tc.validator(output)
			} else {
				assert.Equal(t, string(tc.output), string(output))
			}
		})
	}
}

func BenchmarkEvalMSET(b *testing.B) {
	b.ResetTimer()
	for i := 0; i < b.N; i++ {
		store := dstore.NewStore(nil)
		evalMSET([]string{"KEY", "VAL", "KEY2", "VAL2"}, store)
	}
}

func BenchmarkEvalHSET(b *testing.B) {
	store := dstore.NewStore(nil)
	for i := 0; i < b.N; i++ {
		evalHSET([]string{"KEY", fmt.Sprintf("FIELD_%d", i), fmt.Sprintf("VALUE_%d", i)}, store)
	}
}

func testEvalHSET(t *testing.T, store *dstore.Store) {
	tests := map[string]evalTestCase{
		"wrong number of args passed": {
			setup:  func() {},
			input:  nil,
			output: []byte("-ERR wrong number of arguments for 'hset' command\r\n"),
		},
		"only key passed": {
			setup:  func() {},
			input:  []string{"key"},
			output: []byte("-ERR wrong number of arguments for 'hset' command\r\n"),
		},
		"only key and field_name passed": {
			setup:  func() {},
			input:  []string{"KEY", "field_name"},
			output: []byte("-ERR wrong number of arguments for 'hset' command\r\n"),
		},
		"key, field and value passed": {
			setup:  func() {},
			input:  []string{"KEY1", "field_name", "value"},
			output: clientio.Encode(int64(1), false),
		},
		"key, field and value updated": {
			setup:  func() {},
			input:  []string{"KEY1", "field_name", "value_new"},
			output: clientio.Encode(int64(1), false),
		},
		"new set of key, field and value added": {
			setup:  func() {},
			input:  []string{"KEY2", "field_name_new", "value_new_new"},
			output: clientio.Encode(int64(1), false),
		},
		"apply with duplicate key, field and value names": {
			setup: func() {
				key := "KEY_MOCK"
				field := "mock_field_name"
				newMap := make(HashMap)
				newMap[field] = "mock_field_value"

				obj := &object.Obj{
					TypeEncoding:   object.ObjTypeHashMap | object.ObjEncodingHashMap,
					Value:          newMap,
					LastAccessedAt: uint32(time.Now().Unix()),
				}

				store.Put(key, obj)
			},
			input:  []string{"KEY_MOCK", "mock_field_name", "mock_field_value"},
			output: clientio.Encode(int64(0), false),
		},
		"same key -> update value, add new field and value": {
			setup: func() {
				key := "KEY_MOCK"
				field := "mock_field_name"
				mock_value := "mock_field_value"
				newMap := make(HashMap)
				newMap[field] = mock_value

				obj := &object.Obj{
					TypeEncoding:   object.ObjTypeHashMap | object.ObjEncodingHashMap,
					Value:          newMap,
					LastAccessedAt: uint32(time.Now().Unix()),
				}

				store.Put(key, obj)

				// Check if the map is saved correctly in the store
				res, err := getValueFromHashMap(key, field, store)

				assert.Assert(t, err == nil)
				assert.DeepEqual(t, res, clientio.Encode(mock_value, false))
			},
			input: []string{
				"KEY_MOCK",
				"mock_field_name",
				"mock_field_value_new",
				"mock_field_name_new",
				"mock_value_new",
			},
			output: clientio.Encode(int64(1), false),
		},
	}

	runEvalTests(t, tests, evalHSET, store)
}

func BenchmarkEvalPFCOUNT(b *testing.B) {
	store := *dstore.NewStore(nil)

	// Helper function to create and insert HLL objects
	createAndInsertHLL := func(key string, items []string) {
		hll := hyperloglog.New()
		for _, item := range items {
			hll.Insert([]byte(item))
		}
		obj := &object.Obj{
			Value:          hll,
			LastAccessedAt: uint32(time.Now().Unix()),
		}
		store.Put(key, obj)
	}

	// Create small HLLs (10000 items each)
	smallItems := make([]string, 10000)
	for i := 0; i < 100; i++ {
		smallItems[i] = fmt.Sprintf("SmallItem%d", i)
	}
	createAndInsertHLL("SMALL1", smallItems)
	createAndInsertHLL("SMALL2", smallItems)

	// Create medium HLLs (1000000 items each)
	mediumItems := make([]string, 1000000)
	for i := 0; i < 100; i++ {
		mediumItems[i] = fmt.Sprintf("MediumItem%d", i)
	}
	createAndInsertHLL("MEDIUM1", mediumItems)
	createAndInsertHLL("MEDIUM2", mediumItems)

	// Create large HLLs (1000000000 items each)
	largeItems := make([]string, 1000000000)
	for i := 0; i < 10000; i++ {
		largeItems[i] = fmt.Sprintf("LargeItem%d", i)
	}
	createAndInsertHLL("LARGE1", largeItems)
	createAndInsertHLL("LARGE2", largeItems)

	tests := []struct {
		name string
		args []string
	}{
		{"SingleSmallKey", []string{"SMALL1"}},
		{"TwoSmallKeys", []string{"SMALL1", "SMALL2"}},
		{"SingleMediumKey", []string{"MEDIUM1"}},
		{"TwoMediumKeys", []string{"MEDIUM1", "MEDIUM2"}},
		{"SingleLargeKey", []string{"LARGE1"}},
		{"TwoLargeKeys", []string{"LARGE1", "LARGE2"}},
		{"MixedSizes", []string{"SMALL1", "MEDIUM1", "LARGE1"}},
		{"ManySmallKeys", []string{"SMALL1", "SMALL2", "SMALL1", "SMALL2", "SMALL1"}},
		{"ManyMediumKeys", []string{"MEDIUM1", "MEDIUM2", "MEDIUM1", "MEDIUM2", "MEDIUM1"}},
		{"ManyLargeKeys", []string{"LARGE1", "LARGE2", "LARGE1", "LARGE2", "LARGE1"}},
		{"NonExistentKey", []string{"SMALL1", "NONEXISTENT", "LARGE1"}},
		{"AllKeys", []string{"SMALL1", "SMALL2", "MEDIUM1", "MEDIUM2", "LARGE1", "LARGE2"}},
	}

	b.ResetTimer()

	for _, tt := range tests {
		b.Run(tt.name, func(b *testing.B) {
			for i := 0; i < b.N; i++ {
				evalPFCOUNT(tt.args, &store)
			}
		})
	}
}

func testEvalDebug(t *testing.T, store *dstore.Store) {
	tests := map[string]evalTestCase{

		// invalid subcommand tests
		"no subcommand passed": {
			setup:  func() {},
			input:  nil,
			output: []byte("-ERR wrong number of arguments for 'json.debug' command\r\n"),
		},

		"wrong subcommand passed": {
			setup:  func() {},
			input:  []string{"WRONG_SUBCOMMAND"},
			output: []byte("-ERR unknown subcommand - try `JSON.DEBUG HELP`\r\n"),
		},

		// help subcommand tests
		"help no args": {
			setup:  func() {},
			input:  []string{"HELP"},
			output: []byte("*2\r\n$42\r\nMEMORY <key> [path] - reports memory usage\r\n$34\r\nHELP                - this message\r\n"),
		},

		"help with args": {
			setup:  func() {},
			input:  []string{"HELP", "EXTRA_ARG"},
			output: []byte("*2\r\n$42\r\nMEMORY <key> [path] - reports memory usage\r\n$34\r\nHELP                - this message\r\n"),
		},

		// memory subcommand tests
		"memory without args": {
			setup:  func() {},
			input:  []string{"MEMORY"},
			output: []byte("-ERR wrong number of arguments for 'json.debug' command\r\n"),
		},

		"memory nonexistant key": {
			setup:  func() {},
			input:  []string{"MEMORY", "NONEXISTANT_KEY"},
			output: clientio.RespZero,
		},

		// memory subcommand tests for existing key
		"no path": {
			setup: func() {
				key := "EXISTING_KEY"
				value := "{\"a\": 1}"
				var rootData interface{}
				_ = sonic.Unmarshal([]byte(value), &rootData)
				obj := store.NewObj(rootData, -1, object.ObjTypeJSON, object.ObjEncodingJSON)
				store.Put(key, obj)
			},
			input:  []string{"MEMORY", "EXISTING_KEY"},
			output: []byte(":89\r\n"),
		},

		"root path": {
			setup: func() {
				key := "EXISTING_KEY"
				value := "{\"a\": 1}"
				var rootData interface{}
				_ = sonic.Unmarshal([]byte(value), &rootData)
				obj := store.NewObj(rootData, -1, object.ObjTypeJSON, object.ObjEncodingJSON)
				store.Put(key, obj)
			},
			input:  []string{"MEMORY", "EXISTING_KEY", "$"},
			output: []byte(":89\r\n"),
		},

		"invalid path": {
			setup: func() {
				key := "EXISTING_KEY"
				value := "{\"a\": 1}"
				var rootData interface{}
				_ = sonic.Unmarshal([]byte(value), &rootData)
				obj := store.NewObj(rootData, -1, object.ObjTypeJSON, object.ObjEncodingJSON)
				store.Put(key, obj)
			},
			input:  []string{"MEMORY", "EXISTING_KEY", "INVALID_PATH"},
			output: []byte("-ERR Path '$.INVALID_PATH' does not exist\r\n"),
		},

		"valid path": {
			setup: func() {
				key := "EXISTING_KEY"
				value := "{\"a\": 1, \"b\": 2}"
				var rootData interface{}
				_ = sonic.Unmarshal([]byte(value), &rootData)
				obj := store.NewObj(rootData, -1, object.ObjTypeJSON, object.ObjEncodingJSON)
				store.Put(key, obj)
			},
			input:  []string{"MEMORY", "EXISTING_KEY", "$.a"},
			output: []byte("*1\r\n:16\r\n"),
		},

		// only the first path is picked whether it's valid or not for an object json
		// memory can be fetched only for one path in a command for an object json
		"multiple paths for object json": {
			setup: func() {
				key := "EXISTING_KEY"
				value := "{\"a\": 1, \"b\": \"dice\"}"
				var rootData interface{}
				_ = sonic.Unmarshal([]byte(value), &rootData)
				obj := store.NewObj(rootData, -1, object.ObjTypeJSON, object.ObjEncodingJSON)
				store.Put(key, obj)
			},
			input:  []string{"MEMORY", "EXISTING_KEY", "$.a", "$.b"},
			output: []byte("*1\r\n:16\r\n"),
		},

		"single index path for array json": {
			setup: func() {
				key := "EXISTING_KEY"
				value := "[\"roll\", \"the\", \"dices\"]"
				var rootData interface{}
				_ = sonic.Unmarshal([]byte(value), &rootData)
				obj := store.NewObj(rootData, -1, object.ObjTypeJSON, object.ObjEncodingJSON)
				store.Put(key, obj)
			},
			input:  []string{"MEMORY", "EXISTING_KEY", "$[1]"},
			output: []byte("*1\r\n:19\r\n"),
		},

		"multiple index paths for array json": {
			setup: func() {
				key := "EXISTING_KEY"
				value := "[\"roll\", \"the\", \"dices\"]"
				var rootData interface{}
				_ = sonic.Unmarshal([]byte(value), &rootData)
				obj := store.NewObj(rootData, -1, object.ObjTypeJSON, object.ObjEncodingJSON)
				store.Put(key, obj)
			},
			input:  []string{"MEMORY", "EXISTING_KEY", "$[1,2]"},
			output: []byte("*2\r\n:19\r\n:21\r\n"),
		},

		"index path out of range for array json": {
			setup: func() {
				key := "EXISTING_KEY"
				value := "[\"roll\", \"the\", \"dices\"]"
				var rootData interface{}
				_ = sonic.Unmarshal([]byte(value), &rootData)
				obj := store.NewObj(rootData, -1, object.ObjTypeJSON, object.ObjEncodingJSON)
				store.Put(key, obj)
			},
			input:  []string{"MEMORY", "EXISTING_KEY", "$[4]"},
			output: clientio.RespEmptyArray,
		},

		"multiple valid and invalid index paths": {
			setup: func() {
				key := "EXISTING_KEY"
				value := "[\"roll\", \"the\", \"dices\"]"
				var rootData interface{}
				_ = sonic.Unmarshal([]byte(value), &rootData)
				obj := store.NewObj(rootData, -1, object.ObjTypeJSON, object.ObjEncodingJSON)
				store.Put(key, obj)
			},
			input:  []string{"MEMORY", "EXISTING_KEY", "$[1,2,4]"},
			output: []byte("*2\r\n:19\r\n:21\r\n"),
		},

		"negative index path": {
			setup: func() {
				key := "EXISTING_KEY"
				value := "[\"roll\", \"the\", \"dices\"]"
				var rootData interface{}
				_ = sonic.Unmarshal([]byte(value), &rootData)
				obj := store.NewObj(rootData, -1, object.ObjTypeJSON, object.ObjEncodingJSON)
				store.Put(key, obj)
			},
			input:  []string{"MEMORY", "EXISTING_KEY", "$[-1]"},
			output: []byte("*1\r\n:21\r\n"),
		},

		"multiple negative indexe paths": {
			setup: func() {
				key := "EXISTING_KEY"
				value := "[\"roll\", \"the\", \"dices\"]"
				var rootData interface{}
				_ = sonic.Unmarshal([]byte(value), &rootData)
				obj := store.NewObj(rootData, -1, object.ObjTypeJSON, object.ObjEncodingJSON)
				store.Put(key, obj)
			},
			input:  []string{"MEMORY", "EXISTING_KEY", "$[-1,-2]"},
			output: []byte("*2\r\n:21\r\n:19\r\n"),
		},

		"negative index path out of bound": {
			setup: func() {
				key := "EXISTING_KEY"
				value := "[\"roll\", \"the\", \"dices\"]"
				var rootData interface{}
				_ = sonic.Unmarshal([]byte(value), &rootData)
				obj := store.NewObj(rootData, -1, object.ObjTypeJSON, object.ObjEncodingJSON)
				store.Put(key, obj)
			},
			input:  []string{"MEMORY", "EXISTING_KEY", "$[-4]"},
			output: []byte("-ERR Path '$.$[-4]' does not exist\r\n"),
		},

		"all paths with asterix for array json": {
			setup: func() {
				key := "EXISTING_KEY"
				value := "[\"roll\", \"the\", \"dices\"]"
				var rootData interface{}
				_ = sonic.Unmarshal([]byte(value), &rootData)
				obj := store.NewObj(rootData, -1, object.ObjTypeJSON, object.ObjEncodingJSON)
				store.Put(key, obj)
			},
			input:  []string{"MEMORY", "EXISTING_KEY", "$[*]"},
			output: []byte("*3\r\n:20\r\n:19\r\n:21\r\n"),
		},

		"all paths with semicolon for array json": {
			setup: func() {
				key := "EXISTING_KEY"
				value := "[\"roll\", \"the\", \"dices\"]"
				var rootData interface{}
				_ = sonic.Unmarshal([]byte(value), &rootData)
				obj := store.NewObj(rootData, -1, object.ObjTypeJSON, object.ObjEncodingJSON)
				store.Put(key, obj)
			},
			input:  []string{"MEMORY", "EXISTING_KEY", "$[:]"},
			output: []byte("*3\r\n:20\r\n:19\r\n:21\r\n"),
		},

		"array json with mixed types": {
			setup: func() {
				key := "EXISTING_KEY"
				value := "[2, 3.5, true, null, \"dice\", {}, [], {\"a\": 1, \"b\": 2}, [7, 8, 0]]"
				var rootData interface{}
				_ = sonic.Unmarshal([]byte(value), &rootData)
				obj := store.NewObj(rootData, -1, object.ObjTypeJSON, object.ObjEncodingJSON)
				store.Put(key, obj)
			},
			input:  []string{"MEMORY", "EXISTING_KEY", "$[:]"},
			output: []byte("*9\r\n:16\r\n:16\r\n:16\r\n:16\r\n:20\r\n:16\r\n:16\r\n:82\r\n:64\r\n"),
		},
	}

	runEvalTests(t, tests, evalJSONDebug, store)
}

func testEvalHLEN(t *testing.T, store *dstore.Store) {
	tests := map[string]evalTestCase{
		"wrong number of args": {
			input:  []string{},
			output: []byte("-ERR wrong number of arguments for 'hlen' command\r\n"),
		},
		"key does not exist": {
			input:  []string{"nonexistent_key"},
			output: clientio.RespZero,
		},
		"key exists but not a hash": {
			setup: func() {
				evalSET([]string{"string_key", "string_value"}, store)
			},
			input:  []string{"string_key"},
			output: []byte("-WRONGTYPE Operation against a key holding the wrong kind of value\r\n"),
		},
		"empty hash": {
			setup:  func() {},
			input:  []string{"empty_hash"},
			output: clientio.RespZero,
		},
		"hash with elements": {
			setup: func() {
				evalHSET([]string{"hash_key", "field1", "value1", "field2", "value2", "field3", "value3"}, store)
			},
			input:  []string{"hash_key"},
			output: clientio.Encode(int64(3), false),
		},
	}

	runEvalTests(t, tests, evalHLEN, store)
}

func BenchmarkEvalHLEN(b *testing.B) {
	sizes := []int{0, 10, 100, 1000, 10000, 100000}
	store := dstore.NewStore(nil)

	for _, size := range sizes {
		b.Run(fmt.Sprintf("HashSize_%d", size), func(b *testing.B) {
			key := fmt.Sprintf("benchmark_hash_%d", size)

			args := []string{key}
			for i := 0; i < size; i++ {
				args = append(args, fmt.Sprintf("field%d", i), fmt.Sprintf("value%d", i))
			}
			evalHSET(args, store)

			b.ResetTimer()
			b.ReportAllocs()
			for i := 0; i < b.N; i++ {
				evalHLEN([]string{key}, store)
			}
		})
	}
}

func testEvalSELECT(t *testing.T, store *dstore.Store) {
	tests := map[string]evalTestCase{
		"nil value": {
			setup:  func() {},
			input:  nil,
			output: []byte("-ERR wrong number of arguments for 'select' command\r\n"),
		},
		"database is specified": {
			setup:  func() {},
			input:  []string{"1"},
			output: clientio.RespOK,
		},
	}
	runEvalTests(t, tests, evalSELECT, store)
}

func testEvalJSONARRPOP(t *testing.T, store *dstore.Store) {
	tests := map[string]evalTestCase{
		"wrong number of args passed": {
			setup:  func() {},
			input:  nil,
			output: []byte("-ERR wrong number of arguments for 'json.arrpop' command\r\n"),
		},
		"key does not exist": {
			setup:  func() {},
			input:  []string{"NOTEXISTANT_KEY"},
			output: []byte("-ERR could not perform this operation on a key that doesn't exist\r\n"),
		},
		"empty array at root path": {
			setup: func() {
				key := "MOCK_KEY"
				value := "[]"
				var rootData interface{}
				_ = sonic.Unmarshal([]byte(value), &rootData)
				obj := store.NewObj(rootData, -1, object.ObjTypeJSON, object.ObjEncodingJSON)
				store.Put(key, obj)
			},
			input:  []string{"MOCK_KEY"},
			output: []byte("-ERR Path '$' does not exist or not an array\r\n"),
		},
		"empty array at nested path": {
			setup: func() {
				key := "MOCK_KEY"
				value := "{\"a\": 1, \"b\": []}"
				var rootData interface{}
				_ = sonic.Unmarshal([]byte(value), &rootData)
				obj := store.NewObj(rootData, -1, object.ObjTypeJSON, object.ObjEncodingJSON)
				store.Put(key, obj)
			},
			input:  []string{"MOCK_KEY", "$.b"},
			output: []byte("*1\r\n$-1\r\n"),
		},
		"all paths with asterix": {
			setup: func() {
				key := "MOCK_KEY"
				value := "{\"a\": 1, \"b\": []}"
				var rootData interface{}
				_ = sonic.Unmarshal([]byte(value), &rootData)
				obj := store.NewObj(rootData, -1, object.ObjTypeJSON, object.ObjEncodingJSON)
				store.Put(key, obj)
			},
			input:  []string{"MOCK_KEY", "$.*"},
			output: []byte("*2\r\n$-1\r\n$-1\r\n"),
		},
		"array root path no index": {
			setup: func() {
				key := "MOCK_KEY"
				value := "[0, 1, 2, 3, 4, 5]"
				var rootData interface{}
				_ = sonic.Unmarshal([]byte(value), &rootData)
				obj := store.NewObj(rootData, -1, object.ObjTypeJSON, object.ObjEncodingJSON)
				store.Put(key, obj)
			},
			input:  []string{"MOCK_KEY"},
			output: []byte(":5\r\n"),
		},
		"array root path valid positive index": {
			setup: func() {
				key := "MOCK_KEY"
				value := "[0, 1, 2, 3, 4, 5]"
				var rootData interface{}
				_ = sonic.Unmarshal([]byte(value), &rootData)
				obj := store.NewObj(rootData, -1, object.ObjTypeJSON, object.ObjEncodingJSON)
				store.Put(key, obj)
			},
			input:  []string{"MOCK_KEY", "$", "2"},
			output: []byte(":2\r\n"),
		},
		"array root path out of bound positive index": {
			setup: func() {
				key := "MOCK_KEY"
				value := "[0, 1, 2, 3, 4, 5]"
				var rootData interface{}
				_ = sonic.Unmarshal([]byte(value), &rootData)
				obj := store.NewObj(rootData, -1, object.ObjTypeJSON, object.ObjEncodingJSON)
				store.Put(key, obj)
			},
			input:  []string{"MOCK_KEY", "$", "10"},
			output: []byte(":5\r\n"),
		},
		"array root path valid negative index": {
			setup: func() {
				key := "MOCK_KEY"
				value := "[0, 1, 2, 3, 4, 5]"
				var rootData interface{}
				_ = sonic.Unmarshal([]byte(value), &rootData)
				obj := store.NewObj(rootData, -1, object.ObjTypeJSON, object.ObjEncodingJSON)
				store.Put(key, obj)
			},
			input:  []string{"MOCK_KEY", "$", "-2"},
			output: []byte(":4\r\n"),
		},
		"array root path out of bound negative index": {
			setup: func() {
				key := "MOCK_KEY"
				value := "[0, 1, 2, 3, 4, 5]"
				var rootData interface{}
				_ = sonic.Unmarshal([]byte(value), &rootData)
				obj := store.NewObj(rootData, -1, object.ObjTypeJSON, object.ObjEncodingJSON)
				store.Put(key, obj)
			},
			input:  []string{"MOCK_KEY", "$", "-10"},
			output: []byte(":0\r\n"),
		},
		"array at root path updated correctly": {
			setup: func() {
				key := "MOCK_KEY"
				value := "[0, 1, 2, 3, 4, 5]"
				var rootData interface{}
				_ = sonic.Unmarshal([]byte(value), &rootData)
				obj := store.NewObj(rootData, -1, object.ObjTypeJSON, object.ObjEncodingJSON)
				store.Put(key, obj)
			},
			input:  []string{"MOCK_KEY", "$", "2"},
			output: []byte(":0\r\n"),
			validator: func(ouput []byte) {
				key := "MOCK_KEY"
				obj := store.Get(key)
				want := []interface{}{float64(0), float64(1), float64(3), float64(4), float64(5)}
				equal := reflect.DeepEqual(obj.Value, want)
				assert.Equal(t, equal, true)
			},
		},
		"nested array updated correctly": {
			setup: func() {
				key := "MOCK_KEY"
				value := "{\"a\": 2, \"b\": [0, 1, 2, 3, 4, 5]}"
				var rootData interface{}
				_ = sonic.Unmarshal([]byte(value), &rootData)
				obj := store.NewObj(rootData, -1, object.ObjTypeJSON, object.ObjEncodingJSON)
				store.Put(key, obj)
			},
			input:  []string{"MOCK_KEY", "$.b", "2"},
			output: []byte("*1\r\n:2\r\n"),
			validator: func(ouput []byte) {
				key := "MOCK_KEY"
				path := "$.b"
				obj := store.Get(key)

				expr, err := jp.ParseString(path)
				assert.NilError(t, err, "error parsing path")

				results := expr.Get(obj.Value)
				assert.Equal(t, len(results), 1)

				want := []interface{}{float64(0), float64(1), float64(3), float64(4), float64(5)}

				equal := reflect.DeepEqual(results[0], want)
				assert.Equal(t, equal, true)
			},
		},
	}

	runEvalTests(t, tests, evalJSONARRPOP, store)
}

func testEvalTYPE(t *testing.T, store *dstore.Store) {
	tests := map[string]evalTestCase{
		"TYPE : incorrect number of arguments": {
			setup:  func() {},
			input:  []string{},
			output: diceerrors.NewErrArity("TYPE"),
		},
		"TYPE : key does not exist": {
			setup:  func() {},
			input:  []string{"nonexistent_key"},
			output: clientio.Encode("none", false),
		},
		"TYPE : key exists and is of type String": {
			setup: func() {
				store.Put("string_key", store.NewObj("value", -1, object.ObjTypeString, object.ObjEncodingRaw))
			},
			input:  []string{"string_key"},
			output: clientio.Encode("string", false),
		},
		"TYPE : key exists and is of type List": {
			setup: func() {
				store.Put("list_key", store.NewObj([]byte("value"), -1, object.ObjTypeByteList, object.ObjEncodingRaw))
			},
			input:  []string{"list_key"},
			output: clientio.Encode("list", false),
		},
		"TYPE : key exists and is of type Set": {
			setup: func() {
				store.Put("set_key", store.NewObj([]byte("value"), -1, object.ObjTypeSet, object.ObjEncodingRaw))
			},
			input:  []string{"set_key"},
			output: clientio.Encode("set", false),
		},
		"TYPE : key exists and is of type Hash": {
			setup: func() {
				store.Put("hash_key", store.NewObj([]byte("value"), -1, object.ObjTypeHashMap, object.ObjEncodingRaw))
			},
			input:  []string{"hash_key"},
			output: clientio.Encode("hash", false),
		},
	}
	runEvalTests(t, tests, evalTYPE, store)
}

func BenchmarkEvalTYPE(b *testing.B) {
	store := dstore.NewStore(nil)

	// Define different types of objects to benchmark
	objectTypes := map[string]func(){
		"String": func() {
			store.Put("string_key", store.NewObj("value", -1, object.ObjTypeString, object.ObjEncodingRaw))
		},
		"List": func() {
			store.Put("list_key", store.NewObj([]byte("value"), -1, object.ObjTypeByteList, object.ObjEncodingRaw))
		},
		"Set": func() {
			store.Put("set_key", store.NewObj([]byte("value"), -1, object.ObjTypeSet, object.ObjEncodingRaw))
		},
		"Hash": func() {
			store.Put("hash_key", store.NewObj([]byte("value"), -1, object.ObjTypeHashMap, object.ObjEncodingRaw))
		},
	}

	for objType, setupFunc := range objectTypes {
		b.Run(fmt.Sprintf("ObjectType_%s", objType), func(b *testing.B) {
			// Setup the object in the store
			setupFunc()

			b.ResetTimer()
			b.ReportAllocs()

			// Benchmark the evalTYPE function
			for i := 0; i < b.N; i++ {
				_ = evalTYPE([]string{fmt.Sprintf("%s_key", strings.ToLower(objType))}, store)
			}
		})
	}
}

func testEvalCOMMAND(t *testing.T, store *dstore.Store) {
	tests := map[string]evalTestCase{
		"command help": {
			input: []string{"HELP"},
			output: []byte("*11\r\n" +
				"$64\r\n" +
				"COMMAND <subcommand> [<arg> [value] [opt] ...]. Subcommands are:\r\n" +
				"$15\r\n" +
				"(no subcommand)\r\n" +
				"$43\r\n" +
				"    Return details about all Dice commands.\r\n" +
				"$5\r\n" +
				"COUNT\r\n" +
				"$60\r\n" +
				"    Return the total number of commands in this Dice server.\r\n" +
				"$4\r\n" +
				"LIST\r\n" +
				"$55\r\n" +
				"     Return a list of all commands in this Dice server.\r\n" +
				"$22\r\n" +
				"GETKEYS <full-command>\r\n" +
				"$46\r\n" +
				"     Return the keys from a full Dice command.\r\n" +
				"$4\r\n" +
				"HELP\r\n" +
				"$21\r\n" +
				"     Print this help.\r\n"),
		},
		"command info valid command SET": {
			input:  []string{"INFO", "SET"},
			output: []byte("*1\r\n*5\r\n$3\r\nSET\r\n:-3\r\n:1\r\n:0\r\n:0\r\n"),
		},
		"command info valid command GET": {
			input:  []string{"INFO", "GET"},
			output: []byte("*1\r\n*5\r\n$3\r\nGET\r\n:2\r\n:1\r\n:0\r\n:0\r\n"),
		},
		"command info valid command PING": {
			input:  []string{"INFO", "PING"},
			output: []byte("*1\r\n*5\r\n$4\r\nPING\r\n:-1\r\n:0\r\n:0\r\n:0\r\n"),
		},
		"command info multiple valid commands": {
			input:  []string{"INFO", "SET", "GET"},
			output: []byte("*2\r\n*5\r\n$3\r\nSET\r\n:-3\r\n:1\r\n:0\r\n:0\r\n*5\r\n$3\r\nGET\r\n:2\r\n:1\r\n:0\r\n:0\r\n"),
		},
		"command info invalid command": {
			input:  []string{"INFO", "INVALID_CMD"},
			output: []byte("*1\r\n$-1\r\n"),
		},
		"command info mixture of valid and invalid commands": {
			input:  []string{"INFO", "SET", "INVALID_CMD"},
			output: []byte("*2\r\n*5\r\n$3\r\nSET\r\n:-3\r\n:1\r\n:0\r\n:0\r\n$-1\r\n"),
		},
		"command unknown": {
			input:  []string{"UNKNOWN"},
			output: []byte("-ERR unknown subcommand 'UNKNOWN'. Try COMMAND HELP.\r\n"),
		},
	}

	runEvalTests(t, tests, evalCommand, store)
}

func testEvalJSONOBJKEYS(t *testing.T, store *dstore.Store) {
	tests := map[string]evalTestCase{
		"nil value": {
			setup:  func() {},
			input:  nil,
			output: []byte("-ERR wrong number of arguments for 'json.objkeys' command\r\n"),
		},
		"empty args": {
			setup:  func() {},
			input:  []string{},
			output: []byte("-ERR wrong number of arguments for 'json.objkeys' command\r\n"),
		},
		"key does not exist": {
			setup:  func() {},
			input:  []string{"NONEXISTENT_KEY"},
			output: []byte("-ERR could not perform this operation on a key that doesn't exist\r\n"),
		},
		"root not object": {
			setup: func() {
				key := "EXISTING_KEY"
				value := "[1]"
				var rootData interface{}
				_ = sonic.Unmarshal([]byte(value), &rootData)
				obj := store.NewObj(rootData, -1, object.ObjTypeJSON, object.ObjEncodingJSON)
				store.Put(key, obj)
			},
			input:  []string{"EXISTING_KEY"},
			output: []byte("-WRONGTYPE Operation against a key holding the wrong kind of value\r\n"),
		},
		"wildcard no object objkeys": {
			setup: func() {
				key := "EXISTING_KEY"
				value := "{\"name\":\"John\",\"age\":30,\"pets\":null,\"languages\":[\"python\",\"golang\"],\"flag\":false}"
				var rootData interface{}
				_ = sonic.Unmarshal([]byte(value), &rootData)
				obj := store.NewObj(rootData, -1, object.ObjTypeJSON, object.ObjEncodingJSON)
				store.Put(key, obj)
			},
			input:  []string{"EXISTING_KEY", "$.*"},
			output: []byte("*5\r\n$-1\r\n$-1\r\n$-1\r\n$-1\r\n$-1\r\n"),
		},
		"invalid JSONPath": {
			setup: func() {
				key := "EXISTING_KEY"
				value := "{\"name\":\"John\",\"age\":30}"
				var rootData interface{}
				_ = sonic.Unmarshal([]byte(value), &rootData)
				obj := store.NewObj(rootData, -1, object.ObjTypeJSON, object.ObjEncodingJSON)
				store.Put(key, obj)
			},
			input:  []string{"EXISTING_KEY", "$invalid_path"},
			output: []byte("-ERR parse error at 2 in $invalid_path\r\n"),
		},
		"incomapitable type(int)": {
			setup: func() {
				key := "EXISTING_KEY"
				value := "{\"person\":{\"name\":\"John\",\"age\":30},\"languages\":[\"python\",\"golang\"]}"
				var rootData interface{}
				_ = sonic.Unmarshal([]byte(value), &rootData)
				obj := store.NewObj(rootData, -1, object.ObjTypeJSON, object.ObjEncodingJSON)
				store.Put(key, obj)
			},
			input:  []string{"EXISTING_KEY", "$.person.age"},
			output: []byte("*1\r\n$-1\r\n"),
		},
		"incomapitable type(string)": {
			setup: func() {
				key := "EXISTING_KEY"
				value := "{\"person\":{\"name\":\"John\",\"age\":30},\"languages\":[\"python\",\"golang\"]}"
				var rootData interface{}
				_ = sonic.Unmarshal([]byte(value), &rootData)
				obj := store.NewObj(rootData, -1, object.ObjTypeJSON, object.ObjEncodingJSON)
				store.Put(key, obj)
			},
			input:  []string{"EXISTING_KEY", "$.person.name"},
			output: []byte("*1\r\n$-1\r\n"),
		},
		"incomapitable type(array)": {
			setup: func() {
				key := "EXISTING_KEY"
				value := "{\"person\":{\"name\":\"John\",\"age\":30},\"languages\":[\"python\",\"golang\"]}"
				var rootData interface{}
				_ = sonic.Unmarshal([]byte(value), &rootData)
				obj := store.NewObj(rootData, -1, object.ObjTypeJSON, object.ObjEncodingJSON)
				store.Put(key, obj)
			},
			input:  []string{"EXISTING_KEY", "$.languages"},
			output: []byte("*1\r\n$-1\r\n"),
		},
	}

	runEvalTests(t, tests, evalJSONOBJKEYS, store)
}

func BenchmarkEvalJSONOBJKEYS(b *testing.B) {
	sizes := []int{0, 10, 100, 1000, 10000, 100000} // Various sizes of JSON objects
	store := dstore.NewStore(nil)

	for _, size := range sizes {
		b.Run(fmt.Sprintf("JSONObjectSize_%d", size), func(b *testing.B) {
			key := fmt.Sprintf("benchmark_json_objkeys_%d", size)

			// Create a large JSON object with the given size
			jsonObj := make(map[string]interface{})
			for i := 0; i < size; i++ {
				jsonObj[fmt.Sprintf("key%d", i)] = fmt.Sprintf("value%d", i)
			}

			// Set the JSON object in the store
			args := []string{key, "$", fmt.Sprintf("%v", jsonObj)}
			evalJSONSET(args, store)

			b.ResetTimer()
			b.ReportAllocs()

			// Benchmark the evalJSONOBJKEYS function
			for i := 0; i < b.N; i++ {
				_ = evalJSONOBJKEYS([]string{key, "$"}, store)
			}
		})
	}
}

func testEvalGETRANGE(t *testing.T, store *dstore.Store) {
	setupForStringValue := func() {
		store.Put("STRING_KEY", store.NewObj("Hello World", maxExDuration, object.ObjTypeString, object.ObjEncodingRaw))
	}
	setupForIntegerValue := func() {
		store.Put("INTEGER_KEY", store.NewObj("1234", maxExDuration, object.ObjTypeString, object.ObjEncodingRaw))
	}
	tests := map[string]evalTestCase{
		"GETRANGE against non-existing key": {
			setup:  func() {},
			input:  []string{"NON_EXISTING_KEY", "0", "-1"},
			output: clientio.Encode("", false),
		},
		"GETRANGE against wrong key type": {
			setup: func() {
				evalLPUSH([]string{"LKEY1", "list"}, store)
			},
			input:  []string{"LKEY1", "0", "-1"},
			output: diceerrors.NewErrWithFormattedMessage(diceerrors.WrongTypeErr),
		},
		"GETRANGE against string value: 0, 3": {
			setup:  setupForStringValue,
			input:  []string{"STRING_KEY", "0", "3"},
			output: clientio.Encode("Hell", false),
		},
		"GETRANGE against string value: 0, -1": {
			setup:  setupForStringValue,
			input:  []string{"STRING_KEY", "0", "-1"},
			output: clientio.Encode("Hello World", false),
		},
		"GETRANGE against string value: -4, -1": {
			setup:  setupForStringValue,
			input:  []string{"STRING_KEY", "-4", "-1"},
			output: clientio.Encode("orld", false),
		},
		"GETRANGE against string value: 5, 3": {
			setup:  setupForStringValue,
			input:  []string{"STRING_KEY", "5", "3"},
			output: clientio.Encode("", false),
		},
		"GETRANGE against string value: 5, 5000": {
			setup:  setupForStringValue,
			input:  []string{"STRING_KEY", "5", "5000"},
			output: clientio.Encode(" World", false),
		},
		"GETRANGE against string value: -5000, 10000": {
			setup:  setupForStringValue,
			input:  []string{"STRING_KEY", "-5000", "10000"},
			output: clientio.Encode("Hello World", false),
		},
		"GETRANGE against string value: 0, -100": {
			setup:  setupForStringValue,
			input:  []string{"STRING_KEY", "0", "-100"},
			output: clientio.Encode("", false),
		},
		"GETRANGE against string value: 1, -100": {
			setup:  setupForStringValue,
			input:  []string{"STRING_KEY", "1", "-100"},
			output: clientio.Encode("", false),
		},
		"GETRANGE against string value: -1, -100": {
			setup:  setupForStringValue,
			input:  []string{"STRING_KEY", "-1", "-100"},
			output: clientio.Encode("", false),
		},
		"GETRANGE against string value: -100, -100": {
			setup:  setupForStringValue,
			input:  []string{"STRING_KEY", "-100", "-100"},
			output: clientio.Encode("", false),
		},
		"GETRANGE against string value: -100, -101": {
			setup:  setupForStringValue,
			input:  []string{"STRING_KEY", "-100", "-101"},
			output: clientio.Encode("", false),
		},
		"GETRANGE against integer value: 0, 2": {
			setup:  setupForIntegerValue,
			input:  []string{"INTEGER_KEY", "0", "2"},
			output: clientio.Encode("123", false),
		},
		"GETRANGE against integer value: 0, -1": {
			setup:  setupForIntegerValue,
			input:  []string{"INTEGER_KEY", "0", "-1"},
			output: clientio.Encode("1234", false),
		},
		"GETRANGE against integer value: -3, -1": {
			setup:  setupForIntegerValue,
			input:  []string{"INTEGER_KEY", "-3", "-1"},
			output: clientio.Encode("234", false),
		},
		"GETRANGE against integer value: 5, 3": {
			setup:  setupForIntegerValue,
			input:  []string{"INTEGER_KEY", "5", "3"},
			output: clientio.Encode("", false),
		},
		"GETRANGE against integer value: 3, 5000": {
			setup:  setupForIntegerValue,
			input:  []string{"INTEGER_KEY", "3", "5000"},
			output: clientio.Encode("4", false),
		},

		"GETRANGE against integer value: -5000, 10000": {
			setup:  setupForIntegerValue,
			input:  []string{"INTEGER_KEY", "-5000", "10000"},
			output: clientio.Encode("1234", false),
		},
		"GETRANGE against integer value: 0, -100": {
			setup:  setupForIntegerValue,
			input:  []string{"INTEGER_KEY", "0", "-100"},
			output: clientio.Encode("", false),
		},
		"GETRANGE against integer value: 1, -100": {
			setup:  setupForIntegerValue,
			input:  []string{"INTEGER_KEY", "1", "-100"},
			output: clientio.Encode("", false),
		},
		"GETRANGE against integer value: -1, -100": {
			setup:  setupForIntegerValue,
			input:  []string{"INTEGER_KEY", "-1", "-100"},
			output: clientio.Encode("", false),
		},
		"GETRANGE against integer value: -100, -99": {
			setup:  setupForIntegerValue,
			input:  []string{"INTEGER_KEY", "-100", "-99"},
			output: clientio.Encode("", false),
		},
		"GETRANGE against integer value: -100, -100": {
			setup:  setupForIntegerValue,
			input:  []string{"INTEGER_KEY", "-100", "-100"},
			output: clientio.Encode("", false),
		},
		"GETRANGE against integer value: -100, -101": {
			setup:  setupForIntegerValue,
			input:  []string{"INTEGER_KEY", "-100", "-101"},
			output: clientio.Encode("", false),
		},
	}
	runEvalTests(t, tests, evalGETRANGE, store)
}

func BenchmarkEvalGETRANGE(b *testing.B) {
	store := dstore.NewStore(nil)
	store.Put("BENCHMARK_KEY", store.NewObj("Hello World", maxExDuration, object.ObjTypeString, object.ObjEncodingRaw))

	inputs := []struct {
		start string
		end   string
	}{
		{"0", "3"},
		{"0", "-1"},
		{"-4", "-1"},
		{"5", "3"},
		{"5", "5000"},
		{"-5000", "10000"},
	}

	for _, input := range inputs {
		b.Run(fmt.Sprintf("GETRANGE start=%s end=%s", input.start, input.end), func(b *testing.B) {
			for i := 0; i < b.N; i++ {
				_ = evalGETRANGE([]string{"BENCHMARK_KEY", input.start, input.end}, store)
			}
		})
	}
}

func BenchmarkEvalHSETNX(b *testing.B) {
	store := dstore.NewStore(nil)
	for i := 0; i < b.N; i++ {
		evalHSETNX([]string{"KEY", fmt.Sprintf("FIELD_%d", i/2), fmt.Sprintf("VALUE_%d", i)}, store)
	}
}

func testEvalHSETNX(t *testing.T, store *dstore.Store) {
	tests := map[string]evalTestCase{
		"no args passed": {
			setup:  func() {},
			input:  nil,
			output: []byte("-ERR wrong number of arguments for 'hsetnx' command\r\n"),
		},
		"only key passed": {
			setup:  func() {},
			input:  []string{"key"},
			output: []byte("-ERR wrong number of arguments for 'hsetnx' command\r\n"),
		},
		"only key and field_name passed": {
			setup:  func() {},
			input:  []string{"KEY", "field_name"},
			output: []byte("-ERR wrong number of arguments for 'hsetnx' command\r\n"),
		},
		"more than one field and value passed": {
			setup:  func() {},
			input:  []string{"KEY", "field1", "value1", "field2", "value2"},
			output: []byte("-ERR wrong number of arguments for 'hsetnx' command\r\n"),
		},
		"key, field and value passed": {
			setup:  func() {},
			input:  []string{"KEY1", "field_name", "value"},
			output: clientio.Encode(int64(1), false),
		},
		"new set of key, field and value added": {
			setup:  func() {},
			input:  []string{"KEY2", "field_name_new", "value_new_new"},
			output: clientio.Encode(int64(1), false),
		},
		"apply with duplicate key, field and value names": {
			setup: func() {
				key := "KEY_MOCK"
				field := "mock_field_name"
				newMap := make(HashMap)
				newMap[field] = "mock_field_value"

				obj := &object.Obj{
					TypeEncoding:   object.ObjTypeHashMap | object.ObjEncodingHashMap,
					Value:          newMap,
					LastAccessedAt: uint32(time.Now().Unix()),
				}

				store.Put(key, obj)
			},
			input:  []string{"KEY_MOCK", "mock_field_name", "mock_field_value_2"},
			output: clientio.Encode(int64(0), false),
		},
	}

	runEvalTests(t, tests, evalHSETNX, store)
}

func TestMSETConsistency(t *testing.T) {
	store := dstore.NewStore(nil)
	evalMSET([]string{"KEY", "VAL", "KEY2", "VAL2"}, store)

	assert.Equal(t, "VAL", store.Get("KEY").Value)
	assert.Equal(t, "VAL2", store.Get("KEY2").Value)
}

func testEvalSETEX(t *testing.T, store *dstore.Store) {
	mockTime := &utils.MockClock{CurrTime: time.Now()}
	utils.CurrentTime = mockTime

	tests := map[string]evalTestCase{
		"nil value":                              {input: nil, migratedOutput: EvalResponse{Result: nil, Error: errors.New("-ERR wrong number of arguments for 'setex' command\r\n")}},
		"empty array":                            {input: []string{}, migratedOutput: EvalResponse{Result: nil, Error: errors.New("-ERR wrong number of arguments for 'setex' command\r\n")}},
		"one value":                              {input: []string{"KEY"}, migratedOutput: EvalResponse{Result: nil, Error: errors.New("-ERR wrong number of arguments for 'setex' command\r\n")}},
		"key val pair":                           {input: []string{"KEY", "VAL"}, migratedOutput: EvalResponse{Result: nil, Error: errors.New("-ERR wrong number of arguments for 'setex' command\r\n")}},
		"key exp pair":                           {input: []string{"KEY", "123456"}, migratedOutput: EvalResponse{Result: nil, Error: errors.New("-ERR wrong number of arguments for 'setex' command\r\n")}},
		"key exp value pair":                     {input: []string{"KEY", "123", "VAL"}, migratedOutput: EvalResponse{Result: clientio.RespOK, Error: nil}},
		"key exp value pair with extra args":     {input: []string{"KEY", "123", "VAL", " "}, migratedOutput: EvalResponse{Result: nil, Error: errors.New("-ERR wrong number of arguments for 'setex' command\r\n")}},
		"key exp value pair with invalid exp":    {input: []string{"KEY", "0", "VAL"}, migratedOutput: EvalResponse{Result: nil, Error: errors.New("-ERR invalid expire time in 'setex' command\r\n")}},
		"key exp value pair with exp > maxexp":   {input: []string{"KEY", "9223372036854776", "VAL"}, migratedOutput: EvalResponse{Result: nil, Error: errors.New("-ERR invalid expire time in 'setex' command\r\n")}},
		"key exp value pair with exp > maxint64": {input: []string{"KEY", "92233720368547760000000", "VAL"}, migratedOutput: EvalResponse{Result: nil, Error: errors.New("-ERR value is not an integer or out of range\r\n")}},
		"key exp value pair with negative exp":   {input: []string{"KEY", "-23", "VAL"}, migratedOutput: EvalResponse{Result: nil, Error: errors.New("-ERR invalid expire time in 'setex' command\r\n")}},
		"key exp value pair with not-int exp":    {input: []string{"KEY", "12a", "VAL"}, migratedOutput: EvalResponse{Result: nil, Error: errors.New("-ERR value is not an integer or out of range\r\n")}},

		"set and get": {
			setup: func() {},
			input: []string{"TEST_KEY", "5", "TEST_VALUE"},
			validator: func(output []byte) {
				assert.Equal(t, string(clientio.RespOK), string(output))

				// Check if the key was set correctly
				getValue := evalGET([]string{"TEST_KEY"}, store)
				assert.Equal(t, string(clientio.Encode("TEST_VALUE", false)), string(getValue.Result.([]byte)))

				// Check if the TTL is set correctly (should be 5 seconds or less)
				ttlValue := evalTTL([]string{"TEST_KEY"}, store)
				ttl, err := strconv.Atoi(strings.TrimPrefix(strings.TrimSpace(string(ttlValue)), ":"))
				assert.NilError(t, err, "Failed to parse TTL")
				assert.Assert(t, ttl > 0 && ttl <= 5)

				// Wait for the key to expire
				mockTime.SetTime(mockTime.CurrTime.Add(6 * time.Second))

				// Check if the key has been deleted after expiry
				expiredValue := evalGET([]string{"TEST_KEY"}, store)
				assert.Equal(t, string(clientio.RespNIL), string(expiredValue.Result.([]byte)))
			},
		},
		"update existing key": {
			setup: func() {
				evalSET([]string{"EXISTING_KEY", "OLD_VALUE"}, store)
			},
			input: []string{"EXISTING_KEY", "10", "NEW_VALUE"},
			validator: func(output []byte) {
				assert.Equal(t, string(clientio.RespOK), string(output))

				// Check if the key was updated correctly
				getValue := evalGET([]string{"EXISTING_KEY"}, store)
				assert.Equal(t, string(clientio.Encode("NEW_VALUE", false)), string(getValue.Result.([]byte)))

				// Check if the TTL is set correctly
				ttlValue := evalTTL([]string{"EXISTING_KEY"}, store)
				ttl, err := strconv.Atoi(strings.TrimPrefix(strings.TrimSpace(string(ttlValue)), ":"))
				assert.NilError(t, err, "Failed to parse TTL")
				assert.Assert(t, ttl > 0 && ttl <= 10)
			},
		},
	}

	for _, tt := range tests {
		t.Run(tt.name, func(t *testing.T) {
			response := evalSETEX(tt.input, store)

			if tt.validator != nil {
				if tt.migratedOutput.Error != nil {
					tt.validator([]byte(tt.migratedOutput.Error.Error()))
				} else {
					tt.validator(response.Result.([]byte))
				}
			} else {
				// Handle comparison for byte slices
				if b, ok := response.Result.([]byte); ok && tt.migratedOutput.Result != nil {
					if expectedBytes, ok := tt.migratedOutput.Result.([]byte); ok {
						testifyAssert.True(t, bytes.Equal(b, expectedBytes), "expected and actual byte slices should be equal")
					}
				} else {
					assert.Equal(t, tt.migratedOutput.Result, response.Result)
				}

				if tt.migratedOutput.Error != nil {
					testifyAssert.EqualError(t, response.Error, tt.migratedOutput.Error.Error())
				} else {
					testifyAssert.NoError(t, response.Error)
				}
			}
		})
	}
}

func BenchmarkEvalSETEX(b *testing.B) {
	store := dstore.NewStore(nil)

	b.ResetTimer()
	for i := 0; i < b.N; i++ {
		key := fmt.Sprintf("key_%d", i)
		value := fmt.Sprintf("value_%d", i)
		expiry := "10" // 10 seconds expiry

		evalSETEX([]string{key, expiry, value}, store)
	}
}

func testEvalFLUSHDB(t *testing.T, store *dstore.Store) {
	tests := map[string]evalTestCase{
		"one key exists in db": {
			setup: func() {
				evalSET([]string{"key", "val"}, store)
			},
			input:  nil,
			output: clientio.RespOK,
		},
		"two keys exist in db": {
			setup: func() {
				evalSET([]string{"key1", "val1"}, store)
				evalSET([]string{"key2", "val2"}, store)
			},
			input:  nil,
			output: clientio.RespOK,
		},
	}
	runEvalTests(t, tests, evalFLUSHDB, store)
}

func testEvalINCRBYFLOAT(t *testing.T, store *dstore.Store) {
	tests := map[string]evalTestCase{
		"INCRBYFLOAT on a non existing key": {
			input:  []string{"float", "0.1"},
			output: clientio.Encode("0.1", false),
		},
		"INCRBYFLOAT on an existing key": {
			setup: func() {
				key := "key"
				value := "2.1"
				obj := &object.Obj{
					Value:          value,
					LastAccessedAt: uint32(time.Now().Unix()),
				}
				store.Put(key, obj)
			},
			input:  []string{"key", "0.1"},
			output: clientio.Encode("2.2", false),
		},
		"INCRBYFLOAT on a key with integer value": {
			setup: func() {
				key := "key"
				value := "2"
				obj := &object.Obj{
					Value:          value,
					LastAccessedAt: uint32(time.Now().Unix()),
				}
				store.Put(key, obj)
			},
			input:  []string{"key", "0.1"},
			output: clientio.Encode("2.1", false),
		},
		"INCRBYFLOAT by a negative increment": {
			setup: func() {
				key := "key"
				value := "2"
				obj := &object.Obj{
					Value:          value,
					LastAccessedAt: uint32(time.Now().Unix()),
				}
				store.Put(key, obj)
			},
			input:  []string{"key", "-0.1"},
			output: clientio.Encode("1.9", false),
		},
		"INCRBYFLOAT by a scientific notation increment": {
			setup: func() {
				key := "key"
				value := "1"
				obj := &object.Obj{
					Value:          value,
					LastAccessedAt: uint32(time.Now().Unix()),
				}
				store.Put(key, obj)
			},
			input:  []string{"key", "1e-2"},
			output: clientio.Encode("1.01", false),
		},
		"INCRBYFLOAT on a key holding a scientific notation value": {
			setup: func() {
				key := "key"
				value := "1e2"
				obj := &object.Obj{
					Value:          value,
					LastAccessedAt: uint32(time.Now().Unix()),
				}
				store.Put(key, obj)
			},
			input:  []string{"key", "1e-1"},
			output: clientio.Encode("100.1", false),
		},
		"INCRBYFLOAT by an negative increment of the same value": {
			setup: func() {
				key := "key"
				value := "0.1"
				obj := &object.Obj{
					Value:          value,
					LastAccessedAt: uint32(time.Now().Unix()),
				}
				store.Put(key, obj)
			},
			input:  []string{"key", "-0.1"},
			output: clientio.Encode("0", false),
		},
		"INCRBYFLOAT on a key with spaces": {
			setup: func() {
				key := "key"
				value := "   2   "
				obj := &object.Obj{
					Value:          value,
					LastAccessedAt: uint32(time.Now().Unix()),
				}
				store.Put(key, obj)
			},
			input:  []string{"key", "0.1"},
			output: []byte("-WRONGTYPE Operation against a key holding the wrong kind of value\r\n"),
		},
		"INCRBYFLOAT on a key with non numeric value": {
			setup: func() {
				key := "key"
				value := "string"
				obj := &object.Obj{
					Value:          value,
					LastAccessedAt: uint32(time.Now().Unix()),
				}
				store.Put(key, obj)
			},
			input:  []string{"key", "0.1"},
			output: []byte("-WRONGTYPE Operation against a key holding the wrong kind of value\r\n"),
		},
		"INCRBYFLOAT by a non numeric increment": {
			setup: func() {
				key := "key"
				value := "2.0"
				obj := &object.Obj{
					Value:          value,
					LastAccessedAt: uint32(time.Now().Unix()),
				}
				store.Put(key, obj)
			},
			input:  []string{"key", "a"},
			output: []byte("-ERR value is not an integer or a float\r\n"),
		},
		"INCRBYFLOAT by a number that would turn float64 to Inf": {
			setup: func() {
				key := "key"
				value := "1e308"
				obj := &object.Obj{
					Value:          value,
					LastAccessedAt: uint32(time.Now().Unix()),
				}
				store.Put(key, obj)
			},
			input:  []string{"key", "1e308"},
			output: []byte("-ERR value is out of range\r\n"),
		},
	}

	runEvalTests(t, tests, evalINCRBYFLOAT, store)
}

func BenchmarkEvalINCRBYFLOAT(b *testing.B) {
	store := dstore.NewStore(nil)
	store.Put("key1", store.NewObj("1", maxExDuration, object.ObjTypeString, object.ObjEncodingEmbStr))
	store.Put("key2", store.NewObj("1.2", maxExDuration, object.ObjTypeString, object.ObjEncodingEmbStr))

	inputs := []struct {
		key  string
		incr string
	}{
		{"key1", "0.1"},
		{"key1", "-0.1"},
		{"key2", "1000000.1"},
		{"key2", "-1000000.1"},
		{"key3", "-10.1234"},
	}

	for _, input := range inputs {
		b.Run(fmt.Sprintf("INCRBYFLOAT %s %s", input.key, input.incr), func(b *testing.B) {
			for i := 0; i < b.N; i++ {
				_ = evalGETRANGE([]string{"INCRBYFLOAT", input.key, input.incr}, store)
			}
		})
	}
}

func testEvalBITOP(t *testing.T, store *dstore.Store) {
	tests := map[string]evalTestCase{
		"BITOP NOT (empty string)": {
			setup: func() {
				store.Put("s{t}", store.NewObj(&ByteArray{data: []byte("")}, maxExDuration, object.ObjTypeByteArray, object.ObjEncodingByteArray))
			},
			input:  []string{"NOT", "dest{t}", "s{t}"},
			output: clientio.Encode(0, true),
			validator: func(output []byte) {
				expectedResult := []byte{}
				assert.DeepEqual(t, expectedResult, store.Get("dest{t}").Value.(*ByteArray).data)
			},
		},
		"BITOP NOT (known string)": {
			setup: func() {
				store.Put("s{t}", store.NewObj(&ByteArray{data: []byte{0xaa, 0x00, 0xff, 0x55}}, maxExDuration, object.ObjTypeByteArray, object.ObjEncodingByteArray))
			},
			input:  []string{"NOT", "dest{t}", "s{t}"},
			output: clientio.Encode(4, true),
			validator: func(output []byte) {
				expectedResult := []byte{0x55, 0xff, 0x00, 0xaa}
				assert.DeepEqual(t, expectedResult, store.Get("dest{t}").Value.(*ByteArray).data)
			},
		},
		"BITOP where dest and target are the same key": {
			setup: func() {
				store.Put("s", store.NewObj(&ByteArray{data: []byte{0xaa, 0x00, 0xff, 0x55}}, maxExDuration, object.ObjTypeByteArray, object.ObjEncodingByteArray))
			},
			input:  []string{"NOT", "s", "s"},
			output: clientio.Encode(4, true),
			validator: func(output []byte) {
				expectedResult := []byte{0x55, 0xff, 0x00, 0xaa}
				assert.DeepEqual(t, expectedResult, store.Get("s").Value.(*ByteArray).data)
			},
		},
		"BITOP AND|OR|XOR don't change the string with single input key": {
			setup: func() {
				store.Put("a{t}", store.NewObj(&ByteArray{data: []byte{0x01, 0x02, 0xff}}, maxExDuration, object.ObjTypeByteArray, object.ObjEncodingByteArray))
			},
			input:  []string{"AND", "res1{t}", "a{t}"},
			output: clientio.Encode(3, true),
			validator: func(output []byte) {
				expectedResult := []byte{0x01, 0x02, 0xff}
				assert.DeepEqual(t, expectedResult, store.Get("res1{t}").Value.(*ByteArray).data)
			},
		},
		"BITOP missing key is considered a stream of zero": {
			setup: func() {
				store.Put("a{t}", store.NewObj(&ByteArray{data: []byte{0x01, 0x02, 0xff}}, maxExDuration, object.ObjTypeByteArray, object.ObjEncodingByteArray))
			},
			input:  []string{"AND", "res1{t}", "no-such-key{t}", "a{t}"},
			output: clientio.Encode(3, true),
			validator: func(output []byte) {
				expectedResult := []byte{0x00, 0x00, 0x00}
				assert.DeepEqual(t, expectedResult, store.Get("res1{t}").Value.(*ByteArray).data)
			},
		},
		"BITOP shorter keys are zero-padded to the key with max length": {
			setup: func() {
				store.Put("a{t}", store.NewObj(&ByteArray{data: []byte{0x01, 0x02, 0xff, 0xff}}, maxExDuration, object.ObjTypeByteArray, object.ObjEncodingByteArray))
				store.Put("b{t}", store.NewObj(&ByteArray{data: []byte{0x01, 0x02, 0xff}}, maxExDuration, object.ObjTypeByteArray, object.ObjEncodingByteArray))
			},
			input:  []string{"AND", "res1{t}", "a{t}", "b{t}"},
			output: clientio.Encode(4, true),
			validator: func(output []byte) {
				expectedResult := []byte{0x01, 0x02, 0xff, 0x00}
				assert.DeepEqual(t, expectedResult, store.Get("res1{t}").Value.(*ByteArray).data)
			},
		},
		"BITOP with non string source key": {
			setup: func() {
				store.Put("a{t}", store.NewObj("1", maxExDuration, object.ObjTypeString, object.ObjEncodingRaw))
				store.Put("b{t}", store.NewObj("2", maxExDuration, object.ObjTypeString, object.ObjEncodingRaw))
				store.Put("c{t}", store.NewObj([]byte("foo"), maxExDuration, object.ObjTypeByteList, object.ObjEncodingRaw))
			},
			input:  []string{"XOR", "dest{t}", "a{t}", "b{t}", "c{t}", "d{t}"},
			output: []byte("-WRONGTYPE Operation against a key holding the wrong kind of value\r\n"),
		},
		"BITOP with empty string after non empty string": {
			setup: func() {
				store.Put("a{t}", store.NewObj(&ByteArray{data: []byte("\x00\x00\x00\x00\x00\x00\x00\x00\x00\x00\x00\x00\x00\x00\x00\x00\x00\x00\x00\x00\x00\x00\x00\x00\x00\x00\x00\x00\x00\x00\x00\x00")}, -1, object.ObjTypeByteArray, object.ObjEncodingByteArray))
			},
			input:  []string{"OR", "x{t}", "a{t}", "b{t}"},
			output: clientio.Encode(32, true),
		},
	}

	runEvalTests(t, tests, evalBITOP, store)
}

func BenchmarkEvalBITOP(b *testing.B) {
	store := dstore.NewStore(nil)

	// Setup initial data for benchmarking
	store.Put("key1", store.NewObj(&ByteArray{data: []byte{0x01, 0x02, 0xff}}, maxExDuration, object.ObjTypeByteArray, object.ObjEncodingByteArray))
	store.Put("key2", store.NewObj(&ByteArray{data: []byte{0x01, 0x02, 0xff}}, maxExDuration, object.ObjTypeByteArray, object.ObjEncodingByteArray))

	// Define different operations to benchmark
	operations := []struct {
		name string
		op   string
	}{
		{"AND", "AND"},
		{"OR", "OR"},
		{"XOR", "XOR"},
		{"NOT", "NOT"},
	}

	for _, operation := range operations {
		b.Run(fmt.Sprintf("BITOP_%s", operation.name), func(b *testing.B) {
			for i := 0; i < b.N; i++ {
				if operation.op == "NOT" {
					evalBITOP([]string{operation.op, "dest", "key1"}, store)
				} else {
					evalBITOP([]string{operation.op, "dest", "key1", "key2"}, store)
				}
			}
		})
	}
}

func testEvalHRANDFIELD(t *testing.T, store *dstore.Store) {
	tests := map[string]evalTestCase{
		"wrong number of args passed": {
			setup:  func() {},
			input:  nil,
			output: []byte("-ERR wrong number of arguments for 'hrandfield' command\r\n"),
		},
		"key doesn't exist": {
			setup:  func() {},
			input:  []string{"KEY"},
			output: clientio.RespNIL,
		},
		"key exists with fields and no count argument": {
			setup: func() {
				key := "KEY_MOCK"
				newMap := make(HashMap)
				newMap["field1"] = "Value1"
				newMap["field2"] = "Value2"

				obj := &object.Obj{
					TypeEncoding:   object.ObjTypeHashMap | object.ObjEncodingHashMap,
					Value:          newMap,
					LastAccessedAt: uint32(time.Now().Unix()),
				}

				store.Put(key, obj)
			},
			input: []string{"KEY_MOCK"},
			validator: func(output []byte) {
				assert.Assert(t, output != nil)
				resultString := string(output)
				parts := strings.SplitN(resultString, "\n", 2)
				if len(parts) < 2 {
					t.Errorf("Unexpected output format: %s", resultString)
					return
				}
				decodedResult := strings.TrimSpace(parts[1])
				fmt.Printf("Decoded Result: '%s'\n", decodedResult)
				assert.Assert(t, decodedResult == "field1" || decodedResult == "field2")
			},
		},
		"key exists with fields and count argument": {
			setup: func() {
				key := "KEY_MOCK"
				newMap := make(HashMap)
				newMap["field1"] = "value1"
				newMap["field2"] = "value2"
				newMap["field3"] = "value3"

				obj := &object.Obj{
					TypeEncoding:   object.ObjTypeHashMap | object.ObjEncodingHashMap,
					Value:          newMap,
					LastAccessedAt: uint32(time.Now().Unix()),
				}

				store.Put(key, obj)

			},
			input: []string{"KEY_MOCK", "2"},
			validator: func(output []byte) {
				assert.Assert(t, output != nil)
				decodedResult := string(output)
				fields := []string{"field1", "field2", "field3"}
				count := 0

				for _, field := range fields {
					if strings.Contains(decodedResult, field) {
						count++
					}
				}

				assert.Assert(t, count == 2)
			},
		},
		"key exists with count and WITHVALUES argument": {
			setup: func() {
				key := "KEY_MOCK"
				newMap := make(HashMap)
				newMap["field1"] = "value1"
				newMap["field2"] = "value2"
				newMap["field3"] = "value3"

				obj := &object.Obj{
					TypeEncoding:   object.ObjTypeHashMap | object.ObjEncodingHashMap,
					Value:          newMap,
					LastAccessedAt: uint32(time.Now().Unix()),
				}

				store.Put(key, obj)

			},
			input: []string{"KEY_MOCK", "2", "WITHVALUES"},
			validator: func(output []byte) {
				assert.Assert(t, output != nil)
				decodedResult := string(output)
				fieldsAndValues := []string{"field1", "value1", "field2", "value2", "field3", "value3"}
				count := 0
				for _, item := range fieldsAndValues {
					if strings.Contains(decodedResult, item) {
						count++
					}
				}

				assert.Assert(t, count == 4)
			},
		},
	}

	runEvalTests(t, tests, evalHRANDFIELD, store)
}<|MERGE_RESOLUTION|>--- conflicted
+++ resolved
@@ -2003,16 +2003,11 @@
 	runEvalTests(t, tests, evalHGET, store)
 }
 
-<<<<<<< HEAD
 func testEvalHMGET(t *testing.T, store *dstore.Store) {
-=======
-func testEvalHVALS(t *testing.T, store *dstore.Store) {
->>>>>>> bbc8a1f3
 	tests := map[string]evalTestCase{
 		"wrong number of args passed": {
 			setup:  func() {},
 			input:  nil,
-<<<<<<< HEAD
 			output: []byte("-ERR wrong number of arguments for 'hmget' command\r\n"),
 		},
 		"only key passed": {
@@ -2049,7 +2044,46 @@
 				field := "mock_field_name"
 				newMap := make(HashMap)
 				newMap[field] = "mock_field_value"
-=======
+
+				obj := &object.Obj{
+					TypeEncoding:   object.ObjTypeHashMap | object.ObjEncodingHashMap,
+					Value:          newMap,
+					LastAccessedAt: uint32(time.Now().Unix()),
+				}
+
+				store.Put(key, obj)
+			},
+			input:  []string{"KEY_MOCK", "mock_field_name"},
+			output: clientio.Encode([]interface{}{"mock_field_value"}, false),
+		},
+		"some fields exist some do not": {
+			setup: func() {
+				key := "KEY_MOCK"
+				newMap := HashMap{
+					"field1": "value1",
+					"field2": "value2",
+				}
+				obj := &object.Obj{
+					TypeEncoding:   object.ObjTypeHashMap | object.ObjEncodingHashMap,
+					Value:          newMap,
+					LastAccessedAt: uint32(time.Now().Unix()),
+				}
+
+				store.Put(key, obj)
+			},
+			input:  []string{"KEY_MOCK", "field1", "field2", "field3", "field4"},
+			output: clientio.Encode([]interface{}{"value1", "value2", nil, nil}, false),
+		},
+	}
+
+	runEvalTests(t, tests, evalHMGET, store)
+}
+
+func testEvalHVALS(t *testing.T, store *dstore.Store) {
+	tests := map[string]evalTestCase{
+		"wrong number of args passed": {
+			setup:  func() {},
+			input:  nil,
 			output: []byte("-ERR wrong number of arguments for 'hvals' command\r\n"),
 		},
 		"key doesn't exists": {
@@ -2065,7 +2099,6 @@
 				newMap := make(HashMap)
 				newMap[field] = "mock_field_value"
 				newMap[field_1] = "mock_field_value_1"
->>>>>>> bbc8a1f3
 
 				obj := &object.Obj{
 					TypeEncoding:   object.ObjTypeHashMap | object.ObjEncodingHashMap,
@@ -2075,34 +2108,6 @@
 
 				store.Put(key, obj)
 			},
-<<<<<<< HEAD
-			input:  []string{"KEY_MOCK", "mock_field_name"},
-			output: clientio.Encode([]interface{}{"mock_field_value"}, false),
-		},
-		"some fields exist some do not": {
-			setup: func() {
-				key := "KEY_MOCK"
-				newMap := HashMap{
-					"field1": "value1",
-					"field2": "value2",
-				}
-				obj := &object.Obj{
-					TypeEncoding:   object.ObjTypeHashMap | object.ObjEncodingHashMap,
-					Value:          newMap,
-					LastAccessedAt: uint32(time.Now().Unix()),
-				}
-
-				store.Put(key, obj)
-			},
-			input:  []string{"KEY_MOCK", "field1", "field2", "field3", "field4"},
-			output: clientio.Encode([]interface{}{"value1", "value2", nil, nil}, false),
-		},
-	}
-
-	runEvalTests(t, tests, evalHMGET, store)
-}
-
-=======
 			input:  []string{"KEY_MOCK"},
 			output: clientio.Encode([]string{"mock_field_value", "mock_field_value_1"}, false),
 		},
@@ -2110,7 +2115,6 @@
 
 	runEvalTests(t, tests, evalHVALS, store)
 }
->>>>>>> bbc8a1f3
 func testEvalHSTRLEN(t *testing.T, store *dstore.Store) {
 	tests := map[string]evalTestCase{
 		"wrong number of args passed": {
