package eval

import (
	"bytes"
	"errors"
	"fmt"
	"strconv"
	"strings"
	"testing"
	"time"

	"github.com/bytedance/sonic"

	"github.com/dicedb/dice/internal/object"

	"github.com/axiomhq/hyperloglog"
	"github.com/dicedb/dice/internal/clientio"
	dstore "github.com/dicedb/dice/internal/store"
	"gotest.tools/v3/assert"
)

type evalTestCase struct {
	setup     func()
	input     []string
	output    []byte
	validator func(output []byte)
}

func setupTest(store *dstore.Store) *dstore.Store {
	dstore.ResetStore(store)
	dstore.KeyspaceStat[0] = make(map[string]int)

	return store
}

func TestEval(t *testing.T) {
	store := dstore.NewStore(nil)

	testEvalMSET(t, store)
	testEvalPING(t, store)
	testEvalHELLO(t, store)
	testEvalSET(t, store)
	testEvalGET(t, store)
	testEvalDebug(t, store)
	testEvalJSONARRLEN(t, store)
	testEvalJSONDEL(t, store)
	testEvalJSONFORGET(t, store)
	testEvalJSONCLEAR(t, store)
	testEvalJSONTYPE(t, store)
	testEvalJSONGET(t, store)
	testEvalJSONSET(t, store)
	testEvalTTL(t, store)
	testEvalDel(t, store)
	testEvalPersist(t, store)
	testEvalEXPIRE(t, store)
	testEvalEXPIRETIME(t, store)
	testEvalEXPIREAT(t, store)
	testEvalDbsize(t, store)
	testEvalGETSET(t, store)
	testEvalHSET(t, store)
	testEvalPFADD(t, store)
	testEvalPFCOUNT(t, store)
	testEvalHGET(t, store)
	testEvalPFMERGE(t, store)
	testEvalJSONSTRLEN(t, store)
	testEvalHLEN(t, store)
	testEvalSELECT(t, store)
	testEvalLLEN(t, store)
}

func testEvalPING(t *testing.T, store *dstore.Store) {
	tests := map[string]evalTestCase{
		"nil value":            {input: nil, output: []byte("+PONG\r\n")},
		"empty args":           {input: []string{}, output: []byte("+PONG\r\n")},
		"one value":            {input: []string{"HEY"}, output: []byte("$3\r\nHEY\r\n")},
		"more than one values": {input: []string{"HEY", "HELLO"}, output: []byte("-ERR wrong number of arguments for 'ping' command\r\n")},
	}

	runEvalTests(t, tests, evalPING, store)
}

func testEvalHELLO(t *testing.T, store *dstore.Store) {
	resp := []interface{}{
		"proto", 2,
		"id", serverID,
		"mode", "standalone",
		"role", "master",
		"modules",
		[]interface{}{},
	}

	tests := map[string]evalTestCase{
		"nil value":            {input: nil, output: clientio.Encode(resp, false)},
		"empty args":           {input: []string{}, output: clientio.Encode(resp, false)},
		"one value":            {input: []string{"HEY"}, output: clientio.Encode(resp, false)},
		"more than one values": {input: []string{"HEY", "HELLO"}, output: []byte("-ERR wrong number of arguments for 'hello' command\r\n")},
	}

	runEvalTests(t, tests, evalHELLO, store)
}

func testEvalSET(t *testing.T, store *dstore.Store) {
	tests := map[string]evalTestCase{
		"nil value":                       {input: nil, output: []byte("-ERR wrong number of arguments for 'set' command\r\n")},
		"empty array":                     {input: []string{}, output: []byte("-ERR wrong number of arguments for 'set' command\r\n")},
		"one value":                       {input: []string{"KEY"}, output: []byte("-ERR wrong number of arguments for 'set' command\r\n")},
		"key val pair":                    {input: []string{"KEY", "VAL"}, output: clientio.RespOK},
		"key val pair with int val":       {input: []string{"KEY", "123456"}, output: clientio.RespOK},
		"key val pair and expiry key":     {input: []string{"KEY", "VAL", Px}, output: []byte("-ERR syntax error\r\n")},
		"key val pair and EX no val":      {input: []string{"KEY", "VAL", Ex}, output: []byte("-ERR syntax error\r\n")},
		"key val pair and valid EX":       {input: []string{"KEY", "VAL", Ex, "2"}, output: clientio.RespOK},
		"key val pair and invalid EX":     {input: []string{"KEY", "VAL", Ex, "invalid_expiry_val"}, output: []byte("-ERR value is not an integer or out of range\r\n")},
		"key val pair and valid PX":       {input: []string{"KEY", "VAL", Px, "2000"}, output: clientio.RespOK},
		"key val pair and invalid PX":     {input: []string{"KEY", "VAL", Px, "invalid_expiry_val"}, output: []byte("-ERR value is not an integer or out of range\r\n")},
		"key val pair and both EX and PX": {input: []string{"KEY", "VAL", Ex, "2", Px, "2000"}, output: []byte("-ERR syntax error\r\n")},
		"key val pair and PXAT no val":    {input: []string{"KEY", "VAL", Pxat}, output: []byte("-ERR syntax error\r\n")},
		"key val pair and invalid PXAT":   {input: []string{"KEY", "VAL", Pxat, "invalid_expiry_val"}, output: []byte("-ERR value is not an integer or out of range\r\n")},
		"key val pair and expired PXAT":   {input: []string{"KEY", "VAL", Pxat, "2"}, output: clientio.RespOK},
		"key val pair and negative PXAT":  {input: []string{"KEY", "VAL", Pxat, "-123456"}, output: []byte("-ERR invalid expire time in 'set' command\r\n")},
		"key val pair and valid PXAT":     {input: []string{"KEY", "VAL", Pxat, strconv.FormatInt(time.Now().Add(2*time.Minute).UnixMilli(), 10)}, output: clientio.RespOK},
	}

	runEvalTests(t, tests, evalSET, store)
}

func testEvalMSET(t *testing.T, store *dstore.Store) {
	tests := map[string]evalTestCase{
		"nil value":         {input: nil, output: []byte("-ERR wrong number of arguments for 'mset' command\r\n")},
		"empty array":       {input: []string{}, output: []byte("-ERR wrong number of arguments for 'mset' command\r\n")},
		"one value":         {input: []string{"KEY"}, output: []byte("-ERR wrong number of arguments for 'mset' command\r\n")},
		"key val pair":      {input: []string{"KEY", "VAL"}, output: clientio.RespOK},
		"odd key val pair":  {input: []string{"KEY", "VAL", "KEY2"}, output: []byte("-ERR wrong number of arguments for 'mset' command\r\n")},
		"even key val pair": {input: []string{"KEY", "VAL", "KEY2", "VAL2"}, output: clientio.RespOK},
	}

	runEvalTests(t, tests, evalMSET, store)
}

func testEvalGET(t *testing.T, store *dstore.Store) {
	tests := map[string]evalTestCase{
		"nil value": {
			setup:  func() {},
			input:  nil,
			output: []byte("-ERR wrong number of arguments for 'get' command\r\n"),
		},
		"empty array": {
			setup:  func() {},
			input:  []string{},
			output: []byte("-ERR wrong number of arguments for 'get' command\r\n"),
		},
		"key does not exist": {
			setup:  func() {},
			input:  []string{"NONEXISTENT_KEY"},
			output: clientio.RespNIL,
		},
		"multiple arguments": {
			setup:  func() {},
			input:  []string{"KEY1", "KEY2"},
			output: []byte("-ERR wrong number of arguments for 'get' command\r\n"),
		},
		"key exists": {
			setup: func() {
				key := "EXISTING_KEY"
				value := "mock_value"
				obj := &object.Obj{
					Value:          value,
					LastAccessedAt: uint32(time.Now().Unix()),
				}
				store.Put(key, obj)
			},
			input:  []string{"EXISTING_KEY"},
			output: clientio.Encode("mock_value", false),
		},
		"key exists but expired": {
			setup: func() {
				key := "EXISTING_KEY"
				value := "mock_value"
				obj := &object.Obj{
					Value:          value,
					LastAccessedAt: uint32(time.Now().Unix()),
				}
				store.Put(key, obj)

				store.SetExpiry(obj, int64(-2*time.Millisecond))
			},
			input:  []string{"EXISTING_KEY"},
			output: clientio.RespNIL,
		},
	}

	runEvalTests(t, tests, evalGET, store)
}

func testEvalEXPIRE(t *testing.T, store *dstore.Store) {
	tests := map[string]evalTestCase{
		"nil value": {
			input:  nil,
			output: []byte("-ERR wrong number of arguments for 'expire' command\r\n"),
		},
		"empty args": {
			input:  []string{},
			output: []byte("-ERR wrong number of arguments for 'expire' command\r\n"),
		},
		"wrong number of args": {
			input:  []string{"KEY1"},
			output: []byte("-ERR wrong number of arguments for 'expire' command\r\n"),
		},
		"key does not exist": {
			input:  []string{"NONEXISTENT_KEY", strconv.FormatInt(1, 10)},
			output: clientio.RespZero,
		},
		"key exists": {
			setup: func() {
				key := "EXISTING_KEY"
				value := "mock_value"
				obj := &object.Obj{
					Value:          value,
					LastAccessedAt: uint32(time.Now().Unix()),
				}
				store.Put(key, obj)
			},
			input:  []string{"EXISTING_KEY", strconv.FormatInt(1, 10)},
			output: clientio.RespOne,
		},
		"invalid expiry time exists - very large integer": {
			setup: func() {
				key := "EXISTING_KEY"
				value := "mock_value"
				obj := &object.Obj{
					Value:          value,
					LastAccessedAt: uint32(time.Now().Unix()),
				}
				store.Put(key, obj)

			},
			input:  []string{"EXISTING_KEY", strconv.FormatInt(9223372036854776, 10)},
			output: []byte("-ERR invalid expire time in 'expire' command\r\n"),
		},

		"invalid expiry time exists - negative integer": {
			setup: func() {
				key := "EXISTING_KEY"
				value := "mock_value"
				obj := &object.Obj{
					Value:          value,
					LastAccessedAt: uint32(time.Now().Unix()),
				}
				store.Put(key, obj)

			},
			input:  []string{"EXISTING_KEY", strconv.FormatInt(-1, 10)},
			output: []byte("-ERR invalid expire time in 'expire' command\r\n"),
		},
	}

	runEvalTests(t, tests, evalEXPIRE, store)
}

func testEvalEXPIRETIME(t *testing.T, store *dstore.Store) {
	tests := map[string]evalTestCase{
		"wrong number of args": {
			input:  []string{"KEY1", "KEY2"},
			output: []byte("-ERR wrong number of arguments for 'expiretime' command\r\n"),
		},
		"key does not exist": {
			input:  []string{"NONEXISTENT_KEY"},
			output: clientio.RespMinusTwo,
		},
		"key exists without expiry": {
			setup: func() {
				key := "EXISTING_KEY"
				value := "mock_value"
				obj := &object.Obj{
					Value:          value,
					LastAccessedAt: uint32(time.Now().Unix()),
				}
				store.Put(key, obj)
			},
			input:  []string{"EXISTING_KEY"},
			output: clientio.RespMinusOne,
		},
		"key exists with expiry": {
			setup: func() {
				key := "EXISTING_KEY"
				value := "mock_value"
				obj := &object.Obj{
					Value:          value,
					LastAccessedAt: uint32(time.Now().Unix()),
				}
				store.Put(key, obj)

				store.SetUnixTimeExpiry(obj, 2724123456123)
			},
			input:  []string{"EXISTING_KEY"},
			output: []byte(fmt.Sprintf(":%d\r\n", 2724123456123)),
		},
	}

	runEvalTests(t, tests, evalEXPIRETIME, store)
}

func testEvalEXPIREAT(t *testing.T, store *dstore.Store) {
	tests := map[string]evalTestCase{
		"nil value": {
			input:  nil,
			output: []byte("-ERR wrong number of arguments for 'expireat' command\r\n"),
		},
		"empty args": {
			input:  []string{},
			output: []byte("-ERR wrong number of arguments for 'expireat' command\r\n"),
		},
		"wrong number of args": {
			input:  []string{"KEY1"},
			output: []byte("-ERR wrong number of arguments for 'expireat' command\r\n"),
		},
		"key does not exist": {
			input:  []string{"NONEXISTENT_KEY", strconv.FormatInt(time.Now().Add(2*time.Minute).Unix(), 10)},
			output: clientio.RespZero,
		},
		"key exists": {
			setup: func() {
				key := "EXISTING_KEY"
				value := "mock_value"
				obj := &object.Obj{
					Value:          value,
					LastAccessedAt: uint32(time.Now().Unix()),
				}
				store.Put(key, obj)
			},
			input:  []string{"EXISTING_KEY", strconv.FormatInt(time.Now().Add(2*time.Minute).Unix(), 10)},
			output: clientio.RespOne,
		},
		"invalid expire time - very large integer": {
			setup: func() {
				key := "EXISTING_KEY"
				value := "mock_value"
				obj := &object.Obj{
					Value:          value,
					LastAccessedAt: uint32(time.Now().Unix()),
				}
				store.Put(key, obj)

			},
			input:  []string{"EXISTING_KEY", strconv.FormatInt(9223372036854776, 10)},
			output: []byte("-ERR invalid expire time in 'expireat' command\r\n"),
		},
		"invalid expire time - negative integer": {
			setup: func() {
				key := "EXISTING_KEY"
				value := "mock_value"
				obj := &object.Obj{
					Value:          value,
					LastAccessedAt: uint32(time.Now().Unix()),
				}
				store.Put(key, obj)

			},
			input:  []string{"EXISTING_KEY", strconv.FormatInt(-1, 10)},
			output: []byte("-ERR invalid expire time in 'expireat' command\r\n"),
		},
	}

	runEvalTests(t, tests, evalEXPIREAT, store)
}

func testEvalJSONARRLEN(t *testing.T, store *dstore.Store) {
	tests := map[string]evalTestCase{
		"nil value": {
			setup:  func() {},
			input:  nil,
			output: []byte("-ERR wrong number of arguments for 'json.arrlen' command\r\n"),
		},
		"key does not exist": {
			setup:  func() {},
			input:  []string{"NONEXISTENT_KEY"},
			output: []byte("-ERR Path '.' does not exist or not an array\r\n"),
		},
		"root not array arrlen": {
			setup: func() {
				key := "EXISTING_KEY"
				value := "{\"age\":13,\"name\":\"a\"}"
				var rootData interface{}
				_ = sonic.Unmarshal([]byte(value), &rootData)
				obj := store.NewObj(rootData, -1, object.ObjTypeJSON, object.ObjEncodingJSON)
				store.Put(key, obj)
			},
			input:  []string{"EXISTING_KEY"},
			output: []byte("-ERR Path '.' does not exist or not an array\r\n"),
		},
		"root array arrlen": {
			setup: func() {
				key := "EXISTING_KEY"
				value := "[1,2,3]"
				var rootData interface{}
				_ = sonic.Unmarshal([]byte(value), &rootData)
				obj := store.NewObj(rootData, -1, object.ObjTypeJSON, object.ObjEncodingJSON)
				store.Put(key, obj)
			},
			input:  []string{"EXISTING_KEY"},
			output: []byte(":3\r\n"),
		},
		"wildcase no array arrlen": {
			setup: func() {
				key := "EXISTING_KEY"
				value := "{\"age\":13,\"high\":1.60,\"pet\":null,\"flag\":false, \"partner\":{\"name\":\"tom\"}}"
				var rootData interface{}
				_ = sonic.Unmarshal([]byte(value), &rootData)
				obj := store.NewObj(rootData, -1, object.ObjTypeJSON, object.ObjEncodingJSON)
				store.Put(key, obj)
			},

			input:  []string{"EXISTING_KEY", "$.*"},
			output: []byte("*5\r\n$-1\r\n$-1\r\n$-1\r\n$-1\r\n$-1\r\n"),
		},
		"subpath array arrlen": {
			setup: func() {
				key := "EXISTING_KEY"
				value := "{\"age\":13,\"high\":1.60,\"pet\":null,\"language\":[\"python\",\"golang\"], " +
					"\"flag\":false, \"partner\":{\"name\":\"tom\"}}"
				var rootData interface{}
				_ = sonic.Unmarshal([]byte(value), &rootData)
				obj := store.NewObj(rootData, -1, object.ObjTypeJSON, object.ObjEncodingJSON)
				store.Put(key, obj)
			},

			input:  []string{"EXISTING_KEY", "$.language"},
			output: []byte("*1\r\n:2\r\n"),
		},
	}
	runEvalTests(t, tests, evalJSONARRLEN, store)
}

func testEvalJSONDEL(t *testing.T, store *dstore.Store) {
	tests := map[string]evalTestCase{
		"nil value": {
			setup:  func() {},
			input:  nil,
			output: []byte("-ERR wrong number of arguments for 'json.del' command\r\n"),
		},
		"key does not exist": {
			setup:  func() {},
			input:  []string{"NONEXISTENT_KEY"},
			output: clientio.RespZero,
		},
		"root path del": {
			setup: func() {
				key := "EXISTING_KEY"
				value := "{\"age\":13,\"high\":1.60,\"pet\":null,\"language\":[\"python\",\"golang\"], " +
					"\"flag\":false, \"partner\":{\"name\":\"tom\",\"language\":[\"rust\"]}}"
				var rootData interface{}
				_ = sonic.Unmarshal([]byte(value), &rootData)
				obj := store.NewObj(rootData, -1, object.ObjTypeJSON, object.ObjEncodingJSON)
				store.Put(key, obj)
			},
			input:  []string{"EXISTING_KEY"},
			output: clientio.RespOne,
		},
		"part path del": {
			setup: func() {
				key := "EXISTING_KEY"
				value := "{\"age\":13,\"high\":1.60,\"pet\":null,\"language\":[\"python\",\"golang\"], " +
					"\"flag\":false, \"partner\":{\"name\":\"tom\",\"language\":[\"rust\"]}}"
				var rootData interface{}
				_ = sonic.Unmarshal([]byte(value), &rootData)
				obj := store.NewObj(rootData, -1, object.ObjTypeJSON, object.ObjEncodingJSON)
				store.Put(key, obj)
			},

			input:  []string{"EXISTING_KEY", "$..language"},
			output: []byte(":2\r\n"),
		},
		"wildcard path del": {
			setup: func() {
				key := "EXISTING_KEY"
				value := "{\"age\":13,\"high\":1.60,\"pet\":null,\"language\":[\"python\",\"golang\"], " +
					"\"flag\":false, \"partner\":{\"name\":\"tom\",\"language\":[\"rust\"]}}"
				var rootData interface{}
				_ = sonic.Unmarshal([]byte(value), &rootData)
				obj := store.NewObj(rootData, -1, object.ObjTypeJSON, object.ObjEncodingJSON)
				store.Put(key, obj)
			},

			input:  []string{"EXISTING_KEY", "$.*"},
			output: []byte(":6\r\n"),
		},
	}
	runEvalTests(t, tests, evalJSONDEL, store)
}

func testEvalJSONFORGET(t *testing.T, store *dstore.Store) {
	tests := map[string]evalTestCase{
		"nil value": {
			setup:  func() {},
			input:  nil,
			output: []byte("-ERR wrong number of arguments for 'json.forget' command\r\n"),
		},
		"key does not exist": {
			setup:  func() {},
			input:  []string{"NONEXISTENT_KEY"},
			output: clientio.RespZero,
		},
		"root path forget": {
			setup: func() {
				key := "EXISTING_KEY"
				value := "{\"age\":13,\"high\":1.60,\"pet\":null,\"language\":[\"python\",\"golang\"], " +
					"\"flag\":false, \"partner\":{\"name\":\"tom\",\"language\":[\"rust\"]}}"
				var rootData interface{}
				_ = sonic.Unmarshal([]byte(value), &rootData)
				obj := store.NewObj(rootData, -1, object.ObjTypeJSON, object.ObjEncodingJSON)
				store.Put(key, obj)
			},
			input:  []string{"EXISTING_KEY"},
			output: clientio.RespOne,
		},
		"part path forget": {
			setup: func() {
				key := "EXISTING_KEY"
				value := "{\"age\":13,\"high\":1.60,\"pet\":null,\"language\":[\"python\",\"golang\"], " +
					"\"flag\":false, \"partner\":{\"name\":\"tom\",\"language\":[\"rust\"]}}"
				var rootData interface{}
				_ = sonic.Unmarshal([]byte(value), &rootData)
				obj := store.NewObj(rootData, -1, object.ObjTypeJSON, object.ObjEncodingJSON)
				store.Put(key, obj)
			},

			input:  []string{"EXISTING_KEY", "$..language"},
			output: []byte(":2\r\n"),
		},
		"wildcard path forget": {
			setup: func() {
				key := "EXISTING_KEY"
				value := "{\"age\":13,\"high\":1.60,\"pet\":null,\"language\":[\"python\",\"golang\"], " +
					"\"flag\":false, \"partner\":{\"name\":\"tom\",\"language\":[\"rust\"]}}"
				var rootData interface{}
				_ = sonic.Unmarshal([]byte(value), &rootData)
				obj := store.NewObj(rootData, -1, object.ObjTypeJSON, object.ObjEncodingJSON)
				store.Put(key, obj)
			},

			input:  []string{"EXISTING_KEY", "$.*"},
			output: []byte(":6\r\n"),
		},
	}
	runEvalTests(t, tests, evalJSONFORGET, store)
}

func testEvalJSONCLEAR(t *testing.T, store *dstore.Store) {
	tests := map[string]evalTestCase{
		"nil value": {
			setup:  func() {},
			input:  nil,
			output: []byte("-ERR wrong number of arguments for 'json.clear' command\r\n"),
		},
		"empty array": {
			setup:  func() {},
			input:  []string{},
			output: []byte("-ERR wrong number of arguments for 'json.clear' command\r\n"),
		},
		"key does not exist": {
			setup:  func() {},
			input:  []string{"NONEXISTENT_KEY"},
			output: []byte("-ERR could not perform this operation on a key that doesn't exist\r\n"),
		},
		"root clear": {
			setup: func() {
				key := "EXISTING_KEY"
				value := "{\"age\":13,\"high\":1.60,\"language\":[\"python\",\"golang\"], \"flag\":false, " +
					"\"partner\":{\"name\":\"tom\",\"language\":[\"rust\"]}}"
				var rootData interface{}
				_ = sonic.Unmarshal([]byte(value), &rootData)
				obj := store.NewObj(rootData, -1, object.ObjTypeJSON, object.ObjEncodingJSON)
				store.Put(key, obj)
			},
			input:  []string{"EXISTING_KEY"},
			output: []byte(":1\r\n"),
		},
		"array type clear": {
			setup: func() {
				key := "EXISTING_KEY"
				value := "{\"array\":[1,2,3,\"s\",null]}"
				var rootData interface{}
				_ = sonic.Unmarshal([]byte(value), &rootData)
				obj := store.NewObj(rootData, -1, object.ObjTypeJSON, object.ObjEncodingJSON)
				store.Put(key, obj)
			},

			input:  []string{"EXISTING_KEY"},
			output: []byte(":1\r\n"),
		},
		"string type clear": {
			setup: func() {
				key := "EXISTING_KEY"
				value := "{\"a\":\"test\"}"
				var rootData interface{}
				_ = sonic.Unmarshal([]byte(value), &rootData)
				obj := store.NewObj(rootData, -1, object.ObjTypeJSON, object.ObjEncodingJSON)
				store.Put(key, obj)
			},

			input:  []string{"EXISTING_KEY", "$.a"},
			output: []byte(":0\r\n"),
		},
		"integer type clear": {
			setup: func() {
				key := "EXISTING_KEY"
				value := "{\"age\":13}"
				var rootData interface{}
				_ = sonic.Unmarshal([]byte(value), &rootData)
				obj := store.NewObj(rootData, -1, object.ObjTypeJSON, object.ObjEncodingJSON)
				store.Put(key, obj)
			},

			input:  []string{"EXISTING_KEY", "$.age"},
			output: []byte(":1\r\n"),
		},
		"number type clear": {
			setup: func() {
				key := "EXISTING_KEY"
				value := "{\"price\":3.14}"
				var rootData interface{}
				_ = sonic.Unmarshal([]byte(value), &rootData)
				obj := store.NewObj(rootData, -1, object.ObjTypeJSON, object.ObjEncodingJSON)
				store.Put(key, obj)
			},

			input:  []string{"EXISTING_KEY", "$.price"},
			output: []byte(":1\r\n"),
		},
		"boolean type clear": {
			setup: func() {
				key := "EXISTING_KEY"
				value := "{\"flag\":false}"
				var rootData interface{}
				_ = sonic.Unmarshal([]byte(value), &rootData)
				obj := store.NewObj(rootData, -1, object.ObjTypeJSON, object.ObjEncodingJSON)
				store.Put(key, obj)
			},
			input:  []string{"EXISTING_KEY", "$.flag"},
			output: []byte(":0\r\n"),
		},
		"multi type clear": {
			setup: func() {
				key := "EXISTING_KEY"
				value := "{\"age\":13,\"high\":1.60,\"name\":\"jerry\",\"language\":[\"python\",\"golang\"]," +
					"\"partner\":{\"name\":\"tom\",\"language\":[\"rust\"]}}"
				var rootData interface{}
				_ = sonic.Unmarshal([]byte(value), &rootData)
				obj := store.NewObj(rootData, -1, object.ObjTypeJSON, object.ObjEncodingJSON)
				store.Put(key, obj)
			},
			input:  []string{"EXISTING_KEY", "$.*"},
			output: []byte(":4\r\n"),
		},
	}
	runEvalTests(t, tests, evalJSONCLEAR, store)
}

func testEvalJSONTYPE(t *testing.T, store *dstore.Store) {
	tests := map[string]evalTestCase{
		"nil value": {
			setup:  func() {},
			input:  nil,
			output: []byte("-ERR wrong number of arguments for 'json.type' command\r\n"),
		},
		"empty array": {
			setup:  func() {},
			input:  []string{},
			output: []byte("-ERR wrong number of arguments for 'json.type' command\r\n"),
		},
		"key does not exist": {
			setup:  func() {},
			input:  []string{"NONEXISTENT_KEY"},
			output: clientio.RespNIL,
		},
		"object type value": {
			setup: func() {
				key := "EXISTING_KEY"
				value := "{\"language\":[\"java\",\"go\",\"python\"]}"
				var rootData interface{}
				_ = sonic.Unmarshal([]byte(value), &rootData)
				obj := store.NewObj(rootData, -1, object.ObjTypeJSON, object.ObjEncodingJSON)
				store.Put(key, obj)
			},

			input:  []string{"EXISTING_KEY"},
			output: []byte("$6\r\nobject\r\n"),
		},
		"array type value": {
			setup: func() {
				key := "EXISTING_KEY"
				value := "{\"language\":[\"java\",\"go\",\"python\"]}"
				var rootData interface{}
				_ = sonic.Unmarshal([]byte(value), &rootData)
				obj := store.NewObj(rootData, -1, object.ObjTypeJSON, object.ObjEncodingJSON)
				store.Put(key, obj)
			},

			input:  []string{"EXISTING_KEY", "$.language"},
			output: []byte("*1\r\n$5\r\narray\r\n"),
		},
		"string type value": {
			setup: func() {
				key := "EXISTING_KEY"
				value := "{\"a\":\"test\"}"
				var rootData interface{}
				_ = sonic.Unmarshal([]byte(value), &rootData)
				obj := store.NewObj(rootData, -1, object.ObjTypeJSON, object.ObjEncodingJSON)
				store.Put(key, obj)
			},

			input:  []string{"EXISTING_KEY", "$.a"},
			output: []byte("*1\r\n$6\r\nstring\r\n"),
		},
		"boolean type value": {
			setup: func() {
				key := "EXISTING_KEY"
				value := "{\"flag\":true}"
				var rootData interface{}
				_ = sonic.Unmarshal([]byte(value), &rootData)
				obj := store.NewObj(rootData, -1, object.ObjTypeJSON, object.ObjEncodingJSON)
				store.Put(key, obj)
			},

			input:  []string{"EXISTING_KEY", "$.flag"},
			output: []byte("*1\r\n$7\r\nboolean\r\n"),
		},
		"number type value": {
			setup: func() {
				key := "EXISTING_KEY"
				value := "{\"price\":3}"
				var rootData interface{}
				_ = sonic.Unmarshal([]byte(value), &rootData)
				obj := store.NewObj(rootData, -1, object.ObjTypeJSON, object.ObjEncodingJSON)
				store.Put(key, obj)
			},

			input:  []string{"EXISTING_KEY", "$.price"},
			output: []byte("*1\r\n$6\r\nnumber\r\n"),
		},
		"null type value": {
			setup: func() {
				key := "EXISTING_KEY"
				value := "{\"price\":3.14}"
				var rootData interface{}
				_ = sonic.Unmarshal([]byte(value), &rootData)
				obj := store.NewObj(rootData, -1, object.ObjTypeJSON, object.ObjEncodingJSON)
				store.Put(key, obj)
			},

			input:  []string{"EXISTING_KEY", "$.language"},
			output: clientio.RespEmptyArray,
		},
		"multi type value": {
			setup: func() {
				key := "EXISTING_KEY"
				value := "{\"name\":\"tom\",\"partner\":{\"name\":\"jerry\"}}"
				var rootData interface{}
				_ = sonic.Unmarshal([]byte(value), &rootData)
				obj := store.NewObj(rootData, -1, object.ObjTypeJSON, object.ObjEncodingJSON)
				store.Put(key, obj)
			},

			input:  []string{"EXISTING_KEY", "$..name"},
			output: []byte("*2\r\n$6\r\nstring\r\n$6\r\nstring\r\n"),
		},
	}

	runEvalTests(t, tests, evalJSONTYPE, store)
}

func testEvalJSONGET(t *testing.T, store *dstore.Store) {
	tests := map[string]evalTestCase{
		"nil value": {
			setup:  func() {},
			input:  nil,
			output: []byte("-ERR wrong number of arguments for 'json.get' command\r\n"),
		},
		"empty array": {
			setup:  func() {},
			input:  []string{},
			output: []byte("-ERR wrong number of arguments for 'json.get' command\r\n"),
		},
		"key does not exist": {
			setup:  func() {},
			input:  []string{"NONEXISTENT_KEY"},
			output: clientio.RespNIL,
		},
		"key exists invalid value": {
			setup: func() {
				key := "EXISTING_KEY"
				value := "{\"a\":2}"
				obj := &object.Obj{
					Value:          value,
					LastAccessedAt: uint32(time.Now().Unix()),
				}
				store.Put(key, obj)
			},
			input:  []string{"EXISTING_KEY"},
			output: []byte("-ERR Existing key has wrong Dice type\r\n"),
		},
		"key exists value": {
			setup: func() {
				key := "EXISTING_KEY"
				value := "{\"a\":2}"
				var rootData interface{}
				_ = sonic.Unmarshal([]byte(value), &rootData)
				obj := store.NewObj(rootData, -1, object.ObjTypeJSON, object.ObjEncodingJSON)
				store.Put(key, obj)
			},

			input:  []string{"EXISTING_KEY"},
			output: []byte("$7\r\n{\"a\":2}\r\n"),
		},
		"key exists but expired": {
			setup: func() {
				key := "EXISTING_KEY"
				value := "mock_value"
				obj := &object.Obj{
					Value:          value,
					LastAccessedAt: uint32(time.Now().Unix()),
				}
				store.Put(key, obj)

				store.SetExpiry(obj, int64(-2*time.Millisecond))
			},
			input:  []string{"EXISTING_KEY"},
			output: clientio.RespNIL,
		},
	}

	runEvalTests(t, tests, evalJSONGET, store)
}

func testEvalJSONSET(t *testing.T, store *dstore.Store) {
	tests := map[string]evalTestCase{
		"nil value": {
			setup:  func() {},
			input:  nil,
			output: []byte("-ERR wrong number of arguments for 'json.set' command\r\n"),
		},
		"empty array": {
			setup:  func() {},
			input:  []string{},
			output: []byte("-ERR wrong number of arguments for 'json.set' command\r\n"),
		},
		"insufficient args": {
			setup:  func() {},
			input:  []string{},
			output: []byte("-ERR wrong number of arguments for 'json.set' command\r\n"),
		},
		"invalid json path": {
			setup:  func() {},
			input:  []string{"doc", "$", "{\"a\":}"},
			output: nil,
			validator: func(output []byte) {
				assert.Assert(t, output != nil)
				assert.Assert(t, strings.Contains(string(output), "-ERR invalid JSON:"))
			},
		},
		"valid json path": {
			setup: func() {
			},
			input:  []string{"doc", "$", "{\"a\":2}"},
			output: clientio.RespOK,
		},
	}

	runEvalTests(t, tests, evalJSONSET, store)
}

func testEvalTTL(t *testing.T, store *dstore.Store) {
	tests := map[string]evalTestCase{
		"nil value": {
			setup:  func() {},
			input:  nil,
			output: []byte("-ERR wrong number of arguments for 'ttl' command\r\n"),
		},
		"empty array": {
			setup:  func() {},
			input:  []string{},
			output: []byte("-ERR wrong number of arguments for 'ttl' command\r\n"),
		},
		"key does not exist": {
			setup:  func() {},
			input:  []string{"NONEXISTENT_KEY"},
			output: clientio.RespMinusTwo,
		},
		"multiple arguments": {
			setup:  func() {},
			input:  []string{"KEY1", "KEY2"},
			output: []byte("-ERR wrong number of arguments for 'ttl' command\r\n"),
		},
		"key exists expiry not set": {
			setup: func() {
				key := "EXISTING_KEY"
				value := "mock_value"
				obj := &object.Obj{
					Value:          value,
					LastAccessedAt: uint32(time.Now().Unix()),
				}
				store.Put(key, obj)
			},
			input:  []string{"EXISTING_KEY"},
			output: clientio.RespMinusOne,
		},
		"key exists not expired": {
			setup: func() {
				key := "EXISTING_KEY"
				value := "mock_value"
				obj := &object.Obj{
					Value:          value,
					LastAccessedAt: uint32(time.Now().Unix()),
				}
				store.Put(key, obj)

				store.SetExpiry(obj, int64(2*time.Millisecond))
			},
			input: []string{"EXISTING_KEY"},
			validator: func(output []byte) {
				assert.Assert(t, output != nil)
				assert.Assert(t, !bytes.Equal(output, clientio.RespMinusOne))
				assert.Assert(t, !bytes.Equal(output, clientio.RespMinusTwo))
			},
		},
		"key exists but expired": {
			setup: func() {
				key := "EXISTING_EXPIRED_KEY"
				value := "mock_value"
				obj := &object.Obj{
					Value:          value,
					LastAccessedAt: uint32(time.Now().Unix()),
				}
				store.Put(key, obj)

				store.SetExpiry(obj, int64(-2*time.Millisecond))
			},
			input:  []string{"EXISTING_KEY"},
			output: clientio.RespMinusTwo,
		},
	}

	runEvalTests(t, tests, evalTTL, store)
}

func testEvalDel(t *testing.T, store *dstore.Store) {
	tests := map[string]evalTestCase{
		"nil value": {
			setup:  func() {},
			input:  nil,
			output: []byte(":0\r\n"),
		},
		"empty array": {
			setup:  func() {},
			input:  []string{},
			output: []byte(":0\r\n"),
		},
		"key does not exist": {
			setup:  func() {},
			input:  []string{"NONEXISTENT_KEY"},
			output: []byte(":0\r\n"),
		},
		"key exists": {
			setup: func() {
				key := "EXISTING_KEY"
				value := "mock_value"
				obj := &object.Obj{
					Value:          value,
					LastAccessedAt: uint32(time.Now().Unix()),
				}
				store.Put(key, obj)

				dstore.KeyspaceStat[0]["keys"]++
			},
			input:  []string{"EXISTING_KEY"},
			output: []byte(":1\r\n"),
		},
	}

	runEvalTests(t, tests, evalDEL, store)
}

// TestEvalPersist tests the evalPersist function using table-driven tests.
func testEvalPersist(t *testing.T, store *dstore.Store) {
	// Define test cases
	tests := map[string]evalTestCase{
		"wrong number of arguments": {
			input:  []string{"key1", "key2"},
			output: clientio.Encode(errors.New("ERR wrong number of arguments for 'persist' command"), false),
		},
		"key does not exist": {
			input:  []string{"nonexistent"},
			output: clientio.RespZero,
		},
		"key exists but no expiration set": {
			input: []string{"existent_no_expiry"},
			setup: func() {
				evalSET([]string{"existent_no_expiry", "value"}, store)
			},
			output: clientio.RespMinusOne,
		},
		"key exists and expiration removed": {
			input: []string{"existent_with_expiry"},
			setup: func() {
				evalSET([]string{"existent_with_expiry", "value", Ex, "1"}, store)
			},
			output: clientio.RespOne,
		},
		"key exists with expiration set and not expired": {
			input: []string{"existent_with_expiry_not_expired"},
			setup: func() {
				// Simulate setting a key with an expiration time that has not yet passed
				evalSET([]string{"existent_with_expiry_not_expired", "value", Ex, "10000"}, store) // 10000 seconds in the future
			},
			output: clientio.RespOne,
		},
	}

	runEvalTests(t, tests, evalPersist, store)
}

func testEvalDbsize(t *testing.T, store *dstore.Store) {
	tests := map[string]evalTestCase{
		"DBSIZE command with invalid no of args": {
			input:  []string{"INVALID_ARG"},
			output: []byte("-ERR wrong number of arguments for 'dbsize' command\r\n"),
		},
		"no key in db": {
			input:  nil,
			output: []byte(":0\r\n"),
		},
		"one key exists in db": {
			setup: func() {
				evalSET([]string{"key", "val"}, store)
			},
			input:  nil,
			output: []byte(":1\r\n"),
		},
		"two keys exist in db": {
			setup: func() {
				evalSET([]string{"key1", "val1"}, store)
				evalSET([]string{"key2", "val2"}, store)
			},
			input:  nil,
			output: []byte(":2\r\n"),
		},
	}

	runEvalTests(t, tests, evalDBSIZE, store)
}

func testEvalGETSET(t *testing.T, store *dstore.Store) {
	tests := map[string]evalTestCase{
		"GETSET with 1 arg": {
			input:  []string{"HELLO"},
			output: []byte("-ERR wrong number of arguments for 'getset' command\r\n"),
		},
		"GETSET with 3 args": {
			input:  []string{"HELLO", "WORLD", "WORLD1"},
			output: []byte("-ERR wrong number of arguments for 'getset' command\r\n"),
		},
		"GETSET key not exists": {
			input:  []string{"HELLO", "WORLD"},
			output: clientio.RespNIL,
		},
		"GETSET key exists": {
			setup: func() {
				key := "EXISTING_KEY"
				value := "mock_value"
				obj := &object.Obj{
					Value:          value,
					LastAccessedAt: uint32(time.Now().Unix()),
				}
				store.Put(key, obj)
			},
			input:  []string{"EXISTING_KEY", "WORLD"},
			output: clientio.Encode("mock_value", false),
		},
		"GETSET key exists TTL should be reset": {
			setup: func() {
				key := "EXISTING_KEY"
				value := "mock_value"
				obj := &object.Obj{
					Value:          value,
					LastAccessedAt: uint32(time.Now().Unix()),
				}
				store.Put(key, obj)
			},
			input:  []string{"EXISTING_KEY", "WORLD"},
			output: clientio.Encode("mock_value", false),
		},
	}

	runEvalTests(t, tests, evalGETSET, store)
}

func testEvalPFADD(t *testing.T, store *dstore.Store) {
	tests := map[string]evalTestCase{
		"nil value":           {input: nil, output: []byte("-ERR wrong number of arguments for 'pfadd' command\r\n")},
		"empty array":         {input: []string{}, output: []byte("-ERR wrong number of arguments for 'pfadd' command\r\n")},
		"one value":           {input: []string{"KEY"}, output: []byte(":1\r\n")},
		"key val pair":        {input: []string{"KEY", "VAL"}, output: []byte(":1\r\n")},
		"key multiple values": {input: []string{"KEY", "VAL", "VAL1", "VAL2"}, output: []byte(":1\r\n")},
		"Incorrect type provided": {
			setup: func() {
				key, value := "EXISTING_KEY", "VALUE"
				oType, oEnc := deduceTypeEncoding(value)
				var exDurationMs int64 = -1
				var keepttl bool = false

				store.Put(key, store.NewObj(value, exDurationMs, oType, oEnc), dstore.WithKeepTTL(keepttl))
			},
			input:  []string{"EXISTING_KEY", "1"},
			output: []byte("-WRONGTYPE Key is not a valid HyperLogLog string value.\r\n"),
		},
	}

	runEvalTests(t, tests, evalPFADD, store)
}

func testEvalPFCOUNT(t *testing.T, store *dstore.Store) {
	tests := map[string]evalTestCase{
		"PFCOUNT with empty arg": {
			input:  []string{},
			output: []byte("-ERR wrong number of arguments for 'pfcount' command\r\n"),
		},
		"PFCOUNT key not exists": {
			input:  []string{"HELLO"},
			output: clientio.Encode(0, false),
		},
		"PFCOUNT key exists": {
			setup: func() {
				key := "EXISTING_KEY"
				value := hyperloglog.New()
				value.Insert([]byte("VALUE"))
				obj := &object.Obj{
					Value:          value,
					LastAccessedAt: uint32(time.Now().Unix()),
				}
				store.Put(key, obj)
			},
			input:  []string{"EXISTING_KEY"},
			output: clientio.Encode(1, false),
		},
	}

	runEvalTests(t, tests, evalPFCOUNT, store)
}

func testEvalHGET(t *testing.T, store *dstore.Store) {
	tests := map[string]evalTestCase{
		"wrong number of args passed": {
			setup:  func() {},
			input:  nil,
			output: []byte("-ERR wrong number of arguments for 'hget' command\r\n"),
		},
		"only key passed": {
			setup:  func() {},
			input:  []string{"KEY"},
			output: []byte("-ERR wrong number of arguments for 'hget' command\r\n"),
		},
		"key doesn't exists": {
			setup:  func() {},
			input:  []string{"KEY", "field_name"},
			output: clientio.RespNIL,
		},
		"key exists but field_name doesn't exists": {
			setup: func() {
				key := "KEY_MOCK"
				field := "mock_field_name"
				newMap := make(HashMap)
				newMap[field] = "mock_field_value"

				obj := &object.Obj{
					TypeEncoding:   object.ObjTypeHashMap | object.ObjEncodingHashMap,
					Value:          newMap,
					LastAccessedAt: uint32(time.Now().Unix()),
				}

				store.Put(key, obj)
			},
			input:  []string{"KEY_MOCK", "non_existent_key"},
			output: clientio.RespNIL,
		},
		"both key and field_name exists": {
			setup: func() {
				key := "KEY_MOCK"
				field := "mock_field_name"
				newMap := make(HashMap)
				newMap[field] = "mock_field_value"

				obj := &object.Obj{
					TypeEncoding:   object.ObjTypeHashMap | object.ObjEncodingHashMap,
					Value:          newMap,
					LastAccessedAt: uint32(time.Now().Unix()),
				}

				store.Put(key, obj)
			},
			input:  []string{"KEY_MOCK", "mock_field_name"},
			output: clientio.Encode("mock_field_value", false),
		},
	}

	runEvalTests(t, tests, evalHGET, store)
}

func testEvalPFMERGE(t *testing.T, store *dstore.Store) {
	tests := map[string]evalTestCase{
		"nil value":   {input: nil, output: []byte("-ERR wrong number of arguments for 'pfmerge' command\r\n")},
		"empty array": {input: []string{}, output: []byte("-ERR wrong number of arguments for 'pfmerge' command\r\n")},
		"PFMERGE invalid hll object": {
			setup: func() {
				key := "INVALID_OBJ_DEST_KEY"
				value := "123"
				obj := &object.Obj{
					Value:          value,
					LastAccessedAt: uint32(time.Now().Unix()),
				}
				store.Put(key, obj)
			},
			input:  []string{"INVALID_OBJ_DEST_KEY"},
			output: []byte("-WRONGTYPE Key is not a valid HyperLogLog string value.\r\n"),
		},
		"PFMERGE destKey doesn't exist": {
			input:  []string{"NON_EXISTING_DEST_KEY"},
			output: clientio.RespOK,
		},
		"PFMERGE destKey exist": {
			input:  []string{"NON_EXISTING_DEST_KEY"},
			output: clientio.RespOK,
		},
		"PFMERGE destKey exist srcKey doesn't exists": {
			setup: func() {
				key := "EXISTING_DEST_KEY"
				value := hyperloglog.New()
				value.Insert([]byte("VALUE"))
				obj := &object.Obj{
					Value:          value,
					LastAccessedAt: uint32(time.Now().Unix()),
				}
				store.Put(key, obj)
			},
			input:  []string{"EXISTING_DEST_KEY", "NON_EXISTING_SRC_KEY"},
			output: clientio.RespOK,
		},
		"PFMERGE destKey exist srcKey exists": {
			setup: func() {
				key := "EXISTING_DEST_KEY"
				value := hyperloglog.New()
				value.Insert([]byte("VALUE"))
				obj := &object.Obj{
					Value:          value,
					LastAccessedAt: uint32(time.Now().Unix()),
				}
				store.Put(key, obj)
			},
			input:  []string{"EXISTING_DEST_KEY", "NON_EXISTING_SRC_KEY"},
			output: clientio.RespOK,
		},
		"PFMERGE destKey exist multiple srcKey exist": {
			setup: func() {
				key := "EXISTING_DEST_KEY"
				value := hyperloglog.New()
				value.Insert([]byte("VALUE"))
				obj := &object.Obj{
					Value:          value,
					LastAccessedAt: uint32(time.Now().Unix()),
				}
				store.Put(key, obj)
				srcKey := "EXISTING_SRC_KEY"
				srcValue := hyperloglog.New()
				value.Insert([]byte("SRC_VALUE"))
				srcKeyObj := &object.Obj{
					Value:          srcValue,
					LastAccessedAt: uint32(time.Now().Unix()),
				}
				store.Put(srcKey, srcKeyObj)
			},
			input:  []string{"EXISTING_DEST_KEY", "EXISTING_SRC_KEY"},
			output: clientio.RespOK,
		},
	}

	runEvalTests(t, tests, evalPFMERGE, store)
}

func testEvalJSONSTRLEN(t *testing.T, store *dstore.Store) {
	tests := map[string]evalTestCase{
		"nil value": {
			setup:  func() {},
			input:  nil,
			output: []byte("-ERR wrong number of arguments for 'json.strlen' command\r\n"),
		},
		"key does not exist": {
			setup:  func() {},
			input:  []string{"NONEXISTENT_KEY"},
			output: []byte("$-1\r\n"),
		},
		"root not string strlen": {
			setup: func() {
				key := "EXISTING_KEY"
				value := "{\"age\":13,\"name\":\"a\"}"
				var rootData interface{}
				_ = sonic.Unmarshal([]byte(value), &rootData)
				obj := store.NewObj(rootData, -1, object.ObjTypeJSON, object.ObjEncodingJSON)
				store.Put(key, obj)
			},
			input:  []string{"EXISTING_KEY"},
			output: []byte("-WRONGTYPE wrong type of path value - expected string but found integer\r\n"),
		},
		"root array strlen": {
			setup: func() {
				key := "EXISTING_KEY"
				value := `"hello"`
				var rootData interface{}
				_ = sonic.Unmarshal([]byte(value), &rootData)
				obj := store.NewObj(rootData, -1, object.ObjTypeJSON, object.ObjEncodingJSON)
				store.Put(key, obj)
			},
			input:  []string{"EXISTING_KEY"},
			output: []byte(":5\r\n"),
		},
		"subpath string strlen": {
			setup: func() {
				key := "EXISTING_KEY"
				value := `{"partner":{"name":"tom","language":["rust"]}}`
				var rootData interface{}
				_ = sonic.Unmarshal([]byte(value), &rootData)
				obj := store.NewObj(rootData, -1, object.ObjTypeJSON, object.ObjEncodingJSON)
				store.Put(key, obj)
			},

			input:  []string{"EXISTING_KEY", "$..name"},
			output: []byte("*1\r\n:3\r\n"),
		},
		"subpath not string strlen": {
			setup: func() {
				key := "EXISTING_KEY"
				value := `{"partner":{"name":21,"language":["rust"]}}`
				var rootData interface{}
				_ = sonic.Unmarshal([]byte(value), &rootData)
				obj := store.NewObj(rootData, -1, object.ObjTypeJSON, object.ObjEncodingJSON)
				store.Put(key, obj)
			},

			input:  []string{"EXISTING_KEY", "$..name"},
			output: []byte("*1\r\n$-1\r\n"),
		},
	}
	runEvalTests(t, tests, evalJSONSTRLEN, store)
}

func testEvalLLEN(t *testing.T, store *dstore.Store) {
	tests := map[string]evalTestCase{
		"nil value": {
			input:  nil,
			output: []byte("-ERR wrong number of arguments for 'llen' command\r\n"),
		},
		"empty args": {
			input:  []string{},
			output: []byte("-ERR wrong number of arguments for 'llen' command\r\n"),
		},
		"wrong number of args": {
			input:  []string{"KEY1", "KEY2"},
			output: []byte("-ERR wrong number of arguments for 'llen' command\r\n"),
		},
		"key does not exist": {
			input:  []string{"NONEXISTENT_KEY"},
			output: clientio.RespZero,
		},
		"key exists": {
			setup: func() {
				evalLPUSH([]string{"EXISTING_KEY", "mock_value"}, store)
			},
			input:  []string{"EXISTING_KEY"},
			output: clientio.RespOne,
		},
		"key with different type": {
			setup: func() {
				evalSET([]string{"EXISTING_KEY", "mock_value"}, store)
			},
			input:  []string{"EXISTING_KEY"},
			output: []byte("-ERR Existing key has wrong Dice type\r\n"),
		},
	}

	runEvalTests(t, tests, evalLLEN, store)
}

func runEvalTests(t *testing.T, tests map[string]evalTestCase, evalFunc func([]string, *dstore.Store) []byte, store *dstore.Store) {
	for name, tc := range tests {
		t.Run(name, func(t *testing.T) {
			store = setupTest(store)

			if tc.setup != nil {
				tc.setup()
			}

			output := evalFunc(tc.input, store)

			if tc.validator != nil {
				tc.validator(output)
			} else {
				assert.Equal(t, string(tc.output), string(output))
			}
		})
	}
}

func BenchmarkEvalMSET(b *testing.B) {
	b.ResetTimer()
	for i := 0; i < b.N; i++ {
		store := dstore.NewStore(nil)
		evalMSET([]string{"KEY", "VAL", "KEY2", "VAL2"}, store)
	}
}

func BenchmarkEvalHSET(b *testing.B) {
	store := dstore.NewStore(nil)
	for i := 0; i < b.N; i++ {
		evalHSET([]string{"KEY", fmt.Sprintf("FIELD_%d", i), fmt.Sprintf("VALUE_%d", i)}, store)
	}
}

func testEvalHSET(t *testing.T, store *dstore.Store) {
	tests := map[string]evalTestCase{
		"wrong number of args passed": {
			setup:  func() {},
			input:  nil,
			output: []byte("-ERR wrong number of arguments for 'hset' command\r\n"),
		},
		"only key passed": {
			setup:  func() {},
			input:  []string{"key"},
			output: []byte("-ERR wrong number of arguments for 'hset' command\r\n"),
		},
		"only key and field_name passed": {
			setup:  func() {},
			input:  []string{"KEY", "field_name"},
			output: []byte("-ERR wrong number of arguments for 'hset' command\r\n"),
		},
		"key, field and value passed": {
			setup:  func() {},
			input:  []string{"KEY1", "field_name", "value"},
			output: clientio.Encode(int64(1), false),
		},
		"key, field and value updated": {
			setup:  func() {},
			input:  []string{"KEY1", "field_name", "value_new"},
			output: clientio.Encode(int64(1), false),
		},
		"new set of key, field and value added": {
			setup:  func() {},
			input:  []string{"KEY2", "field_name_new", "value_new_new"},
			output: clientio.Encode(int64(1), false),
		},
		"apply with duplicate key, field and value names": {
			setup: func() {
				key := "KEY_MOCK"
				field := "mock_field_name"
				newMap := make(HashMap)
				newMap[field] = "mock_field_value"

				obj := &object.Obj{
					TypeEncoding:   object.ObjTypeHashMap | object.ObjEncodingHashMap,
					Value:          newMap,
					LastAccessedAt: uint32(time.Now().Unix()),
				}

				store.Put(key, obj)
			},
			input:  []string{"KEY_MOCK", "mock_field_name", "mock_field_value"},
			output: clientio.Encode(int64(0), false),
		},
		"same key -> update value, add new field and value": {
			setup: func() {
				key := "KEY_MOCK"
				field := "mock_field_name"
				mock_value := "mock_field_value"
				newMap := make(HashMap)
				newMap[field] = mock_value

				obj := &object.Obj{
					TypeEncoding:   object.ObjTypeHashMap | object.ObjEncodingHashMap,
					Value:          newMap,
					LastAccessedAt: uint32(time.Now().Unix()),
				}

				store.Put(key, obj)

				// Check if the map is saved correctly in the store
				res, err := getValueFromHashMap(key, field, store)

				assert.Assert(t, err == nil)
				assert.DeepEqual(t, res, clientio.Encode(mock_value, false))
			},
			input: []string{
				"KEY_MOCK",
				"mock_field_name",
				"mock_field_value_new",
				"mock_field_name_new",
				"mock_value_new",
			},
			output: clientio.Encode(int64(1), false),
		},
	}

	runEvalTests(t, tests, evalHSET, store)
}

<<<<<<< HEAD
func testEvalDebug(t *testing.T, store *dstore.Store) {
	tests := map[string]evalTestCase{

		// invalid subcommand tests
		"no subcommand passed": {
			setup:  func() {},
			input:  nil,
			output: []byte("-ERR wrong number of arguments for 'json.debug' command\r\n"),
		},

		"wrong subcommand passed": {
			setup:  func() {},
			input:  []string{"WRONG_SUBCOMMAND"},
			output: []byte("-ERR unknown subcommand - try `JSON.DEBUG HELP`\r\n"),
		},

		// help subcommand tests
		"help no args": {
			setup:  func() {},
			input:  []string{"HELP"},
			output: []byte("*2\r\n$42\r\nMEMORY <key> [path] - reports memory usage\r\n$34\r\nHELP                - this message\r\n"),
		},

		"help with args": {
			setup:  func() {},
			input:  []string{"HELP", "EXTRA_ARG"},
			output: []byte("*2\r\n$42\r\nMEMORY <key> [path] - reports memory usage\r\n$34\r\nHELP                - this message\r\n"),
		},

		// memory subcommand tests
		"memory without args": {
			setup:  func() {},
			input:  []string{"MEMORY"},
			output: []byte("-ERR wrong number of arguments for 'json.debug' command\r\n"),
		},

		"memory nonexistant key": {
			setup:  func() {},
			input:  []string{"MEMORY", "NONEXISTANT_KEY"},
			output: clientio.RespZero,
		},

		// memory subcommand tests for existing key
		"no path": {
			setup: func() {
				key := "EXISTING_KEY"
				value := "{\"a\": 1}"
				var rootData interface{}
				_ = sonic.Unmarshal([]byte(value), &rootData)
				obj := store.NewObj(rootData, -1, object.ObjTypeJSON, object.ObjEncodingJSON)
				store.Put(key, obj)
			},
			input:  []string{"MEMORY", "EXISTING_KEY"},
			output: []byte(":89\r\n"),
		},

		"root path": {
			setup: func() {
				key := "EXISTING_KEY"
				value := "{\"a\": 1}"
				var rootData interface{}
				_ = sonic.Unmarshal([]byte(value), &rootData)
				obj := store.NewObj(rootData, -1, object.ObjTypeJSON, object.ObjEncodingJSON)
				store.Put(key, obj)
			},
			input:  []string{"MEMORY", "EXISTING_KEY", "$"},
			output: []byte(":89\r\n"),
		},

		"invalid path": {
			setup: func() {
				key := "EXISTING_KEY"
				value := "{\"a\": 1}"
				var rootData interface{}
				_ = sonic.Unmarshal([]byte(value), &rootData)
				obj := store.NewObj(rootData, -1, object.ObjTypeJSON, object.ObjEncodingJSON)
				store.Put(key, obj)
			},
			input:  []string{"MEMORY", "EXISTING_KEY", "INVALID_PATH"},
			output: []byte("-ERR Path '$.INVALID_PATH' does not exist\r\n"),
		},

		"valid path": {
			setup: func() {
				key := "EXISTING_KEY"
				value := "{\"a\": 1, \"b\": 2}"
				var rootData interface{}
				_ = sonic.Unmarshal([]byte(value), &rootData)
				obj := store.NewObj(rootData, -1, object.ObjTypeJSON, object.ObjEncodingJSON)
				store.Put(key, obj)
			},
			input:  []string{"MEMORY", "EXISTING_KEY", "$.a"},
			output: []byte("*1\r\n:16\r\n"),
		},

		// only the first path is picked whether it's valid or not for an object json
		// memory can be fetched only for one path in a command for an object json
		"multiple paths for object json": {
			setup: func() {
				key := "EXISTING_KEY"
				value := "{\"a\": 1, \"b\": \"dice\"}"
				var rootData interface{}
				_ = sonic.Unmarshal([]byte(value), &rootData)
				obj := store.NewObj(rootData, -1, object.ObjTypeJSON, object.ObjEncodingJSON)
				store.Put(key, obj)
			},
			input:  []string{"MEMORY", "EXISTING_KEY", "$.a", "$.b"},
			output: []byte("*1\r\n:16\r\n"),
		},

		"single index path for array json": {
			setup: func() {
				key := "EXISTING_KEY"
				value := "[\"roll\", \"the\", \"dices\"]"
				var rootData interface{}
				_ = sonic.Unmarshal([]byte(value), &rootData)
				obj := store.NewObj(rootData, -1, object.ObjTypeJSON, object.ObjEncodingJSON)
				store.Put(key, obj)
			},
			input:  []string{"MEMORY", "EXISTING_KEY", "$[1]"},
			output: []byte("*1\r\n:19\r\n"),
		},

		"multiple index paths for array json": {
			setup: func() {
				key := "EXISTING_KEY"
				value := "[\"roll\", \"the\", \"dices\"]"
				var rootData interface{}
				_ = sonic.Unmarshal([]byte(value), &rootData)
				obj := store.NewObj(rootData, -1, object.ObjTypeJSON, object.ObjEncodingJSON)
				store.Put(key, obj)
			},
			input:  []string{"MEMORY", "EXISTING_KEY", "$[1,2]"},
			output: []byte("*2\r\n:19\r\n:21\r\n"),
		},

		"index path out of range for array json": {
			setup: func() {
				key := "EXISTING_KEY"
				value := "[\"roll\", \"the\", \"dices\"]"
				var rootData interface{}
				_ = sonic.Unmarshal([]byte(value), &rootData)
				obj := store.NewObj(rootData, -1, object.ObjTypeJSON, object.ObjEncodingJSON)
				store.Put(key, obj)
			},
			input:  []string{"MEMORY", "EXISTING_KEY", "$[4]"},
			output: clientio.RespEmptyArray,
		},

		"multiple valid and invalid index paths": {
			setup: func() {
				key := "EXISTING_KEY"
				value := "[\"roll\", \"the\", \"dices\"]"
				var rootData interface{}
				_ = sonic.Unmarshal([]byte(value), &rootData)
				obj := store.NewObj(rootData, -1, object.ObjTypeJSON, object.ObjEncodingJSON)
				store.Put(key, obj)
			},
			input:  []string{"MEMORY", "EXISTING_KEY", "$[1,2,4]"},
			output: []byte("*2\r\n:19\r\n:21\r\n"),
		},

		"negative index path": {
			setup: func() {
				key := "EXISTING_KEY"
				value := "[\"roll\", \"the\", \"dices\"]"
				var rootData interface{}
				_ = sonic.Unmarshal([]byte(value), &rootData)
				obj := store.NewObj(rootData, -1, object.ObjTypeJSON, object.ObjEncodingJSON)
				store.Put(key, obj)
			},
			input:  []string{"MEMORY", "EXISTING_KEY", "$[-1]"},
			output: []byte("*1\r\n:21\r\n"),
		},

		"multiple negative indexe paths": {
			setup: func() {
				key := "EXISTING_KEY"
				value := "[\"roll\", \"the\", \"dices\"]"
				var rootData interface{}
				_ = sonic.Unmarshal([]byte(value), &rootData)
				obj := store.NewObj(rootData, -1, object.ObjTypeJSON, object.ObjEncodingJSON)
				store.Put(key, obj)
			},
			input:  []string{"MEMORY", "EXISTING_KEY", "$[-1,-2]"},
			output: []byte("*2\r\n:21\r\n:19\r\n"),
		},

		"negative index path out of bound": {
			setup: func() {
				key := "EXISTING_KEY"
				value := "[\"roll\", \"the\", \"dices\"]"
				var rootData interface{}
				_ = sonic.Unmarshal([]byte(value), &rootData)
				obj := store.NewObj(rootData, -1, object.ObjTypeJSON, object.ObjEncodingJSON)
				store.Put(key, obj)
			},
			input:  []string{"MEMORY", "EXISTING_KEY", "$[-4]"},
			output: []byte("-ERR Path '$.$[-4]' does not exist\r\n"),
		},

		"all paths with asterix for array json": {
			setup: func() {
				key := "EXISTING_KEY"
				value := "[\"roll\", \"the\", \"dices\"]"
				var rootData interface{}
				_ = sonic.Unmarshal([]byte(value), &rootData)
				obj := store.NewObj(rootData, -1, object.ObjTypeJSON, object.ObjEncodingJSON)
				store.Put(key, obj)
			},
			input:  []string{"MEMORY", "EXISTING_KEY", "$[*]"},
			output: []byte("*3\r\n:20\r\n:19\r\n:21\r\n"),
		},

		"all paths with semicolon for array json": {
			setup: func() {
				key := "EXISTING_KEY"
				value := "[\"roll\", \"the\", \"dices\"]"
				var rootData interface{}
				_ = sonic.Unmarshal([]byte(value), &rootData)
				obj := store.NewObj(rootData, -1, object.ObjTypeJSON, object.ObjEncodingJSON)
				store.Put(key, obj)
			},
			input:  []string{"MEMORY", "EXISTING_KEY", "$[:]"},
			output: []byte("*3\r\n:20\r\n:19\r\n:21\r\n"),
		},

		"array json with mixed types": {
			setup: func() {
				key := "EXISTING_KEY"
				value := "[2, 3.5, true, null, \"dice\", {}, [], {\"a\": 1, \"b\": 2}, [7, 8, 0]]"
				var rootData interface{}
				_ = sonic.Unmarshal([]byte(value), &rootData)
				obj := store.NewObj(rootData, -1, object.ObjTypeJSON, object.ObjEncodingJSON)
				store.Put(key, obj)
			},
			input:  []string{"MEMORY", "EXISTING_KEY", "$[:]"},
			output: []byte("*9\r\n:16\r\n:16\r\n:16\r\n:16\r\n:20\r\n:16\r\n:16\r\n:82\r\n:64\r\n"),
		},
	}

	runEvalTests(t, tests, evalJSONDebug, store)
=======
func testEvalHLEN(t *testing.T, store *dstore.Store) {
	tests := map[string]evalTestCase{
		"wrong number of args": {
			input:  []string{},
			output: []byte("-ERR wrong number of arguments for 'hlen' command\r\n"),
		},
		"key does not exist": {
			input:  []string{"nonexistent_key"},
			output: clientio.RespZero,
		},
		"key exists but not a hash": {
			setup: func() {
				evalSET([]string{"string_key", "string_value"}, store)
			},
			input:  []string{"string_key"},
			output: []byte("-WRONGTYPE Operation against a key holding the wrong kind of value\r\n"),
		},
		"empty hash": {
			setup:  func() {},
			input:  []string{"empty_hash"},
			output: clientio.RespZero,
		},
		"hash with elements": {
			setup: func() {
				evalHSET([]string{"hash_key", "field1", "value1", "field2", "value2", "field3", "value3"}, store)
			},
			input:  []string{"hash_key"},
			output: clientio.Encode(int64(3), false),
		},
	}

	runEvalTests(t, tests, evalHLEN, store)
}

func BenchmarkEvalHLEN(b *testing.B) {
	sizes := []int{0, 10, 100, 1000, 10000, 100000}
	store := dstore.NewStore(nil)

	for _, size := range sizes {
		b.Run(fmt.Sprintf("HashSize_%d", size), func(b *testing.B) {
			key := fmt.Sprintf("benchmark_hash_%d", size)

			args := []string{key}
			for i := 0; i < size; i++ {
				args = append(args, fmt.Sprintf("field%d", i), fmt.Sprintf("value%d", i))
			}
			evalHSET(args, store)

			b.ResetTimer()
			b.ReportAllocs()
			for i := 0; i < b.N; i++ {
				evalHLEN([]string{key}, store)
			}
		})
	}
}

func testEvalSELECT(t *testing.T, store *dstore.Store) {
	tests := map[string]evalTestCase{
		"nil value": {
			setup:  func() {},
			input:  nil,
			output: []byte("-ERR wrong number of arguments for 'select' command\r\n"),
		},
		"database is specified": {
			setup:  func() {},
			input:  []string{"1"},
			output: clientio.RespOK,
		},
	}
	runEvalTests(t, tests, evalSELECT, store)
>>>>>>> 376ff24b
}<|MERGE_RESOLUTION|>--- conflicted
+++ resolved
@@ -1508,7 +1508,6 @@
 	runEvalTests(t, tests, evalHSET, store)
 }
 
-<<<<<<< HEAD
 func testEvalDebug(t *testing.T, store *dstore.Store) {
 	tests := map[string]evalTestCase{
 
@@ -1751,7 +1750,8 @@
 	}
 
 	runEvalTests(t, tests, evalJSONDebug, store)
-=======
+}
+
 func testEvalHLEN(t *testing.T, store *dstore.Store) {
 	tests := map[string]evalTestCase{
 		"wrong number of args": {
@@ -1823,5 +1823,4 @@
 		},
 	}
 	runEvalTests(t, tests, evalSELECT, store)
->>>>>>> 376ff24b
 }