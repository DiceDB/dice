package eval

import (
	"bytes"
	"encoding/base64"
	"errors"
	"fmt"
	"math"
	"reflect"
	"strconv"
	"strings"
	"testing"
	"time"

	"github.com/dicedb/dice/internal/eval/sortedset"
	"github.com/dicedb/dice/internal/server/utils"

	"github.com/bytedance/sonic"
	"github.com/ohler55/ojg/jp"

	"github.com/axiomhq/hyperloglog"
	"github.com/dicedb/dice/internal/clientio"
	diceerrors "github.com/dicedb/dice/internal/errors"
	"github.com/dicedb/dice/internal/object"
	dstore "github.com/dicedb/dice/internal/store"
	testifyAssert "github.com/stretchr/testify/assert"
	"gotest.tools/v3/assert"
)

type evalTestCase struct {
	name           string
	setup          func()
	input          []string
	output         []byte
	validator      func(output []byte)
	newValidator   func(output interface{})
	migratedOutput EvalResponse
}

func setupTest(store *dstore.Store) *dstore.Store {
	dstore.ResetStore(store)
	return store
}

func TestEval(t *testing.T) {
	store := dstore.NewStore(nil, nil)

	testEvalMSET(t, store)
	testEvalECHO(t, store)
	testEvalHELLO(t, store)
	testEvalSET(t, store)
	testEvalGET(t, store)
	testEvalGETEX(t, store)
	testEvalDebug(t, store)
	testEvalJSONARRTRIM(t, store)
	testEvalJSONARRINSERT(t, store)
	testEvalJSONARRPOP(t, store)
	testEvalJSONARRLEN(t, store)
	testEvalJSONDEL(t, store)
	testEvalJSONFORGET(t, store)
	testEvalJSONCLEAR(t, store)
	testEvalJSONTYPE(t, store)
	testEvalJSONGET(t, store)
	testEvalJSONSET(t, store)
	testEvalJSONNUMMULTBY(t, store)
	testEvalJSONTOGGLE(t, store)
	testEvalJSONARRAPPEND(t, store)
	testEvalJSONRESP(t, store)
	testEvalTTL(t, store)
	testEvalDel(t, store)
	testEvalPersist(t, store)
	testEvalEXPIRE(t, store)
	testEvalEXPIRETIME(t, store)
	testEvalEXPIREAT(t, store)
	testEvalDbsize(t, store)
	testEvalGETSET(t, store)
	testEvalHSET(t, store)
	testEvalHMSET(t, store)
	testEvalHKEYS(t, store)
	testEvalPFADD(t, store)
	testEvalPFCOUNT(t, store)
	testEvalPFMERGE(t, store)
	testEvalHGET(t, store)
	testEvalHMGET(t, store)
	testEvalHSTRLEN(t, store)
	testEvalHEXISTS(t, store)
	testEvalHDEL(t, store)
	testEvalHSCAN(t, store)
	testEvalJSONSTRLEN(t, store)
	testEvalJSONOBJLEN(t, store)
	testEvalHLEN(t, store)
	testEvalSELECT(t, store)
	testEvalLLEN(t, store)
	testEvalGETEX(t, store)
	testEvalJSONNUMINCRBY(t, store)
	testEvalDUMP(t, store)
	testEvalTYPE(t, store)
	testEvalCOMMAND(t, store)
	testEvalHINCRBY(t, store)
	testEvalJSONOBJKEYS(t, store)
	testEvalGETRANGE(t, store)
	testEvalHSETNX(t, store)
	testEvalPING(t, store)
	testEvalSETEX(t, store)
	testEvalFLUSHDB(t, store)
	testEvalINCRBYFLOAT(t, store)
	testEvalBITOP(t, store)
	testEvalAPPEND(t, store)
	testEvalHRANDFIELD(t, store)
	testEvalZADD(t, store)
	testEvalZRANGE(t, store)
<<<<<<< HEAD
	testEvalZPOPMAX(t, store)
=======
	testEvalZPOPMIN(t, store)
>>>>>>> 045376e7
	testEvalHVALS(t, store)
	testEvalBitField(t, store)
	testEvalHINCRBYFLOAT(t, store)
	testEvalBitFieldRO(t, store)
	testEvalGEOADD(t, store)
	testEvalGEODIST(t, store)
	testEvalSINTER(t, store)
	testEvalOBJECTENCODING(t, store)
	testEvalJSONSTRAPPEND(t, store)
}

func testEvalPING(t *testing.T, store *dstore.Store) {
	tests := map[string]evalTestCase{
		"nil value":            {input: nil, output: []byte("+PONG\r\n")},
		"empty args":           {input: []string{}, output: []byte("+PONG\r\n")},
		"one value":            {input: []string{"HEY"}, output: []byte("$3\r\nHEY\r\n")},
		"more than one values": {input: []string{"HEY", "HELLO"}, output: []byte("-ERR wrong number of arguments for 'ping' command\r\n")},
	}

	runEvalTests(t, tests, evalPING, store)
}

func testEvalECHO(t *testing.T, store *dstore.Store) {
	tests := map[string]evalTestCase{
		"nil value":            {input: nil, output: []byte("-ERR wrong number of arguments for 'echo' command\r\n")},
		"empty args":           {input: []string{}, output: []byte("-ERR wrong number of arguments for 'echo' command\r\n")},
		"one value":            {input: []string{"HEY"}, output: []byte("$3\r\nHEY\r\n")},
		"more than one values": {input: []string{"HEY", "HELLO"}, output: []byte("-ERR wrong number of arguments for 'echo' command\r\n")},
	}

	runEvalTests(t, tests, evalECHO, store)
}

func testEvalHELLO(t *testing.T, store *dstore.Store) {
	resp := []interface{}{
		"proto", 2,
		"id", serverID,
		"mode", "standalone",
		"role", "master",
		"modules", []interface{}{},
	}

	tests := map[string]evalTestCase{
		"nil value":            {input: nil, output: clientio.Encode(resp, false)},
		"empty args":           {input: []string{}, output: clientio.Encode(resp, false)},
		"one value":            {input: []string{"HEY"}, output: clientio.Encode(resp, false)},
		"more than one values": {input: []string{"HEY", "HELLO"}, output: []byte("-ERR wrong number of arguments for 'hello' command\r\n")},
	}

	runEvalTests(t, tests, evalHELLO, store)
}

func testEvalSET(t *testing.T, store *dstore.Store) {

	tests := []evalTestCase{
		{
			name:           "nil value",
			input:          nil,
			migratedOutput: EvalResponse{Result: nil, Error: errors.New("ERR wrong number of arguments for 'set' command")},
		},
		{
			name:           "empty array",
			input:          []string{},
			migratedOutput: EvalResponse{Result: nil, Error: errors.New("ERR wrong number of arguments for 'set' command")},
		},
		{
			name:           "one value",
			input:          []string{"KEY"},
			migratedOutput: EvalResponse{Result: nil, Error: errors.New("ERR wrong number of arguments for 'set' command")},
		},
		{
			name:           "key val pair",
			input:          []string{"KEY", "VAL"},
			migratedOutput: EvalResponse{Result: clientio.OK, Error: nil},
		},
		{
			name:           "key val pair with int val",
			input:          []string{"KEY", "123456"},
			migratedOutput: EvalResponse{Result: clientio.OK, Error: nil},
		},
		{
			name:           "key val pair and expiry key",
			input:          []string{"KEY", "VAL", Px},
			migratedOutput: EvalResponse{Result: nil, Error: errors.New("ERR syntax error")},
		},
		{
			name:           "key val pair and EX no val",
			input:          []string{"KEY", "VAL", Ex},
			migratedOutput: EvalResponse{Result: nil, Error: errors.New("ERR syntax error")},
		},
		{
			name:           "key val pair and valid EX",
			input:          []string{"KEY", "VAL", Ex, "2"},
			migratedOutput: EvalResponse{Result: clientio.OK, Error: nil},
		},
		{
			name:           "key val pair and invalid negative EX",
			input:          []string{"KEY", "VAL", Ex, "-2"},
			migratedOutput: EvalResponse{Result: nil, Error: errors.New("ERR invalid expire time in 'set' command")},
		},
		{
			name:           "key val pair and invalid float EX",
			input:          []string{"KEY", "VAL", Ex, "2.0"},
			migratedOutput: EvalResponse{Result: nil, Error: errors.New("ERR value is not an integer or out of range")},
		},
		{
			name:           "key val pair and invalid out of range int EX",
			input:          []string{"KEY", "VAL", Ex, "9223372036854775807"},
			migratedOutput: EvalResponse{Result: nil, Error: errors.New("ERR invalid expire time in 'set' command")},
		},
		{
			name:           "key val pair and invalid greater than max duration EX",
			input:          []string{"KEY", "VAL", Ex, "9223372036854775"},
			migratedOutput: EvalResponse{Result: nil, Error: errors.New("ERR invalid expire time in 'set' command")},
		},
		{
			name:           "key val pair and invalid EX",
			input:          []string{"KEY", "VAL", Ex, "invalid_expiry_val"},
			migratedOutput: EvalResponse{Result: nil, Error: errors.New("ERR value is not an integer or out of range")},
		},
		{
			name:           "key val pair and PX no val",
			input:          []string{"KEY", "VAL", Px},
			migratedOutput: EvalResponse{Result: nil, Error: errors.New("ERR syntax error")},
		},
		{
			name:           "key val pair and valid PX",
			input:          []string{"KEY", "VAL", Px, "2000"},
			migratedOutput: EvalResponse{Result: clientio.OK, Error: nil},
		},
		{
			name:           "key val pair and invalid PX",
			input:          []string{"KEY", "VAL", Px, "invalid_expiry_val"},
			migratedOutput: EvalResponse{Result: nil, Error: errors.New("ERR value is not an integer or out of range")},
		},
		{
			name:           "key val pair and invalid negative PX",
			input:          []string{"KEY", "VAL", Px, "-2"},
			migratedOutput: EvalResponse{Result: nil, Error: errors.New("ERR invalid expire time in 'set' command")},
		},
		{
			name:           "key val pair and invalid float PX",
			input:          []string{"KEY", "VAL", Px, "2.0"},
			migratedOutput: EvalResponse{Result: nil, Error: errors.New("ERR value is not an integer or out of range")},
		},
		{
			name:           "key val pair and invalid out of range int PX",
			input:          []string{"KEY", "VAL", Px, "9223372036854775807"},
			migratedOutput: EvalResponse{Result: nil, Error: errors.New("ERR invalid expire time in 'set' command")},
		},
		{
			name:           "key val pair and invalid greater than max duration PX",
			input:          []string{"KEY", "VAL", Px, "9223372036854775"},
			migratedOutput: EvalResponse{Result: nil, Error: errors.New("ERR invalid expire time in 'set' command")},
		},
		{
			name:           "key val pair and both EX and PX",
			input:          []string{"KEY", "VAL", Ex, "2", Px, "2000"},
			migratedOutput: EvalResponse{Result: nil, Error: errors.New("ERR syntax error")},
		},
		{
			name:           "key val pair and PXAT no val",
			input:          []string{"KEY", "VAL", Pxat},
			migratedOutput: EvalResponse{Result: nil, Error: errors.New("ERR syntax error")},
		},
		{
			name:           "key val pair and invalid PXAT",
			input:          []string{"KEY", "VAL", Pxat, "invalid_expiry_val"},
			migratedOutput: EvalResponse{Result: nil, Error: errors.New("ERR value is not an integer or out of range")},
		},
		{
			name:           "key val pair and expired PXAT",
			input:          []string{"KEY", "VAL", Pxat, "2"},
			migratedOutput: EvalResponse{Result: clientio.OK, Error: nil},
		},
		{
			name:           "key val pair and negative PXAT",
			input:          []string{"KEY", "VAL", Pxat, "-123456"},
			migratedOutput: EvalResponse{Result: nil, Error: errors.New("ERR invalid expire time in 'set' command")},
		},
		{
			name:           "key val pair and valid PXAT",
			input:          []string{"KEY", "VAL", Pxat, strconv.FormatInt(time.Now().Add(2*time.Minute).UnixMilli(), 10)},
			migratedOutput: EvalResponse{Result: clientio.OK, Error: nil},
		},
	}

	for _, tt := range tests {
		t.Run(tt.name, func(t *testing.T) {
			response := evalSET(tt.input, store)

			// Handle comparison for byte slices
			if b, ok := response.Result.([]byte); ok && tt.migratedOutput.Result != nil {
				if expectedBytes, ok := tt.migratedOutput.Result.([]byte); ok {
					testifyAssert.True(t, bytes.Equal(b, expectedBytes), "expected and actual byte slices should be equal")
				}
			} else {
				assert.Equal(t, tt.migratedOutput.Result, response.Result)
			}

			if tt.migratedOutput.Error != nil {
				testifyAssert.EqualError(t, response.Error, tt.migratedOutput.Error.Error())
			} else {
				testifyAssert.NoError(t, response.Error)
			}
		})
	}
}

func testEvalGETEX(t *testing.T, store *dstore.Store) {
	tests := map[string]evalTestCase{

		"key val pair and valid EX": {
			setup: func() {
				key := "foo"
				value := "bar"
				obj := &object.Obj{
					Value: value,
				}
				store.Put(key, obj)
			},
			input:  []string{"foo", Ex, "10"},
			output: clientio.Encode("bar", false),
		},
		"key val pair and invalid EX": {
			setup: func() {
				key := "foo"
				value := "bar"
				obj := &object.Obj{
					Value: value,
				}
				store.Put(key, obj)
			},
			input:  []string{"foo", Ex, "10000000000000000"},
			output: []byte("-ERR invalid expire time in 'getex' command\r\n")},
		"key holding json type": {
			setup: func() {
				evalJSONSET([]string{"JSONKEY", "$", "1"}, store)

			},
			input:  []string{"JSONKEY"},
			output: []byte("-WRONGTYPE Operation against a key holding the wrong kind of value\r\n"),
		},
		"key holding set type": {
			setup: func() {
				evalSADD([]string{"SETKEY", "FRUITS", "APPLE", "MANGO", "BANANA"}, store)

			},
			input:  []string{"SETKEY"},
			output: []byte("-WRONGTYPE Operation against a key holding the wrong kind of value\r\n"),
		},
	}

	runEvalTests(t, tests, evalGETEX, store)
}

func testEvalMSET(t *testing.T, store *dstore.Store) {
	tests := map[string]evalTestCase{
		"nil value":         {input: nil, output: []byte("-ERR wrong number of arguments for 'mset' command\r\n")},
		"empty array":       {input: []string{}, output: []byte("-ERR wrong number of arguments for 'mset' command\r\n")},
		"one value":         {input: []string{"KEY"}, output: []byte("-ERR wrong number of arguments for 'mset' command\r\n")},
		"key val pair":      {input: []string{"KEY", "VAL"}, output: clientio.RespOK},
		"odd key val pair":  {input: []string{"KEY", "VAL", "KEY2"}, output: []byte("-ERR wrong number of arguments for 'mset' command\r\n")},
		"even key val pair": {input: []string{"KEY", "VAL", "KEY2", "VAL2"}, output: clientio.RespOK},
	}

	runEvalTests(t, tests, evalMSET, store)
}

func testEvalGET(t *testing.T, store *dstore.Store) {
	tests := []evalTestCase{
		{
			name:           "nil value",
			input:          nil,
			migratedOutput: EvalResponse{Result: nil, Error: errors.New("ERR wrong number of arguments for 'get' command")},
		},
		{
			name:           "empty array",
			input:          []string{},
			migratedOutput: EvalResponse{Result: nil, Error: errors.New("ERR wrong number of arguments for 'get' command")},
		},
		{
			name:           "key does not exist",
			input:          []string{"NONEXISTENT_KEY"},
			migratedOutput: EvalResponse{Result: clientio.NIL, Error: nil},
		},
		{
			name:           "multiple arguments",
			input:          []string{"KEY1", "KEY2"},
			migratedOutput: EvalResponse{Result: nil, Error: errors.New("ERR wrong number of arguments for 'get' command")},
		},
		{
			name: "key exists",
			setup: func() {
				key := "diceKey"
				value := "diceVal"
				obj := &object.Obj{
					Value:          value,
					LastAccessedAt: uint32(time.Now().Unix()),
				}
				store.Put(key, obj)
			},
			input:          []string{"diceKey"},
			migratedOutput: EvalResponse{Result: "diceVal", Error: nil},
		},
		{
			name: "key exists but expired",
			setup: func() {
				key := "EXISTING_KEY"
				value := "mock_value"
				obj := &object.Obj{
					Value:          value,
					LastAccessedAt: uint32(time.Now().Unix()),
				}
				store.Put(key, obj)
				store.SetExpiry(obj, int64(-2*time.Millisecond))
			},
			input:          []string{"EXISTING_KEY"},
			migratedOutput: EvalResponse{Result: clientio.NIL, Error: nil},
		},
	}

	for _, tt := range tests {
		t.Run(tt.name, func(t *testing.T) {
			// Setup the test store
			if tt.setup != nil {
				tt.setup()
			}

			response := evalGET(tt.input, store)

			// Handle comparison for byte slices
			if b, ok := response.Result.([]byte); ok && tt.migratedOutput.Result != nil {
				if expectedBytes, ok := tt.migratedOutput.Result.([]byte); ok {
					testifyAssert.True(t, bytes.Equal(b, expectedBytes), "expected and actual byte slices should be equal")
				}
			} else {
				assert.Equal(t, tt.migratedOutput.Result, response.Result)
			}

			if tt.migratedOutput.Error != nil {
				testifyAssert.EqualError(t, response.Error, tt.migratedOutput.Error.Error())
			} else {
				testifyAssert.NoError(t, response.Error)
			}
		})
	}
}

func testEvalGETSET(t *testing.T, store *dstore.Store) {
	tests := []evalTestCase{
		{
			name:           "GETSET with 1 arg",
			input:          []string{"HELLO"},
			migratedOutput: EvalResponse{Result: nil, Error: errors.New("ERR wrong number of arguments for 'getset' command")},
		},
		{
			name:           "GETSET with 3 args",
			input:          []string{"HELLO", "WORLD", "WORLD1"},
			migratedOutput: EvalResponse{Result: nil, Error: errors.New("ERR wrong number of arguments for 'getset' command")},
		},
		{
			name:           "GETSET key not exists",
			input:          []string{"HELLO", "WORLD"},
			migratedOutput: EvalResponse{Result: clientio.NIL, Error: nil},
		},
		{
			name: "GETSET key exists",
			setup: func() {
				key := "EXISTING_KEY"
				value := "mock_value"
				obj := &object.Obj{
					Value:          value,
					LastAccessedAt: uint32(time.Now().Unix()),
				}
				store.Put(key, obj)
			},
			input:          []string{"EXISTING_KEY", "WORLD"},
			migratedOutput: EvalResponse{Result: "mock_value", Error: nil},
		},
		{
			name: "GETSET key exists TTL should be reset",
			setup: func() {
				key := "EXISTING_KEY"
				value := "mock_value"
				obj := &object.Obj{
					Value:          value,
					LastAccessedAt: uint32(time.Now().Unix()),
				}
				store.Put(key, obj)
			},
			input:          []string{"EXISTING_KEY", "WORLD"},
			migratedOutput: EvalResponse{Result: "mock_value", Error: nil},
		},
	}

	for _, tt := range tests {
		t.Run(tt.name, func(t *testing.T) {
			// Setup the test store
			if tt.setup != nil {
				tt.setup()
			}

			response := evalGETSET(tt.input, store)

			// Handle comparison for byte slices
			if b, ok := response.Result.([]byte); ok && tt.migratedOutput.Result != nil {
				if expectedBytes, ok := tt.migratedOutput.Result.([]byte); ok {
					testifyAssert.True(t, bytes.Equal(b, expectedBytes), "expected and actual byte slices should be equal")
				}
			} else {
				assert.Equal(t, tt.migratedOutput.Result, response.Result)
			}

			if tt.migratedOutput.Error != nil {
				testifyAssert.EqualError(t, response.Error, tt.migratedOutput.Error.Error())
			} else {
				testifyAssert.NoError(t, response.Error)
			}
		})
	}
}

func testEvalEXPIRE(t *testing.T, store *dstore.Store) {
	tests := map[string]evalTestCase{
		"nil value": {
			input:  nil,
			output: []byte("-ERR wrong number of arguments for 'expire' command\r\n"),
		},
		"empty args": {
			input:  []string{},
			output: []byte("-ERR wrong number of arguments for 'expire' command\r\n"),
		},
		"wrong number of args": {
			input:  []string{"KEY1"},
			output: []byte("-ERR wrong number of arguments for 'expire' command\r\n"),
		},
		"key does not exist": {
			input:  []string{"NONEXISTENT_KEY", strconv.FormatInt(1, 10)},
			output: clientio.RespZero,
		},
		"key exists": {
			setup: func() {
				key := "EXISTING_KEY"
				value := "mock_value"
				obj := &object.Obj{
					Value:          value,
					LastAccessedAt: uint32(time.Now().Unix()),
				}
				store.Put(key, obj)
			},
			input:  []string{"EXISTING_KEY", strconv.FormatInt(1, 10)},
			output: clientio.RespOne,
		},
		"invalid expiry time exists - very large integer": {
			setup: func() {
				key := "EXISTING_KEY"
				value := "mock_value"
				obj := &object.Obj{
					Value:          value,
					LastAccessedAt: uint32(time.Now().Unix()),
				}
				store.Put(key, obj)

			},
			input:  []string{"EXISTING_KEY", strconv.FormatInt(9223372036854776, 10)},
			output: []byte("-ERR invalid expire time in 'expire' command\r\n"),
		},

		"invalid expiry time exists - negative integer": {
			setup: func() {
				key := "EXISTING_KEY"
				value := "mock_value"
				obj := &object.Obj{
					Value:          value,
					LastAccessedAt: uint32(time.Now().Unix()),
				}
				store.Put(key, obj)

			},
			input:  []string{"EXISTING_KEY", strconv.FormatInt(-1, 10)},
			output: []byte("-ERR invalid expire time in 'expire' command\r\n"),
		},
		"invalid expiry time exists - empty string": {
			setup: func() {
				key := "EXISTING_KEY"
				value := "mock_value"
				obj := &object.Obj{
					Value:          value,
					LastAccessedAt: uint32(time.Now().Unix()),
				}
				store.Put(key, obj)

			},
			input:  []string{"EXISTING_KEY", ""},
			output: []byte("-ERR value is not an integer or out of range\r\n"),
		},
		"invalid expiry time exists - with float number": {
			setup: func() {
				key := "EXISTING_KEY"
				value := "mock_value"
				obj := &object.Obj{
					Value:          value,
					LastAccessedAt: uint32(time.Now().Unix()),
				}
				store.Put(key, obj)

			},
			input:  []string{"EXISTING_KEY", "0.456"},
			output: []byte("-ERR value is not an integer or out of range\r\n"),
		},
	}

	runEvalTests(t, tests, evalEXPIRE, store)
}

func testEvalEXPIRETIME(t *testing.T, store *dstore.Store) {
	tests := map[string]evalTestCase{
		"wrong number of args": {
			input:  []string{"KEY1", "KEY2"},
			output: []byte("-ERR wrong number of arguments for 'expiretime' command\r\n"),
		},
		"key does not exist": {
			input:  []string{"NONEXISTENT_KEY"},
			output: clientio.RespMinusTwo,
		},
		"key exists without expiry": {
			setup: func() {
				key := "EXISTING_KEY"
				value := "mock_value"
				obj := &object.Obj{
					Value:          value,
					LastAccessedAt: uint32(time.Now().Unix()),
				}
				store.Put(key, obj)
			},
			input:  []string{"EXISTING_KEY"},
			output: clientio.RespMinusOne,
		},
		"key exists with expiry": {
			setup: func() {
				key := "EXISTING_KEY"
				value := "mock_value"
				obj := &object.Obj{
					Value:          value,
					LastAccessedAt: uint32(time.Now().Unix()),
				}
				store.Put(key, obj)

				store.SetUnixTimeExpiry(obj, 2724123456123)
			},
			input:  []string{"EXISTING_KEY"},
			output: []byte(fmt.Sprintf(":%d\r\n", 2724123456123)),
		},
	}

	runEvalTests(t, tests, evalEXPIRETIME, store)
}

func testEvalEXPIREAT(t *testing.T, store *dstore.Store) {
	tests := map[string]evalTestCase{
		"nil value": {
			input:  nil,
			output: []byte("-ERR wrong number of arguments for 'expireat' command\r\n"),
		},
		"empty args": {
			input:  []string{},
			output: []byte("-ERR wrong number of arguments for 'expireat' command\r\n"),
		},
		"wrong number of args": {
			input:  []string{"KEY1"},
			output: []byte("-ERR wrong number of arguments for 'expireat' command\r\n"),
		},
		"key does not exist": {
			input:  []string{"NONEXISTENT_KEY", strconv.FormatInt(time.Now().Add(2*time.Minute).Unix(), 10)},
			output: clientio.RespZero,
		},
		"key exists": {
			setup: func() {
				key := "EXISTING_KEY"
				value := "mock_value"
				obj := &object.Obj{
					Value:          value,
					LastAccessedAt: uint32(time.Now().Unix()),
				}
				store.Put(key, obj)
			},
			input:  []string{"EXISTING_KEY", strconv.FormatInt(time.Now().Add(2*time.Minute).Unix(), 10)},
			output: clientio.RespOne,
		},
		"invalid expire time - very large integer": {
			setup: func() {
				key := "EXISTING_KEY"
				value := "mock_value"
				obj := &object.Obj{
					Value:          value,
					LastAccessedAt: uint32(time.Now().Unix()),
				}
				store.Put(key, obj)

			},
			input:  []string{"EXISTING_KEY", strconv.FormatInt(9223372036854776, 10)},
			output: []byte("-ERR invalid expire time in 'expireat' command\r\n"),
		},
		"invalid expire time - negative integer": {
			setup: func() {
				key := "EXISTING_KEY"
				value := "mock_value"
				obj := &object.Obj{
					Value:          value,
					LastAccessedAt: uint32(time.Now().Unix()),
				}
				store.Put(key, obj)

			},
			input:  []string{"EXISTING_KEY", strconv.FormatInt(-1, 10)},
			output: []byte("-ERR invalid expire time in 'expireat' command\r\n"),
		},
	}

	runEvalTests(t, tests, evalEXPIREAT, store)
}

func testEvalJSONARRTRIM(t *testing.T, store *dstore.Store) {
	tests := map[string]evalTestCase{
		"nil value": {
			setup:  func() {},
			input:  nil,
			output: []byte("-ERR wrong number of arguments for 'json.arrtrim' command\r\n"),
		},
		"key does not exist": {
			setup: func() {
				key := "EXISTING_KEY"
				value := "{\"a\":2}"
				var rootData interface{}
				_ = sonic.Unmarshal([]byte(value), &rootData)
				obj := store.NewObj(rootData, -1, object.ObjTypeJSON, object.ObjEncodingJSON)
				store.Put(key, obj)
			},
			input:  []string{"NONEXISTENT_KEY", "$.a", "0", "1"},
			output: []byte("-ERR could not perform this operation on a key that doesn't exist\r\n"),
		},
		"index is not integer": {
			setup: func() {
				key := "EXISTING_KEY"
				value := "{\"a\":2}"
				var rootData interface{}
				_ = sonic.Unmarshal([]byte(value), &rootData)
				obj := store.NewObj(rootData, -1, object.ObjTypeJSON, object.ObjEncodingJSON)
				store.Put(key, obj)
			},
			input:  []string{"EXISTING_KEY", "$", "a", "1"},
			output: []byte("-ERR Couldn't parse as integer\r\n"),
		},
		"index out of bounds": {
			setup: func() {
				key := "EXISTING_KEY"
				value := "[1,2,3]"
				var rootData interface{}
				_ = sonic.Unmarshal([]byte(value), &rootData)
				obj := store.NewObj(rootData, -1, object.ObjTypeJSON, object.ObjEncodingJSON)
				store.Put(key, obj)
			},
			input:  []string{"EXISTING_KEY", "$", "0", "10"},
			output: []byte("*1\r\n:3\r\n"),
		},
		"root path is not array": {
			setup: func() {
				key := "EXISTING_KEY"
				value := "{\"a\":2}"
				var rootData interface{}
				_ = sonic.Unmarshal([]byte(value), &rootData)
				obj := store.NewObj(rootData, -1, object.ObjTypeJSON, object.ObjEncodingJSON)
				store.Put(key, obj)
			},
			input:  []string{"EXISTING_KEY", "$.a", "0", "6"},
			output: []byte("*1\r\n$-1\r\n"),
		},
		"root path is array": {
			setup: func() {
				key := "EXISTING_KEY"
				value := "[1,2,3,4,5]"
				var rootData interface{}
				_ = sonic.Unmarshal([]byte(value), &rootData)
				obj := store.NewObj(rootData, -1, object.ObjTypeJSON, object.ObjEncodingJSON)
				store.Put(key, obj)
			},
			input:  []string{"EXISTING_KEY", "$", "1", "3"},
			output: []byte("*1\r\n:3\r\n"),
		},
		"subpath array": {
			setup: func() {
				key := "EXISTING_KEY"
				value := "{\"connection\":{\"wireless\":true,\"names\":[0,1,2,3,4]},\"names\":[0,1,2,3,4]}"
				var rootData interface{}
				_ = sonic.Unmarshal([]byte(value), &rootData)
				obj := store.NewObj(rootData, -1, object.ObjTypeJSON, object.ObjEncodingJSON)
				store.Put(key, obj)
			},
			input:  []string{"EXISTING_KEY", "$.names", "1", "3"},
			output: []byte("*1\r\n:3\r\n"),
		},
		"subpath two array": {
			setup: func() {
				key := "EXISTING_KEY"
				value := "{\"connection\":{\"wireless\":true,\"names\":[0,1,2,3,4]},\"names\":[0,1,2,3,4]}"
				var rootData interface{}
				_ = sonic.Unmarshal([]byte(value), &rootData)
				obj := store.NewObj(rootData, -1, object.ObjTypeJSON, object.ObjEncodingJSON)
				store.Put(key, obj)
			},
			input:  []string{"EXISTING_KEY", "$..names", "1", "3"},
			output: []byte("*2\r\n:3\r\n:3\r\n"),
		},
		"subpath not array": {
			setup: func() {
				key := "EXISTING_KEY"
				value := "{\"connection\":{\"wireless\":true,\"names\":[0,1,2,3,4]},\"names\":[0,1,2,3,4]}"
				var rootData interface{}
				_ = sonic.Unmarshal([]byte(value), &rootData)
				obj := store.NewObj(rootData, -1, object.ObjTypeJSON, object.ObjEncodingJSON)
				store.Put(key, obj)
			},
			input:  []string{"EXISTING_KEY", "$.connection", "1", "2"},
			output: []byte("*1\r\n$-1\r\n"),
		},
		"subpath array index negative": {
			setup: func() {
				key := "EXISTING_KEY"
				value := "{\"connection\":{\"wireless\":true,\"names\":[0,1,2,3,4]},\"names\":[0,1,2,3,4]}"
				var rootData interface{}
				_ = sonic.Unmarshal([]byte(value), &rootData)
				obj := store.NewObj(rootData, -1, object.ObjTypeJSON, object.ObjEncodingJSON)
				store.Put(key, obj)
			},
			input:  []string{"EXISTING_KEY", "$.names", "-3", "-1"},
			output: []byte("*1\r\n:3\r\n"),
		},
		"index negative start larger than stop": {
			setup: func() {
				key := "EXISTING_KEY"
				value := "{\"connection\":{\"wireless\":true,\"names\":[0,1,2,3,4]},\"names\":[0,1,2,3,4]}"
				var rootData interface{}
				_ = sonic.Unmarshal([]byte(value), &rootData)
				obj := store.NewObj(rootData, -1, object.ObjTypeJSON, object.ObjEncodingJSON)
				store.Put(key, obj)
			},
			input:  []string{"EXISTING_KEY", "$.names", "-1", "-3"},
			output: []byte("*1\r\n:0\r\n"),
		},
	}
	runEvalTests(t, tests, evalJSONARRTRIM, store)
}

func testEvalJSONARRINSERT(t *testing.T, store *dstore.Store) {
	tests := map[string]evalTestCase{
		"nil value": {
			setup:  func() {},
			input:  nil,
			output: []byte("-ERR wrong number of arguments for 'json.arrinsert' command\r\n"),
		},
		"key does not exist": {
			setup: func() {
				key := "EXISTING_KEY"
				value := "{\"a\":2}"
				var rootData interface{}
				_ = sonic.Unmarshal([]byte(value), &rootData)
				obj := store.NewObj(rootData, -1, object.ObjTypeJSON, object.ObjEncodingJSON)
				store.Put(key, obj)
			},
			input:  []string{"NONEXISTENT_KEY", "$.a", "0", "1"},
			output: []byte("-ERR could not perform this operation on a key that doesn't exist\r\n"),
		},
		"index is not integer": {
			setup: func() {
				key := "EXISTING_KEY"
				value := "{\"a\":2}"
				var rootData interface{}
				_ = sonic.Unmarshal([]byte(value), &rootData)
				obj := store.NewObj(rootData, -1, object.ObjTypeJSON, object.ObjEncodingJSON)
				store.Put(key, obj)
			},
			input:  []string{"EXISTING_KEY", "$.a", "a", "1"},
			output: []byte("-ERR Couldn't parse as integer\r\n"),
		},
		"index out of bounds": {
			setup: func() {
				key := "EXISTING_KEY"
				value := "[1,2,3]"
				var rootData interface{}
				_ = sonic.Unmarshal([]byte(value), &rootData)
				obj := store.NewObj(rootData, -1, object.ObjTypeJSON, object.ObjEncodingJSON)
				store.Put(key, obj)
			},
			input:  []string{"EXISTING_KEY", "$", "4", "\"a\"", "1"},
			output: []byte("-ERR index out of bounds\r\n"),
		},
		"root path is not array": {
			setup: func() {
				key := "EXISTING_KEY"
				value := "{\"a\":2}"
				var rootData interface{}
				_ = sonic.Unmarshal([]byte(value), &rootData)
				obj := store.NewObj(rootData, -1, object.ObjTypeJSON, object.ObjEncodingJSON)
				store.Put(key, obj)
			},
			input:  []string{"EXISTING_KEY", "$.a", "0", "6"},
			output: []byte("*1\r\n$-1\r\n"),
		},
		"root path is array": {
			setup: func() {
				key := "EXISTING_KEY"
				value := "[1,2]"
				var rootData interface{}
				_ = sonic.Unmarshal([]byte(value), &rootData)
				obj := store.NewObj(rootData, -1, object.ObjTypeJSON, object.ObjEncodingJSON)
				store.Put(key, obj)
			},
			input:  []string{"EXISTING_KEY", "$", "0", "6", "\"a\"", "3.14"},
			output: []byte("*1\r\n:5\r\n"),
		},
		"subpath array insert positive index": {
			setup: func() {
				key := "EXISTING_KEY"
				value := "{\"connection\":{\"wireless\":true,\"names\":[\"1\",\"2\"]},\"price\":99.98,\"names\":[3,4]}"
				var rootData interface{}
				_ = sonic.Unmarshal([]byte(value), &rootData)
				obj := store.NewObj(rootData, -1, object.ObjTypeJSON, object.ObjEncodingJSON)
				store.Put(key, obj)
			},
			input:  []string{"EXISTING_KEY", "$..names", "2", "7", "8"},
			output: []byte("*2\r\n:4\r\n:4\r\n"),
		},
		"subpath array insert negative index": {
			setup: func() {
				key := "EXISTING_KEY"
				value := "{\"connection\":{\"wireless\":true,\"names\":[\"1\",\"2\"]},\"price\":99.98,\"names\":[3,4]}"
				var rootData interface{}
				_ = sonic.Unmarshal([]byte(value), &rootData)
				obj := store.NewObj(rootData, -1, object.ObjTypeJSON, object.ObjEncodingJSON)
				store.Put(key, obj)
			},
			input:  []string{"EXISTING_KEY", "$..names", "-1", "7", "8"},
			output: []byte("*2\r\n:4\r\n:4\r\n"),
		},
		"array insert with multitype value": {
			setup: func() {
				key := "EXISTING_KEY"
				value := "{\"a\":[1,2,3]}"
				var rootData interface{}
				_ = sonic.Unmarshal([]byte(value), &rootData)
				obj := store.NewObj(rootData, -1, object.ObjTypeJSON, object.ObjEncodingJSON)
				store.Put(key, obj)
			},
			input:  []string{"EXISTING_KEY", "$.a", "0", "1", "null", "3.14", "true", "{\"a\":123}"},
			output: []byte("*1\r\n:8\r\n"),
		},
	}
	runEvalTests(t, tests, evalJSONARRINSERT, store)
}

func testEvalJSONARRLEN(t *testing.T, store *dstore.Store) {
	tests := map[string]evalTestCase{
		"nil value": {
			setup:  func() {},
			input:  nil,
			output: []byte("-ERR wrong number of arguments for 'json.arrlen' command\r\n"),
		},
		"key does not exist": {
			setup:  func() {},
			input:  []string{"NONEXISTENT_KEY"},
			output: []byte("$-1\r\n"),
		},
		"root not array arrlen": {
			setup: func() {
				key := "EXISTING_KEY"
				value := "{\"age\":13,\"name\":\"a\"}"
				var rootData interface{}
				_ = sonic.Unmarshal([]byte(value), &rootData)
				obj := store.NewObj(rootData, -1, object.ObjTypeJSON, object.ObjEncodingJSON)
				store.Put(key, obj)
			},
			input:  []string{"EXISTING_KEY"},
			output: []byte("-ERR Path '$' does not exist or not an array\r\n"),
		},
		"root array arrlen": {
			setup: func() {
				key := "EXISTING_KEY"
				value := "[1,2,3]"
				var rootData interface{}
				_ = sonic.Unmarshal([]byte(value), &rootData)
				obj := store.NewObj(rootData, -1, object.ObjTypeJSON, object.ObjEncodingJSON)
				store.Put(key, obj)
			},
			input:  []string{"EXISTING_KEY"},
			output: []byte(":3\r\n"),
		},
		"wildcase no array arrlen": {
			setup: func() {
				key := "EXISTING_KEY"
				value := "{\"age\":13,\"high\":1.60,\"pet\":null,\"flag\":false, \"partner\":{\"name\":\"tom\"}}"
				var rootData interface{}
				_ = sonic.Unmarshal([]byte(value), &rootData)
				obj := store.NewObj(rootData, -1, object.ObjTypeJSON, object.ObjEncodingJSON)
				store.Put(key, obj)
			},

			input:  []string{"EXISTING_KEY", "$.*"},
			output: []byte("*5\r\n$-1\r\n$-1\r\n$-1\r\n$-1\r\n$-1\r\n"),
		},
		"subpath array arrlen": {
			setup: func() {
				key := "EXISTING_KEY"
				value := "{\"age\":13,\"high\":1.60,\"pet\":null,\"language\":[\"python\",\"golang\"], " +
					"\"flag\":false, \"partner\":{\"name\":\"tom\"}}"
				var rootData interface{}
				_ = sonic.Unmarshal([]byte(value), &rootData)
				obj := store.NewObj(rootData, -1, object.ObjTypeJSON, object.ObjEncodingJSON)
				store.Put(key, obj)
			},

			input:  []string{"EXISTING_KEY", "$.language"},
			output: []byte(":2\r\n"),
		},
	}
	runEvalTests(t, tests, evalJSONARRLEN, store)
}

func testEvalJSONOBJLEN(t *testing.T, store *dstore.Store) {
	tests := map[string]evalTestCase{
		"jsonobjlen nil value": {
			name:  "jsonobjlen objlen nil value",
			setup: func() {},
			input: nil,
			migratedOutput: EvalResponse{
				Result: nil,
				Error:  diceerrors.ErrWrongArgumentCount("JSON.OBJLEN"),
			},
		},
		"jsonobjlen empty args": {
			name:  "jsonobjlen objlen empty args",
			setup: func() {},
			input: []string{},
			migratedOutput: EvalResponse{
				Result: nil,
				Error:  diceerrors.ErrWrongArgumentCount("JSON.OBJLEN"),
			},
		},
		"jsonobjlen key does not exist": {
			name:  "jsonobjlen key does not exist",
			setup: func() {},
			input: []string{"NONEXISTENT_KEY"},
			migratedOutput: EvalResponse{
				Result: nil,
				Error:  nil,
			},
		},
		"jsonobjlen root not object": {
			name: "jsonobjlen root not object",
			setup: func() {
				key := "EXISTING_KEY"
				value := "[1,2,3]"
				var rootData interface{}
				_ = sonic.Unmarshal([]byte(value), &rootData)
				obj := store.NewObj(rootData, -1, object.ObjTypeJSON, object.ObjEncodingJSON)
				store.Put(key, obj)
			},
			input: []string{"EXISTING_KEY"},
			migratedOutput: EvalResponse{
				Result: nil,
				Error:  diceerrors.ErrWrongTypeOperation,
			},
		},
		"jsonobjlen root object": {
			name: "jsonobjlen root object",
			setup: func() {
				key := "EXISTING_KEY"
				value := "{\"name\":\"John\",\"age\":30,\"city\":\"New York\"}"
				var rootData interface{}
				_ = sonic.Unmarshal([]byte(value), &rootData)
				obj := store.NewObj(rootData, -1, object.ObjTypeJSON, object.ObjEncodingJSON)
				store.Put(key, obj)
			},
			input: []string{"EXISTING_KEY"},
			migratedOutput: EvalResponse{
				Result: int64(3),
				Error:  nil,
			},
		},
		"jsonobjlen wildcard no object": {
			name: "jsonobjlen wildcard no object",
			setup: func() {
				key := "EXISTING_KEY"
				value := "{\"name\":\"John\",\"age\":30,\"pets\":null,\"languages\":[\"python\",\"golang\"],\"flag\":false}"
				var rootData interface{}
				_ = sonic.Unmarshal([]byte(value), &rootData)
				obj := store.NewObj(rootData, -1, object.ObjTypeJSON, object.ObjEncodingJSON)
				store.Put(key, obj)
			},
			input: []string{"EXISTING_KEY", "$.*"},
			migratedOutput: EvalResponse{
				Result: []interface{}{nil, nil, nil, nil, nil},
				Error:  nil,
			},
		},
		"jsonobjlen subpath object": {
			name: "jsonobjlen subpath object",
			setup: func() {
				key := "EXISTING_KEY"
				value := "{\"person\":{\"name\":\"John\",\"age\":30},\"languages\":[\"python\",\"golang\"]}"
				var rootData interface{}
				_ = sonic.Unmarshal([]byte(value), &rootData)
				obj := store.NewObj(rootData, -1, object.ObjTypeJSON, object.ObjEncodingJSON)
				store.Put(key, obj)
			},
			input: []string{"EXISTING_KEY", "$.person"},
			migratedOutput: EvalResponse{
				Result: []interface{}{int64(2)},
				Error:  nil,
			},
		},
		"jsonobjlen invalid JSONPath": {
			name: "jsonobjlen invalid JSONPath",
			setup: func() {
				key := "EXISTING_KEY"
				value := "{\"name\":\"John\",\"age\":30}"
				var rootData interface{}
				_ = sonic.Unmarshal([]byte(value), &rootData)
				obj := store.NewObj(rootData, -1, object.ObjTypeJSON, object.ObjEncodingJSON)
				store.Put(key, obj)
			},
			input: []string{"EXISTING_KEY", "$invalid_path"},
			migratedOutput: EvalResponse{
				Result: nil,
				Error:  diceerrors.ErrJSONPathNotFound("$invalid_path"),
			},
		},
		"jsonobjlen incomapitable type(int)": {
			name: "jsonobjlen incomapitable type(int)",
			setup: func() {
				key := "EXISTING_KEY"
				value := "{\"person\":{\"name\":\"John\",\"age\":30},\"languages\":[\"python\",\"golang\"]}"
				var rootData interface{}
				_ = sonic.Unmarshal([]byte(value), &rootData)
				obj := store.NewObj(rootData, -1, object.ObjTypeJSON, object.ObjEncodingJSON)
				store.Put(key, obj)
			},
			input: []string{"EXISTING_KEY", "$.person.age"},
			migratedOutput: EvalResponse{
				Result: []interface{}{nil},
				Error:  nil,
			},
		},
		"jsonobjlen incomapitable type(string)": {
			name: "jsonobjlen incomapitable type(string)",
			setup: func() {
				key := "EXISTING_KEY"
				value := "{\"person\":{\"name\":\"John\",\"age\":30},\"languages\":[\"python\",\"golang\"]}"
				var rootData interface{}
				_ = sonic.Unmarshal([]byte(value), &rootData)
				obj := store.NewObj(rootData, -1, object.ObjTypeJSON, object.ObjEncodingJSON)
				store.Put(key, obj)
			},
			input: []string{"EXISTING_KEY", "$.person.name"},
			migratedOutput: EvalResponse{
				Result: []interface{}{nil},
				Error:  nil,
			},
		},
		"jsonobjlen incomapitable type(array)": {
			name: "jsonobjlen incomapitable type(array)",
			setup: func() {
				key := "EXISTING_KEY"
				value := "{\"person\":{\"name\":\"John\",\"age\":30},\"languages\":[\"python\",\"golang\"]}"
				var rootData interface{}
				_ = sonic.Unmarshal([]byte(value), &rootData)
				obj := store.NewObj(rootData, -1, object.ObjTypeJSON, object.ObjEncodingJSON)
				store.Put(key, obj)
			},
			input: []string{"EXISTING_KEY", "$.languages"},
			migratedOutput: EvalResponse{
				Result: []interface{}{nil},
				Error:  nil,
			},
		},
	}

	for _, tt := range tests {
		t.Run(tt.name, func(t *testing.T) {
			store = setupTest(store)
			if tt.setup != nil {
				tt.setup()
			}

			response := evalJSONOBJLEN(tt.input, store)
			if tt.migratedOutput.Result != nil {
				if slice, ok := tt.migratedOutput.Result.([]interface{}); ok {
					assert.DeepEqual(t, slice, response.Result)
				} else {
					assert.Equal(t, tt.migratedOutput.Result, response.Result)
				}
			}

			if tt.migratedOutput.Error != nil {
				testifyAssert.EqualError(t, response.Error, tt.migratedOutput.Error.Error())
			} else {
				testifyAssert.NoError(t, response.Error)
			}
		})
	}
}

func BenchmarkEvalJSONOBJLEN(b *testing.B) {
	sizes := []int{0, 10, 100, 1000, 10000, 100000} // Various sizes of JSON objects
	store := dstore.NewStore(nil, nil)

	for _, size := range sizes {
		b.Run(fmt.Sprintf("JSONObjectSize_%d", size), func(b *testing.B) {
			key := fmt.Sprintf("benchmark_json_obj_%d", size)

			// Create a large JSON object with the given size
			jsonObj := make(map[string]interface{})
			for i := 0; i < size; i++ {
				jsonObj[fmt.Sprintf("key%d", i)] = fmt.Sprintf("value%d", i)
			}

			// Set the JSON object in the store
			args := []string{key, "$", fmt.Sprintf("%v", jsonObj)}
			evalJSONSET(args, store)

			b.ResetTimer()
			b.ReportAllocs()

			// Benchmark the evalJSONOBJLEN function
			for i := 0; i < b.N; i++ {
				_ = evalJSONOBJLEN([]string{key, "$"}, store)
			}
		})
	}
}

func testEvalJSONDEL(t *testing.T, store *dstore.Store) {
	tests := map[string]evalTestCase{
		"nil value": {
			setup:  func() {},
			input:  nil,
			output: []byte("-ERR wrong number of arguments for 'json.del' command\r\n"),
		},
		"key does not exist": {
			setup:  func() {},
			input:  []string{"NONEXISTENT_KEY"},
			output: clientio.RespZero,
		},
		"root path del": {
			setup: func() {
				key := "EXISTING_KEY"
				value := "{\"age\":13,\"high\":1.60,\"pet\":null,\"language\":[\"python\",\"golang\"], " +
					"\"flag\":false, \"partner\":{\"name\":\"tom\",\"language\":[\"rust\"]}}"
				var rootData interface{}
				_ = sonic.Unmarshal([]byte(value), &rootData)
				obj := store.NewObj(rootData, -1, object.ObjTypeJSON, object.ObjEncodingJSON)
				store.Put(key, obj)
			},
			input:  []string{"EXISTING_KEY"},
			output: clientio.RespOne,
		},
		"part path del": {
			setup: func() {
				key := "EXISTING_KEY"
				value := "{\"age\":13,\"high\":1.60,\"pet\":null,\"language\":[\"python\",\"golang\"], " +
					"\"flag\":false, \"partner\":{\"name\":\"tom\",\"language\":[\"rust\"]}}"
				var rootData interface{}
				_ = sonic.Unmarshal([]byte(value), &rootData)
				obj := store.NewObj(rootData, -1, object.ObjTypeJSON, object.ObjEncodingJSON)
				store.Put(key, obj)
			},

			input:  []string{"EXISTING_KEY", "$..language"},
			output: []byte(":2\r\n"),
		},
		"wildcard path del": {
			setup: func() {
				key := "EXISTING_KEY"
				value := "{\"age\":13,\"high\":1.60,\"pet\":null,\"language\":[\"python\",\"golang\"], " +
					"\"flag\":false, \"partner\":{\"name\":\"tom\",\"language\":[\"rust\"]}}"
				var rootData interface{}
				_ = sonic.Unmarshal([]byte(value), &rootData)
				obj := store.NewObj(rootData, -1, object.ObjTypeJSON, object.ObjEncodingJSON)
				store.Put(key, obj)
			},

			input:  []string{"EXISTING_KEY", "$.*"},
			output: []byte(":6\r\n"),
		},
	}
	runEvalTests(t, tests, evalJSONDEL, store)
}

func testEvalJSONFORGET(t *testing.T, store *dstore.Store) {
	tests := map[string]evalTestCase{
		"nil value": {
			setup:  func() {},
			input:  nil,
			output: []byte("-ERR wrong number of arguments for 'json.forget' command\r\n"),
		},
		"key does not exist": {
			setup:  func() {},
			input:  []string{"NONEXISTENT_KEY"},
			output: clientio.RespZero,
		},
		"root path forget": {
			setup: func() {
				key := "EXISTING_KEY"
				value := "{\"age\":13,\"high\":1.60,\"pet\":null,\"language\":[\"python\",\"golang\"], " +
					"\"flag\":false, \"partner\":{\"name\":\"tom\",\"language\":[\"rust\"]}}"
				var rootData interface{}
				_ = sonic.Unmarshal([]byte(value), &rootData)
				obj := store.NewObj(rootData, -1, object.ObjTypeJSON, object.ObjEncodingJSON)
				store.Put(key, obj)
			},
			input:  []string{"EXISTING_KEY"},
			output: clientio.RespOne,
		},
		"part path forget": {
			setup: func() {
				key := "EXISTING_KEY"
				value := "{\"age\":13,\"high\":1.60,\"pet\":null,\"language\":[\"python\",\"golang\"], " +
					"\"flag\":false, \"partner\":{\"name\":\"tom\",\"language\":[\"rust\"]}}"
				var rootData interface{}
				_ = sonic.Unmarshal([]byte(value), &rootData)
				obj := store.NewObj(rootData, -1, object.ObjTypeJSON, object.ObjEncodingJSON)
				store.Put(key, obj)
			},

			input:  []string{"EXISTING_KEY", "$..language"},
			output: []byte(":2\r\n"),
		},
		"wildcard path forget": {
			setup: func() {
				key := "EXISTING_KEY"
				value := "{\"age\":13,\"high\":1.60,\"pet\":null,\"language\":[\"python\",\"golang\"], " +
					"\"flag\":false, \"partner\":{\"name\":\"tom\",\"language\":[\"rust\"]}}"
				var rootData interface{}
				_ = sonic.Unmarshal([]byte(value), &rootData)
				obj := store.NewObj(rootData, -1, object.ObjTypeJSON, object.ObjEncodingJSON)
				store.Put(key, obj)
			},

			input:  []string{"EXISTING_KEY", "$.*"},
			output: []byte(":6\r\n"),
		},
	}
	runEvalTests(t, tests, evalJSONFORGET, store)
}

func testEvalJSONCLEAR(t *testing.T, store *dstore.Store) {
	tests := map[string]evalTestCase{
		"jsonclear nil value": {
			name:  "jsonclear nil value",
			setup: func() {},
			input: nil,
			migratedOutput: EvalResponse{
				Result: nil,
				Error:  diceerrors.ErrWrongArgumentCount("JSON.CLEAR"),
			},
		},
		"jsonclear empty array": {
			name:  "jsonclear empty array",
			setup: func() {},
			input: []string{},
			migratedOutput: EvalResponse{
				Result: nil,
				Error:  diceerrors.ErrWrongArgumentCount("JSON.CLEAR"),
			},
		},
		"jsonclear key does not exist": {
			name:  "jsonclear key does not exist",
			setup: func() {},
			input: []string{"NONEXISTENT_KEY"},
			migratedOutput: EvalResponse{
				Result: nil,
				Error:  nil,
			},
		},
		"jsonclear root": {
			name: "jsonclear root",
			setup: func() {
				key := "EXISTING_KEY"
				value := "{\"age\":13,\"high\":1.60,\"language\":[\"python\",\"golang\"], \"flag\":false, " +
					"\"partner\":{\"name\":\"tom\",\"language\":[\"rust\"]}}"
				var rootData interface{}
				_ = sonic.Unmarshal([]byte(value), &rootData)
				obj := store.NewObj(rootData, -1, object.ObjTypeJSON, object.ObjEncodingJSON)
				store.Put(key, obj)
			},
			input: []string{"EXISTING_KEY"},
			migratedOutput: EvalResponse{
				Result: int64(1),
				Error:  nil,
			},
		},
		"jsonclear array type": {
			name: "jsonclear array type",
			setup: func() {
				key := "EXISTING_KEY"
				value := "{\"array\":[1,2,3,\"s\",null]}"
				var rootData interface{}
				_ = sonic.Unmarshal([]byte(value), &rootData)
				obj := store.NewObj(rootData, -1, object.ObjTypeJSON, object.ObjEncodingJSON)
				store.Put(key, obj)
			},

			input: []string{"EXISTING_KEY", "$.array"},
			migratedOutput: EvalResponse{
				Result: int64(1),
				Error:  nil,
			},
		},
		"jsonclear string type": {
			name: "jsonclear string type",
			setup: func() {
				key := "EXISTING_KEY"
				value := "{\"a\":\"test\"}"
				var rootData interface{}
				_ = sonic.Unmarshal([]byte(value), &rootData)
				obj := store.NewObj(rootData, -1, object.ObjTypeJSON, object.ObjEncodingJSON)
				store.Put(key, obj)
			},

			input: []string{"EXISTING_KEY", "$.a"},
			migratedOutput: EvalResponse{
				Result: int64(0),
				Error:  nil,
			},
		},
		"jsonclear integer type": {
			name: "jsonclear integer type",
			setup: func() {
				key := "EXISTING_KEY"
				value := "{\"age\":13}"
				var rootData interface{}
				_ = sonic.Unmarshal([]byte(value), &rootData)
				obj := store.NewObj(rootData, -1, object.ObjTypeJSON, object.ObjEncodingJSON)
				store.Put(key, obj)
			},

			input: []string{"EXISTING_KEY", "$.age"},
			migratedOutput: EvalResponse{
				Result: int64(1),
				Error:  nil,
			},
		},
		"jsonclear number type": {
			name: "jsonclear number type",
			setup: func() {
				key := "EXISTING_KEY"
				value := "{\"price\":3.14}"
				var rootData interface{}
				_ = sonic.Unmarshal([]byte(value), &rootData)
				obj := store.NewObj(rootData, -1, object.ObjTypeJSON, object.ObjEncodingJSON)
				store.Put(key, obj)
			},

			input: []string{"EXISTING_KEY", "$.price"},
			migratedOutput: EvalResponse{
				Result: int64(1),
				Error:  nil,
			},
		},
		"jsonclear boolean type": {
			name: "jsonclear boolean type",
			setup: func() {
				key := "EXISTING_KEY"
				value := "{\"flag\":false}"
				var rootData interface{}
				_ = sonic.Unmarshal([]byte(value), &rootData)
				obj := store.NewObj(rootData, -1, object.ObjTypeJSON, object.ObjEncodingJSON)
				store.Put(key, obj)
			},
			input: []string{"EXISTING_KEY", "$.flag"},
			migratedOutput: EvalResponse{
				Result: int64(0),
				Error:  nil,
			},
		},
		"jsonclear multi type": {
			name: "jsonclear multi type",
			setup: func() {
				key := "EXISTING_KEY"
				value := "{\"age\":13,\"high\":1.60,\"name\":\"jerry\",\"language\":[\"python\",\"golang\"]," +
					"\"partner\":{\"name\":\"tom\",\"language\":[\"rust\"]}}"
				var rootData interface{}
				_ = sonic.Unmarshal([]byte(value), &rootData)
				obj := store.NewObj(rootData, -1, object.ObjTypeJSON, object.ObjEncodingJSON)
				store.Put(key, obj)
			},
			input: []string{"EXISTING_KEY", "$.*"},
			migratedOutput: EvalResponse{
				Result: int64(4),
				Error:  nil,
			},
		},
	}
	for _, tt := range tests {
		t.Run(tt.name, func(t *testing.T) {
			store = setupTest(store)
			if tt.setup != nil {
				tt.setup()
			}

			response := evalJSONCLEAR(tt.input, store)
			if tt.migratedOutput.Result != nil {
				if slice, ok := tt.migratedOutput.Result.([]interface{}); ok {
					assert.DeepEqual(t, slice, response.Result)
				} else {
					assert.Equal(t, tt.migratedOutput.Result, response.Result)
				}
			}

			if tt.migratedOutput.Error != nil {
				testifyAssert.EqualError(t, response.Error, tt.migratedOutput.Error.Error())
			} else {
				testifyAssert.NoError(t, response.Error)
			}
		})
	}
}

func testEvalJSONTYPE(t *testing.T, store *dstore.Store) {
	tests := map[string]evalTestCase{
		"nil value": {
			setup:  func() {},
			input:  nil,
			output: []byte("-ERR wrong number of arguments for 'json.type' command\r\n"),
		},
		"empty array": {
			setup:  func() {},
			input:  []string{},
			output: []byte("-ERR wrong number of arguments for 'json.type' command\r\n"),
		},
		"key does not exist": {
			setup:  func() {},
			input:  []string{"NONEXISTENT_KEY"},
			output: clientio.RespNIL,
		},
		"object type value": {
			setup: func() {
				key := "EXISTING_KEY"
				value := "{\"language\":[\"java\",\"go\",\"python\"]}"
				var rootData interface{}
				_ = sonic.Unmarshal([]byte(value), &rootData)
				obj := store.NewObj(rootData, -1, object.ObjTypeJSON, object.ObjEncodingJSON)
				store.Put(key, obj)
			},

			input:  []string{"EXISTING_KEY"},
			output: []byte("$6\r\nobject\r\n"),
		},
		"array type value": {
			setup: func() {
				key := "EXISTING_KEY"
				value := "{\"language\":[\"java\",\"go\",\"python\"]}"
				var rootData interface{}
				_ = sonic.Unmarshal([]byte(value), &rootData)
				obj := store.NewObj(rootData, -1, object.ObjTypeJSON, object.ObjEncodingJSON)
				store.Put(key, obj)
			},

			input:  []string{"EXISTING_KEY", "$.language"},
			output: []byte("*1\r\n$5\r\narray\r\n"),
		},
		"string type value": {
			setup: func() {
				key := "EXISTING_KEY"
				value := "{\"a\":\"test\"}"
				var rootData interface{}
				_ = sonic.Unmarshal([]byte(value), &rootData)
				obj := store.NewObj(rootData, -1, object.ObjTypeJSON, object.ObjEncodingJSON)
				store.Put(key, obj)
			},

			input:  []string{"EXISTING_KEY", "$.a"},
			output: []byte("*1\r\n$6\r\nstring\r\n"),
		},
		"boolean type value": {
			setup: func() {
				key := "EXISTING_KEY"
				value := "{\"flag\":true}"
				var rootData interface{}
				_ = sonic.Unmarshal([]byte(value), &rootData)
				obj := store.NewObj(rootData, -1, object.ObjTypeJSON, object.ObjEncodingJSON)
				store.Put(key, obj)
			},

			input:  []string{"EXISTING_KEY", "$.flag"},
			output: []byte("*1\r\n$7\r\nboolean\r\n"),
		},
		"number type value": {
			setup: func() {
				key := "EXISTING_KEY"
				value := "{\"price\":3}"
				var rootData interface{}
				_ = sonic.Unmarshal([]byte(value), &rootData)
				obj := store.NewObj(rootData, -1, object.ObjTypeJSON, object.ObjEncodingJSON)
				store.Put(key, obj)
			},

			input:  []string{"EXISTING_KEY", "$.price"},
			output: []byte("*1\r\n$6\r\nnumber\r\n"),
		},
		"null type value": {
			setup: func() {
				key := "EXISTING_KEY"
				value := "{\"price\":3.14}"
				var rootData interface{}
				_ = sonic.Unmarshal([]byte(value), &rootData)
				obj := store.NewObj(rootData, -1, object.ObjTypeJSON, object.ObjEncodingJSON)
				store.Put(key, obj)
			},

			input:  []string{"EXISTING_KEY", "$.language"},
			output: clientio.RespEmptyArray,
		},
		"multi type value": {
			setup: func() {
				key := "EXISTING_KEY"
				value := "{\"name\":\"tom\",\"partner\":{\"name\":\"jerry\"}}"
				var rootData interface{}
				_ = sonic.Unmarshal([]byte(value), &rootData)
				obj := store.NewObj(rootData, -1, object.ObjTypeJSON, object.ObjEncodingJSON)
				store.Put(key, obj)
			},

			input:  []string{"EXISTING_KEY", "$..name"},
			output: []byte("*2\r\n$6\r\nstring\r\n$6\r\nstring\r\n"),
		},
	}

	runEvalTests(t, tests, evalJSONTYPE, store)
}

func testEvalJSONGET(t *testing.T, store *dstore.Store) {
	tests := map[string]evalTestCase{
		"nil value": {
			setup:  func() {},
			input:  nil,
			output: []byte("-ERR wrong number of arguments for 'json.get' command\r\n"),
		},
		"empty array": {
			setup:  func() {},
			input:  []string{},
			output: []byte("-ERR wrong number of arguments for 'json.get' command\r\n"),
		},
		"key does not exist": {
			setup:  func() {},
			input:  []string{"NONEXISTENT_KEY"},
			output: clientio.RespNIL,
		},
		"key exists invalid value": {
			setup: func() {
				key := "EXISTING_KEY"
				value := "{\"a\":2}"
				obj := &object.Obj{
					Value:          value,
					LastAccessedAt: uint32(time.Now().Unix()),
				}
				store.Put(key, obj)
			},
			input:  []string{"EXISTING_KEY"},
			output: []byte("-ERR Existing key has wrong Dice type\r\n"),
		},
		"key exists value": {
			setup: func() {
				key := "EXISTING_KEY"
				value := "{\"a\":2}"
				var rootData interface{}
				_ = sonic.Unmarshal([]byte(value), &rootData)
				obj := store.NewObj(rootData, -1, object.ObjTypeJSON, object.ObjEncodingJSON)
				store.Put(key, obj)
			},

			input:  []string{"EXISTING_KEY"},
			output: []byte("$7\r\n{\"a\":2}\r\n"),
		},
		"key exists but expired": {
			setup: func() {
				key := "EXISTING_KEY"
				value := "mock_value"
				obj := &object.Obj{
					Value:          value,
					LastAccessedAt: uint32(time.Now().Unix()),
				}
				store.Put(key, obj)

				store.SetExpiry(obj, int64(-2*time.Millisecond))
			},
			input:  []string{"EXISTING_KEY"},
			output: clientio.RespNIL,
		},
	}

	runEvalTests(t, tests, evalJSONGET, store)
}

func testEvalJSONSET(t *testing.T, store *dstore.Store) {
	tests := map[string]evalTestCase{
		"nil value": {
			setup:  func() {},
			input:  nil,
			output: []byte("-ERR wrong number of arguments for 'json.set' command\r\n"),
		},
		"empty array": {
			setup:  func() {},
			input:  []string{},
			output: []byte("-ERR wrong number of arguments for 'json.set' command\r\n"),
		},
		"insufficient args": {
			setup:  func() {},
			input:  []string{},
			output: []byte("-ERR wrong number of arguments for 'json.set' command\r\n"),
		},
		"invalid json path": {
			setup:  func() {},
			input:  []string{"doc", "$", "{\"a\":}"},
			output: nil,
			validator: func(output []byte) {
				assert.Assert(t, output != nil)
				assert.Assert(t, strings.Contains(string(output), "-ERR invalid JSON:"))
			},
		},
		"valid json path": {
			setup: func() {
			},
			input:  []string{"doc", "$", "{\"a\":2}"},
			output: clientio.RespOK,
		},
	}

	runEvalTests(t, tests, evalJSONSET, store)
}

func testEvalJSONNUMMULTBY(t *testing.T, store *dstore.Store) {
	tests := map[string]evalTestCase{
		"nil value": {
			setup:  func() {},
			input:  nil,
			output: []byte("-ERR wrong number of arguments for 'json.nummultby' command\r\n"),
		},
		"empty array": {
			setup:  func() {},
			input:  []string{},
			output: []byte("-ERR wrong number of arguments for 'json.nummultby' command\r\n"),
		},
		"insufficient args": {
			setup:  func() {},
			input:  []string{"doc"},
			output: []byte("-ERR wrong number of arguments for 'json.nummultby' command\r\n"),
		},
		"non-numeric multiplier on existing key": {
			setup: func() {
				key := "doc"
				value := "{\"a\":10,\"b\":[{\"a\":2}, {\"a\":5}, {\"a\":\"c\"}]}"
				var rootData interface{}
				_ = sonic.Unmarshal([]byte(value), &rootData)
				obj := store.NewObj(rootData, -1, object.ObjTypeJSON, object.ObjEncodingJSON)
				store.Put(key, obj)
			},
			input:  []string{"doc", "$.a", "qwe"},
			output: []byte("-ERR expected value at line 1 column 1\r\n"),
		},
		"nummultby on non integer root fields": {
			setup: func() {
				key := "doc"
				value := "{\"a\": \"b\",\"b\":[{\"a\":2}, {\"a\":5}, {\"a\":\"c\"}]}"
				var rootData interface{}
				_ = sonic.Unmarshal([]byte(value), &rootData)
				obj := store.NewObj(rootData, -1, object.ObjTypeJSON, object.ObjEncodingJSON)
				store.Put(key, obj)
			},
			input:  []string{"doc", "$.a", "2"},
			output: []byte("$6\r\n[null]\r\n"),
		},
		"nummultby on recursive fields": {
			setup: func() {
				key := "doc"
				value := "{\"a\": \"b\",\"b\":[{\"a\":2}, {\"a\":5}, {\"a\":\"c\"}]}"
				var rootData interface{}
				_ = sonic.Unmarshal([]byte(value), &rootData)
				obj := store.NewObj(rootData, -1, object.ObjTypeJSON, object.ObjEncodingJSON)
				store.Put(key, obj)
			},
			input:  []string{"doc", "$..a", "2"},
			output: []byte("$16\r\n[4,10,null,null]\r\n"),
		},
		"nummultby on integer root fields": {
			setup: func() {
				key := "doc"
				value := "{\"a\":10,\"b\":[{\"a\":2}, {\"a\":5}, {\"a\":\"c\"}]}"
				var rootData interface{}
				_ = sonic.Unmarshal([]byte(value), &rootData)
				obj := store.NewObj(rootData, -1, object.ObjTypeJSON, object.ObjEncodingJSON)
				store.Put(key, obj)
			},
			input:  []string{"doc", "$.a", "2"},
			output: []byte("$4\r\n[20]\r\n"),
		},
		"nummultby on non-existent key": {
			setup: func() {
				key := "doc"
				value := "{\"a\":10,\"b\":[{\"a\":2}, {\"a\":5}, {\"a\":\"c\"}]}"
				var rootData interface{}
				_ = sonic.Unmarshal([]byte(value), &rootData)
				obj := store.NewObj(rootData, -1, object.ObjTypeJSON, object.ObjEncodingJSON)
				store.Put(key, obj)
			},
			input:  []string{"doc", "$..fe", "2"},
			output: []byte("$2\r\n[]\r\n"),
		},
	}
	runEvalTests(t, tests, evalJSONNUMMULTBY, store)
}

func testEvalJSONARRAPPEND(t *testing.T, store *dstore.Store) {
	tests := map[string]evalTestCase{
		"arr append to non array fields": {
			setup: func() {
				key := "array"
				value := "{\"a\":2}"
				var rootData interface{}
				_ = sonic.Unmarshal([]byte(value), &rootData)
				obj := store.NewObj(rootData, -1, object.ObjTypeJSON, object.ObjEncodingJSON)
				store.Put(key, obj)
			},
			input:  []string{"array", "$.a", "6"},
			output: []byte("*1\r\n$-1\r\n"),
		},
		"arr append single element to an array field": {
			setup: func() {
				key := "array"
				value := "{\"a\":[1,2]}"
				var rootData interface{}
				_ = sonic.Unmarshal([]byte(value), &rootData)
				obj := store.NewObj(rootData, -1, object.ObjTypeJSON, object.ObjEncodingJSON)
				store.Put(key, obj)
			},
			input:  []string{"array", "$.a", "6"},
			output: []byte("*1\r\n:3\r\n"),
		},
		"arr append multiple elements to an array field": {
			setup: func() {
				key := "array"
				value := "{\"a\":[1,2]}"
				var rootData interface{}
				_ = sonic.Unmarshal([]byte(value), &rootData)
				obj := store.NewObj(rootData, -1, object.ObjTypeJSON, object.ObjEncodingJSON)
				store.Put(key, obj)
			},
			input:  []string{"array", "$.a", "6", "7", "8"},
			output: []byte("*1\r\n:5\r\n"),
		},
		"arr append string value": {
			setup: func() {
				key := "array"
				value := "{\"b\":[\"b\",\"c\"]}"
				var rootData interface{}
				_ = sonic.Unmarshal([]byte(value), &rootData)
				obj := store.NewObj(rootData, -1, object.ObjTypeJSON, object.ObjEncodingJSON)
				store.Put(key, obj)
			},
			input:  []string{"array", "$.b", `"d"`},
			output: []byte("*1\r\n:3\r\n"),
		},
		"arr append nested array value": {
			setup: func() {
				key := "array"
				value := "{\"a\":[[1,2]]}"
				var rootData interface{}
				_ = sonic.Unmarshal([]byte(value), &rootData)
				obj := store.NewObj(rootData, -1, object.ObjTypeJSON, object.ObjEncodingJSON)
				store.Put(key, obj)
			},
			input:  []string{"array", "$.a", "[1,2,3]"},
			output: []byte("*1\r\n:2\r\n"),
		},
		"arr append with json value": {
			setup: func() {
				key := "array"
				value := "{\"a\":[{\"b\": 1}]}"
				var rootData interface{}
				_ = sonic.Unmarshal([]byte(value), &rootData)
				obj := store.NewObj(rootData, -1, object.ObjTypeJSON, object.ObjEncodingJSON)
				store.Put(key, obj)
			},
			input:  []string{"array", "$.a", "{\"c\": 3}"},
			output: []byte("*1\r\n:2\r\n"),
		},
		"arr append to append on multiple fields": {
			setup: func() {
				key := "array"
				value := "{\"a\":[1,2],\"b\":{\"a\":[10]}}"
				var rootData interface{}
				_ = sonic.Unmarshal([]byte(value), &rootData)
				obj := store.NewObj(rootData, -1, object.ObjTypeJSON, object.ObjEncodingJSON)
				store.Put(key, obj)
			},
			input:  []string{"array", "$..a", "6"},
			output: []byte("*2\r\n:2\r\n:3\r\n"),
		},
		"arr append to append on root node": {
			setup: func() {
				key := "array"
				value := "[1,2,3]"
				var rootData interface{}
				_ = sonic.Unmarshal([]byte(value), &rootData)
				obj := store.NewObj(rootData, -1, object.ObjTypeJSON, object.ObjEncodingJSON)
				store.Put(key, obj)
			},
			input:  []string{"array", "$", "6"},
			output: []byte("*1\r\n:4\r\n"),
		},
		"arr append to an array with different type": {
			setup: func() {
				key := "array"
				value := "{\"a\":[1,2]}"
				var rootData interface{}
				_ = sonic.Unmarshal([]byte(value), &rootData)
				obj := store.NewObj(rootData, -1, object.ObjTypeJSON, object.ObjEncodingJSON)
				store.Put(key, obj)
			},
			input:  []string{"array", "$.a", `"blue"`},
			output: []byte("*1\r\n:3\r\n"),
		},
	}
	runEvalTests(t, tests, evalJSONARRAPPEND, store)
}

func testEvalJSONTOGGLE(t *testing.T, store *dstore.Store) {
	tests := map[string]evalTestCase{
		"nil value": {
			setup:  func() {},
			input:  nil,
			output: []byte("-ERR wrong number of arguments for 'json.toggle' command\r\n"),
		},
		"empty array": {
			setup:  func() {},
			input:  []string{},
			output: []byte("-ERR wrong number of arguments for 'json.toggle' command\r\n"),
		},
		"key does not exist": {
			setup:  func() {},
			input:  []string{"NONEXISTENT_KEY", ".active"},
			output: []byte("-ERR could not perform this operation on a key that doesn't exist\r\n"),
		},
		"key exists, toggling boolean true to false": {
			setup: func() {
				key := "EXISTING_KEY"
				value := `{"active":true}`
				var rootData interface{}
				err := sonic.Unmarshal([]byte(value), &rootData)
				if err != nil {
					fmt.Printf("Debug: Error unmarshaling JSON: %v\n", err)
				}
				obj := store.NewObj(rootData, -1, object.ObjTypeJSON, object.ObjEncodingJSON)
				store.Put(key, obj)

			},
			input:  []string{"EXISTING_KEY", ".active"},
			output: clientio.Encode([]interface{}{0}, false),
		},
		"key exists, toggling boolean false to true": {
			setup: func() {
				key := "EXISTING_KEY"
				value := `{"active":false}`
				var rootData interface{}
				err := sonic.Unmarshal([]byte(value), &rootData)
				if err != nil {
					fmt.Printf("Debug: Error unmarshaling JSON: %v\n", err)
				}
				obj := store.NewObj(rootData, -1, object.ObjTypeJSON, object.ObjEncodingJSON)
				store.Put(key, obj)
			},
			input:  []string{"EXISTING_KEY", ".active"},
			output: clientio.Encode([]interface{}{1}, false),
		},
		"key exists but expired": {
			setup: func() {
				key := "EXISTING_KEY"
				value := "{\"active\":true}"
				obj := &object.Obj{
					Value:          value,
					LastAccessedAt: uint32(time.Now().Unix()),
				}
				store.Put(key, obj)
				store.SetExpiry(obj, int64(-2*time.Millisecond))
			},
			input:  []string{"EXISTING_KEY", ".active"},
			output: []byte("-ERR could not perform this operation on a key that doesn't exist\r\n"),
		},
		"nested JSON structure with multiple booleans": {
			setup: func() {
				key := "NESTED_KEY"
				value := `{"isSimple":true,"nested":{"isSimple":false}}`
				var rootData interface{}
				_ = sonic.Unmarshal([]byte(value), &rootData)
				obj := store.NewObj(rootData, -1, object.ObjTypeJSON, object.ObjEncodingJSON)
				store.Put(key, obj)
			},
			input:  []string{"NESTED_KEY", "$..isSimple"},
			output: clientio.Encode([]interface{}{0, 1}, false),
		},
		"deeply nested JSON structure with multiple matching fields": {
			setup: func() {
				key := "DEEP_NESTED_KEY"
				value := `{"field": true, "nested": {"field": false, "nested": {"field": true}}}`
				var rootData interface{}
				_ = sonic.Unmarshal([]byte(value), &rootData)
				obj := store.NewObj(rootData, -1, object.ObjTypeJSON, object.ObjEncodingJSON)
				store.Put(key, obj)
			},
			input:  []string{"DEEP_NESTED_KEY", "$..field"},
			output: clientio.Encode([]interface{}{0, 1, 0}, false),
		},
	}
	runEvalTests(t, tests, evalJSONTOGGLE, store)
}

func testEvalTTL(t *testing.T, store *dstore.Store) {
	tests := map[string]evalTestCase{
		"nil value": {
			setup:  func() {},
			input:  nil,
			output: []byte("-ERR wrong number of arguments for 'ttl' command\r\n"),
		},
		"empty array": {
			setup:  func() {},
			input:  []string{},
			output: []byte("-ERR wrong number of arguments for 'ttl' command\r\n"),
		},
		"key does not exist": {
			setup:  func() {},
			input:  []string{"NONEXISTENT_KEY"},
			output: clientio.RespMinusTwo,
		},
		"multiple arguments": {
			setup:  func() {},
			input:  []string{"KEY1", "KEY2"},
			output: []byte("-ERR wrong number of arguments for 'ttl' command\r\n"),
		},
		"key exists expiry not set": {
			setup: func() {
				key := "EXISTING_KEY"
				value := "mock_value"
				obj := &object.Obj{
					Value:          value,
					LastAccessedAt: uint32(time.Now().Unix()),
				}
				store.Put(key, obj)
			},
			input:  []string{"EXISTING_KEY"},
			output: clientio.RespMinusOne,
		},
		"key exists not expired": {
			setup: func() {
				key := "EXISTING_KEY"
				value := "mock_value"
				obj := &object.Obj{
					Value:          value,
					LastAccessedAt: uint32(time.Now().Unix()),
				}
				store.Put(key, obj)

				store.SetExpiry(obj, int64(2*time.Millisecond))
			},
			input: []string{"EXISTING_KEY"},
			validator: func(output []byte) {
				assert.Assert(t, output != nil)
				assert.Assert(t, !bytes.Equal(output, clientio.RespMinusOne))
				assert.Assert(t, !bytes.Equal(output, clientio.RespMinusTwo))
			},
		},
		"key exists but expired": {
			setup: func() {
				key := "EXISTING_EXPIRED_KEY"
				value := "mock_value"
				obj := &object.Obj{
					Value:          value,
					LastAccessedAt: uint32(time.Now().Unix()),
				}
				store.Put(key, obj)

				store.SetExpiry(obj, int64(-2*time.Millisecond))
			},
			input:  []string{"EXISTING_KEY"},
			output: clientio.RespMinusTwo,
		},
	}

	runEvalTests(t, tests, evalTTL, store)
}

func testEvalDel(t *testing.T, store *dstore.Store) {
	tests := map[string]evalTestCase{
		"nil value": {
			setup:  func() {},
			input:  nil,
			output: clientio.Encode(errors.New("ERR wrong number of arguments for 'del' command"), false),
		},
		"empty array": {
			setup:  func() {},
			input:  []string{},
			output: clientio.Encode(errors.New("ERR wrong number of arguments for 'del' command"), false),
		},
		"key does not exist": {
			setup:  func() {},
			input:  []string{"NONEXISTENT_KEY"},
			output: []byte(":0\r\n"),
		},
		"key exists": {
			setup: func() {
				key := "EXISTING_KEY"
				value := "mock_value"
				obj := &object.Obj{
					Value:          value,
					LastAccessedAt: uint32(time.Now().Unix()),
				}
				store.Put(key, obj)

				store.IncrementKeyCount()
			},
			input:  []string{"EXISTING_KEY"},
			output: []byte(":1\r\n"),
		},
	}

	runEvalTests(t, tests, evalDEL, store)
}

// TestEvalPersist tests the evalPersist function using table-driven tests.
func testEvalPersist(t *testing.T, store *dstore.Store) {
	// Define test cases
	tests := map[string]evalTestCase{
		"wrong number of arguments": {
			input:  []string{"key1", "key2"},
			output: clientio.Encode(errors.New("ERR wrong number of arguments for 'persist' command"), false),
		},
		"key does not exist": {
			input:  []string{"nonexistent"},
			output: clientio.RespZero,
		},
		"key exists but no expiration set": {
			input: []string{"existent_no_expiry"},
			setup: func() {
				evalSET([]string{"existent_no_expiry", "value"}, store)
			},
			output: clientio.RespZero,
		},
		"key exists and expiration removed": {
			input: []string{"existent_with_expiry"},
			setup: func() {
				evalSET([]string{"existent_with_expiry", "value", Ex, "1"}, store)
			},
			output: clientio.RespOne,
		},
		"key exists with expiration set and not expired": {
			input: []string{"existent_with_expiry_not_expired"},
			setup: func() {
				// Simulate setting a key with an expiration time that has not yet passed
				evalSET([]string{"existent_with_expiry_not_expired", "value", Ex, "10000"}, store) // 10000 seconds in the future
			},
			output: clientio.RespOne,
		},
	}

	runEvalTests(t, tests, evalPersist, store)
}

func testEvalDbsize(t *testing.T, store *dstore.Store) {
	tests := map[string]evalTestCase{
		"DBSIZE command with invalid no of args": {
			input:  []string{"INVALID_ARG"},
			output: []byte("-ERR wrong number of arguments for 'dbsize' command\r\n"),
		},
		"no key in db": {
			input:  nil,
			output: []byte(":0\r\n"),
		},
		"one key exists in db": {
			setup: func() {
				evalSET([]string{"key", "val"}, store)
			},
			input:  nil,
			output: []byte(":1\r\n"),
		},
		"two keys exist in db": {
			setup: func() {
				evalSET([]string{"key1", "val1"}, store)
				evalSET([]string{"key2", "val2"}, store)
			},
			input:  nil,
			output: []byte(":2\r\n"),
		},
		"repeating keys shall result in same dbsize": {
			setup: func() {
				evalSET([]string{"key1", "val1"}, store)
				evalSET([]string{"key2", "val2"}, store)
				evalSET([]string{"key2", "val2"}, store)
			},
			input:  nil,
			output: []byte(":2\r\n"),
		},
		"deleted keys shall be reflected in dbsize": {
			setup: func() {
				evalSET([]string{"key1", "val1"}, store)
				evalSET([]string{"key2", "val2"}, store)
				evalDEL([]string{"key2"}, store)
			},
			input:  nil,
			output: []byte(":1\r\n"),
		},
	}

	runEvalTests(t, tests, evalDBSIZE, store)
}

func testEvalPFADD(t *testing.T, store *dstore.Store) {
	tests := map[string]evalTestCase{
		"PFADD nil value": {
			name:  "PFADD nil value",
			setup: func() {},
			input: nil,
			migratedOutput: EvalResponse{
				Result: nil,
				Error:  diceerrors.ErrWrongArgumentCount("PFADD"),
			},
		},
		"PFADD empty array": {
			name:  "PFADD empty array",
			setup: func() {},
			input: []string{},
			migratedOutput: EvalResponse{
				Result: nil,
				Error:  diceerrors.ErrWrongArgumentCount("PFADD"),
			},
		},
		"PFADD one value": {
			name:  "PFADD one value",
			setup: func() {},
			input: []string{"KEY"},
			migratedOutput: EvalResponse{
				Result: int64(1),
				Error:  nil,
			},
		},
		"PFADD key val pair": {
			name:  "PFADD key val pair",
			setup: func() {},
			input: []string{"KEY", "VAL"},
			migratedOutput: EvalResponse{
				Result: int64(1),
				Error:  nil,
			},
		},
		"PFADD key multiple values": {
			name:  "PFADD key multiple values",
			setup: func() {},
			input: []string{"KEY", "VAL", "VAL1", "VAL2"},
			migratedOutput: EvalResponse{
				Result: int64(1),
				Error:  nil,
			},
		},
		"PFADD Incorrect type provided": {
			name: "PFADD Incorrect type provided",
			setup: func() {
				key, value := "EXISTING_KEY", "VALUE"
				oType, oEnc := deduceTypeEncoding(value)
				var exDurationMs int64 = -1
				var keepttl = false

				store.Put(key, store.NewObj(value, exDurationMs, oType, oEnc), dstore.WithKeepTTL(keepttl))
			},
			input:  []string{"EXISTING_KEY", "1"},
			output: []byte("-WRONGTYPE Key is not a valid HyperLogLog string value."),
			migratedOutput: EvalResponse{
				Result: nil,
				Error:  diceerrors.ErrGeneral("-WRONGTYPE Key is not a valid HyperLogLog string value."),
			},
		},
	}

	runMigratedEvalTests(t, tests, evalPFADD, store)
}

func testEvalPFCOUNT(t *testing.T, store *dstore.Store) {
	tests := map[string]evalTestCase{
		"PFCOUNT with empty arg": {
			name:  "PFCOUNT with empty arg",
			setup: func() {},
			input: []string{},
			migratedOutput: EvalResponse{
				Result: nil,
				Error:  diceerrors.ErrWrongArgumentCount("PFCOUNT"),
			},
		},
		"PFCOUNT key not exists": {
			name:  "PFCOUNT key not exists",
			setup: func() {},
			input: []string{"HELLO"},
			migratedOutput: EvalResponse{
				Result: uint64(0),
				Error:  nil,
			},
		},
		"PFCOUNT key exists": {
			name: "PFCOUNT key exists",
			setup: func() {
				key := "EXISTING_KEY"
				value := hyperloglog.New()
				value.Insert([]byte("VALUE"))
				obj := &object.Obj{
					Value:          value,
					LastAccessedAt: uint32(time.Now().Unix()),
				}
				store.Put(key, obj)
			},
			input: []string{"EXISTING_KEY"},
			migratedOutput: EvalResponse{
				Result: uint64(1),
				Error:  nil,
			},
		},
	}

	runMigratedEvalTests(t, tests, evalPFCOUNT, store)
}

func testEvalPFMERGE(t *testing.T, store *dstore.Store) {
	tests := map[string]evalTestCase{
		"PFMERGE nil value": {
			name:  "PFMERGE nil value",
			setup: func() {},
			input: nil,
			migratedOutput: EvalResponse{
				Result: nil,
				Error:  diceerrors.ErrWrongArgumentCount("PFMERGE"),
			},
		},
		"PFMERGE empty array": {
			name:  "PFMERGE empty array",
			setup: func() {},
			input: []string{},
			migratedOutput: EvalResponse{
				Result: nil,
				Error:  diceerrors.ErrWrongArgumentCount("PFMERGE"),
			},
		},
		"PFMERGE invalid hll object": {
			name: "PFMERGE invalid hll object",
			setup: func() {
				key := "INVALID_OBJ_DEST_KEY"
				value := "123"
				obj := &object.Obj{
					Value:          value,
					LastAccessedAt: uint32(time.Now().Unix()),
				}
				store.Put(key, obj)
			},
			input: []string{"INVALID_OBJ_DEST_KEY"},
			migratedOutput: EvalResponse{
				Result: nil,
				Error:  diceerrors.ErrGeneral("-WRONGTYPE Key is not a valid HyperLogLog string value."),
			},
		},
		"PFMERGE destKey doesn't exist": {
			name:  "PFMERGE destKey doesn't exist",
			setup: func() {},
			input: []string{"NON_EXISTING_DEST_KEY"},
			migratedOutput: EvalResponse{
				Result: clientio.OK,
				Error:  nil,
			},
		},
		"PFMERGE destKey exist": {
			name:  "PFMERGE destKey exist",
			setup: func() {},
			input: []string{"NON_EXISTING_DEST_KEY"},
			migratedOutput: EvalResponse{
				Result: clientio.OK,
				Error:  nil,
			},
		},
		"PFMERGE destKey exist srcKey doesn't exists": {
			name: "PFMERGE destKey exist srcKey doesn't exists",
			setup: func() {
				key := "EXISTING_DEST_KEY"
				value := hyperloglog.New()
				value.Insert([]byte("VALUE"))
				obj := &object.Obj{
					Value:          value,
					LastAccessedAt: uint32(time.Now().Unix()),
				}
				store.Put(key, obj)
			},
			input: []string{"EXISTING_DEST_KEY", "NON_EXISTING_SRC_KEY"},
			migratedOutput: EvalResponse{
				Result: clientio.OK,
				Error:  nil,
			},
		},
		"PFMERGE destKey exist srcKey exists": {
			name: "PFMERGE destKey exist srcKey exists",
			setup: func() {
				key := "EXISTING_DEST_KEY"
				value := hyperloglog.New()
				value.Insert([]byte("VALUE"))
				obj := &object.Obj{
					Value:          value,
					LastAccessedAt: uint32(time.Now().Unix()),
				}
				store.Put(key, obj)
			},
			input: []string{"EXISTING_DEST_KEY", "NON_EXISTING_SRC_KEY"},
			migratedOutput: EvalResponse{
				Result: clientio.OK,
				Error:  nil,
			},
		},
		"PFMERGE destKey exist multiple srcKey exist": {
			name: "PFMERGE destKey exist multiple srcKey exist",
			setup: func() {
				key := "EXISTING_DEST_KEY"
				value := hyperloglog.New()
				value.Insert([]byte("VALUE"))
				obj := &object.Obj{
					Value:          value,
					LastAccessedAt: uint32(time.Now().Unix()),
				}
				store.Put(key, obj)
				srcKey := "EXISTING_SRC_KEY"
				srcValue := hyperloglog.New()
				value.Insert([]byte("SRC_VALUE"))
				srcKeyObj := &object.Obj{
					Value:          srcValue,
					LastAccessedAt: uint32(time.Now().Unix()),
				}
				store.Put(srcKey, srcKeyObj)
			},
			input: []string{"EXISTING_DEST_KEY", "EXISTING_SRC_KEY"},
			migratedOutput: EvalResponse{
				Result: clientio.OK,
				Error:  nil,
			},
		},
	}

	runMigratedEvalTests(t, tests, evalPFMERGE, store)
}

func testEvalHGET(t *testing.T, store *dstore.Store) {
	tests := map[string]evalTestCase{
		"wrong number of args passed": {
			setup:  func() {},
			input:  nil,
			output: []byte("-ERR wrong number of arguments for 'hget' command\r\n"),
		},
		"only key passed": {
			setup:  func() {},
			input:  []string{"KEY"},
			output: []byte("-ERR wrong number of arguments for 'hget' command\r\n"),
		},
		"key doesn't exists": {
			setup:  func() {},
			input:  []string{"KEY", "field_name"},
			output: clientio.RespNIL,
		},
		"key exists but field_name doesn't exists": {
			setup: func() {
				key := "KEY_MOCK"
				field := "mock_field_name"
				newMap := make(HashMap)
				newMap[field] = "mock_field_value"

				obj := &object.Obj{
					TypeEncoding:   object.ObjTypeHashMap | object.ObjEncodingHashMap,
					Value:          newMap,
					LastAccessedAt: uint32(time.Now().Unix()),
				}

				store.Put(key, obj)
			},
			input:  []string{"KEY_MOCK", "non_existent_key"},
			output: clientio.RespNIL,
		},
		"both key and field_name exists": {
			setup: func() {
				key := "KEY_MOCK"
				field := "mock_field_name"
				newMap := make(HashMap)
				newMap[field] = "mock_field_value"

				obj := &object.Obj{
					TypeEncoding:   object.ObjTypeHashMap | object.ObjEncodingHashMap,
					Value:          newMap,
					LastAccessedAt: uint32(time.Now().Unix()),
				}

				store.Put(key, obj)
			},
			input:  []string{"KEY_MOCK", "mock_field_name"},
			output: clientio.Encode("mock_field_value", false),
		},
	}

	runEvalTests(t, tests, evalHGET, store)
}

func testEvalHMGET(t *testing.T, store *dstore.Store) {
	tests := map[string]evalTestCase{
		"wrong number of args passed": {
			setup:  func() {},
			input:  nil,
			output: []byte("-ERR wrong number of arguments for 'hmget' command\r\n"),
		},
		"only key passed": {
			setup:  func() {},
			input:  []string{"KEY"},
			output: []byte("-ERR wrong number of arguments for 'hmget' command\r\n"),
		},
		"key doesn't exists": {
			setup:  func() {},
			input:  []string{"KEY", "field_name"},
			output: clientio.Encode([]interface{}{nil}, false),
		},
		"key exists but field_name doesn't exists": {
			setup: func() {
				key := "KEY_MOCK"
				field := "mock_field_name"
				newMap := make(HashMap)
				newMap[field] = "mock_field_value"

				obj := &object.Obj{
					TypeEncoding:   object.ObjTypeHashMap | object.ObjEncodingHashMap,
					Value:          newMap,
					LastAccessedAt: uint32(time.Now().Unix()),
				}

				store.Put(key, obj)
			},
			input:  []string{"KEY_MOCK", "non_existent_key"},
			output: clientio.Encode([]interface{}{nil}, false),
		},
		"both key and field_name exists": {
			setup: func() {
				key := "KEY_MOCK"
				field := "mock_field_name"
				newMap := make(HashMap)
				newMap[field] = "mock_field_value"

				obj := &object.Obj{
					TypeEncoding:   object.ObjTypeHashMap | object.ObjEncodingHashMap,
					Value:          newMap,
					LastAccessedAt: uint32(time.Now().Unix()),
				}

				store.Put(key, obj)
			},
			input:  []string{"KEY_MOCK", "mock_field_name"},
			output: clientio.Encode([]interface{}{"mock_field_value"}, false),
		},
		"some fields exist some do not": {
			setup: func() {
				key := "KEY_MOCK"
				newMap := HashMap{
					"field1": "value1",
					"field2": "value2",
				}
				obj := &object.Obj{
					TypeEncoding:   object.ObjTypeHashMap | object.ObjEncodingHashMap,
					Value:          newMap,
					LastAccessedAt: uint32(time.Now().Unix()),
				}

				store.Put(key, obj)
			},
			input:  []string{"KEY_MOCK", "field1", "field2", "field3", "field4"},
			output: clientio.Encode([]interface{}{"value1", "value2", nil, nil}, false),
		},
	}

	runEvalTests(t, tests, evalHMGET, store)
}

func testEvalHVALS(t *testing.T, store *dstore.Store) {
	tests := map[string]evalTestCase{
		"wrong number of args passed": {
			setup:  func() {},
			input:  nil,
			output: []byte("-ERR wrong number of arguments for 'hvals' command\r\n"),
		},
		"key doesn't exists": {
			setup:  func() {},
			input:  []string{"NONEXISTENTHVALSKEY"},
			output: clientio.Encode([]string{}, false),
		},
		"key exists": {
			setup: func() {
				key := "KEY_MOCK"
				field := "mock_field_name"
				newMap := make(HashMap)
				newMap[field] = "mock_field_value"

				obj := &object.Obj{
					TypeEncoding:   object.ObjTypeHashMap | object.ObjEncodingHashMap,
					Value:          newMap,
					LastAccessedAt: uint32(time.Now().Unix()),
				}

				store.Put(key, obj)
			},
			input:  []string{"KEY_MOCK"},
			output: clientio.Encode([]string{"mock_field_value"}, false),
		},
	}

	runEvalTests(t, tests, evalHVALS, store)
}
func testEvalHSTRLEN(t *testing.T, store *dstore.Store) {
	tests := map[string]evalTestCase{
		"wrong number of args passed": {
			setup:  func() {},
			input:  nil,
			output: []byte("-ERR wrong number of arguments for 'hstrlen' command\r\n"),
		},
		"only key passed": {
			setup:  func() {},
			input:  []string{"KEY"},
			output: []byte("-ERR wrong number of arguments for 'hstrlen' command\r\n"),
		},
		"key doesn't exist": {
			setup:  func() {},
			input:  []string{"KEY", "field_name"},
			output: clientio.Encode(0, false),
		},
		"key exists but field_name doesn't exists": {
			setup: func() {
				key := "KEY_MOCK"
				field := "mock_field_name"
				newMap := make(HashMap)
				newMap[field] = "mock_field_value"

				obj := &object.Obj{
					TypeEncoding:   object.ObjTypeHashMap | object.ObjEncodingHashMap,
					Value:          newMap,
					LastAccessedAt: uint32(time.Now().Unix()),
				}

				store.Put(key, obj)
			},
			input:  []string{"KEY_MOCK", "non_existent_key"},
			output: clientio.Encode(0, false),
		},
		"both key and field_name exists": {
			setup: func() {
				key := "KEY_MOCK"
				field := "mock_field_name"
				newMap := make(HashMap)
				newMap[field] = "HelloWorld"

				obj := &object.Obj{
					TypeEncoding:   object.ObjTypeHashMap | object.ObjEncodingHashMap,
					Value:          newMap,
					LastAccessedAt: uint32(time.Now().Unix()),
				}

				store.Put(key, obj)
			},
			input:  []string{"KEY_MOCK", "mock_field_name"},
			output: clientio.Encode(10, false),
		},
	}

	runEvalTests(t, tests, evalHSTRLEN, store)
}

func testEvalHEXISTS(t *testing.T, store *dstore.Store) {
	tests := map[string]evalTestCase{
		"wrong number of args passed": {
			setup:  func() {},
			input:  nil,
			output: []byte("-ERR wrong number of arguments for 'hexists' command\r\n"),
		},
		"only key passed": {
			setup:  func() {},
			input:  []string{"KEY"},
			output: []byte("-ERR wrong number of arguments for 'hexists' command\r\n"),
		},
		"key doesn't exist": {
			setup:  func() {},
			input:  []string{"KEY", "field_name"},
			output: clientio.Encode(0, false),
		},
		"key exists but field_name doesn't exists": {
			setup: func() {
				key := "KEY_MOCK"
				field := "mock_field_name"
				newMap := make(HashMap)
				newMap[field] = "mock_field_value"

				obj := &object.Obj{
					TypeEncoding:   object.ObjTypeHashMap | object.ObjEncodingHashMap,
					Value:          newMap,
					LastAccessedAt: uint32(time.Now().Unix()),
				}

				store.Put(key, obj)
			},
			input:  []string{"KEY_MOCK", "non_existent_key"},
			output: clientio.Encode(0, false),
		},
		"both key and field_name exists": {
			setup: func() {
				key := "KEY_MOCK"
				field := "mock_field_name"
				newMap := make(HashMap)
				newMap[field] = "HelloWorld"

				obj := &object.Obj{
					TypeEncoding:   object.ObjTypeHashMap | object.ObjEncodingHashMap,
					Value:          newMap,
					LastAccessedAt: uint32(time.Now().Unix()),
				}

				store.Put(key, obj)
			},
			input:  []string{"KEY_MOCK", "mock_field_name"},
			output: clientio.Encode(1, false),
		},
	}

	runEvalTests(t, tests, evalHEXISTS, store)
}

func testEvalHDEL(t *testing.T, store *dstore.Store) {
	tests := map[string]evalTestCase{
		"HDEL with wrong number of args": {
			input:  []string{"key"},
			output: []byte("-ERR wrong number of arguments for 'hdel' command\r\n"),
		},
		"HDEL with key does not exist": {
			input:  []string{"nonexistent", "field"},
			output: clientio.RespZero,
		},
		"HDEL with key exists but not a hash": {
			setup: func() {
				evalSET([]string{"string_key", "string_value"}, store)
			},
			input:  []string{"string_key", "field"},
			output: []byte("-WRONGTYPE Operation against a key holding the wrong kind of value\r\n"),
		},
		"HDEL with delete existing fields": {
			setup: func() {
				evalHSET([]string{"hash_key", "field1", "value1", "field2", "value2"}, store)
			},
			input:  []string{"hash_key", "field1", "field2", "nonexistent"},
			output: clientio.Encode(int64(2), false),
		},
		"HDEL with delete non-existing fields": {
			setup: func() {
				evalHSET([]string{"hash_key", "field1", "value1"}, store)
			},
			input:  []string{"hash_key", "nonexistent1", "nonexistent2"},
			output: clientio.RespZero,
		},
	}

	runEvalTests(t, tests, evalHDEL, store)
}

func testEvalHSCAN(t *testing.T, store *dstore.Store) {
	tests := map[string]evalTestCase{
		"HSCAN with wrong number of args": {
			input:  []string{"key"},
			output: []byte("-ERR wrong number of arguments for 'hscan' command\r\n"),
		},
		"HSCAN with key does not exist": {
			input:  []string{"NONEXISTENT_KEY", "0"},
			output: []byte("*2\r\n$1\r\n0\r\n*0\r\n"),
		},
		"HSCAN with key exists but not a hash": {
			setup: func() {
				evalSET([]string{"string_key", "string_value"}, store)
			},
			input:  []string{"string_key", "0"},
			output: []byte("-WRONGTYPE Operation against a key holding the wrong kind of value\r\n"),
		},
		"HSCAN with valid key and cursor": {
			setup: func() {
				evalHSET([]string{"hash_key", "field1", "value1", "field2", "value2"}, store)
			},
			input:  []string{"hash_key", "0"},
			output: []byte("*2\r\n$1\r\n0\r\n*4\r\n$6\r\nfield1\r\n$6\r\nvalue1\r\n$6\r\nfield2\r\n$6\r\nvalue2\r\n"),
		},
		"HSCAN with cursor at the end": {
			setup: func() {
				evalHSET([]string{"hash_key", "field1", "value1", "field2", "value2"}, store)
			},
			input:  []string{"hash_key", "2"},
			output: []byte("*2\r\n$1\r\n0\r\n*0\r\n"),
		},
		"HSCAN with cursor at the beginning": {
			setup: func() {
				evalHSET([]string{"hash_key", "field1", "value1", "field2", "value2"}, store)
			},
			input:  []string{"hash_key", "0"},
			output: []byte("*2\r\n$1\r\n0\r\n*4\r\n$6\r\nfield1\r\n$6\r\nvalue1\r\n$6\r\nfield2\r\n$6\r\nvalue2\r\n"),
		},
		"HSCAN with cursor in the middle": {
			setup: func() {
				evalHSET([]string{"hash_key", "field1", "value1", "field2", "value2"}, store)
			},
			input:  []string{"hash_key", "1"},
			output: []byte("*2\r\n$1\r\n0\r\n*2\r\n$6\r\nfield2\r\n$6\r\nvalue2\r\n"),
		},
		"HSCAN with MATCH argument": {
			setup: func() {
				evalHSET([]string{"hash_key", "field1", "value1", "field2", "value2", "field3", "value3"}, store)
			},
			input:  []string{"hash_key", "0", "MATCH", "field[12]*"},
			output: []byte("*2\r\n$1\r\n0\r\n*4\r\n$6\r\nfield1\r\n$6\r\nvalue1\r\n$6\r\nfield2\r\n$6\r\nvalue2\r\n"),
		},
		"HSCAN with COUNT argument": {
			setup: func() {
				evalHSET([]string{"hash_key", "field1", "value1", "field2", "value2", "field3", "value3"}, store)
			},
			input:  []string{"hash_key", "0", "COUNT", "2"},
			output: []byte("*2\r\n$1\r\n2\r\n*4\r\n$6\r\nfield1\r\n$6\r\nvalue1\r\n$6\r\nfield2\r\n$6\r\nvalue2\r\n"),
		},
		"HSCAN with MATCH and COUNT arguments": {
			setup: func() {
				evalHSET([]string{"hash_key", "field1", "value1", "field2", "value2", "field3", "value3", "field4", "value4"}, store)
			},
			input:  []string{"hash_key", "0", "MATCH", "field[13]*", "COUNT", "1"},
			output: []byte("*2\r\n$1\r\n1\r\n*2\r\n$6\r\nfield1\r\n$6\r\nvalue1\r\n"),
		},
		"HSCAN with invalid MATCH pattern": {
			setup: func() {
				evalHSET([]string{"hash_key", "field1", "value1", "field2", "value2"}, store)
			},
			input:  []string{"hash_key", "0", "MATCH", "[invalid"},
			output: []byte("-ERR Invalid glob pattern: unexpected end of input\r\n"),
		},
		"HSCAN with invalid COUNT value": {
			setup: func() {
				evalHSET([]string{"hash_key", "field1", "value1", "field2", "value2"}, store)
			},
			input:  []string{"hash_key", "0", "COUNT", "invalid"},
			output: []byte("-ERR value is not an integer or out of range\r\n"),
		},
	}

	runEvalTests(t, tests, evalHSCAN, store)
}

func testEvalJSONSTRLEN(t *testing.T, store *dstore.Store) {
	tests := map[string]evalTestCase{
		"jsonstrlen nil value": {
			name:  "jsonstrlen nil value",
			setup: func() {},
			input: nil,
			migratedOutput: EvalResponse{
				Result: nil,
				Error:  diceerrors.ErrWrongArgumentCount("JSON.STRLEN"),
			},
		},
		"jsonstrlen key does not exist": {
			name:  "jsonstrlen key does not exist",
			setup: func() {},
			input: []string{"NONEXISTENT_KEY"},
			migratedOutput: EvalResponse{
				Result: nil,
				Error:  nil,
			},
		},
		"jsonstrlen root not string(object)": {
			name: "jsonstrlen root not string(object)",
			setup: func() {
				key := "EXISTING_KEY"
				value := "{\"name\":\"Bhima\",\"age\":10}"
				var rootData interface{}
				_ = sonic.Unmarshal([]byte(value), &rootData)
				obj := store.NewObj(rootData, -1, object.ObjTypeJSON, object.ObjEncodingJSON)
				store.Put(key, obj)
			},
			input: []string{"EXISTING_KEY"},
			migratedOutput: EvalResponse{
				Result: nil,
				Error:  diceerrors.ErrUnexpectedJSONPathType("string", "object"),
			},
		},
		"jsonstrlen root not string(number)": {
			name: "jsonstrlen root not string(number)",
			setup: func() {
				key := "EXISTING_KEY"
				value := "10.9"
				var rootData interface{}
				_ = sonic.Unmarshal([]byte(value), &rootData)
				obj := store.NewObj(rootData, -1, object.ObjTypeJSON, object.ObjEncodingJSON)
				store.Put(key, obj)
			},
			input: []string{"EXISTING_KEY"},
			migratedOutput: EvalResponse{
				Result: nil,
				Error:  diceerrors.ErrUnexpectedJSONPathType("string", "number"),
			},
		},
		"jsonstrlen root not string(integer)": {
			name: "jsonstrlen root not string(integer)",
			setup: func() {
				key := "EXISTING_KEY"
				value := "10"
				var rootData interface{}
				_ = sonic.Unmarshal([]byte(value), &rootData)
				obj := store.NewObj(rootData, -1, object.ObjTypeJSON, object.ObjEncodingJSON)
				store.Put(key, obj)
			},
			input: []string{"EXISTING_KEY"},
			migratedOutput: EvalResponse{
				Result: nil,
				Error:  diceerrors.ErrUnexpectedJSONPathType("string", "integer"),
			},
		},
		"jsonstrlen not string(array)": {
			name: "jsonstrlen not string(array)",
			setup: func() {
				key := "EXISTING_KEY"
				value := "[\"age\", \"name\"]"
				var rootData interface{}
				_ = sonic.Unmarshal([]byte(value), &rootData)
				obj := store.NewObj(rootData, -1, object.ObjTypeJSON, object.ObjEncodingJSON)
				store.Put(key, obj)
			},
			input: []string{"EXISTING_KEY"},
			migratedOutput: EvalResponse{
				Result: nil,
				Error:  diceerrors.ErrUnexpectedJSONPathType("string", "array"),
			},
		},
		"jsonstrlen not string(boolean)": {
			name: "jsonstrlen not string(boolean)",
			setup: func() {
				key := "EXISTING_KEY"
				value := "true"
				var rootData interface{}
				_ = sonic.Unmarshal([]byte(value), &rootData)
				obj := store.NewObj(rootData, -1, object.ObjTypeJSON, object.ObjEncodingJSON)
				store.Put(key, obj)
			},
			input: []string{"EXISTING_KEY"},
			migratedOutput: EvalResponse{
				Result: nil,
				Error:  diceerrors.ErrUnexpectedJSONPathType("string", "boolean"),
			},
		},
		"jsonstrlen root array": {
			name: "jsonstrlen root array",
			setup: func() {
				key := "EXISTING_KEY"
				value := `"hello"`
				var rootData interface{}
				_ = sonic.Unmarshal([]byte(value), &rootData)
				obj := store.NewObj(rootData, -1, object.ObjTypeJSON, object.ObjEncodingJSON)
				store.Put(key, obj)
			},
			input: []string{"EXISTING_KEY"},
			migratedOutput: EvalResponse{
				Result: int64(5),
				Error:  nil,
			},
		},
		"jsonstrlen subpath string": {
			name: "jsonstrlen subpath string",
			setup: func() {
				key := "EXISTING_KEY"
				value := `{"partner":{"name":"tom","language":["rust"]}}`
				var rootData interface{}
				_ = sonic.Unmarshal([]byte(value), &rootData)
				obj := store.NewObj(rootData, -1, object.ObjTypeJSON, object.ObjEncodingJSON)
				store.Put(key, obj)
			},

			input: []string{"EXISTING_KEY", "$..name"},
			migratedOutput: EvalResponse{
				Result: []interface{}{int64(3)},
				Error:  nil,
			},
		},
		"jsonstrlen subpath not string": {
			name: "jsonstrlen subpath not string",
			setup: func() {
				key := "EXISTING_KEY"
				value := `{"partner":{"name":21,"language":["rust"]}}`
				var rootData interface{}
				_ = sonic.Unmarshal([]byte(value), &rootData)
				obj := store.NewObj(rootData, -1, object.ObjTypeJSON, object.ObjEncodingJSON)
				store.Put(key, obj)
			},

			input: []string{"EXISTING_KEY", "$..name"},
			migratedOutput: EvalResponse{
				Result: []interface{}{nil},
				Error:  nil,
			},
		},
	}
	for _, tt := range tests {
		t.Run(tt.name, func(t *testing.T) {
			store = setupTest(store)
			if tt.setup != nil {
				tt.setup()
			}

			response := evalJSONSTRLEN(tt.input, store)
			if tt.migratedOutput.Result != nil {
				if slice, ok := tt.migratedOutput.Result.([]interface{}); ok {
					assert.DeepEqual(t, slice, response.Result)
				} else {
					assert.Equal(t, tt.migratedOutput.Result, response.Result)
				}
			}

			if tt.migratedOutput.Error != nil {
				testifyAssert.EqualError(t, response.Error, tt.migratedOutput.Error.Error())
			} else {
				testifyAssert.NoError(t, response.Error)
			}
		})
	}
}

func testEvalLLEN(t *testing.T, store *dstore.Store) {
	tests := map[string]evalTestCase{
		"nil value": {
			input:  nil,
			output: []byte("-ERR wrong number of arguments for 'llen' command\r\n"),
		},
		"empty args": {
			input:  []string{},
			output: []byte("-ERR wrong number of arguments for 'llen' command\r\n"),
		},
		"wrong number of args": {
			input:  []string{"KEY1", "KEY2"},
			output: []byte("-ERR wrong number of arguments for 'llen' command\r\n"),
		},
		"key does not exist": {
			input:  []string{"NONEXISTENT_KEY"},
			output: clientio.RespZero,
		},
		"key exists": {
			setup: func() {
				evalLPUSH([]string{"EXISTING_KEY", "mock_value"}, store)
			},
			input:  []string{"EXISTING_KEY"},
			output: clientio.RespOne,
		},
		"key with different type": {
			setup: func() {
				evalSET([]string{"EXISTING_KEY", "mock_value"}, store)
			},
			input:  []string{"EXISTING_KEY"},
			output: []byte("-ERR Existing key has wrong Dice type\r\n"),
		},
	}

	runEvalTests(t, tests, evalLLEN, store)
}

func testEvalJSONNUMINCRBY(t *testing.T, store *dstore.Store) {
	tests := map[string]evalTestCase{
		"incr on numeric field": {
			setup: func() {
				key := "number"
				value := "{\"a\": 2}"
				var rootData interface{}
				_ = sonic.Unmarshal([]byte(value), &rootData)
				obj := store.NewObj(rootData, -1, object.ObjTypeJSON, object.ObjEncodingJSON)
				store.Put(key, obj)
			},
			input:  []string{"number", "$.a", "3"},
			output: []byte("$3\r\n[5]\r\n"),
		},

		"incr on float field": {
			setup: func() {
				key := "number"
				value := "{\"a\": 2.5}"
				var rootData interface{}
				_ = sonic.Unmarshal([]byte(value), &rootData)
				obj := store.NewObj(rootData, -1, object.ObjTypeJSON, object.ObjEncodingJSON)
				store.Put(key, obj)
			},
			input:  []string{"number", "$.a", "1.5"},
			output: []byte("$5\r\n[4.0]\r\n"),
		},

		"incr on multiple fields": {
			setup: func() {
				key := "number"
				value := "{\"a\": 2, \"b\": 10, \"c\": [15, {\"d\": 20}]}"
				var rootData interface{}
				_ = sonic.Unmarshal([]byte(value), &rootData)
				obj := store.NewObj(rootData, -1, object.ObjTypeJSON, object.ObjEncodingJSON)
				store.Put(key, obj)
			},
			input:  []string{"number", "$..*", "5"},
			output: []byte("$22\r\n[25,20,null,7,15,null]\r\n"),
			validator: func(output []byte) {
				outPutString := string(output)
				startIndex := strings.Index(outPutString, "[")
				endIndex := strings.Index(outPutString, "]")
				arrayString := outPutString[startIndex+1 : endIndex]
				arr := strings.Split(arrayString, ",")
				testifyAssert.ElementsMatch(t, arr, []string{"25", "20", "7", "15", "null", "null"})
			},
		},

		"incr on array element": {
			setup: func() {
				key := "number"
				value := "{\"a\": [1, 2, 3]}"
				var rootData interface{}
				_ = sonic.Unmarshal([]byte(value), &rootData)
				obj := store.NewObj(rootData, -1, object.ObjTypeJSON, object.ObjEncodingJSON)
				store.Put(key, obj)
			},
			input:  []string{"number", "$.a[1]", "5"},
			output: []byte("$3\r\n[7]\r\n"),
		},
		"incr on non-existent field": {
			setup: func() {
				key := "number"
				value := "{\"a\": 2}"
				var rootData interface{}
				_ = sonic.Unmarshal([]byte(value), &rootData)
				obj := store.NewObj(rootData, -1, object.ObjTypeJSON, object.ObjEncodingJSON)
				store.Put(key, obj)
			},
			input:  []string{"number", "$.b", "3"},
			output: []byte("$2\r\n[]\r\n"),
		},
		"incr with mixed fields": {
			setup: func() {
				key := "number"
				value := "{\"a\": 5, \"b\": \"not a number\", \"c\": [1, 2]}"
				var rootData interface{}
				_ = sonic.Unmarshal([]byte(value), &rootData)
				obj := store.NewObj(rootData, -1, object.ObjTypeJSON, object.ObjEncodingJSON)
				store.Put(key, obj)
			},
			input:  []string{"number", "$..*", "2"},
			output: []byte("$17\r\n[3,4,null,7,null]\r\n"),
			validator: func(output []byte) {
				outPutString := string(output)
				startIndex := strings.Index(outPutString, "[")
				endIndex := strings.Index(outPutString, "]")
				arrayString := outPutString[startIndex+1 : endIndex]
				arr := strings.Split(arrayString, ",")
				testifyAssert.ElementsMatch(t, arr, []string{"3", "4", "7", "null", "null"})
			},
		},

		"incr on nested fields": {
			setup: func() {
				key := "number"
				value := "{\"a\": {\"b\": {\"c\": 10}}}"
				var rootData interface{}
				_ = sonic.Unmarshal([]byte(value), &rootData)
				obj := store.NewObj(rootData, -1, object.ObjTypeJSON, object.ObjEncodingJSON)
				store.Put(key, obj)
			},
			input:  []string{"number", "$..c", "5"},
			output: []byte("$4\r\n[15]\r\n"),
		},
	}

	runEvalTests(t, tests, evalJSONNUMINCRBY, store)
}

func runEvalTests(t *testing.T, tests map[string]evalTestCase, evalFunc func([]string, *dstore.Store) []byte, store *dstore.Store) {
	for name, tc := range tests {
		t.Run(name, func(t *testing.T) {
			store = setupTest(store)

			if tc.setup != nil {
				tc.setup()
			}

			output := evalFunc(tc.input, store)

			if tc.validator != nil {
				tc.validator(output)
			} else {
				fmt.Println(tc.output)
				fmt.Println(output)
				assert.Equal(t, string(tc.output), string(output))
			}
		})
	}
}

func runMigratedEvalTests(t *testing.T, tests map[string]evalTestCase, evalFunc func([]string, *dstore.Store) *EvalResponse, store *dstore.Store) {
	for name, tc := range tests {
		t.Run(name, func(t *testing.T) {
			store = setupTest(store)

			if tc.setup != nil {
				tc.setup()
			}

			output := evalFunc(tc.input, store)

			if tc.newValidator != nil {
				if tc.migratedOutput.Error != nil {
					tc.newValidator(tc.migratedOutput.Error)
				} else {
					tc.newValidator(output.Result)
				}
				return
			}

			if tc.migratedOutput.Error != nil {
				testifyAssert.EqualError(t, output.Error, tc.migratedOutput.Error.Error())
				return
			}

			// Handle comparison for byte slices and string slices
			// TODO: Make this generic so that all kind of slices can be handled
			if b, ok := output.Result.([]byte); ok && tc.migratedOutput.Result != nil {
				if expectedBytes, ok := tc.migratedOutput.Result.([]byte); ok {
					testifyAssert.True(t, bytes.Equal(b, expectedBytes), "expected and actual byte slices should be equal")
				}
			} else if a, ok := output.Result.([]string); ok && tc.migratedOutput.Result != nil {
				if expectedStringSlice, ok := tc.migratedOutput.Result.([]string); ok {
					testifyAssert.ElementsMatch(t, a, expectedStringSlice)
				}
			} else {
				testifyAssert.Equal(t, tc.migratedOutput.Result, output.Result)
			}

			testifyAssert.NoError(t, output.Error)
		})
	}
}

func BenchmarkEvalMSET(b *testing.B) {
	b.ResetTimer()
	for i := 0; i < b.N; i++ {
		store := dstore.NewStore(nil, nil)
		evalMSET([]string{"KEY", "VAL", "KEY2", "VAL2"}, store)
	}
}

func BenchmarkEvalHSET(b *testing.B) {
	store := dstore.NewStore(nil, nil)
	for i := 0; i < b.N; i++ {
		evalHSET([]string{"KEY", fmt.Sprintf("FIELD_%d", i), fmt.Sprintf("VALUE_%d", i)}, store)
	}
}

func testEvalHSET(t *testing.T, store *dstore.Store) {
	tests := map[string]evalTestCase{
		"wrong number of args passed": {
			setup:  func() {},
			input:  nil,
			output: []byte("-ERR wrong number of arguments for 'hset' command\r\n"),
		},
		"only key passed": {
			setup:  func() {},
			input:  []string{"key"},
			output: []byte("-ERR wrong number of arguments for 'hset' command\r\n"),
		},
		"only key and field_name passed": {
			setup:  func() {},
			input:  []string{"KEY", "field_name"},
			output: []byte("-ERR wrong number of arguments for 'hset' command\r\n"),
		},
		"key, field and value passed": {
			setup:  func() {},
			input:  []string{"KEY1", "field_name", "value"},
			output: clientio.Encode(int64(1), false),
		},
		"key, field and value updated": {
			setup:  func() {},
			input:  []string{"KEY1", "field_name", "value_new"},
			output: clientio.Encode(int64(1), false),
		},
		"new set of key, field and value added": {
			setup:  func() {},
			input:  []string{"KEY2", "field_name_new", "value_new_new"},
			output: clientio.Encode(int64(1), false),
		},
		"apply with duplicate key, field and value names": {
			setup: func() {
				key := "KEY_MOCK"
				field := "mock_field_name"
				newMap := make(HashMap)
				newMap[field] = "mock_field_value"

				obj := &object.Obj{
					TypeEncoding:   object.ObjTypeHashMap | object.ObjEncodingHashMap,
					Value:          newMap,
					LastAccessedAt: uint32(time.Now().Unix()),
				}

				store.Put(key, obj)
			},
			input:  []string{"KEY_MOCK", "mock_field_name", "mock_field_value"},
			output: clientio.Encode(int64(0), false),
		},
		"same key -> update value, add new field and value": {
			setup: func() {
				key := "KEY_MOCK"
				field := "mock_field_name"
				mockValue := "mock_field_value"
				newMap := make(HashMap)
				newMap[field] = mockValue

				obj := &object.Obj{
					TypeEncoding:   object.ObjTypeHashMap | object.ObjEncodingHashMap,
					Value:          newMap,
					LastAccessedAt: uint32(time.Now().Unix()),
				}

				store.Put(key, obj)

				// Check if the map is saved correctly in the store
				res, err := getValueFromHashMap(key, field, store)

				assert.Assert(t, err == nil)
				assert.DeepEqual(t, res, clientio.Encode(mockValue, false))
			},
			input: []string{
				"KEY_MOCK",
				"mock_field_name",
				"mock_field_value_new",
				"mock_field_name_new",
				"mock_value_new",
			},
			output: clientio.Encode(int64(1), false),
		},
	}

	runEvalTests(t, tests, evalHSET, store)
}

func testEvalHMSET(t *testing.T, store *dstore.Store) {
	tests := map[string]evalTestCase{
		"wrong number of args passed": {
			setup:  func() {},
			input:  nil,
			output: []byte("-ERR wrong number of arguments for 'hmset' command\r\n"),
		},
		"only key passed": {
			setup:  func() {},
			input:  []string{"key"},
			output: []byte("-ERR wrong number of arguments for 'hmset' command\r\n"),
		},
		"only key and field_name passed": {
			setup:  func() {},
			input:  []string{"KEY", "field_name"},
			output: []byte("-ERR wrong number of arguments for 'hmset' command\r\n"),
		},
		"key, field and value passed": {
			setup:  func() {},
			input:  []string{"KEY1", "field_name", "value"},
			output: clientio.RespOK,
		},
		"key, field and value updated": {
			setup:  func() {},
			input:  []string{"KEY1", "field_name", "value_new"},
			output: clientio.RespOK,
		},
		"new set of key, field and value added": {
			setup:  func() {},
			input:  []string{"KEY2", "field_name_new", "value_new_new"},
			output: clientio.RespOK,
		},
		"apply with duplicate key, field and value names": {
			setup: func() {
				key := "KEY_MOCK"
				field := "mock_field_name"
				newMap := make(HashMap)
				newMap[field] = "mock_field_value"

				obj := &object.Obj{
					TypeEncoding:   object.ObjTypeHashMap | object.ObjEncodingHashMap,
					Value:          newMap,
					LastAccessedAt: uint32(time.Now().Unix()),
				}

				store.Put(key, obj)
			},
			input:  []string{"KEY_MOCK", "mock_field_name", "mock_field_value"},
			output: clientio.RespOK,
		},
		"same key -> update value, add new field and value": {
			setup: func() {
				key := "KEY_MOCK"
				field := "mock_field_name"
				mockValue := "mock_field_value"
				newMap := make(HashMap)
				newMap[field] = mockValue

				obj := &object.Obj{
					TypeEncoding:   object.ObjTypeHashMap | object.ObjEncodingHashMap,
					Value:          newMap,
					LastAccessedAt: uint32(time.Now().Unix()),
				}

				store.Put(key, obj)

				// Check if the map is saved correctly in the store
				res, err := getValueFromHashMap(key, field, store)

				assert.Assert(t, err == nil)
				assert.DeepEqual(t, res, clientio.Encode(mockValue, false))
			},
			input: []string{
				"KEY_MOCK",
				"mock_field_name",
				"mock_field_value_new",
				"mock_field_name_new",
				"mock_value_new",
			},
			output: clientio.RespOK,
		},
	}

	runEvalTests(t, tests, evalHMSET, store)
}

func testEvalHKEYS(t *testing.T, store *dstore.Store) {
	tests := map[string]evalTestCase{
		"wrong number of args passed": {
			setup:  func() {},
			input:  nil,
			output: []byte("-ERR wrong number of arguments for 'hkeys' command\r\n"),
		},
		"key doesn't exist": {
			setup:  func() {},
			input:  []string{"KEY"},
			output: clientio.Encode([]string{}, false),
		},
		"key exists but not a hash": {
			setup: func() {
				evalSET([]string{"string_key", "string_value"}, store)
			},
			input:  []string{"string_key"},
			output: []byte("-WRONGTYPE Operation against a key holding the wrong kind of value\r\n"),
		},
		"key exists and is a hash": {
			setup: func() {
				key := "KEY_MOCK"
				field1 := "mock_field_name"
				newMap := make(HashMap)
				newMap[field1] = "HelloWorld"

				obj := &object.Obj{
					TypeEncoding:   object.ObjTypeHashMap | object.ObjEncodingHashMap,
					Value:          newMap,
					LastAccessedAt: uint32(time.Now().Unix()),
				}

				store.Put(key, obj)
			},
			input:  []string{"KEY_MOCK"},
			output: clientio.Encode([]string{"mock_field_name"}, false),
		},
	}

	runEvalTests(t, tests, evalHKEYS, store)
}

func BenchmarkEvalHKEYS(b *testing.B) {
	store := dstore.NewStore(nil, nil)

	for i := 0; i < b.N; i++ {
		evalHSET([]string{"KEY", fmt.Sprintf("FIELD_%d", i), fmt.Sprintf("VALUE_%d", i)}, store)
	}
	// Benchmark HKEYS
	for i := 0; i < b.N; i++ {
		evalHKEYS([]string{"KEY"}, store)
	}
}
func BenchmarkEvalPFCOUNT(b *testing.B) {
	store := *dstore.NewStore(nil, nil)

	// Helper function to create and insert HLL objects
	createAndInsertHLL := func(key string, items []string) {
		hll := hyperloglog.New()
		for _, item := range items {
			hll.Insert([]byte(item))
		}
		obj := &object.Obj{
			Value:          hll,
			LastAccessedAt: uint32(time.Now().Unix()),
		}
		store.Put(key, obj)
	}

	// Create small HLLs (10000 items each)
	smallItems := make([]string, 10000)
	for i := 0; i < 100; i++ {
		smallItems[i] = fmt.Sprintf("SmallItem%d", i)
	}
	createAndInsertHLL("SMALL1", smallItems)
	createAndInsertHLL("SMALL2", smallItems)

	// Create medium HLLs (1000000 items each)
	mediumItems := make([]string, 1000000)
	for i := 0; i < 100; i++ {
		mediumItems[i] = fmt.Sprintf("MediumItem%d", i)
	}
	createAndInsertHLL("MEDIUM1", mediumItems)
	createAndInsertHLL("MEDIUM2", mediumItems)

	// Create large HLLs (1000000000 items each)
	largeItems := make([]string, 1000000000)
	for i := 0; i < 10000; i++ {
		largeItems[i] = fmt.Sprintf("LargeItem%d", i)
	}
	createAndInsertHLL("LARGE1", largeItems)
	createAndInsertHLL("LARGE2", largeItems)

	tests := []struct {
		name string
		args []string
	}{
		{"SingleSmallKey", []string{"SMALL1"}},
		{"TwoSmallKeys", []string{"SMALL1", "SMALL2"}},
		{"SingleMediumKey", []string{"MEDIUM1"}},
		{"TwoMediumKeys", []string{"MEDIUM1", "MEDIUM2"}},
		{"SingleLargeKey", []string{"LARGE1"}},
		{"TwoLargeKeys", []string{"LARGE1", "LARGE2"}},
		{"MixedSizes", []string{"SMALL1", "MEDIUM1", "LARGE1"}},
		{"ManySmallKeys", []string{"SMALL1", "SMALL2", "SMALL1", "SMALL2", "SMALL1"}},
		{"ManyMediumKeys", []string{"MEDIUM1", "MEDIUM2", "MEDIUM1", "MEDIUM2", "MEDIUM1"}},
		{"ManyLargeKeys", []string{"LARGE1", "LARGE2", "LARGE1", "LARGE2", "LARGE1"}},
		{"NonExistentKey", []string{"SMALL1", "NONEXISTENT", "LARGE1"}},
		{"AllKeys", []string{"SMALL1", "SMALL2", "MEDIUM1", "MEDIUM2", "LARGE1", "LARGE2"}},
	}

	b.ResetTimer()

	for _, tt := range tests {
		b.Run(tt.name, func(b *testing.B) {
			for i := 0; i < b.N; i++ {
				evalPFCOUNT(tt.args, &store)
			}
		})
	}
}

func testEvalDebug(t *testing.T, store *dstore.Store) {
	tests := map[string]evalTestCase{

		// invalid subcommand tests
		"no subcommand passed": {
			setup:  func() {},
			input:  nil,
			output: []byte("-ERR wrong number of arguments for 'json.debug' command\r\n"),
		},

		"wrong subcommand passed": {
			setup:  func() {},
			input:  []string{"WRONG_SUBCOMMAND"},
			output: []byte("-ERR unknown subcommand - try `JSON.DEBUG HELP`\r\n"),
		},

		// help subcommand tests
		"help no args": {
			setup:  func() {},
			input:  []string{"HELP"},
			output: []byte("*2\r\n$42\r\nMEMORY <key> [path] - reports memory usage\r\n$34\r\nHELP                - this message\r\n"),
		},

		"help with args": {
			setup:  func() {},
			input:  []string{"HELP", "EXTRA_ARG"},
			output: []byte("*2\r\n$42\r\nMEMORY <key> [path] - reports memory usage\r\n$34\r\nHELP                - this message\r\n"),
		},

		// memory subcommand tests
		"memory without args": {
			setup:  func() {},
			input:  []string{"MEMORY"},
			output: []byte("-ERR wrong number of arguments for 'json.debug' command\r\n"),
		},

		"memory nonexistent key": {
			setup:  func() {},
			input:  []string{"MEMORY", "NONEXISTENT_KEY"},
			output: clientio.RespZero,
		},

		// memory subcommand tests for existing key
		"no path": {
			setup: func() {
				key := "EXISTING_KEY"
				value := "{\"a\": 1}"
				var rootData interface{}
				_ = sonic.Unmarshal([]byte(value), &rootData)
				obj := store.NewObj(rootData, -1, object.ObjTypeJSON, object.ObjEncodingJSON)
				store.Put(key, obj)
			},
			input:  []string{"MEMORY", "EXISTING_KEY"},
			output: []byte(":89\r\n"),
		},

		"root path": {
			setup: func() {
				key := "EXISTING_KEY"
				value := "{\"a\": 1}"
				var rootData interface{}
				_ = sonic.Unmarshal([]byte(value), &rootData)
				obj := store.NewObj(rootData, -1, object.ObjTypeJSON, object.ObjEncodingJSON)
				store.Put(key, obj)
			},
			input:  []string{"MEMORY", "EXISTING_KEY", "$"},
			output: []byte(":89\r\n"),
		},

		"invalid path": {
			setup: func() {
				key := "EXISTING_KEY"
				value := "{\"a\": 1}"
				var rootData interface{}
				_ = sonic.Unmarshal([]byte(value), &rootData)
				obj := store.NewObj(rootData, -1, object.ObjTypeJSON, object.ObjEncodingJSON)
				store.Put(key, obj)
			},
			input:  []string{"MEMORY", "EXISTING_KEY", "INVALID_PATH"},
			output: []byte("-ERR Path '$.INVALID_PATH' does not exist\r\n"),
		},

		"valid path": {
			setup: func() {
				key := "EXISTING_KEY"
				value := "{\"a\": 1, \"b\": 2}"
				var rootData interface{}
				_ = sonic.Unmarshal([]byte(value), &rootData)
				obj := store.NewObj(rootData, -1, object.ObjTypeJSON, object.ObjEncodingJSON)
				store.Put(key, obj)
			},
			input:  []string{"MEMORY", "EXISTING_KEY", "$.a"},
			output: []byte("*1\r\n:16\r\n"),
		},

		// only the first path is picked whether it's valid or not for an object json
		// memory can be fetched only for one path in a command for an object json
		"multiple paths for object json": {
			setup: func() {
				key := "EXISTING_KEY"
				value := "{\"a\": 1, \"b\": \"dice\"}"
				var rootData interface{}
				_ = sonic.Unmarshal([]byte(value), &rootData)
				obj := store.NewObj(rootData, -1, object.ObjTypeJSON, object.ObjEncodingJSON)
				store.Put(key, obj)
			},
			input:  []string{"MEMORY", "EXISTING_KEY", "$.a", "$.b"},
			output: []byte("*1\r\n:16\r\n"),
		},

		"single index path for array json": {
			setup: func() {
				key := "EXISTING_KEY"
				value := "[\"roll\", \"the\", \"dices\"]"
				var rootData interface{}
				_ = sonic.Unmarshal([]byte(value), &rootData)
				obj := store.NewObj(rootData, -1, object.ObjTypeJSON, object.ObjEncodingJSON)
				store.Put(key, obj)
			},
			input:  []string{"MEMORY", "EXISTING_KEY", "$[1]"},
			output: []byte("*1\r\n:19\r\n"),
		},

		"multiple index paths for array json": {
			setup: func() {
				key := "EXISTING_KEY"
				value := "[\"roll\", \"the\", \"dices\"]"
				var rootData interface{}
				_ = sonic.Unmarshal([]byte(value), &rootData)
				obj := store.NewObj(rootData, -1, object.ObjTypeJSON, object.ObjEncodingJSON)
				store.Put(key, obj)
			},
			input:  []string{"MEMORY", "EXISTING_KEY", "$[1,2]"},
			output: []byte("*2\r\n:19\r\n:21\r\n"),
		},

		"index path out of range for array json": {
			setup: func() {
				key := "EXISTING_KEY"
				value := "[\"roll\", \"the\", \"dices\"]"
				var rootData interface{}
				_ = sonic.Unmarshal([]byte(value), &rootData)
				obj := store.NewObj(rootData, -1, object.ObjTypeJSON, object.ObjEncodingJSON)
				store.Put(key, obj)
			},
			input:  []string{"MEMORY", "EXISTING_KEY", "$[4]"},
			output: clientio.RespEmptyArray,
		},

		"multiple valid and invalid index paths": {
			setup: func() {
				key := "EXISTING_KEY"
				value := "[\"roll\", \"the\", \"dices\"]"
				var rootData interface{}
				_ = sonic.Unmarshal([]byte(value), &rootData)
				obj := store.NewObj(rootData, -1, object.ObjTypeJSON, object.ObjEncodingJSON)
				store.Put(key, obj)
			},
			input:  []string{"MEMORY", "EXISTING_KEY", "$[1,2,4]"},
			output: []byte("*2\r\n:19\r\n:21\r\n"),
		},

		"negative index path": {
			setup: func() {
				key := "EXISTING_KEY"
				value := "[\"roll\", \"the\", \"dices\"]"
				var rootData interface{}
				_ = sonic.Unmarshal([]byte(value), &rootData)
				obj := store.NewObj(rootData, -1, object.ObjTypeJSON, object.ObjEncodingJSON)
				store.Put(key, obj)
			},
			input:  []string{"MEMORY", "EXISTING_KEY", "$[-1]"},
			output: []byte("*1\r\n:21\r\n"),
		},

		"multiple negative indexe paths": {
			setup: func() {
				key := "EXISTING_KEY"
				value := "[\"roll\", \"the\", \"dices\"]"
				var rootData interface{}
				_ = sonic.Unmarshal([]byte(value), &rootData)
				obj := store.NewObj(rootData, -1, object.ObjTypeJSON, object.ObjEncodingJSON)
				store.Put(key, obj)
			},
			input:  []string{"MEMORY", "EXISTING_KEY", "$[-1,-2]"},
			output: []byte("*2\r\n:21\r\n:19\r\n"),
		},

		"negative index path out of bound": {
			setup: func() {
				key := "EXISTING_KEY"
				value := "[\"roll\", \"the\", \"dices\"]"
				var rootData interface{}
				_ = sonic.Unmarshal([]byte(value), &rootData)
				obj := store.NewObj(rootData, -1, object.ObjTypeJSON, object.ObjEncodingJSON)
				store.Put(key, obj)
			},
			input:  []string{"MEMORY", "EXISTING_KEY", "$[-4]"},
			output: []byte("-ERR Path '$.$[-4]' does not exist\r\n"),
		},

		"all paths with asterix for array json": {
			setup: func() {
				key := "EXISTING_KEY"
				value := "[\"roll\", \"the\", \"dices\"]"
				var rootData interface{}
				_ = sonic.Unmarshal([]byte(value), &rootData)
				obj := store.NewObj(rootData, -1, object.ObjTypeJSON, object.ObjEncodingJSON)
				store.Put(key, obj)
			},
			input:  []string{"MEMORY", "EXISTING_KEY", "$[*]"},
			output: []byte("*3\r\n:20\r\n:19\r\n:21\r\n"),
		},

		"all paths with semicolon for array json": {
			setup: func() {
				key := "EXISTING_KEY"
				value := "[\"roll\", \"the\", \"dices\"]"
				var rootData interface{}
				_ = sonic.Unmarshal([]byte(value), &rootData)
				obj := store.NewObj(rootData, -1, object.ObjTypeJSON, object.ObjEncodingJSON)
				store.Put(key, obj)
			},
			input:  []string{"MEMORY", "EXISTING_KEY", "$[:]"},
			output: []byte("*3\r\n:20\r\n:19\r\n:21\r\n"),
		},

		"array json with mixed types": {
			setup: func() {
				key := "EXISTING_KEY"
				value := "[2, 3.5, true, null, \"dice\", {}, [], {\"a\": 1, \"b\": 2}, [7, 8, 0]]"
				var rootData interface{}
				_ = sonic.Unmarshal([]byte(value), &rootData)
				obj := store.NewObj(rootData, -1, object.ObjTypeJSON, object.ObjEncodingJSON)
				store.Put(key, obj)
			},
			input:  []string{"MEMORY", "EXISTING_KEY", "$[:]"},
			output: []byte("*9\r\n:16\r\n:16\r\n:16\r\n:16\r\n:20\r\n:16\r\n:16\r\n:82\r\n:64\r\n"),
		},
	}

	runEvalTests(t, tests, evalJSONDebug, store)
}

func testEvalHLEN(t *testing.T, store *dstore.Store) {
	tests := map[string]evalTestCase{
		"wrong number of args": {
			input:  []string{},
			output: []byte("-ERR wrong number of arguments for 'hlen' command\r\n"),
		},
		"key does not exist": {
			input:  []string{"nonexistent_key"},
			output: clientio.RespZero,
		},
		"key exists but not a hash": {
			setup: func() {
				evalSET([]string{"string_key", "string_value"}, store)
			},
			input:  []string{"string_key"},
			output: []byte("-WRONGTYPE Operation against a key holding the wrong kind of value\r\n"),
		},
		"empty hash": {
			setup:  func() {},
			input:  []string{"empty_hash"},
			output: clientio.RespZero,
		},
		"hash with elements": {
			setup: func() {
				evalHSET([]string{"hash_key", "field1", "value1", "field2", "value2", "field3", "value3"}, store)
			},
			input:  []string{"hash_key"},
			output: clientio.Encode(int64(3), false),
		},
	}

	runEvalTests(t, tests, evalHLEN, store)
}

func BenchmarkEvalHLEN(b *testing.B) {
	sizes := []int{0, 10, 100, 1000, 10000, 100000}
	store := dstore.NewStore(nil, nil)

	for _, size := range sizes {
		b.Run(fmt.Sprintf("HashSize_%d", size), func(b *testing.B) {
			key := fmt.Sprintf("benchmark_hash_%d", size)

			args := []string{key}
			for i := 0; i < size; i++ {
				args = append(args, fmt.Sprintf("field%d", i), fmt.Sprintf("value%d", i))
			}
			evalHSET(args, store)

			b.ResetTimer()
			b.ReportAllocs()
			for i := 0; i < b.N; i++ {
				evalHLEN([]string{key}, store)
			}
		})
	}
}

func testEvalSELECT(t *testing.T, store *dstore.Store) {
	tests := map[string]evalTestCase{
		"nil value": {
			setup:  func() {},
			input:  nil,
			output: []byte("-ERR wrong number of arguments for 'select' command\r\n"),
		},
		"database is specified": {
			setup:  func() {},
			input:  []string{"1"},
			output: clientio.RespOK,
		},
	}
	runEvalTests(t, tests, evalSELECT, store)
}

func testEvalJSONARRPOP(t *testing.T, store *dstore.Store) {
	tests := map[string]evalTestCase{
		"wrong number of args passed": {
			setup:  func() {},
			input:  nil,
			output: []byte("-ERR wrong number of arguments for 'json.arrpop' command\r\n"),
		},
		"key does not exist": {
			setup:  func() {},
			input:  []string{"NOTEXISTANT_KEY"},
			output: []byte("-ERR could not perform this operation on a key that doesn't exist\r\n"),
		},
		"empty array at root path": {
			setup: func() {
				key := "MOCK_KEY"
				value := "[]"
				var rootData interface{}
				_ = sonic.Unmarshal([]byte(value), &rootData)
				obj := store.NewObj(rootData, -1, object.ObjTypeJSON, object.ObjEncodingJSON)
				store.Put(key, obj)
			},
			input:  []string{"MOCK_KEY"},
			output: []byte("-ERR Path '$' does not exist or not an array\r\n"),
		},
		"empty array at nested path": {
			setup: func() {
				key := "MOCK_KEY"
				value := "{\"a\": 1, \"b\": []}"
				var rootData interface{}
				_ = sonic.Unmarshal([]byte(value), &rootData)
				obj := store.NewObj(rootData, -1, object.ObjTypeJSON, object.ObjEncodingJSON)
				store.Put(key, obj)
			},
			input:  []string{"MOCK_KEY", "$.b"},
			output: []byte("*1\r\n$-1\r\n"),
		},
		"all paths with asterix": {
			setup: func() {
				key := "MOCK_KEY"
				value := "{\"a\": 1, \"b\": []}"
				var rootData interface{}
				_ = sonic.Unmarshal([]byte(value), &rootData)
				obj := store.NewObj(rootData, -1, object.ObjTypeJSON, object.ObjEncodingJSON)
				store.Put(key, obj)
			},
			input:  []string{"MOCK_KEY", "$.*"},
			output: []byte("*2\r\n$-1\r\n$-1\r\n"),
		},
		"array root path no index": {
			setup: func() {
				key := "MOCK_KEY"
				value := "[0, 1, 2, 3, 4, 5]"
				var rootData interface{}
				_ = sonic.Unmarshal([]byte(value), &rootData)
				obj := store.NewObj(rootData, -1, object.ObjTypeJSON, object.ObjEncodingJSON)
				store.Put(key, obj)
			},
			input:  []string{"MOCK_KEY"},
			output: []byte(":5\r\n"),
		},
		"array root path valid positive index": {
			setup: func() {
				key := "MOCK_KEY"
				value := "[0, 1, 2, 3, 4, 5]"
				var rootData interface{}
				_ = sonic.Unmarshal([]byte(value), &rootData)
				obj := store.NewObj(rootData, -1, object.ObjTypeJSON, object.ObjEncodingJSON)
				store.Put(key, obj)
			},
			input:  []string{"MOCK_KEY", "$", "2"},
			output: []byte(":2\r\n"),
		},
		"array root path out of bound positive index": {
			setup: func() {
				key := "MOCK_KEY"
				value := "[0, 1, 2, 3, 4, 5]"
				var rootData interface{}
				_ = sonic.Unmarshal([]byte(value), &rootData)
				obj := store.NewObj(rootData, -1, object.ObjTypeJSON, object.ObjEncodingJSON)
				store.Put(key, obj)
			},
			input:  []string{"MOCK_KEY", "$", "10"},
			output: []byte(":5\r\n"),
		},
		"array root path valid negative index": {
			setup: func() {
				key := "MOCK_KEY"
				value := "[0, 1, 2, 3, 4, 5]"
				var rootData interface{}
				_ = sonic.Unmarshal([]byte(value), &rootData)
				obj := store.NewObj(rootData, -1, object.ObjTypeJSON, object.ObjEncodingJSON)
				store.Put(key, obj)
			},
			input:  []string{"MOCK_KEY", "$", "-2"},
			output: []byte(":4\r\n"),
		},
		"array root path out of bound negative index": {
			setup: func() {
				key := "MOCK_KEY"
				value := "[0, 1, 2, 3, 4, 5]"
				var rootData interface{}
				_ = sonic.Unmarshal([]byte(value), &rootData)
				obj := store.NewObj(rootData, -1, object.ObjTypeJSON, object.ObjEncodingJSON)
				store.Put(key, obj)
			},
			input:  []string{"MOCK_KEY", "$", "-10"},
			output: []byte(":0\r\n"),
		},
		"array at root path updated correctly": {
			setup: func() {
				key := "MOCK_KEY"
				value := "[0, 1, 2, 3, 4, 5]"
				var rootData interface{}
				_ = sonic.Unmarshal([]byte(value), &rootData)
				obj := store.NewObj(rootData, -1, object.ObjTypeJSON, object.ObjEncodingJSON)
				store.Put(key, obj)
			},
			input:  []string{"MOCK_KEY", "$", "2"},
			output: []byte(":0\r\n"),
			validator: func(output []byte) {
				key := "MOCK_KEY"
				obj := store.Get(key)
				want := []interface{}{float64(0), float64(1), float64(3), float64(4), float64(5)}
				equal := reflect.DeepEqual(obj.Value, want)
				assert.Equal(t, equal, true)
			},
		},
		"nested array updated correctly": {
			setup: func() {
				key := "MOCK_KEY"
				value := "{\"a\": 2, \"b\": [0, 1, 2, 3, 4, 5]}"
				var rootData interface{}
				_ = sonic.Unmarshal([]byte(value), &rootData)
				obj := store.NewObj(rootData, -1, object.ObjTypeJSON, object.ObjEncodingJSON)
				store.Put(key, obj)
			},
			input:  []string{"MOCK_KEY", "$.b", "2"},
			output: []byte("*1\r\n:2\r\n"),
			validator: func(output []byte) {
				key := "MOCK_KEY"
				path := "$.b"
				obj := store.Get(key)

				expr, err := jp.ParseString(path)
				assert.NilError(t, err, "error parsing path")

				results := expr.Get(obj.Value)
				assert.Equal(t, len(results), 1)

				want := []interface{}{float64(0), float64(1), float64(3), float64(4), float64(5)}

				equal := reflect.DeepEqual(results[0], want)
				assert.Equal(t, equal, true)
			},
		},
	}

	runEvalTests(t, tests, evalJSONARRPOP, store)
}

func testEvalTYPE(t *testing.T, store *dstore.Store) {
	tests := map[string]evalTestCase{
		"TYPE : incorrect number of arguments": {
			setup:  func() {},
			input:  []string{},
			output: diceerrors.NewErrArity("TYPE"),
		},
		"TYPE : key does not exist": {
			setup:  func() {},
			input:  []string{"nonexistent_key"},
			output: []byte("+none\r\n"),
		},
		"TYPE : key exists and is of type String": {
			setup: func() {
				store.Put("string_key", store.NewObj("value", -1, object.ObjTypeString, object.ObjEncodingRaw))
			},
			input:  []string{"string_key"},
			output: []byte("+string\r\n"),
		},
		"TYPE : key exists and is of type List": {
			setup: func() {
				store.Put("list_key", store.NewObj([]byte("value"), -1, object.ObjTypeByteList, object.ObjEncodingRaw))
			},
			input:  []string{"list_key"},
			output: []byte("+list\r\n"),
		},
		"TYPE : key exists and is of type Set": {
			setup: func() {
				store.Put("set_key", store.NewObj([]byte("value"), -1, object.ObjTypeSet, object.ObjEncodingRaw))
			},
			input:  []string{"set_key"},
			output: []byte("+set\r\n"),
		},
		"TYPE : key exists and is of type Hash": {
			setup: func() {
				store.Put("hash_key", store.NewObj([]byte("value"), -1, object.ObjTypeHashMap, object.ObjEncodingRaw))
			},
			input:  []string{"hash_key"},
			output: []byte("+hash\r\n"),
		},
	}
	runEvalTests(t, tests, evalTYPE, store)
}

func BenchmarkEvalTYPE(b *testing.B) {
	store := dstore.NewStore(nil, nil)

	// Define different types of objects to benchmark
	objectTypes := map[string]func(){
		"String": func() {
			store.Put("string_key", store.NewObj("value", -1, object.ObjTypeString, object.ObjEncodingRaw))
		},
		"List": func() {
			store.Put("list_key", store.NewObj([]byte("value"), -1, object.ObjTypeByteList, object.ObjEncodingRaw))
		},
		"Set": func() {
			store.Put("set_key", store.NewObj([]byte("value"), -1, object.ObjTypeSet, object.ObjEncodingRaw))
		},
		"Hash": func() {
			store.Put("hash_key", store.NewObj([]byte("value"), -1, object.ObjTypeHashMap, object.ObjEncodingRaw))
		},
	}

	for objType, setupFunc := range objectTypes {
		b.Run(fmt.Sprintf("ObjectType_%s", objType), func(b *testing.B) {
			// Set up the object in the store
			setupFunc()

			b.ResetTimer()
			b.ReportAllocs()

			// Benchmark the evalTYPE function
			for i := 0; i < b.N; i++ {
				_ = evalTYPE([]string{fmt.Sprintf("%s_key", strings.ToLower(objType))}, store)
			}
		})
	}
}

func testEvalCOMMAND(t *testing.T, store *dstore.Store) {
	tests := map[string]evalTestCase{
		"command help": {
			input: []string{"HELP"},
			output: []byte("*13\r\n" +
				"$64\r\n" +
				"COMMAND <subcommand> [<arg> [value] [opt] ...]. Subcommands are:\r\n" +
				"$15\r\n" +
				"(no subcommand)\r\n" +
				"$46\r\n" +
				"     Return details about all DiceDB commands.\r\n" +
				"$5\r\n" +
				"COUNT\r\n" +
				"$63\r\n" +
				"     Return the total number of commands in this DiceDB server.\r\n" +
				"$4\r\n" +
				"LIST\r\n" +
				"$57\r\n" +
				"     Return a list of all commands in this DiceDB server.\r\n" +
				"$25\r\n" +
				"INFO [<command-name> ...]\r\n" +
				"$140\r\n" +
				"     Return details about the specified DiceDB commands. If no command names are given, documentation details for all commands are returned.\r\n" +
				"$22\r\n" +
				"GETKEYS <full-command>\r\n" +
				"$48\r\n" +
				"     Return the keys from a full DiceDB command.\r\n" +
				"$4\r\n" +
				"HELP\r\n" +
				"$21\r\n" +
				"     Print this help.\r\n"),
		},
		"command help with wrong number of arguments": {
			input:  []string{"HELP", "EXTRA-ARGS"},
			output: []byte("-ERR wrong number of arguments for 'command|help' command\r\n"),
		},
		"command info valid command SET": {
			input:  []string{"INFO", "SET"},
			output: []byte("*1\r\n*5\r\n$3\r\nSET\r\n:-3\r\n:1\r\n:0\r\n:0\r\n"),
		},
		"command info valid command GET": {
			input:  []string{"INFO", "GET"},
			output: []byte("*1\r\n*5\r\n$3\r\nGET\r\n:2\r\n:1\r\n:0\r\n:0\r\n"),
		},
		"command info valid command PING": {
			input:  []string{"INFO", "PING"},
			output: []byte("*1\r\n*5\r\n$4\r\nPING\r\n:-1\r\n:0\r\n:0\r\n:0\r\n"),
		},
		"command info multiple valid commands": {
			input:  []string{"INFO", "SET", "GET"},
			output: []byte("*2\r\n*5\r\n$3\r\nSET\r\n:-3\r\n:1\r\n:0\r\n:0\r\n*5\r\n$3\r\nGET\r\n:2\r\n:1\r\n:0\r\n:0\r\n"),
		},
		"command info invalid command": {
			input:  []string{"INFO", "INVALID_CMD"},
			output: []byte("*1\r\n$-1\r\n"),
		},
		"command info mixture of valid and invalid commands": {
			input:  []string{"INFO", "SET", "INVALID_CMD"},
			output: []byte("*2\r\n*5\r\n$3\r\nSET\r\n:-3\r\n:1\r\n:0\r\n:0\r\n$-1\r\n"),
		},
		"command count with wrong number of arguments": {
			input:  []string{"COUNT", "EXTRA-ARGS"},
			output: []byte("-ERR wrong number of arguments for 'command|count' command\r\n"),
		},
		"command list with wrong number of arguments": {
			input:  []string{"LIST", "EXTRA-ARGS"},
			output: []byte("-ERR wrong number of arguments for 'command|list' command\r\n"),
		},
		"command unknown": {
			input:  []string{"UNKNOWN"},
			output: []byte("-ERR unknown subcommand 'UNKNOWN'. Try COMMAND HELP.\r\n"),
		},
		"command getkeys with incorrect number of arguments": {
			input:  []string{"GETKEYS"},
			output: []byte("-ERR wrong number of arguments for 'command|getkeys' command\r\n"),
		},
		"command getkeys with unknown command": {
			input:  []string{"GETKEYS", "UNKNOWN"},
			output: []byte("-ERR invalid command specified\r\n"),
		},
		"command getkeys with a command that accepts no key arguments": {
			input:  []string{"GETKEYS", "FLUSHDB"},
			output: []byte("-ERR the command has no key arguments\r\n"),
		},
		"command getkeys with an invalid number of arguments for a command": {
			input:  []string{"GETKEYS", "MSET", "key1"},
			output: []byte("-ERR invalid number of arguments specified for command\r\n"),
		},
	}

	runEvalTests(t, tests, evalCommand, store)
}

func testEvalJSONOBJKEYS(t *testing.T, store *dstore.Store) {
	tests := map[string]evalTestCase{
		"nil value": {
			setup:  func() {},
			input:  nil,
			output: []byte("-ERR wrong number of arguments for 'json.objkeys' command\r\n"),
		},
		"empty args": {
			setup:  func() {},
			input:  []string{},
			output: []byte("-ERR wrong number of arguments for 'json.objkeys' command\r\n"),
		},
		"key does not exist": {
			setup:  func() {},
			input:  []string{"NONEXISTENT_KEY"},
			output: []byte("-ERR could not perform this operation on a key that doesn't exist\r\n"),
		},
		"root not object": {
			setup: func() {
				key := "EXISTING_KEY"
				value := "[1]"
				var rootData interface{}
				_ = sonic.Unmarshal([]byte(value), &rootData)
				obj := store.NewObj(rootData, -1, object.ObjTypeJSON, object.ObjEncodingJSON)
				store.Put(key, obj)
			},
			input:  []string{"EXISTING_KEY"},
			output: []byte("-WRONGTYPE Operation against a key holding the wrong kind of value\r\n"),
		},
		"wildcard no object objkeys": {
			setup: func() {
				key := "EXISTING_KEY"
				value := "{\"name\":\"John\",\"age\":30,\"pets\":null,\"languages\":[\"python\",\"golang\"],\"flag\":false}"
				var rootData interface{}
				_ = sonic.Unmarshal([]byte(value), &rootData)
				obj := store.NewObj(rootData, -1, object.ObjTypeJSON, object.ObjEncodingJSON)
				store.Put(key, obj)
			},
			input:  []string{"EXISTING_KEY", "$.*"},
			output: []byte("*5\r\n$-1\r\n$-1\r\n$-1\r\n$-1\r\n$-1\r\n"),
		},
		"invalid JSONPath": {
			setup: func() {
				key := "EXISTING_KEY"
				value := "{\"name\":\"John\",\"age\":30}"
				var rootData interface{}
				_ = sonic.Unmarshal([]byte(value), &rootData)
				obj := store.NewObj(rootData, -1, object.ObjTypeJSON, object.ObjEncodingJSON)
				store.Put(key, obj)
			},
			input:  []string{"EXISTING_KEY", "$invalid_path"},
			output: []byte("-ERR parse error at 2 in $invalid_path\r\n"),
		},
		"incomapitable type(int)": {
			setup: func() {
				key := "EXISTING_KEY"
				value := "{\"person\":{\"name\":\"John\",\"age\":30},\"languages\":[\"python\",\"golang\"]}"
				var rootData interface{}
				_ = sonic.Unmarshal([]byte(value), &rootData)
				obj := store.NewObj(rootData, -1, object.ObjTypeJSON, object.ObjEncodingJSON)
				store.Put(key, obj)
			},
			input:  []string{"EXISTING_KEY", "$.person.age"},
			output: []byte("*1\r\n$-1\r\n"),
		},
		"incomapitable type(string)": {
			setup: func() {
				key := "EXISTING_KEY"
				value := "{\"person\":{\"name\":\"John\",\"age\":30},\"languages\":[\"python\",\"golang\"]}"
				var rootData interface{}
				_ = sonic.Unmarshal([]byte(value), &rootData)
				obj := store.NewObj(rootData, -1, object.ObjTypeJSON, object.ObjEncodingJSON)
				store.Put(key, obj)
			},
			input:  []string{"EXISTING_KEY", "$.person.name"},
			output: []byte("*1\r\n$-1\r\n"),
		},
		"incomapitable type(array)": {
			setup: func() {
				key := "EXISTING_KEY"
				value := "{\"person\":{\"name\":\"John\",\"age\":30},\"languages\":[\"python\",\"golang\"]}"
				var rootData interface{}
				_ = sonic.Unmarshal([]byte(value), &rootData)
				obj := store.NewObj(rootData, -1, object.ObjTypeJSON, object.ObjEncodingJSON)
				store.Put(key, obj)
			},
			input:  []string{"EXISTING_KEY", "$.languages"},
			output: []byte("*1\r\n$-1\r\n"),
		},
	}

	runEvalTests(t, tests, evalJSONOBJKEYS, store)
}

func BenchmarkEvalJSONOBJKEYS(b *testing.B) {
	sizes := []int{0, 10, 100, 1000, 10000, 100000} // Various sizes of JSON objects
	store := dstore.NewStore(nil, nil)

	for _, size := range sizes {
		b.Run(fmt.Sprintf("JSONObjectSize_%d", size), func(b *testing.B) {
			key := fmt.Sprintf("benchmark_json_objkeys_%d", size)

			// Create a large JSON object with the given size
			jsonObj := make(map[string]interface{})
			for i := 0; i < size; i++ {
				jsonObj[fmt.Sprintf("key%d", i)] = fmt.Sprintf("value%d", i)
			}

			// Set the JSON object in the store
			args := []string{key, "$", fmt.Sprintf("%v", jsonObj)}
			evalJSONSET(args, store)

			b.ResetTimer()
			b.ReportAllocs()

			// Benchmark the evalJSONOBJKEYS function
			for i := 0; i < b.N; i++ {
				_ = evalJSONOBJKEYS([]string{key, "$"}, store)
			}
		})
	}
}

func testEvalGETRANGE(t *testing.T, store *dstore.Store) {
	setupForStringValue := func() {
		store.Put("STRING_KEY", store.NewObj("Hello World", maxExDuration, object.ObjTypeString, object.ObjEncodingRaw))
	}
	setupForIntegerValue := func() {
		store.Put("INTEGER_KEY", store.NewObj("1234", maxExDuration, object.ObjTypeString, object.ObjEncodingRaw))
	}
	tests := map[string]evalTestCase{
		"GETRANGE against non-existing key": {
			setup:  func() {},
			input:  []string{"NON_EXISTING_KEY", "0", "-1"},
			output: clientio.Encode("", false),
		},
		"GETRANGE against wrong key type": {
			setup: func() {
				evalLPUSH([]string{"LKEY1", "list"}, store)
			},
			input:  []string{"LKEY1", "0", "-1"},
			output: diceerrors.NewErrWithFormattedMessage(diceerrors.WrongTypeErr),
		},
		"GETRANGE against string value: 0, 3": {
			setup:  setupForStringValue,
			input:  []string{"STRING_KEY", "0", "3"},
			output: clientio.Encode("Hell", false),
		},
		"GETRANGE against string value: 0, -1": {
			setup:  setupForStringValue,
			input:  []string{"STRING_KEY", "0", "-1"},
			output: clientio.Encode("Hello World", false),
		},
		"GETRANGE against string value: -4, -1": {
			setup:  setupForStringValue,
			input:  []string{"STRING_KEY", "-4", "-1"},
			output: clientio.Encode("orld", false),
		},
		"GETRANGE against string value: 5, 3": {
			setup:  setupForStringValue,
			input:  []string{"STRING_KEY", "5", "3"},
			output: clientio.Encode("", false),
		},
		"GETRANGE against string value: 5, 5000": {
			setup:  setupForStringValue,
			input:  []string{"STRING_KEY", "5", "5000"},
			output: clientio.Encode(" World", false),
		},
		"GETRANGE against string value: -5000, 10000": {
			setup:  setupForStringValue,
			input:  []string{"STRING_KEY", "-5000", "10000"},
			output: clientio.Encode("Hello World", false),
		},
		"GETRANGE against string value: 0, -100": {
			setup:  setupForStringValue,
			input:  []string{"STRING_KEY", "0", "-100"},
			output: clientio.Encode("", false),
		},
		"GETRANGE against string value: 1, -100": {
			setup:  setupForStringValue,
			input:  []string{"STRING_KEY", "1", "-100"},
			output: clientio.Encode("", false),
		},
		"GETRANGE against string value: -1, -100": {
			setup:  setupForStringValue,
			input:  []string{"STRING_KEY", "-1", "-100"},
			output: clientio.Encode("", false),
		},
		"GETRANGE against string value: -100, -100": {
			setup:  setupForStringValue,
			input:  []string{"STRING_KEY", "-100", "-100"},
			output: clientio.Encode("", false),
		},
		"GETRANGE against string value: -100, -101": {
			setup:  setupForStringValue,
			input:  []string{"STRING_KEY", "-100", "-101"},
			output: clientio.Encode("", false),
		},
		"GETRANGE against integer value: 0, 2": {
			setup:  setupForIntegerValue,
			input:  []string{"INTEGER_KEY", "0", "2"},
			output: clientio.Encode("123", false),
		},
		"GETRANGE against integer value: 0, -1": {
			setup:  setupForIntegerValue,
			input:  []string{"INTEGER_KEY", "0", "-1"},
			output: clientio.Encode("1234", false),
		},
		"GETRANGE against integer value: -3, -1": {
			setup:  setupForIntegerValue,
			input:  []string{"INTEGER_KEY", "-3", "-1"},
			output: clientio.Encode("234", false),
		},
		"GETRANGE against integer value: 5, 3": {
			setup:  setupForIntegerValue,
			input:  []string{"INTEGER_KEY", "5", "3"},
			output: clientio.Encode("", false),
		},
		"GETRANGE against integer value: 3, 5000": {
			setup:  setupForIntegerValue,
			input:  []string{"INTEGER_KEY", "3", "5000"},
			output: clientio.Encode("4", false),
		},

		"GETRANGE against integer value: -5000, 10000": {
			setup:  setupForIntegerValue,
			input:  []string{"INTEGER_KEY", "-5000", "10000"},
			output: clientio.Encode("1234", false),
		},
		"GETRANGE against integer value: 0, -100": {
			setup:  setupForIntegerValue,
			input:  []string{"INTEGER_KEY", "0", "-100"},
			output: clientio.Encode("", false),
		},
		"GETRANGE against integer value: 1, -100": {
			setup:  setupForIntegerValue,
			input:  []string{"INTEGER_KEY", "1", "-100"},
			output: clientio.Encode("", false),
		},
		"GETRANGE against integer value: -1, -100": {
			setup:  setupForIntegerValue,
			input:  []string{"INTEGER_KEY", "-1", "-100"},
			output: clientio.Encode("", false),
		},
		"GETRANGE against integer value: -100, -99": {
			setup:  setupForIntegerValue,
			input:  []string{"INTEGER_KEY", "-100", "-99"},
			output: clientio.Encode("", false),
		},
		"GETRANGE against integer value: -100, -100": {
			setup:  setupForIntegerValue,
			input:  []string{"INTEGER_KEY", "-100", "-100"},
			output: clientio.Encode("", false),
		},
		"GETRANGE against integer value: -100, -101": {
			setup:  setupForIntegerValue,
			input:  []string{"INTEGER_KEY", "-100", "-101"},
			output: clientio.Encode("", false),
		},
	}
	runEvalTests(t, tests, evalGETRANGE, store)
}

func BenchmarkEvalGETRANGE(b *testing.B) {
	store := dstore.NewStore(nil, nil)
	store.Put("BENCHMARK_KEY", store.NewObj("Hello World", maxExDuration, object.ObjTypeString, object.ObjEncodingRaw))

	inputs := []struct {
		start string
		end   string
	}{
		{"0", "3"},
		{"0", "-1"},
		{"-4", "-1"},
		{"5", "3"},
		{"5", "5000"},
		{"-5000", "10000"},
	}

	for _, input := range inputs {
		b.Run(fmt.Sprintf("GETRANGE start=%s end=%s", input.start, input.end), func(b *testing.B) {
			for i := 0; i < b.N; i++ {
				_ = evalGETRANGE([]string{"BENCHMARK_KEY", input.start, input.end}, store)
			}
		})
	}
}

func BenchmarkEvalHSETNX(b *testing.B) {
	store := dstore.NewStore(nil, nil)
	for i := 0; i < b.N; i++ {
		evalHSETNX([]string{"KEY", fmt.Sprintf("FIELD_%d", i/2), fmt.Sprintf("VALUE_%d", i)}, store)
	}
}

func testEvalHSETNX(t *testing.T, store *dstore.Store) {
	tests := map[string]evalTestCase{
		"no args passed": {
			setup:  func() {},
			input:  nil,
			output: []byte("-ERR wrong number of arguments for 'hsetnx' command\r\n"),
		},
		"only key passed": {
			setup:  func() {},
			input:  []string{"key"},
			output: []byte("-ERR wrong number of arguments for 'hsetnx' command\r\n"),
		},
		"only key and field_name passed": {
			setup:  func() {},
			input:  []string{"KEY", "field_name"},
			output: []byte("-ERR wrong number of arguments for 'hsetnx' command\r\n"),
		},
		"more than one field and value passed": {
			setup:  func() {},
			input:  []string{"KEY", "field1", "value1", "field2", "value2"},
			output: []byte("-ERR wrong number of arguments for 'hsetnx' command\r\n"),
		},
		"key, field and value passed": {
			setup:  func() {},
			input:  []string{"KEY1", "field_name", "value"},
			output: clientio.Encode(int64(1), false),
		},
		"new set of key, field and value added": {
			setup:  func() {},
			input:  []string{"KEY2", "field_name_new", "value_new_new"},
			output: clientio.Encode(int64(1), false),
		},
		"apply with duplicate key, field and value names": {
			setup: func() {
				key := "KEY_MOCK"
				field := "mock_field_name"
				newMap := make(HashMap)
				newMap[field] = "mock_field_value"

				obj := &object.Obj{
					TypeEncoding:   object.ObjTypeHashMap | object.ObjEncodingHashMap,
					Value:          newMap,
					LastAccessedAt: uint32(time.Now().Unix()),
				}

				store.Put(key, obj)
			},
			input:  []string{"KEY_MOCK", "mock_field_name", "mock_field_value_2"},
			output: clientio.Encode(int64(0), false),
		},
	}

	runEvalTests(t, tests, evalHSETNX, store)
}

func TestMSETConsistency(t *testing.T) {
	store := dstore.NewStore(nil, nil)
	evalMSET([]string{"KEY", "VAL", "KEY2", "VAL2"}, store)

	assert.Equal(t, "VAL", store.Get("KEY").Value)
	assert.Equal(t, "VAL2", store.Get("KEY2").Value)
}

func BenchmarkEvalHINCRBY(b *testing.B) {
	store := dstore.NewStore(nil, nil)

	// creating new fields
	for i := 0; i < b.N; i++ {
		evalHINCRBY([]string{"KEY", fmt.Sprintf("FIELD_%d", i), fmt.Sprintf("%d", i)}, store)
	}

	// updating the existing fields
	for i := 0; i < b.N; i++ {
		evalHINCRBY([]string{"KEY", fmt.Sprintf("FIELD_%d", i), fmt.Sprintf("%d", i*10)}, store)
	}
}

func testEvalHINCRBY(t *testing.T, store *dstore.Store) {
	tests := map[string]evalTestCase{
		"invalid number of args passed": {
			setup:  func() {},
			input:  nil,
			output: []byte("-ERR wrong number of arguments for 'hincrby' command\r\n"),
		},
		"only key is passed in args": {
			setup:  func() {},
			input:  []string{"key"},
			output: []byte("-ERR wrong number of arguments for 'hincrby' command\r\n"),
		},
		"only key and field is passed in args": {
			setup:  func() {},
			input:  []string{"key field"},
			output: []byte("-ERR wrong number of arguments for 'hincrby' command\r\n"),
		},
		"key, field and increment passed in args": {
			setup:  func() {},
			input:  []string{"key", "field", "10"},
			output: clientio.Encode(int64(10), false),
		},
		"update the already existing field in the key": {
			setup: func() {
				key := "key"
				field := "field"
				h := make(HashMap)
				h[field] = "10"
				obj := &object.Obj{
					TypeEncoding:   object.ObjTypeHashMap | object.ObjEncodingHashMap,
					Value:          h,
					LastAccessedAt: uint32(time.Now().Unix()),
				}
				store.Put(key, obj)
			},
			input:  []string{"key", "field", "10"},
			output: clientio.Encode(int64(20), false),
		},
		"increment value is not int64": {
			setup:  func() {},
			input:  []string{"key", "field", "hello"},
			output: []byte("-ERR value is not an integer or out of range\r\n"),
		},
		"increment value is greater than the bound of int64": {
			setup:  func() {},
			input:  []string{"key", "field", "99999999999999999999999999999999999999999999999999999"},
			output: []byte("-ERR value is not an integer or out of range\r\n"),
		},
		"update the existing field whose datatype is not int64": {
			setup: func() {
				key := "new_key"
				field := "new_field"
				newMap := make(HashMap)
				newMap[field] = "new_value"
				obj := &object.Obj{
					TypeEncoding:   object.ObjTypeHashMap | object.ObjEncodingHashMap,
					Value:          newMap,
					LastAccessedAt: uint32(time.Now().Unix()),
				}

				store.Put(key, obj)
			},
			input:  []string{"new_key", "new_field", "10"},
			output: []byte("-ERR hash value is not an integer\r\n"),
		},
		"update the existing field which has spaces": {
			setup: func() {
				key := "key"
				field := "field"
				h := make(HashMap)
				h[field] = " 10  "

				obj := &object.Obj{
					TypeEncoding:   object.ObjTypeHashMap | object.ObjEncodingHashMap,
					Value:          h,
					LastAccessedAt: uint32(time.Now().Unix()),
				}
				store.Put(key, obj)
			},
			input:  []string{"key", "field", "10"},
			output: []byte("-ERR hash value is not an integer\r\n"),
		},
		"updating the new field with negative value": {
			setup:  func() {},
			input:  []string{"key", "field", "-10"},
			output: clientio.Encode(int64(-10), false),
		},
		"update the existing field with negative value": {
			setup: func() {
				key := "key"
				field := "field"
				h := make(HashMap)

				h[field] = "-10"
				obj := &object.Obj{
					TypeEncoding:   object.ObjTypeHashMap | object.ObjEncodingHashMap,
					Value:          h,
					LastAccessedAt: uint32(time.Now().Unix()),
				}
				store.Put(key, obj)
			},
			input:  []string{"key", "field", "-10"},
			output: clientio.Encode(int64(-20), false),
		},
		"updating the existing field which would lead to positive overflow": {
			setup: func() {
				key := "key"
				field := "field"
				h := make(HashMap)

				h[field] = fmt.Sprintf("%v", math.MaxInt64)
				obj := &object.Obj{
					TypeEncoding:   object.ObjTypeHashMap | object.ObjEncodingHashMap,
					Value:          h,
					LastAccessedAt: uint32(time.Now().Unix()),
				}
				store.Put(key, obj)
			},
			input:  []string{"key", "field", "10"},
			output: []byte("-ERR increment or decrement would overflow\r\n"),
		},
		"updating the existing field which would lead to negative overflow": {
			setup: func() {
				key := "key"
				field := "field"
				h := make(HashMap)

				h[field] = fmt.Sprintf("%v", math.MinInt64)
				obj := &object.Obj{
					TypeEncoding:   object.ObjTypeHashMap | object.ObjEncodingHashMap,
					Value:          h,
					LastAccessedAt: uint32(time.Now().Unix()),
				}
				store.Put(key, obj)
			},
			input:  []string{"key", "field", "-10"},
			output: []byte("-ERR increment or decrement would overflow\r\n"),
		},
	}

	runEvalTests(t, tests, evalHINCRBY, store)
}

func testEvalSETEX(t *testing.T, store *dstore.Store) {
	mockTime := &utils.MockClock{CurrTime: time.Now()}
	utils.CurrentTime = mockTime

	tests := map[string]evalTestCase{
		"nil value":                              {input: nil, migratedOutput: EvalResponse{Result: nil, Error: errors.New("ERR wrong number of arguments for 'setex' command")}},
		"empty array":                            {input: []string{}, migratedOutput: EvalResponse{Result: nil, Error: errors.New("ERR wrong number of arguments for 'setex' command")}},
		"one value":                              {input: []string{"KEY"}, migratedOutput: EvalResponse{Result: nil, Error: errors.New("ERR wrong number of arguments for 'setex' command")}},
		"key val pair":                           {input: []string{"KEY", "VAL"}, migratedOutput: EvalResponse{Result: nil, Error: errors.New("ERR wrong number of arguments for 'setex' command")}},
		"key exp pair":                           {input: []string{"KEY", "123456"}, migratedOutput: EvalResponse{Result: nil, Error: errors.New("ERR wrong number of arguments for 'setex' command")}},
		"key exp value pair":                     {input: []string{"KEY", "123", "VAL"}, migratedOutput: EvalResponse{Result: clientio.OK, Error: nil}},
		"key exp value pair with extra args":     {input: []string{"KEY", "123", "VAL", " "}, migratedOutput: EvalResponse{Result: nil, Error: errors.New("ERR wrong number of arguments for 'setex' command")}},
		"key exp value pair with invalid exp":    {input: []string{"KEY", "0", "VAL"}, migratedOutput: EvalResponse{Result: nil, Error: errors.New("ERR invalid expire time in 'setex' command")}},
		"key exp value pair with exp > maxexp":   {input: []string{"KEY", "9223372036854776", "VAL"}, migratedOutput: EvalResponse{Result: nil, Error: errors.New("ERR invalid expire time in 'setex' command")}},
		"key exp value pair with exp > maxint64": {input: []string{"KEY", "92233720368547760000000", "VAL"}, migratedOutput: EvalResponse{Result: nil, Error: errors.New("ERR value is not an integer or out of range")}},
		"key exp value pair with negative exp":   {input: []string{"KEY", "-23", "VAL"}, migratedOutput: EvalResponse{Result: nil, Error: errors.New("ERR invalid expire time in 'setex' command")}},
		"key exp value pair with not-int exp":    {input: []string{"KEY", "12a", "VAL"}, migratedOutput: EvalResponse{Result: nil, Error: errors.New("ERR value is not an integer or out of range")}},

		"set and get": {
			setup: func() {},
			input: []string{"TEST_KEY", "5", "TEST_VALUE"},
			newValidator: func(output interface{}) {
				assert.Equal(t, clientio.OK, output)

				// Check if the key was set correctly
				getValue := evalGET([]string{"TEST_KEY"}, store)
				assert.Equal(t, "TEST_VALUE", getValue.Result)

				// Check if the TTL is set correctly (should be 5 seconds or less)
				ttlValue := evalTTL([]string{"TEST_KEY"}, store)
				ttl, err := strconv.Atoi(strings.TrimPrefix(strings.TrimSpace(string(ttlValue)), ":"))
				assert.NilError(t, err, "Failed to parse TTL")
				assert.Assert(t, ttl > 0 && ttl <= 5)

				// Wait for the key to expire
				mockTime.SetTime(mockTime.CurrTime.Add(6 * time.Second))

				// Check if the key has been deleted after expiry
				expiredValue := evalGET([]string{"TEST_KEY"}, store)
				assert.Equal(t, clientio.NIL, expiredValue.Result)
			},
		},
		"update existing key": {
			setup: func() {
				evalSET([]string{"EXISTING_KEY", "OLD_VALUE"}, store)
			},
			input: []string{"EXISTING_KEY", "10", "NEW_VALUE"},
			newValidator: func(output interface{}) {
				assert.Equal(t, clientio.OK, output)

				// Check if the key was updated correctly
				getValue := evalGET([]string{"EXISTING_KEY"}, store)
				assert.Equal(t, "NEW_VALUE", getValue.Result)

				// Check if the TTL is set correctly
				ttlValue := evalTTL([]string{"EXISTING_KEY"}, store)
				ttl, err := strconv.Atoi(strings.TrimPrefix(strings.TrimSpace(string(ttlValue)), ":"))
				assert.NilError(t, err, "Failed to parse TTL")
				assert.Assert(t, ttl > 0 && ttl <= 10)
			},
		},
	}

	for _, tt := range tests {
		t.Run(tt.name, func(t *testing.T) {
			response := evalSETEX(tt.input, store)

			if tt.newValidator != nil {
				if tt.migratedOutput.Error != nil {
					tt.newValidator(tt.migratedOutput.Error)
				} else {
					tt.newValidator(response.Result)
				}
			} else {
				// Handle comparison for byte slices
				if b, ok := response.Result.([]byte); ok && tt.migratedOutput.Result != nil {
					if expectedBytes, ok := tt.migratedOutput.Result.([]byte); ok {
						testifyAssert.True(t, bytes.Equal(b, expectedBytes), "expected and actual byte slices should be equal")
					}
				} else {
					assert.Equal(t, tt.migratedOutput.Result, response.Result)
				}

				if tt.migratedOutput.Error != nil {
					testifyAssert.EqualError(t, response.Error, tt.migratedOutput.Error.Error())
				} else {
					testifyAssert.NoError(t, response.Error)
				}
			}
		})
	}
}

func BenchmarkEvalSETEX(b *testing.B) {
	store := dstore.NewStore(nil, nil)

	b.ResetTimer()
	for i := 0; i < b.N; i++ {
		key := fmt.Sprintf("key_%d", i)
		value := fmt.Sprintf("value_%d", i)
		expiry := "10" // 10 seconds expiry

		evalSETEX([]string{key, expiry, value}, store)
	}
}

func testEvalFLUSHDB(t *testing.T, store *dstore.Store) {
	tests := map[string]evalTestCase{
		"one key exists in db": {
			setup: func() {
				evalSET([]string{"key", "val"}, store)
			},
			input:  nil,
			output: clientio.RespOK,
		},
		"two keys exist in db": {
			setup: func() {
				evalSET([]string{"key1", "val1"}, store)
				evalSET([]string{"key2", "val2"}, store)
			},
			input:  nil,
			output: clientio.RespOK,
		},
	}
	runEvalTests(t, tests, evalFLUSHDB, store)
}

func testEvalINCRBYFLOAT(t *testing.T, store *dstore.Store) {
	tests := map[string]evalTestCase{
		"INCRBYFLOAT on a non existing key": {
			input:  []string{"float", "0.1"},
			output: clientio.Encode("0.1", false),
		},
		"INCRBYFLOAT on an existing key": {
			setup: func() {
				key := "key"
				value := "2.1"
				obj := &object.Obj{
					Value:          value,
					LastAccessedAt: uint32(time.Now().Unix()),
				}
				store.Put(key, obj)
			},
			input:  []string{"key", "0.1"},
			output: clientio.Encode("2.2", false),
		},
		"INCRBYFLOAT on a key with integer value": {
			setup: func() {
				key := "key"
				value := "2"
				obj := &object.Obj{
					Value:          value,
					LastAccessedAt: uint32(time.Now().Unix()),
				}
				store.Put(key, obj)
			},
			input:  []string{"key", "0.1"},
			output: clientio.Encode("2.1", false),
		},
		"INCRBYFLOAT by a negative increment": {
			setup: func() {
				key := "key"
				value := "2"
				obj := &object.Obj{
					Value:          value,
					LastAccessedAt: uint32(time.Now().Unix()),
				}
				store.Put(key, obj)
			},
			input:  []string{"key", "-0.1"},
			output: clientio.Encode("1.9", false),
		},
		"INCRBYFLOAT by a scientific notation increment": {
			setup: func() {
				key := "key"
				value := "1"
				obj := &object.Obj{
					Value:          value,
					LastAccessedAt: uint32(time.Now().Unix()),
				}
				store.Put(key, obj)
			},
			input:  []string{"key", "1e-2"},
			output: clientio.Encode("1.01", false),
		},
		"INCRBYFLOAT on a key holding a scientific notation value": {
			setup: func() {
				key := "key"
				value := "1e2"
				obj := &object.Obj{
					Value:          value,
					LastAccessedAt: uint32(time.Now().Unix()),
				}
				store.Put(key, obj)
			},
			input:  []string{"key", "1e-1"},
			output: clientio.Encode("100.1", false),
		},
		"INCRBYFLOAT by an negative increment of the same value": {
			setup: func() {
				key := "key"
				value := "0.1"
				obj := &object.Obj{
					Value:          value,
					LastAccessedAt: uint32(time.Now().Unix()),
				}
				store.Put(key, obj)
			},
			input:  []string{"key", "-0.1"},
			output: clientio.Encode("0", false),
		},
		"INCRBYFLOAT on a key with spaces": {
			setup: func() {
				key := "key"
				value := "   2   "
				obj := &object.Obj{
					Value:          value,
					LastAccessedAt: uint32(time.Now().Unix()),
				}
				store.Put(key, obj)
			},
			input:  []string{"key", "0.1"},
			output: []byte("-WRONGTYPE Operation against a key holding the wrong kind of value\r\n"),
		},
		"INCRBYFLOAT on a key with non numeric value": {
			setup: func() {
				key := "key"
				value := "string"
				obj := &object.Obj{
					Value:          value,
					LastAccessedAt: uint32(time.Now().Unix()),
				}
				store.Put(key, obj)
			},
			input:  []string{"key", "0.1"},
			output: []byte("-WRONGTYPE Operation against a key holding the wrong kind of value\r\n"),
		},
		"INCRBYFLOAT by a non numeric increment": {
			setup: func() {
				key := "key"
				value := "2.0"
				obj := &object.Obj{
					Value:          value,
					LastAccessedAt: uint32(time.Now().Unix()),
				}
				store.Put(key, obj)
			},
			input:  []string{"key", "a"},
			output: []byte("-ERR value is not an integer or a float\r\n"),
		},
		"INCRBYFLOAT by a number that would turn float64 to Inf": {
			setup: func() {
				key := "key"
				value := "1e308"
				obj := &object.Obj{
					Value:          value,
					LastAccessedAt: uint32(time.Now().Unix()),
				}
				store.Put(key, obj)
			},
			input:  []string{"key", "1e308"},
			output: []byte("-ERR value is out of range\r\n"),
		},
	}

	runEvalTests(t, tests, evalINCRBYFLOAT, store)
}

func BenchmarkEvalINCRBYFLOAT(b *testing.B) {
	store := dstore.NewStore(nil, nil)
	store.Put("key1", store.NewObj("1", maxExDuration, object.ObjTypeString, object.ObjEncodingEmbStr))
	store.Put("key2", store.NewObj("1.2", maxExDuration, object.ObjTypeString, object.ObjEncodingEmbStr))

	inputs := []struct {
		key  string
		incr string
	}{
		{"key1", "0.1"},
		{"key1", "-0.1"},
		{"key2", "1000000.1"},
		{"key2", "-1000000.1"},
		{"key3", "-10.1234"},
	}

	for _, input := range inputs {
		b.Run(fmt.Sprintf("INCRBYFLOAT %s %s", input.key, input.incr), func(b *testing.B) {
			for i := 0; i < b.N; i++ {
				_ = evalGETRANGE([]string{"INCRBYFLOAT", input.key, input.incr}, store)
			}
		})
	}
}

func testEvalBITOP(t *testing.T, store *dstore.Store) {
	tests := map[string]evalTestCase{
		"BITOP NOT (empty string)": {
			setup: func() {
				store.Put("s{t}", store.NewObj(&ByteArray{data: []byte("")}, maxExDuration, object.ObjTypeByteArray, object.ObjEncodingByteArray))
			},
			input:  []string{"NOT", "dest{t}", "s{t}"},
			output: clientio.Encode(0, true),
			validator: func(output []byte) {
				expectedResult := []byte{}
				assert.DeepEqual(t, expectedResult, store.Get("dest{t}").Value.(*ByteArray).data)
			},
		},
		"BITOP NOT (known string)": {
			setup: func() {
				store.Put("s{t}", store.NewObj(&ByteArray{data: []byte{0xaa, 0x00, 0xff, 0x55}}, maxExDuration, object.ObjTypeByteArray, object.ObjEncodingByteArray))
			},
			input:  []string{"NOT", "dest{t}", "s{t}"},
			output: clientio.Encode(4, true),
			validator: func(output []byte) {
				expectedResult := []byte{0x55, 0xff, 0x00, 0xaa}
				assert.DeepEqual(t, expectedResult, store.Get("dest{t}").Value.(*ByteArray).data)
			},
		},
		"BITOP where dest and target are the same key": {
			setup: func() {
				store.Put("s", store.NewObj(&ByteArray{data: []byte{0xaa, 0x00, 0xff, 0x55}}, maxExDuration, object.ObjTypeByteArray, object.ObjEncodingByteArray))
			},
			input:  []string{"NOT", "s", "s"},
			output: clientio.Encode(4, true),
			validator: func(output []byte) {
				expectedResult := []byte{0x55, 0xff, 0x00, 0xaa}
				assert.DeepEqual(t, expectedResult, store.Get("s").Value.(*ByteArray).data)
			},
		},
		"BITOP AND|OR|XOR don't change the string with single input key": {
			setup: func() {
				store.Put("a{t}", store.NewObj(&ByteArray{data: []byte{0x01, 0x02, 0xff}}, maxExDuration, object.ObjTypeByteArray, object.ObjEncodingByteArray))
			},
			input:  []string{"AND", "res1{t}", "a{t}"},
			output: clientio.Encode(3, true),
			validator: func(output []byte) {
				expectedResult := []byte{0x01, 0x02, 0xff}
				assert.DeepEqual(t, expectedResult, store.Get("res1{t}").Value.(*ByteArray).data)
			},
		},
		"BITOP missing key is considered a stream of zero": {
			setup: func() {
				store.Put("a{t}", store.NewObj(&ByteArray{data: []byte{0x01, 0x02, 0xff}}, maxExDuration, object.ObjTypeByteArray, object.ObjEncodingByteArray))
			},
			input:  []string{"AND", "res1{t}", "no-such-key{t}", "a{t}"},
			output: clientio.Encode(3, true),
			validator: func(output []byte) {
				expectedResult := []byte{0x00, 0x00, 0x00}
				assert.DeepEqual(t, expectedResult, store.Get("res1{t}").Value.(*ByteArray).data)
			},
		},
		"BITOP shorter keys are zero-padded to the key with max length": {
			setup: func() {
				store.Put("a{t}", store.NewObj(&ByteArray{data: []byte{0x01, 0x02, 0xff, 0xff}}, maxExDuration, object.ObjTypeByteArray, object.ObjEncodingByteArray))
				store.Put("b{t}", store.NewObj(&ByteArray{data: []byte{0x01, 0x02, 0xff}}, maxExDuration, object.ObjTypeByteArray, object.ObjEncodingByteArray))
			},
			input:  []string{"AND", "res1{t}", "a{t}", "b{t}"},
			output: clientio.Encode(4, true),
			validator: func(output []byte) {
				expectedResult := []byte{0x01, 0x02, 0xff, 0x00}
				assert.DeepEqual(t, expectedResult, store.Get("res1{t}").Value.(*ByteArray).data)
			},
		},
		"BITOP with non string source key": {
			setup: func() {
				store.Put("a{t}", store.NewObj("1", maxExDuration, object.ObjTypeString, object.ObjEncodingRaw))
				store.Put("b{t}", store.NewObj("2", maxExDuration, object.ObjTypeString, object.ObjEncodingRaw))
				store.Put("c{t}", store.NewObj([]byte("foo"), maxExDuration, object.ObjTypeByteList, object.ObjEncodingRaw))
			},
			input:  []string{"XOR", "dest{t}", "a{t}", "b{t}", "c{t}", "d{t}"},
			output: []byte("-WRONGTYPE Operation against a key holding the wrong kind of value\r\n"),
		},
		"BITOP with empty string after non empty string": {
			setup: func() {
				store.Put("a{t}", store.NewObj(&ByteArray{data: []byte("\x00\x00\x00\x00\x00\x00\x00\x00\x00\x00\x00\x00\x00\x00\x00\x00\x00\x00\x00\x00\x00\x00\x00\x00\x00\x00\x00\x00\x00\x00\x00\x00")}, -1, object.ObjTypeByteArray, object.ObjEncodingByteArray))
			},
			input:  []string{"OR", "x{t}", "a{t}", "b{t}"},
			output: clientio.Encode(32, true),
		},
	}

	runEvalTests(t, tests, evalBITOP, store)
}

func BenchmarkEvalBITOP(b *testing.B) {
	store := dstore.NewStore(nil, nil)

	// Setup initial data for benchmarking
	store.Put("key1", store.NewObj(&ByteArray{data: []byte{0x01, 0x02, 0xff}}, maxExDuration, object.ObjTypeByteArray, object.ObjEncodingByteArray))
	store.Put("key2", store.NewObj(&ByteArray{data: []byte{0x01, 0x02, 0xff}}, maxExDuration, object.ObjTypeByteArray, object.ObjEncodingByteArray))

	// Define different operations to benchmark
	operations := []struct {
		name string
		op   string
	}{
		{"AND", "AND"},
		{"OR", "OR"},
		{"XOR", "XOR"},
		{"NOT", "NOT"},
	}

	for _, operation := range operations {
		b.Run(fmt.Sprintf("BITOP_%s", operation.name), func(b *testing.B) {
			for i := 0; i < b.N; i++ {
				if operation.op == "NOT" {
					evalBITOP([]string{operation.op, "dest", "key1"}, store)
				} else {
					evalBITOP([]string{operation.op, "dest", "key1", "key2"}, store)
				}
			}
		})
	}
}

func testEvalHRANDFIELD(t *testing.T, store *dstore.Store) {
	tests := map[string]evalTestCase{
		"wrong number of args passed": {
			setup:  func() {},
			input:  nil,
			output: []byte("-ERR wrong number of arguments for 'hrandfield' command\r\n"),
		},
		"key doesn't exist": {
			setup:  func() {},
			input:  []string{"KEY"},
			output: clientio.RespNIL,
		},
		"key exists with fields and no count argument": {
			setup: func() {
				key := "KEY_MOCK"
				newMap := make(HashMap)
				newMap["field1"] = "Value1"
				newMap["field2"] = "Value2"

				obj := &object.Obj{
					TypeEncoding:   object.ObjTypeHashMap | object.ObjEncodingHashMap,
					Value:          newMap,
					LastAccessedAt: uint32(time.Now().Unix()),
				}

				store.Put(key, obj)
			},
			input: []string{"KEY_MOCK"},
			validator: func(output []byte) {
				assert.Assert(t, output != nil)
				resultString := string(output)
				assert.Assert(t,
					resultString == "*1\r\n$6\r\nfield1\r\n" || resultString == "*1\r\n$6\r\nfield2\r\n",
					"Unexpected field returned: %s", resultString)
			},
		},
		"key exists with fields and count argument": {
			setup: func() {
				key := "KEY_MOCK"
				newMap := make(HashMap)
				newMap["field1"] = "value1"
				newMap["field2"] = "value2"
				newMap["field3"] = "value3"

				obj := &object.Obj{
					TypeEncoding:   object.ObjTypeHashMap | object.ObjEncodingHashMap,
					Value:          newMap,
					LastAccessedAt: uint32(time.Now().Unix()),
				}

				store.Put(key, obj)

			},
			input: []string{"KEY_MOCK", "2"},
			validator: func(output []byte) {
				assert.Assert(t, output != nil)
				decodedResult := string(output)
				fields := []string{"field1", "field2", "field3"}
				count := 0

				for _, field := range fields {
					if strings.Contains(decodedResult, field) {
						count++
					}
				}

				assert.Assert(t, count == 2)
			},
		},
		"key exists with count and WITHVALUES argument": {
			setup: func() {
				key := "KEY_MOCK"
				newMap := make(HashMap)
				newMap["field1"] = "value1"
				newMap["field2"] = "value2"
				newMap["field3"] = "value3"

				obj := &object.Obj{
					TypeEncoding:   object.ObjTypeHashMap | object.ObjEncodingHashMap,
					Value:          newMap,
					LastAccessedAt: uint32(time.Now().Unix()),
				}

				store.Put(key, obj)

			},
			input: []string{"KEY_MOCK", "2", WithValues},
			validator: func(output []byte) {
				assert.Assert(t, output != nil)
				decodedResult := string(output)
				fieldsAndValues := []string{"field1", "value1", "field2", "value2", "field3", "value3"}
				count := 0
				for _, item := range fieldsAndValues {
					if strings.Contains(decodedResult, item) {
						count++
					}
				}

				assert.Equal(t, 4, count, "Expected 4 fields and values, found %d", count)
			},
		},
	}

	runEvalTests(t, tests, evalHRANDFIELD, store)
}

func testEvalAPPEND(t *testing.T, store *dstore.Store) {
	tests := map[string]evalTestCase{
		"nil value": {
			setup:  func() {},
			input:  nil,
			output: []byte("-ERR wrong number of arguments for 'append' command\r\n"),
		},
		"append invalid number of arguments": {
			setup: func() {
				store.Del("key")
			},
			input:  []string{"key", "val", "val2"},
			output: []byte("-ERR wrong number of arguments for 'append' command\r\n"),
		},
		"append to non-existing key": {
			setup: func() {
				store.Del("key")
			},
			input:  []string{"key", "val"},
			output: clientio.Encode(3, false),
		},
		"append string value to existing key having string value": {
			setup: func() {
				key := "key"
				value := "val"
				obj := store.NewObj(value, -1, object.ObjTypeString, object.ObjEncodingRaw)
				store.Put(key, obj)
			},
			input:  []string{"key", "val"},
			output: clientio.Encode(6, false),
		},
		"append integer value to non existing key": {
			setup: func() {
				store.Del("key")
			},
			input:  []string{"key", "123"},
			output: clientio.Encode(3, false),
			validator: func(output []byte) {
				obj := store.Get("key")
				_, enc := object.ExtractTypeEncoding(obj)
				if enc != object.ObjEncodingInt {
					t.Errorf("unexpected encoding")
				}
			},
		},
		"append string value to existing key having integer value": {
			setup: func() {
				key := "key"
				value := "123"
				storedValue, _ := strconv.ParseInt(value, 10, 64)
				obj := store.NewObj(storedValue, -1, object.ObjTypeInt, object.ObjEncodingInt)
				store.Put(key, obj)
			},
			input:  []string{"key", "val"},
			output: clientio.Encode(6, false),
		},
		"append empty string to non-existing key": {
			setup: func() {
				store.Del("key")
			},
			input:  []string{"key", ""},
			output: clientio.Encode(0, false),
		},
		"append empty string to existing key having empty string": {
			setup: func() {
				key := "key"
				value := ""
				obj := store.NewObj(value, -1, object.ObjTypeString, object.ObjEncodingRaw)
				store.Put(key, obj)
			},
			input:  []string{"key", ""},
			output: clientio.Encode(0, false),
		},
		"append empty string to existing key": {
			setup: func() {
				key := "key"
				value := "val"
				obj := store.NewObj(value, -1, object.ObjTypeString, object.ObjEncodingRaw)
				store.Put(key, obj)
			},
			input:  []string{"key", ""},
			output: clientio.Encode(3, false),
		},
		"append modifies the encoding from int to raw": {
			setup: func() {
				store.Del("key")
				storedValue, _ := strconv.ParseInt("1", 10, 64)
				obj := store.NewObj(storedValue, -1, object.ObjTypeInt, object.ObjEncodingInt)
				store.Put("key", obj)
			},
			input:  []string{"key", "2"},
			output: clientio.Encode(2, false),
			validator: func(output []byte) {
				obj := store.Get("key")
				_, enc := object.ExtractTypeEncoding(obj)
				if enc != object.ObjEncodingRaw {
					t.Errorf("unexpected encoding")
				}
			},
		},
		"append to key created using LPUSH": {
			setup: func() {
				key := "listKey"
				value := "val"
				// Create a new list object
				obj := store.NewObj(NewDeque(), -1, object.ObjTypeByteList, object.ObjEncodingDeque)
				store.Put(key, obj)
				obj.Value.(*Deque).LPush(value)
			},
			input:  []string{"listKey", "val"},
			output: diceerrors.NewErrWithFormattedMessage(diceerrors.WrongTypeErr),
		},
		"append to key created using SADD": {
			setup: func() {
				key := "setKey"
				// Create a new set object
				initialValues := map[string]struct{}{
					"existingVal": {},
					"anotherVal":  {},
				}
				obj := store.NewObj(initialValues, -1, object.ObjTypeSet, object.ObjEncodingSetStr)
				store.Put(key, obj)
			},
			input:  []string{"setKey", "val"},
			output: diceerrors.NewErrWithFormattedMessage(diceerrors.WrongTypeErr),
		},
		"append to key created using HSET": {
			setup: func() {
				key := "hashKey"
				// Create a new hash map object
				initialValues := HashMap{
					"field1": "value1",
					"field2": "value2",
				}
				obj := store.NewObj(initialValues, -1, object.ObjTypeHashMap, object.ObjEncodingHashMap)
				store.Put(key, obj)
			},
			input:  []string{"hashKey", "val"},
			output: diceerrors.NewErrWithFormattedMessage(diceerrors.WrongTypeErr),
		},
		"append to key created using SETBIT": {
			setup: func() {
				key := "bitKey"
				// Create a new byte array object
				initialByteArray := NewByteArray(1) // Initialize with 1 byte
				initialByteArray.SetBit(0, true)    // Set the first bit to 1
				obj := store.NewObj(initialByteArray, -1, object.ObjTypeByteArray, object.ObjEncodingByteArray)
				store.Put(key, obj)
			},
			input:  []string{"bitKey", "val"},
			output: diceerrors.NewErrWithFormattedMessage(diceerrors.WrongTypeErr),
		},
		"append value with leading zeros": {
			setup: func() {
				store.Del("key_with_leading_zeros")
			},
			input:  []string{"key_with_leading_zeros", "0043"},
			output: clientio.Encode(4, false), // The length of "0043" is 4
			validator: func(output []byte) {
				obj := store.Get("key_with_leading_zeros")
				_, enc := object.ExtractTypeEncoding(obj)
				if enc != object.ObjEncodingRaw {
					t.Errorf("expected encoding to be Raw for string with leading zeros")
				}
				if obj.Value.(string) != "0043" {
					t.Errorf("expected value to be '0043', got %v", obj.Value)
				}
			},
		},
	}

	runEvalTests(t, tests, evalAPPEND, store)
}

func BenchmarkEvalAPPEND(b *testing.B) {
	store := dstore.NewStore(nil, nil)
	for i := 0; i < b.N; i++ {
		evalAPPEND([]string{"key", fmt.Sprintf("val_%d", i)}, store)
	}
}

func testEvalJSONRESP(t *testing.T, store *dstore.Store) {
	tests := map[string]evalTestCase{
		"wrong number of args passed": {
			setup:  func() {},
			input:  nil,
			output: []byte("-ERR wrong number of arguments for 'json.resp' command\r\n"),
		},
		"key does not exist": {
			setup:  func() {},
			input:  []string{"NOTEXISTANT_KEY"},
			output: []byte("$-1\r\n"),
		},
		"string json": {
			setup: func() {
				key := "MOCK_KEY"
				value := "\"Roll the Dice\""
				var rootData interface{}
				_ = sonic.Unmarshal([]byte(value), &rootData)
				obj := store.NewObj(rootData, -1, object.ObjTypeJSON, object.ObjEncodingJSON)
				store.Put(key, obj)
			},
			input:  []string{"MOCK_KEY"},
			output: []byte("*1\r\n$13\r\nRoll the Dice\r\n"),
		},
		"integer json": {
			setup: func() {
				key := "MOCK_KEY"
				value := "10"
				var rootData interface{}
				_ = sonic.Unmarshal([]byte(value), &rootData)
				obj := store.NewObj(rootData, -1, object.ObjTypeJSON, object.ObjEncodingJSON)
				store.Put(key, obj)
			},
			input:  []string{"MOCK_KEY"},
			output: []byte("*1\r\n:10\r\n"),
		},
		"bool json": {
			setup: func() {
				key := "MOCK_KEY"
				value := "true"
				var rootData interface{}
				_ = sonic.Unmarshal([]byte(value), &rootData)
				obj := store.NewObj(rootData, -1, object.ObjTypeJSON, object.ObjEncodingJSON)
				store.Put(key, obj)
			},
			input:  []string{"MOCK_KEY"},
			output: []byte("*1\r\n+true\r\n"),
		},
		"nil json": {
			setup: func() {
				key := "MOCK_KEY"
				var rootData interface{}
				_ = sonic.Unmarshal([]byte(nil), &rootData)
				obj := store.NewObj(rootData, -1, object.ObjTypeJSON, object.ObjEncodingJSON)
				store.Put(key, obj)
			},
			input:  []string{"MOCK_KEY"},
			output: []byte("*1\r\n$-1\r\n"),
		},
		"empty array": {
			setup: func() {
				key := "MOCK_KEY"
				value := "[]"
				var rootData interface{}
				_ = sonic.Unmarshal([]byte(value), &rootData)
				obj := store.NewObj(rootData, -1, object.ObjTypeJSON, object.ObjEncodingJSON)
				store.Put(key, obj)
			},
			input:  []string{"MOCK_KEY"},
			output: []byte("*1\r\n+[\r\n"),
		},
		"empty object": {
			setup: func() {
				key := "MOCK_KEY"
				value := "{}"
				var rootData interface{}
				_ = sonic.Unmarshal([]byte(value), &rootData)
				obj := store.NewObj(rootData, -1, object.ObjTypeJSON, object.ObjEncodingJSON)
				store.Put(key, obj)
			},
			input:  []string{"MOCK_KEY"},
			output: []byte("*1\r\n+{\r\n"),
		},
		"array with mixed types": {
			setup: func() {
				key := "MOCK_KEY"
				value := "[\"dice\", 10, 10.5, true, null]"
				var rootData interface{}
				_ = sonic.Unmarshal([]byte(value), &rootData)
				obj := store.NewObj(rootData, -1, object.ObjTypeJSON, object.ObjEncodingJSON)
				store.Put(key, obj)
			},
			input:  []string{"MOCK_KEY"},
			output: []byte("*6\r\n+[\r\n$4\r\ndice\r\n:10\r\n$4\r\n10.5\r\n+true\r\n$-1\r\n"),
		},
		"one layer of nesting no path": {
			setup: func() {
				key := "MOCK_KEY"
				value := "{\"b\": [\"dice\", 10, 10.5, true, null]}"
				var rootData interface{}
				_ = sonic.Unmarshal([]byte(value), &rootData)
				obj := store.NewObj(rootData, -1, object.ObjTypeJSON, object.ObjEncodingJSON)
				store.Put(key, obj)
			},
			input:  []string{"MOCK_KEY"},
			output: []byte("*3\r\n+{\r\n$1\r\nb\r\n*6\r\n+[\r\n$4\r\ndice\r\n:10\r\n$4\r\n10.5\r\n+true\r\n$-1\r\n"),
		},
		"one layer of nesting with path": {
			setup: func() {
				key := "MOCK_KEY"
				value := "{\"b\": [\"dice\", 10, 10.5, true, null]}"
				var rootData interface{}
				_ = sonic.Unmarshal([]byte(value), &rootData)
				obj := store.NewObj(rootData, -1, object.ObjTypeJSON, object.ObjEncodingJSON)
				store.Put(key, obj)
			},
			input:  []string{"MOCK_KEY", "$.b"},
			output: []byte("*1\r\n*6\r\n+[\r\n$4\r\ndice\r\n:10\r\n$4\r\n10.5\r\n+true\r\n$-1\r\n"),
		},
	}

	runEvalTests(t, tests, evalJSONRESP, store)
}

func testEvalZADD(t *testing.T, store *dstore.Store) {
	tests := map[string]evalTestCase{
		"ZADD with wrong number of arguments": {
			input: []string{"myzset", "1"},
			migratedOutput: EvalResponse{
				Result: nil,
				Error:  diceerrors.ErrWrongArgumentCount("ZADD"),
			},
		},
		"ZADD with non-numeric score": {
			input: []string{"myzset", "score", "member1"},
			migratedOutput: EvalResponse{
				Result: nil,
				Error:  diceerrors.ErrInvalidNumberFormat,
			},
		},
		"ZADD new member to non-existing key": {
			input: []string{"myzset", "1", "member1"},
			migratedOutput: EvalResponse{
				Result: 1,
				Error:  nil,
			},
		},
		"ZADD existing member with updated score": {
			setup: func() {
				evalZADD([]string{"myzset", "1", "member1"}, store)
			},
			input: []string{"myzset", "2", "member1"},
			migratedOutput: EvalResponse{
				Result: 0,
				Error:  nil,
			},
		},
		"ZADD multiple members": {
			setup: func() {
				evalZADD([]string{"myzset", "1", "member1"}, store)
			},
			input: []string{"myzset", "2", "member2", "3", "member3"},
			migratedOutput: EvalResponse{
				Result: 2,
				Error:  nil,
			},
		},
		"ZADD with negative score": {
			input: []string{"myzset", "-1", "member_neg"},
			migratedOutput: EvalResponse{
				Result: 1,
				Error:  nil,
			},
		},
		"ZADD with duplicate members": {
			setup: func() {
				evalZADD([]string{"myzset", "1", "member1"}, store)
			},
			input: []string{"myzset", "2", "member1", "2", "member1"},
			migratedOutput: EvalResponse{
				Result: 0,
				Error:  nil,
			},
		},
		"ZADD with extreme float value": {
			input: []string{"myzset", "1e308", "member_large"},
			migratedOutput: EvalResponse{
				Result: 1,
				Error:  nil,
			},
		},
		"ZADD with NaN score": {
			input: []string{"myzset", "NaN", "member_nan"},
			migratedOutput: EvalResponse{
				Result: nil,
				Error:  diceerrors.ErrInvalidNumberFormat,
			},
		},
		"ZADD with INF score": {
			input: []string{"myzset", "INF", "member_inf"},
			migratedOutput: EvalResponse{
				Result: 1,
				Error:  nil,
			},
		},
		"ZADD to a key of wrong type": {
			setup: func() {
				store.Put("mywrongtypekey", store.NewObj("string_value", -1, object.ObjTypeString, object.ObjEncodingRaw))
			},
			input: []string{"mywrongtypekey", "1", "member1"},
			migratedOutput: EvalResponse{
				Result: nil,
				Error:  diceerrors.ErrWrongTypeOperation,
			},
		},
	}

	runMigratedEvalTests(t, tests, evalZADD, store)
}

func testEvalZRANGE(t *testing.T, store *dstore.Store) {
	tests := map[string]evalTestCase{
		"ZRANGE on non-existing key": {
			input: []string{"non_existing_key", "0", "-1"},
			migratedOutput: EvalResponse{
				Result: []string{},
				Error:  nil,
			},
		},
		"ZRANGE with wrong type key": {
			setup: func() {
				store.Put("mystring", store.NewObj("string_value", -1, object.ObjTypeString, object.ObjEncodingRaw))
			},
			input: []string{"mystring", "0", "-1"},
			migratedOutput: EvalResponse{
				Result: nil,
				Error:  diceerrors.ErrWrongTypeOperation,
			},
		},
		"ZRANGE with normal indices": {
			setup: func() {
				evalZADD([]string{"myzset", "1", "member1", "2", "member2", "3", "member3"}, store)
			},
			input: []string{"myzset", "0", "1"},
			migratedOutput: EvalResponse{
				Result: []string{"member1", "member2"},
				Error:  nil,
			},
		},
		"ZRANGE with negative indices": {
			setup: func() {
				evalZADD([]string{"myzset", "1", "member1", "2", "member2", "3", "member3"}, store)
			},
			input: []string{"myzset", "-2", "-1"},
			migratedOutput: EvalResponse{
				Result: []string{"member2", "member3"},
				Error:  nil,
			},
		},
		"ZRANGE with start > stop": {
			setup: func() {
				evalZADD([]string{"myzset", "1", "member1", "2", "member2", "3", "member3"}, store)
			},
			input: []string{"myzset", "2", "1"},
			migratedOutput: EvalResponse{
				Result: []string{},
				Error:  nil,
			},
		},
		"ZRANGE with indices out of bounds": {
			setup: func() {
				evalZADD([]string{"myzset", "1", "member1"}, store)
			},
			input: []string{"myzset", "0", "5"},
			migratedOutput: EvalResponse{
				Result: []string{"member1"},
				Error:  nil,
			},
		},
		"ZRANGE WITHSCORES option": {
			setup: func() {
				evalZADD([]string{"myzset", "1", "member1", "2", "member2"}, store)
			},
			input: []string{"myzset", "0", "-1", "WITHSCORES"},
			migratedOutput: EvalResponse{
				Result: []string{"member1", "1", "member2", "2"},
				Error:  nil,
			},
		},
		"ZRANGE with invalid option": {
			setup: func() {
				evalZADD([]string{"myzset", "1", "member1"}, store)
			},
			input: []string{"myzset", "0", "-1", "INVALIDOPTION"},
			migratedOutput: EvalResponse{
				Result: nil,
				Error:  diceerrors.ErrSyntax,
			},
		},
		"ZRANGE with REV option": {
			setup: func() {
				evalZADD([]string{"myzset", "1", "member1", "2", "member2", "3", "member3"}, store)
			},
			input: []string{"myzset", "0", "-1", "REV"},
			migratedOutput: EvalResponse{
				Result: []string{"member3", "member2", "member1"},
				Error:  nil,
			},
		},
		"ZRANGE with REV and WITHSCORES options": {
			setup: func() {
				evalZADD([]string{"myzset", "1", "member1", "2", "member2", "3", "member3"}, store)
			},
			input: []string{"myzset", "0", "-1", "REV", "WITHSCORES"},
			migratedOutput: EvalResponse{
				Result: []string{"member3", "3", "member2", "2", "member1", "1"},
				Error:  nil,
			},
		},
		"ZRANGE with start index greater than length": {
			setup: func() {
				evalZADD([]string{"myzset", "1", "member1"}, store)
			},
			input: []string{"myzset", "5", "10"},
			migratedOutput: EvalResponse{
				Result: []string{},
				Error:  nil,
			},
		},
		"ZRANGE with negative start index greater than length": {
			setup: func() {
				evalZADD([]string{"myzset", "1", "member1"}, store)
			},
			input: []string{"myzset", "-10", "-5"},
			migratedOutput: EvalResponse{
				Result: []string{},
				Error:  nil,
			},
		},
	}

	runMigratedEvalTests(t, tests, evalZRANGE, store)
}

func testEvalZPOPMIN(t *testing.T, store *dstore.Store) {
	tests := map[string]evalTestCase{
		"ZPOPMIN on non-existing key with/without count argument": {
			input: []string{"NON_EXISTING_KEY"},
			migratedOutput: EvalResponse{
				Result: []string{},
				Error:  nil,
			},
		},
		"ZPOPMIN with wrong type of key with/without count argument": {
			setup: func() {
				store.Put("mystring", store.NewObj("string_value", -1, object.ObjTypeString, object.ObjEncodingRaw))
			},
			input: []string{"mystring", "1"},
			migratedOutput: EvalResponse{
				Result: nil,
				Error:  diceerrors.ErrWrongTypeOperation,
			},
		},
		"ZPOPMIN on existing key (without count argument)": {
			setup: func() {
				evalZADD([]string{"myzset", "1", "member1", "2", "member2"}, store)
			},
			input: []string{"myzset"},
			migratedOutput: EvalResponse{
				Result: []string{"1", "member1"},
				Error:  nil,
			},
		},
		"ZPOPMIN with normal count argument": {
			setup: func() {
				evalZADD([]string{"myzset", "1", "member1", "2", "member2", "3", "member3"}, store)
			},
			input: []string{"myzset", "2"},
			migratedOutput: EvalResponse{
				Result: []string{"1", "member1", "2", "member2"},
				Error:  nil,
			},
		},
		"ZPOPMIN with count argument but multiple members have the same score": {
			setup: func() {
				evalZADD([]string{"myzset", "1", "member1", "1", "member2", "1", "member3"}, store)
			},
			input: []string{"myzset", "2"},
			migratedOutput: EvalResponse{
				Result: []string{"1", "member1", "1", "member2"},
				Error:  nil,
			},
		},
		"ZPOPMIN with negative count argument": {
			setup: func() {
				evalZADD([]string{"myzset", "1", "member1", "2", "member2", "3", "member3"}, store)
			},
			input: []string{"myzset", "-1"},
			migratedOutput: EvalResponse{
				Result: []string{},
				Error:  nil,
			},
		},
		"ZPOPMIN with invalid count argument": {
			setup: func() {
				evalZADD([]string{"myzset", "1", "member1"}, store)
			},
			input: []string{"myzset", "INCORRECT_COUNT_ARGUMENT"},
			migratedOutput: EvalResponse{
				Result: nil,
				Error:  diceerrors.ErrIntegerOutOfRange,
			},
		},
		"ZPOPMIN with count argument greater than length of sorted set": {
			setup: func() {
				evalZADD([]string{"myzset", "1", "member1", "2", "member2"}, store)
			},
			input: []string{"myzset", "10"},
			migratedOutput: EvalResponse{
				Result: []string{"1", "member1", "2", "member2"},
				Error:  nil,
			},
		},
		"ZPOPMIN on empty sorted set": {
			setup: func() {
				store.Put("myzset", store.NewObj(sortedset.New(), -1, object.ObjTypeSortedSet, object.ObjEncodingBTree)) // Ensure the set exists but is empty
			},
			input: []string{"myzset"},
			migratedOutput: EvalResponse{
				Result: []string{},
				Error:  nil,
			},
		},
		"ZPOPMIN with floating-point scores": {
			setup: func() {
				evalZADD([]string{"myzset", "1.5", "member1", "2.7", "member2"}, store)
			},
			input: []string{"myzset"},
			migratedOutput: EvalResponse{
				Result: []string{"1.5", "member1"},
				Error:  nil,
			},
		},
	}

	runMigratedEvalTests(t, tests, evalZPOPMIN, store)
}

func BenchmarkEvalZPOPMIN(b *testing.B) {
	// Define benchmark cases with varying sizes of sorted sets
	benchmarks := []struct {
		name  string
		setup func(store *dstore.Store)
		input []string
	}{
		{
			name: "ZPOPMIN on small sorted set (10 members)",
			setup: func(store *dstore.Store) {
				evalZADD([]string{"myzset", "1", "member1", "2", "member2", "3", "member3", "4", "member4", "5", "member5", "6", "member6", "7", "member7", "8", "member8", "9", "member9", "10", "member10"}, store)
			},
			input: []string{"myzset", "3"},
		},
		{
			name: "ZPOPMIN on large sorted set (10000 members)",
			setup: func(store *dstore.Store) {
				args := []string{"myzset"}
				for i := 1; i <= 10000; i++ {
					args = append(args, fmt.Sprintf("%d", i), fmt.Sprintf("member%d", i))
				}
				evalZADD(args, store)
			},
			input: []string{"myzset", "10"},
		},
		{
			name: "ZPOPMIN with duplicate scores",
			setup: func(store *dstore.Store) {
				evalZADD([]string{"myzset", "1", "member1", "1", "member2", "1", "member3"}, store)
			},
			input: []string{"myzset", "2"},
		},
	}

	store := dstore.NewStore(nil, nil)

	for _, bm := range benchmarks {
		b.Run(bm.name, func(b *testing.B) {
			bm.setup(store)

			for i := 0; i < b.N; i++ {
				// Reset the store before each run to avoid contamination
				dstore.ResetStore(store)
				bm.setup(store)
				evalZPOPMIN(bm.input, store)
			}
		})
	}
}

func testEvalBitField(t *testing.T, store *dstore.Store) {
	testCases := map[string]evalTestCase{
		"BITFIELD signed SET": {
			input:  []string{"bits", "set", "i8", "0", "-100"},
			output: clientio.Encode([]int64{0}, false),
		},
		"BITFIELD GET": {
			setup: func() {
				args := []string{"bits", "set", "u8", "0", "255"}
				evalBITFIELD(args, store)
			},
			input:  []string{"bits", "get", "u8", "0"},
			output: clientio.Encode([]int64{255}, false),
		},
		"BITFIELD INCRBY": {
			setup: func() {
				args := []string{"bits", "set", "u8", "0", "255"}
				evalBITFIELD(args, store)
			},
			input:  []string{"bits", "incrby", "u8", "0", "100"},
			output: clientio.Encode([]int64{99}, false),
		},
		"BITFIELD Arity": {
			input:  []string{},
			output: diceerrors.NewErrArity("BITFIELD"),
		},
		"BITFIELD invalid combination of commands in a single operation": {
			input:  []string{"bits", "SET", "u8", "0", "255", "INCRBY", "u8", "0", "100", "GET", "u8"},
			output: []byte("-ERR syntax error\r\n"),
		},
		"BITFIELD invalid bitfield type": {
			input:  []string{"bits", "SET", "a8", "0", "255", "INCRBY", "u8", "0", "100", "GET", "u8"},
			output: []byte("-ERR Invalid bitfield type. Use something like i16 u8. Note that u64 is not supported but i64 is.\r\n"),
		},
		"BITFIELD invalid bit offset": {
			input:  []string{"bits", "SET", "u8", "a", "255", "INCRBY", "u8", "0", "100", "GET", "u8"},
			output: []byte("-ERR bit offset is not an integer or out of range\r\n"),
		},
		"BITFIELD invalid overflow type": {
			input:  []string{"bits", "SET", "u8", "0", "255", "INCRBY", "u8", "0", "100", "OVERFLOW", "wraap"},
			output: []byte("-ERR Invalid OVERFLOW type specified\r\n"),
		},
		"BITFIELD missing arguments in SET": {
			input:  []string{"bits", "SET", "u8", "0", "INCRBY", "u8", "0", "100", "GET", "u8", "288"},
			output: []byte("-ERR value is not an integer or out of range\r\n"),
		},
	}
	runEvalTests(t, testCases, evalBITFIELD, store)
}
func testEvalHINCRBYFLOAT(t *testing.T, store *dstore.Store) {
	tests := map[string]evalTestCase{
		"HINCRBYFLOAT on a non-existing key and field": {
			setup:  func() {},
			input:  []string{"key", "field", "0.1"},
			output: clientio.Encode("0.1", false),
		},
		"HINCRBYFLOAT on an existing key and non-existing field": {
			setup: func() {
				key := "key"
				h := make(HashMap)
				obj := &object.Obj{
					TypeEncoding:   object.ObjTypeHashMap | object.ObjEncodingHashMap,
					Value:          h,
					LastAccessedAt: uint32(time.Now().Unix()),
				}
				store.Put(key, obj)
			},
			input:  []string{"key", "field", "0.1"},
			output: clientio.Encode("0.1", false),
		},
		"HINCRBYFLOAT on an existing key and field with a float value": {
			setup: func() {
				key := "key"
				field := "field"
				h := make(HashMap)
				h[field] = "2.1"
				obj := &object.Obj{
					TypeEncoding:   object.ObjTypeHashMap | object.ObjEncodingHashMap,
					Value:          h,
					LastAccessedAt: uint32(time.Now().Unix()),
				}
				store.Put(key, obj)
			},
			input:  []string{"key", "field", "0.1"},
			output: clientio.Encode("2.2", false),
		},
		"HINCRBYFLOAT on an existing key and field with an integer value": {
			setup: func() {
				key := "key"
				field := "field"
				h := make(HashMap)
				h[field] = "2"
				obj := &object.Obj{
					TypeEncoding:   object.ObjTypeHashMap | object.ObjEncodingHashMap,
					Value:          h,
					LastAccessedAt: uint32(time.Now().Unix()),
				}
				store.Put(key, obj)
			},
			input:  []string{"key", "field", "0.1"},
			output: clientio.Encode("2.1", false),
		},
		"HINCRBYFLOAT with a negative increment": {
			setup: func() {
				key := "key"
				field := "field"
				h := make(HashMap)
				h[field] = "2.0"
				obj := &object.Obj{
					TypeEncoding:   object.ObjTypeHashMap | object.ObjEncodingHashMap,
					Value:          h,
					LastAccessedAt: uint32(time.Now().Unix()),
				}
				store.Put(key, obj)
			},
			input:  []string{"key", "field", "-0.1"},
			output: clientio.Encode("1.9", false),
		},
		"HINCRBYFLOAT by a non-numeric increment": {
			setup: func() {
				key := "key"
				field := "field"
				h := make(HashMap)
				h[field] = "2.0"
				obj := &object.Obj{
					TypeEncoding:   object.ObjTypeHashMap | object.ObjEncodingHashMap,
					Value:          h,
					LastAccessedAt: uint32(time.Now().Unix()),
				}
				store.Put(key, obj)
			},
			input:  []string{"key", "field", "a"},
			output: []byte("-ERR value is not an integer or a float\r\n"),
		},
		"HINCRBYFLOAT on a field with non-numeric value": {
			setup: func() {
				key := "key"
				field := "field"
				h := make(HashMap)
				h[field] = "non_numeric"
				obj := &object.Obj{
					TypeEncoding:   object.ObjTypeHashMap | object.ObjEncodingHashMap,
					Value:          h,
					LastAccessedAt: uint32(time.Now().Unix()),
				}
				store.Put(key, obj)
			},
			input:  []string{"key", "field", "0.1"},
			output: []byte("-ERR value is not an integer or a float\r\n"),
		},
		"HINCRBYFLOAT by a value that would turn float64 to Inf": {
			setup: func() {
				key := "key"
				field := "field"
				h := make(HashMap)
				h[field] = "1e308"
				obj := &object.Obj{
					TypeEncoding:   object.ObjTypeHashMap | object.ObjEncodingHashMap,
					Value:          h,
					LastAccessedAt: uint32(time.Now().Unix()),
				}
				store.Put(key, obj)
			},
			input:  []string{"key", "field", "1e308"},
			output: []byte("-ERR increment or decrement would overflow\r\n"),
		},
		"HINCRBYFLOAT with scientific notation": {
			setup: func() {
				key := "key"
				field := "field"
				h := make(HashMap)
				h[field] = "1e2"
				obj := &object.Obj{
					TypeEncoding:   object.ObjTypeHashMap | object.ObjEncodingHashMap,
					Value:          h,
					LastAccessedAt: uint32(time.Now().Unix()),
				}
				store.Put(key, obj)
			},
			input:  []string{"key", "field", "1e-1"},
			output: clientio.Encode("100.1", false),
		},
	}

	runEvalTests(t, tests, evalHINCRBYFLOAT, store)
}

func BenchmarkEvalHINCRBYFLOAT(b *testing.B) {
	store := dstore.NewStore(nil, nil)

	// Setting initial fields with some values
	store.Put("key1", store.NewObj(HashMap{"field1": "1.0", "field2": "1.2"}, maxExDuration, object.ObjTypeHashMap, object.ObjEncodingHashMap))
	store.Put("key2", store.NewObj(HashMap{"field1": "0.1"}, maxExDuration, object.ObjTypeHashMap, object.ObjEncodingHashMap))

	inputs := []struct {
		key   string
		field string
		incr  string
	}{
		{"key1", "field1", "0.1"},
		{"key1", "field1", "-0.1"},
		{"key1", "field2", "1000000.1"},
		{"key1", "field2", "-1000000.1"},
		{"key2", "field1", "-10.1234"},
		{"key3", "field1", "1.5"},  // testing with non-existing key
		{"key2", "field2", "2.75"}, // testing with non-existing field in existing key
	}

	for _, input := range inputs {
		b.Run(fmt.Sprintf("HINCRBYFLOAT %s %s %s", input.key, input.field, input.incr), func(b *testing.B) {
			for i := 0; i < b.N; i++ {
				_ = evalHINCRBYFLOAT([]string{"HINCRBYFLOAT", input.key, input.field, input.incr}, store)
			}
		})
	}
}

func testEvalDUMP(t *testing.T, store *dstore.Store) {
	tests := map[string]evalTestCase{
		"nil value": {
			setup:  func() {},
			input:  nil,
			output: []byte("-ERR wrong number of arguments for 'dump' command\r\n"),
		},
		"empty array": {
			setup:  func() {},
			input:  []string{},
			output: []byte("-ERR wrong number of arguments for 'dump' command\r\n"),
		},
		"key does not exist": {
			setup:  func() {},
			input:  []string{"NONEXISTENT_KEY"},
			output: []byte("-ERR nil\r\n"),
		}, "dump string value": {
			setup: func() {
				key := "user"
				value := "hello"
				obj := store.NewObj(value, -1, object.ObjTypeString, object.ObjEncodingRaw)
				store.Put(key, obj)
			},
			input: []string{"user"},
			output: clientio.Encode(
				base64.StdEncoding.EncodeToString([]byte{
					0x09, 0x00, 0x00, 0x00, 0x00, 0x05, 0x68, 0x65, 0x6c, 0x6c, 0x6f,
					0xFF, // End marker
					// CRC64 checksum here:
					0x00, 0x47, 0x97, 0x93, 0xBE, 0x36, 0x45, 0xC7,
				}), false),
		},
		"dump integer value": {
			setup: func() {
				key := "INTEGER_KEY"
				value := int64(10)
				obj := store.NewObj(value, -1, object.ObjTypeInt, object.ObjEncodingInt)
				store.Put(key, obj)
			},
			input: []string{"INTEGER_KEY"},
			output: clientio.Encode(base64.StdEncoding.EncodeToString([]byte{
				0x09,
				0xC0,
				0x00, 0x00, 0x00, 0x00, 0x00, 0x00, 0x00, 0x0A,
				0xFF,
				0x12, 0x77, 0xDE, 0x29, 0x53, 0xDB, 0x44, 0xC2,
			}), false),
		},
		"dump expired key": {
			setup: func() {
				key := "EXPIRED_KEY"
				value := "This will expire"
				obj := store.NewObj(value, -1, object.ObjTypeString, object.ObjEncodingRaw)
				store.Put(key, obj)
				var exDurationMs int64 = -1
				store.SetExpiry(obj, exDurationMs)
			},
			input:  []string{"EXPIRED_KEY"},
			output: []byte("-ERR nil\r\n"),
		},
	}

	runEvalTests(t, tests, evalDUMP, store)
}

func testEvalBitFieldRO(t *testing.T, store *dstore.Store) {
	testCases := map[string]evalTestCase{
		"BITFIELD_RO Arity": {
			input:  []string{},
			output: diceerrors.NewErrArity("BITFIELD_RO"),
		},
		"BITFIELD_RO syntax error": {
			input:  []string{"bits", "GET", "u8"},
			output: []byte("-ERR syntax error\r\n"),
		},
		"BITFIELD_RO invalid bitfield type": {
			input:  []string{"bits", "GET", "a8", "0", "255"},
			output: []byte("-ERR Invalid bitfield type. Use something like i16 u8. Note that u64 is not supported but i64 is.\r\n"),
		},
		"BITFIELD_RO unsupported commands": {
			input:  []string{"bits", "set", "u8", "0", "255"},
			output: []byte("-ERR BITFIELD_RO only supports the GET subcommand\r\n"),
		},
	}
	runEvalTests(t, testCases, evalBITFIELDRO, store)
}

func testEvalGEOADD(t *testing.T, store *dstore.Store) {
	tests := map[string]evalTestCase{
		"GEOADD with wrong number of arguments": {
			input:  []string{"mygeo", "1", "2"},
			output: diceerrors.NewErrArity("GEOADD"),
		},
		"GEOADD with non-numeric longitude": {
			input:  []string{"mygeo", "long", "40.7128", "NewYork"},
			output: diceerrors.NewErrWithMessage("ERR invalid longitude"),
		},
		"GEOADD with non-numeric latitude": {
			input:  []string{"mygeo", "-74.0060", "lat", "NewYork"},
			output: diceerrors.NewErrWithMessage("ERR invalid latitude"),
		},
		"GEOADD new member to non-existing key": {
			setup:  func() {},
			input:  []string{"mygeo", "-74.0060", "40.7128", "NewYork"},
			output: clientio.Encode(int64(1), false),
		},
		"GEOADD existing member with updated coordinates": {
			setup: func() {
				evalGEOADD([]string{"mygeo", "-74.0060", "40.7128", "NewYork"}, store)
			},
			input:  []string{"mygeo", "-73.9352", "40.7304", "NewYork"},
			output: clientio.Encode(int64(0), false),
		},
		"GEOADD multiple members": {
			setup: func() {
				evalGEOADD([]string{"mygeo", "-74.0060", "40.7128", "NewYork"}, store)
			},
			input:  []string{"mygeo", "-118.2437", "34.0522", "LosAngeles", "-87.6298", "41.8781", "Chicago"},
			output: clientio.Encode(int64(2), false),
		},
		"GEOADD with NX option (new member)": {
			input:  []string{"mygeo", "NX", "-122.4194", "37.7749", "SanFrancisco"},
			output: clientio.Encode(int64(1), false),
		},
		"GEOADD with NX option (existing member)": {
			setup: func() {
				evalGEOADD([]string{"mygeo", "-74.0060", "40.7128", "NewYork"}, store)
			},
			input:  []string{"mygeo", "NX", "-73.9352", "40.7304", "NewYork"},
			output: clientio.Encode(int64(0), false),
		},
		"GEOADD with XX option (new member)": {
			input:  []string{"mygeo", "XX", "-71.0589", "42.3601", "Boston"},
			output: clientio.Encode(int64(0), false),
		},
		"GEOADD with XX option (existing member)": {
			setup: func() {
				evalGEOADD([]string{"mygeo", "-74.0060", "40.7128", "NewYork"}, store)
			},
			input:  []string{"mygeo", "XX", "-73.9352", "40.7304", "NewYork"},
			output: clientio.Encode(int64(0), false),
		},
		"GEOADD with both NX and XX options": {
			input:  []string{"mygeo", "NX", "XX", "-74.0060", "40.7128", "NewYork"},
			output: diceerrors.NewErrWithMessage("ERR XX and NX options at the same time are not compatible"),
		},
		"GEOADD with invalid option": {
			input:  []string{"mygeo", "INVALID", "-74.0060", "40.7128", "NewYork"},
			output: diceerrors.NewErrArity("GEOADD"),
		},
		"GEOADD to a key of wrong type": {
			setup: func() {
				store.Put("mygeo", store.NewObj("string_value", -1, object.ObjTypeString, object.ObjEncodingRaw))
			},
			input:  []string{"mygeo", "-74.0060", "40.7128", "NewYork"},
			output: []byte("-ERR Existing key has wrong Dice type\r\n"),
		},
		"GEOADD with longitude out of range": {
			input:  []string{"mygeo", "181.0", "40.7128", "Invalid"},
			output: diceerrors.NewErrWithMessage("ERR invalid longitude"),
		},
		"GEOADD with latitude out of range": {
			input:  []string{"mygeo", "-74.0060", "91.0", "Invalid"},
			output: diceerrors.NewErrWithMessage("ERR invalid latitude"),
		},
	}

	runEvalTests(t, tests, evalGEOADD, store)
}

func testEvalGEODIST(t *testing.T, store *dstore.Store) {
	tests := map[string]evalTestCase{
		"GEODIST between existing points": {
			setup: func() {
				evalGEOADD([]string{"points", "13.361389", "38.115556", "Palermo"}, store)
				evalGEOADD([]string{"points", "15.087269", "37.502669", "Catania"}, store)
			},
			input:  []string{"points", "Palermo", "Catania"},
			output: clientio.Encode(float64(166274.1440), false), // Example value
		},
		"GEODIST with units (km)": {
			setup: func() {
				evalGEOADD([]string{"points", "13.361389", "38.115556", "Palermo"}, store)
				evalGEOADD([]string{"points", "15.087269", "37.502669", "Catania"}, store)
			},
			input:  []string{"points", "Palermo", "Catania", "km"},
			output: clientio.Encode(float64(166.2741), false), // Example value
		},
		"GEODIST to same point": {
			setup: func() {
				evalGEOADD([]string{"points", "13.361389", "38.115556", "Palermo"}, store)
			},
			input:  []string{"points", "Palermo", "Palermo"},
			output: clientio.Encode(float64(0.0000), false), // Expecting distance 0 formatted to 4 decimals
		},
		// Add other test cases here...
	}

	runEvalTests(t, tests, evalGEODIST, store)
}

func testEvalSINTER(t *testing.T, store *dstore.Store) {
	tests := map[string]evalTestCase{
		"intersection of two sets": {
			setup: func() {
				evalSADD([]string{"set1", "a", "b", "c"}, store)
				evalSADD([]string{"set2", "c", "d", "e"}, store)
			},
			input:  []string{"set1", "set2"},
			output: clientio.Encode([]string{"c"}, false),
		},
		"intersection of three sets": {
			setup: func() {
				evalSADD([]string{"set1", "a", "b", "c"}, store)
				evalSADD([]string{"set2", "b", "c", "d"}, store)
				evalSADD([]string{"set3", "c", "d", "e"}, store)
			},
			input:  []string{"set1", "set2", "set3"},
			output: clientio.Encode([]string{"c"}, false),
		},
		"intersection with single set": {
			setup: func() {
				evalSADD([]string{"set1", "a"}, store)
			},
			input:  []string{"set1"},
			output: clientio.Encode([]string{"a"}, false),
		},
		"intersection with a non-existent key": {
			setup: func() {
				evalSADD([]string{"set1", "a", "b", "c"}, store)
			},
			input:  []string{"set1", "nonexistent"},
			output: clientio.Encode([]string{}, false),
		},
		"intersection with wrong type": {
			setup: func() {
				evalSADD([]string{"set1", "a", "b", "c"}, store)
				store.Put("string", &object.Obj{Value: "string", TypeEncoding: object.ObjTypeString})
			},
			input:  []string{"set1", "string"},
			output: []byte("-WRONGTYPE Operation against a key holding the wrong kind of value\r\n"),
		},
		"no arguments": {
			input:  []string{},
			output: diceerrors.NewErrArity("SINTER"),
		},
	}

	runEvalTests(t, tests, evalSINTER, store)
}
func testEvalOBJECTENCODING(t *testing.T, store *dstore.Store) {
	tests := map[string]evalTestCase{
		"nil value": {
			setup:  func() {},
			input:  nil,
			output: []byte("-ERR wrong number of arguments for 'object' command\r\n"),
		},
		"empty array": {
			setup:  func() {},
			input:  []string{},
			output: []byte("-ERR wrong number of arguments for 'object' command\r\n"),
		},
		"object with invalid subcommand": {
			setup:  func() {},
			input:  []string{"TESTSUBCOMMAND", "key"},
			output: []byte("-ERR syntax error\r\n"),
		},
		"key does not exist": {
			setup:  func() {},
			input:  []string{"ENCODING", "NONEXISTENT_KEY"},
			output: clientio.RespNIL,
		},
		"key exists": {
			setup: func() {
				evalLPUSH([]string{"EXISTING_KEY", "mock_value"}, store)
			},
			input:  []string{"ENCODING", "EXISTING_KEY"},
			output: []byte("$5\r\ndeque\r\n"),
		},
	}

	runEvalTests(t, tests, evalOBJECT, store)
}
func testEvalJSONSTRAPPEND(t *testing.T, store *dstore.Store) {
	tests := map[string]evalTestCase{
		"append to single field": {
			setup: func() {
				key := "doc1"
				value := "{\"a\":\"foo\", \"nested1\": {\"a\": \"hello\"}, \"nested2\": {\"a\": 31}}"
				var rootData interface{}
				_ = sonic.Unmarshal([]byte(value), &rootData)
				obj := store.NewObj(rootData, -1, object.ObjTypeJSON, object.ObjEncodingJSON)
				store.Put(key, obj)
			},
			input:  []string{"doc1", "$.nested1.a", "\"baz\""},
			output: []byte("*1\r\n:8\r\n"), // Expected length after append
		},
		"append to non-existing key": {
			setup: func() {
				// No setup needed as we are testing a non-existing document.
			},
			input:  []string{"non_existing_doc", "$..a", "\"err\""},
			output: []byte("-ERR Could not perform this operation on a key that doesn't exist\r\n"),
		},
		"append to root node": {
			setup: func() {
				key := "doc1"
				value := "\"abcd\""
				var rootData interface{}
				_ = sonic.Unmarshal([]byte(value), &rootData)
				obj := store.NewObj(rootData, -1, object.ObjTypeJSON, object.ObjEncodingJSON)
				store.Put(key, obj)
			},
			input:  []string{"doc1", "$", "\"piu\""},
			output: []byte("*1\r\n:7\r\n"), // Expected length after appending to "abcd"
		},
	}

	// Run the tests
	runEvalTests(t, tests, evalJSONSTRAPPEND, store)
}

func BenchmarkEvalJSONSTRAPPEND(b *testing.B) {
	store := dstore.NewStore(nil, nil)

	// Setup a sample JSON document
	key := "doc1"
	value := "{\"a\":\"foo\", \"nested1\": {\"a\": \"hello\"}, \"nested2\": {\"a\": 31}}"
	var rootData interface{}
	_ = sonic.Unmarshal([]byte(value), &rootData)
	obj := store.NewObj(rootData, -1, object.ObjTypeJSON, object.ObjEncodingJSON)
	store.Put(key, obj)

	b.ResetTimer()
	for i := 0; i < b.N; i++ {
		// Benchmark appending to multiple fields
		evalJSONSTRAPPEND([]string{"doc1", "$..a", "\"bar\""}, store)
	}
}

func testEvalZPOPMAX(t *testing.T, store *dstore.Store) {
	setup := func() {
		evalZADD([]string{"myzset", "1", "member1", "2", "member2", "3", "member3"}, store)
	}

	tests := map[string]evalTestCase{
		"ZPOPMAX without key": {
			setup: func() {},
			input: []string{"KEY_INVALID"},
			migratedOutput: EvalResponse{
				Result: []string{},
				Error:  nil,
			},
		},
		"ZPOPMAX on wrongtype of key": {
			setup: func() {
				evalSET([]string{"mystring", "shankar"}, store)
			},
			input: []string{"mystring", "1"},
			migratedOutput: EvalResponse{
				Result: nil,
				Error:  diceerrors.ErrWrongTypeOperation,
			},
		},
		"ZPOPMAX without count argument": {
			setup: setup,
			input: []string{"myzset"},
			migratedOutput: EvalResponse{
				Result: []string{"3", "member3"},
				Error:  nil,
			},
		},
		"ZPOPMAX with count argument": {
			setup: setup,
			input: []string{"myzset", "2"},
			migratedOutput: EvalResponse{
				Result: []string{"3", "member3", "2", "member2"},
				Error:  nil,
			},
		},
		"ZPOPMAX with count more than the elements in sorted set": {
			setup: setup,
			input: []string{"myzset", "4"},
			migratedOutput: EvalResponse{
				Result: []string{"3", "member3", "2", "member2", "1", "member1"},
			},
		},
		"ZPOPMAX with count as zero": {
			setup: setup,
			input: []string{"myzsert", "0"},
			migratedOutput: EvalResponse{
				Result: []string{},
				Error:  nil,
			},
		},
		"ZPOPMAX on an empty sorted set": {
			setup: func() {
				store.Put("myzset", store.NewObj(sortedset.New(), -1, object.ObjTypeSortedSet, object.ObjEncodingBTree))
			},
			input: []string{"myzset"},
			migratedOutput: EvalResponse{
				Result: []string{},
				Error:  nil,
			},
		},
	}
	runMigratedEvalTests(t, tests, evalZPOPMAX, store)
}

func BenchmarkEvalZPOPMAX(b *testing.B) {
	// Define benchmark cases with varying sizes of sorted sets
	benchmarks := []struct {
		name  string
		setup func(store *dstore.Store)
		input []string
	}{
		{
			name: "ZPOPMAX on small sorted set (10 members)",
			setup: func(store *dstore.Store) {
				evalZADD([]string{"sortedSet", "1", "member1", "2", "member2", "3", "member3", "4", "member4", "5", "member5", "6", "member6", "7", "member7", "8", "member8", "9", "member9", "10", "member10"}, store)
			},
			input: []string{"sortedSet", "3"},
		},
		{
			name: "ZPOPMAX on large sorted set (10000 members)",
			setup: func(store *dstore.Store) {
				args := []string{"sortedSet"}
				for i := 1; i <= 10000; i++ {
					args = append(args, fmt.Sprintf("%d", i), fmt.Sprintf("member%d", i))
				}
				evalZADD(args, store)
			},
			input: []string{"sortedSet", "10"},
		},
		{
			name: "ZPOPMAX with large sorted set with duplicate scores",
			setup: func(store *dstore.Store) {
				args := []string{"sortedSet"}
				for i := 1; i <= 10000; i++ {
					args = append(args, "1", fmt.Sprintf("member%d", i))
				}
				evalZADD(args, store)
			},
			input: []string{"sortedSet", "2"},
		},
	}

	store := dstore.NewStore(nil, nil)

	for _, bm := range benchmarks {
		b.Run(bm.name, func(b *testing.B) {
			bm.setup(store)

			for i := 0; i < b.N; i++ {
				// Reset the store before each run to avoid contamination
				dstore.ResetStore(store)
				bm.setup(store)
				evalZPOPMAX(bm.input, store)
			}
		})
	}
}<|MERGE_RESOLUTION|>--- conflicted
+++ resolved
@@ -109,11 +109,8 @@
 	testEvalHRANDFIELD(t, store)
 	testEvalZADD(t, store)
 	testEvalZRANGE(t, store)
-<<<<<<< HEAD
 	testEvalZPOPMAX(t, store)
-=======
 	testEvalZPOPMIN(t, store)
->>>>>>> 045376e7
 	testEvalHVALS(t, store)
 	testEvalBitField(t, store)
 	testEvalHINCRBYFLOAT(t, store)
