package eval

import (
	"bytes"
	"encoding/base64"
	"errors"
	"fmt"
	"math"
	"reflect"
	"strconv"
	"strings"
	"testing"
	"time"

	"github.com/dicedb/dice/internal/eval/sortedset"
	"github.com/dicedb/dice/internal/server/utils"

	"github.com/bytedance/sonic"
	"github.com/ohler55/ojg/jp"

	"github.com/axiomhq/hyperloglog"
	"github.com/dicedb/dice/internal/clientio"
	diceerrors "github.com/dicedb/dice/internal/errors"
	"github.com/dicedb/dice/internal/object"
	dstore "github.com/dicedb/dice/internal/store"
	testifyAssert "github.com/stretchr/testify/assert"
	"gotest.tools/v3/assert"
)

type evalTestCase struct {
	name           string
	setup          func()
	input          []string
	output         []byte
	validator      func(output []byte)
	newValidator   func(output interface{})
	migratedOutput EvalResponse
}

func setupTest(store *dstore.Store) *dstore.Store {
	dstore.ResetStore(store)
	return store
}

func TestEval(t *testing.T) {
	store := dstore.NewStore(nil, nil)

	testEvalMSET(t, store)
	testEvalECHO(t, store)
	testEvalHELLO(t, store)
	testEvalSET(t, store)
	testEvalGET(t, store)
	testEvalGETEX(t, store)
	testEvalDebug(t, store)
	testEvalJSONARRTRIM(t, store)
	testEvalJSONARRINSERT(t, store)
	testEvalJSONARRPOP(t, store)
	testEvalJSONARRLEN(t, store)
	testEvalJSONDEL(t, store)
	testEvalJSONFORGET(t, store)
	testEvalJSONCLEAR(t, store)
	testEvalJSONTYPE(t, store)
	testEvalJSONGET(t, store)
	testEvalJSONSET(t, store)
	testEvalJSONNUMMULTBY(t, store)
	testEvalJSONTOGGLE(t, store)
	testEvalJSONARRAPPEND(t, store)
	testEvalJSONRESP(t, store)
	testEvalTTL(t, store)
	testEvalDel(t, store)
	testEvalPersist(t, store)
	testEvalEXPIRE(t, store)
	testEvalEXPIRETIME(t, store)
	testEvalEXPIREAT(t, store)
	testEvalDbsize(t, store)
	testEvalGETSET(t, store)
	testEvalHSET(t, store)
	testEvalHMSET(t, store)
	testEvalHKEYS(t, store)
	testEvalPFADD(t, store)
	testEvalPFCOUNT(t, store)
	testEvalPFMERGE(t, store)
	testEvalHGET(t, store)
	testEvalHMGET(t, store)
	testEvalHSTRLEN(t, store)
	testEvalHEXISTS(t, store)
	testEvalHDEL(t, store)
	testEvalHSCAN(t, store)
	testEvalJSONSTRLEN(t, store)
	testEvalJSONOBJLEN(t, store)
	testEvalHLEN(t, store)
	testEvalSELECT(t, store)
	testEvalLLEN(t, store)
	testEvalGETEX(t, store)
	testEvalJSONNUMINCRBY(t, store)
	testEvalDUMP(t, store)
	testEvalTYPE(t, store)
	testEvalCOMMAND(t, store)
	testEvalHINCRBY(t, store)
	testEvalJSONOBJKEYS(t, store)
	testEvalGETRANGE(t, store)
	testEvalHSETNX(t, store)
	testEvalPING(t, store)
	testEvalSETEX(t, store)
	testEvalFLUSHDB(t, store)
	testEvalINCRBYFLOAT(t, store)
	testEvalBITOP(t, store)
	testEvalAPPEND(t, store)
	testEvalHRANDFIELD(t, store)
	testEvalZADD(t, store)
	testEvalZRANGE(t, store)
	testEvalZPOPMIN(t, store)
	testEvalZRANK(t, store)
	testEvalHVALS(t, store)
	testEvalBitField(t, store)
	testEvalHINCRBYFLOAT(t, store)
	testEvalBitFieldRO(t, store)
	testEvalGEOADD(t, store)
	testEvalGEODIST(t, store)
	testEvalSINTER(t, store)
	testEvalOBJECTENCODING(t, store)
	testEvalJSONSTRAPPEND(t, store)
	testEvalINCR(t, store)
	testEvalINCRBY(t, store)
	testEvalDECR(t, store)
	testEvalDECRBY(t, store)
}

func testEvalPING(t *testing.T, store *dstore.Store) {
	tests := map[string]evalTestCase{
		"nil value":            {input: nil, output: []byte("+PONG\r\n")},
		"empty args":           {input: []string{}, output: []byte("+PONG\r\n")},
		"one value":            {input: []string{"HEY"}, output: []byte("$3\r\nHEY\r\n")},
		"more than one values": {input: []string{"HEY", "HELLO"}, output: []byte("-ERR wrong number of arguments for 'ping' command\r\n")},
	}

	runEvalTests(t, tests, evalPING, store)
}

func testEvalECHO(t *testing.T, store *dstore.Store) {
	tests := map[string]evalTestCase{
		"nil value":            {input: nil, output: []byte("-ERR wrong number of arguments for 'echo' command\r\n")},
		"empty args":           {input: []string{}, output: []byte("-ERR wrong number of arguments for 'echo' command\r\n")},
		"one value":            {input: []string{"HEY"}, output: []byte("$3\r\nHEY\r\n")},
		"more than one values": {input: []string{"HEY", "HELLO"}, output: []byte("-ERR wrong number of arguments for 'echo' command\r\n")},
	}

	runEvalTests(t, tests, evalECHO, store)
}

func testEvalHELLO(t *testing.T, store *dstore.Store) {
	resp := []interface{}{
		"proto", 2,
		"id", serverID,
		"mode", "standalone",
		"role", "master",
		"modules",
		[]interface{}{},
	}

	tests := map[string]evalTestCase{
		"nil value":            {input: nil, output: clientio.Encode(resp, false)},
		"empty args":           {input: []string{}, output: clientio.Encode(resp, false)},
		"one value":            {input: []string{"HEY"}, output: clientio.Encode(resp, false)},
		"more than one values": {input: []string{"HEY", "HELLO"}, output: []byte("-ERR wrong number of arguments for 'hello' command\r\n")},
	}

	runEvalTests(t, tests, evalHELLO, store)
}

func testEvalSET(t *testing.T, store *dstore.Store) {
	tests := []evalTestCase{
		{
			name:           "nil value",
			input:          nil,
			migratedOutput: EvalResponse{Result: nil, Error: errors.New("ERR wrong number of arguments for 'set' command")},
		},
		{
			name:           "empty array",
			input:          []string{},
			migratedOutput: EvalResponse{Result: nil, Error: errors.New("ERR wrong number of arguments for 'set' command")},
		},
		{
			name:           "one value",
			input:          []string{"KEY"},
			migratedOutput: EvalResponse{Result: nil, Error: errors.New("ERR wrong number of arguments for 'set' command")},
		},
		{
			name:           "key val pair",
			input:          []string{"KEY", "VAL"},
			migratedOutput: EvalResponse{Result: clientio.OK, Error: nil},
		},
		{
			name:           "key val pair with int val",
			input:          []string{"KEY", "123456"},
			migratedOutput: EvalResponse{Result: clientio.OK, Error: nil},
		},
		{
			name:           "key val pair and expiry key",
			input:          []string{"KEY", "VAL", Px},
			migratedOutput: EvalResponse{Result: nil, Error: errors.New("ERR syntax error")},
		},
		{
			name:           "key val pair and EX no val",
			input:          []string{"KEY", "VAL", Ex},
			migratedOutput: EvalResponse{Result: nil, Error: errors.New("ERR syntax error")},
		},
		{
			name:           "key val pair and valid EX",
			input:          []string{"KEY", "VAL", Ex, "2"},
			migratedOutput: EvalResponse{Result: clientio.OK, Error: nil},
		},
		{
			name:           "key val pair and invalid negative EX",
			input:          []string{"KEY", "VAL", Ex, "-2"},
			migratedOutput: EvalResponse{Result: nil, Error: errors.New("ERR invalid expire time in 'set' command")},
		},
		{
			name:           "key val pair and invalid float EX",
			input:          []string{"KEY", "VAL", Ex, "2.0"},
			migratedOutput: EvalResponse{Result: nil, Error: errors.New("ERR value is not an integer or out of range")},
		},
		{
			name:           "key val pair and invalid out of range int EX",
			input:          []string{"KEY", "VAL", Ex, "9223372036854775807"},
			migratedOutput: EvalResponse{Result: nil, Error: errors.New("ERR invalid expire time in 'set' command")},
		},
		{
			name:           "key val pair and invalid greater than max duration EX",
			input:          []string{"KEY", "VAL", Ex, "9223372036854775"},
			migratedOutput: EvalResponse{Result: nil, Error: errors.New("ERR invalid expire time in 'set' command")},
		},
		{
			name:           "key val pair and invalid EX",
			input:          []string{"KEY", "VAL", Ex, "invalid_expiry_val"},
			migratedOutput: EvalResponse{Result: nil, Error: errors.New("ERR value is not an integer or out of range")},
		},
		{
			name:           "key val pair and PX no val",
			input:          []string{"KEY", "VAL", Px},
			migratedOutput: EvalResponse{Result: nil, Error: errors.New("ERR syntax error")},
		},
		{
			name:           "key val pair and valid PX",
			input:          []string{"KEY", "VAL", Px, "2000"},
			migratedOutput: EvalResponse{Result: clientio.OK, Error: nil},
		},
		{
			name:           "key val pair and invalid PX",
			input:          []string{"KEY", "VAL", Px, "invalid_expiry_val"},
			migratedOutput: EvalResponse{Result: nil, Error: errors.New("ERR value is not an integer or out of range")},
		},
		{
			name:           "key val pair and invalid negative PX",
			input:          []string{"KEY", "VAL", Px, "-2"},
			migratedOutput: EvalResponse{Result: nil, Error: errors.New("ERR invalid expire time in 'set' command")},
		},
		{
			name:           "key val pair and invalid float PX",
			input:          []string{"KEY", "VAL", Px, "2.0"},
			migratedOutput: EvalResponse{Result: nil, Error: errors.New("ERR value is not an integer or out of range")},
		},
		{
			name:           "key val pair and invalid out of range int PX",
			input:          []string{"KEY", "VAL", Px, "9223372036854775807"},
			migratedOutput: EvalResponse{Result: nil, Error: errors.New("ERR invalid expire time in 'set' command")},
		},
		{
			name:           "key val pair and invalid greater than max duration PX",
			input:          []string{"KEY", "VAL", Px, "9223372036854775"},
			migratedOutput: EvalResponse{Result: nil, Error: errors.New("ERR invalid expire time in 'set' command")},
		},
		{
			name:           "key val pair and both EX and PX",
			input:          []string{"KEY", "VAL", Ex, "2", Px, "2000"},
			migratedOutput: EvalResponse{Result: nil, Error: errors.New("ERR syntax error")},
		},
		{
			name:           "key val pair and PXAT no val",
			input:          []string{"KEY", "VAL", Pxat},
			migratedOutput: EvalResponse{Result: nil, Error: errors.New("ERR syntax error")},
		},
		{
			name:           "key val pair and invalid PXAT",
			input:          []string{"KEY", "VAL", Pxat, "invalid_expiry_val"},
			migratedOutput: EvalResponse{Result: nil, Error: errors.New("ERR value is not an integer or out of range")},
		},
		{
			name:           "key val pair and expired PXAT",
			input:          []string{"KEY", "VAL", Pxat, "2"},
			migratedOutput: EvalResponse{Result: clientio.OK, Error: nil},
		},
		{
			name:           "key val pair and negative PXAT",
			input:          []string{"KEY", "VAL", Pxat, "-123456"},
			migratedOutput: EvalResponse{Result: nil, Error: errors.New("ERR invalid expire time in 'set' command")},
		},
		{
			name:           "key val pair and valid PXAT",
			input:          []string{"KEY", "VAL", Pxat, strconv.FormatInt(time.Now().Add(2*time.Minute).UnixMilli(), 10)},
			migratedOutput: EvalResponse{Result: clientio.OK, Error: nil},
		},
	}

	for _, tt := range tests {
		t.Run(tt.name, func(t *testing.T) {
			response := evalSET(tt.input, store)

			// Handle comparison for byte slices
			if b, ok := response.Result.([]byte); ok && tt.migratedOutput.Result != nil {
				if expectedBytes, ok := tt.migratedOutput.Result.([]byte); ok {
					testifyAssert.True(t, bytes.Equal(b, expectedBytes), "expected and actual byte slices should be equal")
				}
			} else {
				assert.Equal(t, tt.migratedOutput.Result, response.Result)
			}

			if tt.migratedOutput.Error != nil {
				testifyAssert.EqualError(t, response.Error, tt.migratedOutput.Error.Error())
			} else {
				testifyAssert.NoError(t, response.Error)
			}
		})
	}
}

func testEvalGETEX(t *testing.T, store *dstore.Store) {
	tests := map[string]evalTestCase{
		"key val pair and valid EX": {
			setup: func() {
				key := "foo"
				value := "bar"
				obj := &object.Obj{
					Value: value,
				}
				store.Put(key, obj)
			},
			input:  []string{"foo", Ex, "10"},
			output: clientio.Encode("bar", false),
		},
		"key val pair and invalid EX": {
			setup: func() {
				key := "foo"
				value := "bar"
				obj := &object.Obj{
					Value: value,
				}
				store.Put(key, obj)
			},
			input:  []string{"foo", Ex, "10000000000000000"},
			output: []byte("-ERR invalid expire time in 'getex' command\r\n"),
		},
		"key holding json type": {
			setup: func() {
				evalJSONSET([]string{"JSONKEY", "$", "1"}, store)
			},
			input:  []string{"JSONKEY"},
			output: []byte("-WRONGTYPE Operation against a key holding the wrong kind of value\r\n"),
		},
		"key holding set type": {
			setup: func() {
				evalSADD([]string{"SETKEY", "FRUITS", "APPLE", "MANGO", "BANANA"}, store)
			},
			input:  []string{"SETKEY"},
			output: []byte("-WRONGTYPE Operation against a key holding the wrong kind of value\r\n"),
		},
	}

	runEvalTests(t, tests, evalGETEX, store)
}

func testEvalMSET(t *testing.T, store *dstore.Store) {
	tests := map[string]evalTestCase{
		"nil value":         {input: nil, output: []byte("-ERR wrong number of arguments for 'mset' command\r\n")},
		"empty array":       {input: []string{}, output: []byte("-ERR wrong number of arguments for 'mset' command\r\n")},
		"one value":         {input: []string{"KEY"}, output: []byte("-ERR wrong number of arguments for 'mset' command\r\n")},
		"key val pair":      {input: []string{"KEY", "VAL"}, output: clientio.RespOK},
		"odd key val pair":  {input: []string{"KEY", "VAL", "KEY2"}, output: []byte("-ERR wrong number of arguments for 'mset' command\r\n")},
		"even key val pair": {input: []string{"KEY", "VAL", "KEY2", "VAL2"}, output: clientio.RespOK},
	}

	runEvalTests(t, tests, evalMSET, store)
}

func testEvalGET(t *testing.T, store *dstore.Store) {
	tests := []evalTestCase{
		{
			name:           "nil value",
			input:          nil,
			migratedOutput: EvalResponse{Result: nil, Error: errors.New("ERR wrong number of arguments for 'get' command")},
		},
		{
			name:           "empty array",
			input:          []string{},
			migratedOutput: EvalResponse{Result: nil, Error: errors.New("ERR wrong number of arguments for 'get' command")},
		},
		{
			name:           "key does not exist",
			input:          []string{"NONEXISTENT_KEY"},
			migratedOutput: EvalResponse{Result: clientio.NIL, Error: nil},
		},
		{
			name:           "multiple arguments",
			input:          []string{"KEY1", "KEY2"},
			migratedOutput: EvalResponse{Result: nil, Error: errors.New("ERR wrong number of arguments for 'get' command")},
		},
		{
			name: "key exists",
			setup: func() {
				key := "diceKey"
				value := "diceVal"
				obj := &object.Obj{
					Value:          value,
					LastAccessedAt: uint32(time.Now().Unix()),
				}
				store.Put(key, obj)
			},
			input:          []string{"diceKey"},
			migratedOutput: EvalResponse{Result: "diceVal", Error: nil},
		},
		{
			name: "key exists but expired",
			setup: func() {
				key := "EXISTING_KEY"
				value := "mock_value"
				obj := &object.Obj{
					Value:          value,
					LastAccessedAt: uint32(time.Now().Unix()),
				}
				store.Put(key, obj)
				store.SetExpiry(obj, int64(-2*time.Millisecond))
			},
			input:          []string{"EXISTING_KEY"},
			migratedOutput: EvalResponse{Result: clientio.NIL, Error: nil},
		},
	}

	for _, tt := range tests {
		t.Run(tt.name, func(t *testing.T) {
			// Setup the test store
			if tt.setup != nil {
				tt.setup()
			}

			response := evalGET(tt.input, store)

			// Handle comparison for byte slices
			if b, ok := response.Result.([]byte); ok && tt.migratedOutput.Result != nil {
				if expectedBytes, ok := tt.migratedOutput.Result.([]byte); ok {
					testifyAssert.True(t, bytes.Equal(b, expectedBytes), "expected and actual byte slices should be equal")
				}
			} else {
				assert.Equal(t, tt.migratedOutput.Result, response.Result)
			}

			if tt.migratedOutput.Error != nil {
				testifyAssert.EqualError(t, response.Error, tt.migratedOutput.Error.Error())
			} else {
				testifyAssert.NoError(t, response.Error)
			}
		})
	}
}

func testEvalGETSET(t *testing.T, store *dstore.Store) {
	tests := []evalTestCase{
		{
			name:           "GETSET with 1 arg",
			input:          []string{"HELLO"},
			migratedOutput: EvalResponse{Result: nil, Error: errors.New("ERR wrong number of arguments for 'getset' command")},
		},
		{
			name:           "GETSET with 3 args",
			input:          []string{"HELLO", "WORLD", "WORLD1"},
			migratedOutput: EvalResponse{Result: nil, Error: errors.New("ERR wrong number of arguments for 'getset' command")},
		},
		{
			name:           "GETSET key not exists",
			input:          []string{"HELLO", "WORLD"},
			migratedOutput: EvalResponse{Result: clientio.NIL, Error: nil},
		},
		{
			name: "GETSET key exists",
			setup: func() {
				key := "EXISTING_KEY"
				value := "mock_value"
				obj := &object.Obj{
					Value:          value,
					LastAccessedAt: uint32(time.Now().Unix()),
				}
				store.Put(key, obj)
			},
			input:          []string{"EXISTING_KEY", "WORLD"},
			migratedOutput: EvalResponse{Result: "mock_value", Error: nil},
		},
		{
			name: "GETSET key exists TTL should be reset",
			setup: func() {
				key := "EXISTING_KEY"
				value := "mock_value"
				obj := &object.Obj{
					Value:          value,
					LastAccessedAt: uint32(time.Now().Unix()),
				}
				store.Put(key, obj)
			},
			input:          []string{"EXISTING_KEY", "WORLD"},
			migratedOutput: EvalResponse{Result: "mock_value", Error: nil},
		},
	}

	for _, tt := range tests {
		t.Run(tt.name, func(t *testing.T) {
			// Setup the test store
			if tt.setup != nil {
				tt.setup()
			}

			response := evalGETSET(tt.input, store)

			// Handle comparison for byte slices
			if b, ok := response.Result.([]byte); ok && tt.migratedOutput.Result != nil {
				if expectedBytes, ok := tt.migratedOutput.Result.([]byte); ok {
					testifyAssert.True(t, bytes.Equal(b, expectedBytes), "expected and actual byte slices should be equal")
				}
			} else {
				assert.Equal(t, tt.migratedOutput.Result, response.Result)
			}

			if tt.migratedOutput.Error != nil {
				testifyAssert.EqualError(t, response.Error, tt.migratedOutput.Error.Error())
			} else {
				testifyAssert.NoError(t, response.Error)
			}
		})
	}
}

func testEvalEXPIRE(t *testing.T, store *dstore.Store) {
	tests := map[string]evalTestCase{
		"nil value": {
			input:  nil,
			output: []byte("-ERR wrong number of arguments for 'expire' command\r\n"),
		},
		"empty args": {
			input:  []string{},
			output: []byte("-ERR wrong number of arguments for 'expire' command\r\n"),
		},
		"wrong number of args": {
			input:  []string{"KEY1"},
			output: []byte("-ERR wrong number of arguments for 'expire' command\r\n"),
		},
		"key does not exist": {
			input:  []string{"NONEXISTENT_KEY", strconv.FormatInt(1, 10)},
			output: clientio.RespZero,
		},
		"key exists": {
			setup: func() {
				key := "EXISTING_KEY"
				value := "mock_value"
				obj := &object.Obj{
					Value:          value,
					LastAccessedAt: uint32(time.Now().Unix()),
				}
				store.Put(key, obj)
			},
			input:  []string{"EXISTING_KEY", strconv.FormatInt(1, 10)},
			output: clientio.RespOne,
		},
		"invalid expiry time exists - very large integer": {
			setup: func() {
				key := "EXISTING_KEY"
				value := "mock_value"
				obj := &object.Obj{
					Value:          value,
					LastAccessedAt: uint32(time.Now().Unix()),
				}
				store.Put(key, obj)
			},
			input:  []string{"EXISTING_KEY", strconv.FormatInt(9223372036854776, 10)},
			output: []byte("-ERR invalid expire time in 'expire' command\r\n"),
		},

		"invalid expiry time exists - negative integer": {
			setup: func() {
				key := "EXISTING_KEY"
				value := "mock_value"
				obj := &object.Obj{
					Value:          value,
					LastAccessedAt: uint32(time.Now().Unix()),
				}
				store.Put(key, obj)
			},
			input:  []string{"EXISTING_KEY", strconv.FormatInt(-1, 10)},
			output: []byte("-ERR invalid expire time in 'expire' command\r\n"),
		},
		"invalid expiry time exists - empty string": {
			setup: func() {
				key := "EXISTING_KEY"
				value := "mock_value"
				obj := &object.Obj{
					Value:          value,
					LastAccessedAt: uint32(time.Now().Unix()),
				}
				store.Put(key, obj)
			},
			input:  []string{"EXISTING_KEY", ""},
			output: []byte("-ERR value is not an integer or out of range\r\n"),
		},
		"invalid expiry time exists - with float number": {
			setup: func() {
				key := "EXISTING_KEY"
				value := "mock_value"
				obj := &object.Obj{
					Value:          value,
					LastAccessedAt: uint32(time.Now().Unix()),
				}
				store.Put(key, obj)
			},
			input:  []string{"EXISTING_KEY", "0.456"},
			output: []byte("-ERR value is not an integer or out of range\r\n"),
		},
	}

	runEvalTests(t, tests, evalEXPIRE, store)
}

func testEvalEXPIRETIME(t *testing.T, store *dstore.Store) {
	tests := map[string]evalTestCase{
		"wrong number of args": {
			input:  []string{"KEY1", "KEY2"},
			output: []byte("-ERR wrong number of arguments for 'expiretime' command\r\n"),
		},
		"key does not exist": {
			input:  []string{"NONEXISTENT_KEY"},
			output: clientio.RespMinusTwo,
		},
		"key exists without expiry": {
			setup: func() {
				key := "EXISTING_KEY"
				value := "mock_value"
				obj := &object.Obj{
					Value:          value,
					LastAccessedAt: uint32(time.Now().Unix()),
				}
				store.Put(key, obj)
			},
			input:  []string{"EXISTING_KEY"},
			output: clientio.RespMinusOne,
		},
		"key exists with expiry": {
			setup: func() {
				key := "EXISTING_KEY"
				value := "mock_value"
				obj := &object.Obj{
					Value:          value,
					LastAccessedAt: uint32(time.Now().Unix()),
				}
				store.Put(key, obj)

				store.SetUnixTimeExpiry(obj, 2724123456123)
			},
			input:  []string{"EXISTING_KEY"},
			output: []byte(fmt.Sprintf(":%d\r\n", 2724123456123)),
		},
	}

	runEvalTests(t, tests, evalEXPIRETIME, store)
}

func testEvalEXPIREAT(t *testing.T, store *dstore.Store) {
	tests := map[string]evalTestCase{
		"nil value": {
			input:  nil,
			output: []byte("-ERR wrong number of arguments for 'expireat' command\r\n"),
		},
		"empty args": {
			input:  []string{},
			output: []byte("-ERR wrong number of arguments for 'expireat' command\r\n"),
		},
		"wrong number of args": {
			input:  []string{"KEY1"},
			output: []byte("-ERR wrong number of arguments for 'expireat' command\r\n"),
		},
		"key does not exist": {
			input:  []string{"NONEXISTENT_KEY", strconv.FormatInt(time.Now().Add(2*time.Minute).Unix(), 10)},
			output: clientio.RespZero,
		},
		"key exists": {
			setup: func() {
				key := "EXISTING_KEY"
				value := "mock_value"
				obj := &object.Obj{
					Value:          value,
					LastAccessedAt: uint32(time.Now().Unix()),
				}
				store.Put(key, obj)
			},
			input:  []string{"EXISTING_KEY", strconv.FormatInt(time.Now().Add(2*time.Minute).Unix(), 10)},
			output: clientio.RespOne,
		},
		"invalid expire time - very large integer": {
			setup: func() {
				key := "EXISTING_KEY"
				value := "mock_value"
				obj := &object.Obj{
					Value:          value,
					LastAccessedAt: uint32(time.Now().Unix()),
				}
				store.Put(key, obj)
			},
			input:  []string{"EXISTING_KEY", strconv.FormatInt(9223372036854776, 10)},
			output: []byte("-ERR invalid expire time in 'expireat' command\r\n"),
		},
		"invalid expire time - negative integer": {
			setup: func() {
				key := "EXISTING_KEY"
				value := "mock_value"
				obj := &object.Obj{
					Value:          value,
					LastAccessedAt: uint32(time.Now().Unix()),
				}
				store.Put(key, obj)
			},
			input:  []string{"EXISTING_KEY", strconv.FormatInt(-1, 10)},
			output: []byte("-ERR invalid expire time in 'expireat' command\r\n"),
		},
	}

	runEvalTests(t, tests, evalEXPIREAT, store)
}

func testEvalJSONARRTRIM(t *testing.T, store *dstore.Store) {
	tests := map[string]evalTestCase{
		"nil value": {
			setup:  func() {},
			input:  nil,
			output: []byte("-ERR wrong number of arguments for 'json.arrtrim' command\r\n"),
		},
		"key does not exist": {
			setup: func() {
				key := "EXISTING_KEY"
				value := "{\"a\":2}"
				var rootData interface{}
				_ = sonic.Unmarshal([]byte(value), &rootData)
				obj := store.NewObj(rootData, -1, object.ObjTypeJSON, object.ObjEncodingJSON)
				store.Put(key, obj)
			},
			input:  []string{"NONEXISTENT_KEY", "$.a", "0", "1"},
			output: []byte("-ERR could not perform this operation on a key that doesn't exist\r\n"),
		},
		"index is not integer": {
			setup: func() {
				key := "EXISTING_KEY"
				value := "{\"a\":2}"
				var rootData interface{}
				_ = sonic.Unmarshal([]byte(value), &rootData)
				obj := store.NewObj(rootData, -1, object.ObjTypeJSON, object.ObjEncodingJSON)
				store.Put(key, obj)
			},
			input:  []string{"EXISTING_KEY", "$", "a", "1"},
			output: []byte("-ERR Couldn't parse as integer\r\n"),
		},
		"index out of bounds": {
			setup: func() {
				key := "EXISTING_KEY"
				value := "[1,2,3]"
				var rootData interface{}
				_ = sonic.Unmarshal([]byte(value), &rootData)
				obj := store.NewObj(rootData, -1, object.ObjTypeJSON, object.ObjEncodingJSON)
				store.Put(key, obj)
			},
			input:  []string{"EXISTING_KEY", "$", "0", "10"},
			output: []byte("*1\r\n:3\r\n"),
		},
		"root path is not array": {
			setup: func() {
				key := "EXISTING_KEY"
				value := "{\"a\":2}"
				var rootData interface{}
				_ = sonic.Unmarshal([]byte(value), &rootData)
				obj := store.NewObj(rootData, -1, object.ObjTypeJSON, object.ObjEncodingJSON)
				store.Put(key, obj)
			},
			input:  []string{"EXISTING_KEY", "$.a", "0", "6"},
			output: []byte("*1\r\n$-1\r\n"),
		},
		"root path is array": {
			setup: func() {
				key := "EXISTING_KEY"
				value := "[1,2,3,4,5]"
				var rootData interface{}
				_ = sonic.Unmarshal([]byte(value), &rootData)
				obj := store.NewObj(rootData, -1, object.ObjTypeJSON, object.ObjEncodingJSON)
				store.Put(key, obj)
			},
			input:  []string{"EXISTING_KEY", "$", "1", "3"},
			output: []byte("*1\r\n:3\r\n"),
		},
		"subpath array": {
			setup: func() {
				key := "EXISTING_KEY"
				value := "{\"connection\":{\"wireless\":true,\"names\":[0,1,2,3,4]},\"names\":[0,1,2,3,4]}"
				var rootData interface{}
				_ = sonic.Unmarshal([]byte(value), &rootData)
				obj := store.NewObj(rootData, -1, object.ObjTypeJSON, object.ObjEncodingJSON)
				store.Put(key, obj)
			},
			input:  []string{"EXISTING_KEY", "$.names", "1", "3"},
			output: []byte("*1\r\n:3\r\n"),
		},
		"subpath two array": {
			setup: func() {
				key := "EXISTING_KEY"
				value := "{\"connection\":{\"wireless\":true,\"names\":[0,1,2,3,4]},\"names\":[0,1,2,3,4]}"
				var rootData interface{}
				_ = sonic.Unmarshal([]byte(value), &rootData)
				obj := store.NewObj(rootData, -1, object.ObjTypeJSON, object.ObjEncodingJSON)
				store.Put(key, obj)
			},
			input:  []string{"EXISTING_KEY", "$..names", "1", "3"},
			output: []byte("*2\r\n:3\r\n:3\r\n"),
		},
		"subpath not array": {
			setup: func() {
				key := "EXISTING_KEY"
				value := "{\"connection\":{\"wireless\":true,\"names\":[0,1,2,3,4]},\"names\":[0,1,2,3,4]}"
				var rootData interface{}
				_ = sonic.Unmarshal([]byte(value), &rootData)
				obj := store.NewObj(rootData, -1, object.ObjTypeJSON, object.ObjEncodingJSON)
				store.Put(key, obj)
			},
			input:  []string{"EXISTING_KEY", "$.connection", "1", "2"},
			output: []byte("*1\r\n$-1\r\n"),
		},
		"subpath array index negative": {
			setup: func() {
				key := "EXISTING_KEY"
				value := "{\"connection\":{\"wireless\":true,\"names\":[0,1,2,3,4]},\"names\":[0,1,2,3,4]}"
				var rootData interface{}
				_ = sonic.Unmarshal([]byte(value), &rootData)
				obj := store.NewObj(rootData, -1, object.ObjTypeJSON, object.ObjEncodingJSON)
				store.Put(key, obj)
			},
			input:  []string{"EXISTING_KEY", "$.names", "-3", "-1"},
			output: []byte("*1\r\n:3\r\n"),
		},
		"index negative start larger than stop": {
			setup: func() {
				key := "EXISTING_KEY"
				value := "{\"connection\":{\"wireless\":true,\"names\":[0,1,2,3,4]},\"names\":[0,1,2,3,4]}"
				var rootData interface{}
				_ = sonic.Unmarshal([]byte(value), &rootData)
				obj := store.NewObj(rootData, -1, object.ObjTypeJSON, object.ObjEncodingJSON)
				store.Put(key, obj)
			},
			input:  []string{"EXISTING_KEY", "$.names", "-1", "-3"},
			output: []byte("*1\r\n:0\r\n"),
		},
	}
	runEvalTests(t, tests, evalJSONARRTRIM, store)
}

func testEvalJSONARRINSERT(t *testing.T, store *dstore.Store) {
	tests := map[string]evalTestCase{
		"nil value": {
			setup:  func() {},
			input:  nil,
			output: []byte("-ERR wrong number of arguments for 'json.arrinsert' command\r\n"),
		},
		"key does not exist": {
			setup: func() {
				key := "EXISTING_KEY"
				value := "{\"a\":2}"
				var rootData interface{}
				_ = sonic.Unmarshal([]byte(value), &rootData)
				obj := store.NewObj(rootData, -1, object.ObjTypeJSON, object.ObjEncodingJSON)
				store.Put(key, obj)
			},
			input:  []string{"NONEXISTENT_KEY", "$.a", "0", "1"},
			output: []byte("-ERR could not perform this operation on a key that doesn't exist\r\n"),
		},
		"index is not integer": {
			setup: func() {
				key := "EXISTING_KEY"
				value := "{\"a\":2}"
				var rootData interface{}
				_ = sonic.Unmarshal([]byte(value), &rootData)
				obj := store.NewObj(rootData, -1, object.ObjTypeJSON, object.ObjEncodingJSON)
				store.Put(key, obj)
			},
			input:  []string{"EXISTING_KEY", "$.a", "a", "1"},
			output: []byte("-ERR Couldn't parse as integer\r\n"),
		},
		"index out of bounds": {
			setup: func() {
				key := "EXISTING_KEY"
				value := "[1,2,3]"
				var rootData interface{}
				_ = sonic.Unmarshal([]byte(value), &rootData)
				obj := store.NewObj(rootData, -1, object.ObjTypeJSON, object.ObjEncodingJSON)
				store.Put(key, obj)
			},
			input:  []string{"EXISTING_KEY", "$", "4", "\"a\"", "1"},
			output: []byte("-ERR index out of bounds\r\n"),
		},
		"root path is not array": {
			setup: func() {
				key := "EXISTING_KEY"
				value := "{\"a\":2}"
				var rootData interface{}
				_ = sonic.Unmarshal([]byte(value), &rootData)
				obj := store.NewObj(rootData, -1, object.ObjTypeJSON, object.ObjEncodingJSON)
				store.Put(key, obj)
			},
			input:  []string{"EXISTING_KEY", "$.a", "0", "6"},
			output: []byte("*1\r\n$-1\r\n"),
		},
		"root path is array": {
			setup: func() {
				key := "EXISTING_KEY"
				value := "[1,2]"
				var rootData interface{}
				_ = sonic.Unmarshal([]byte(value), &rootData)
				obj := store.NewObj(rootData, -1, object.ObjTypeJSON, object.ObjEncodingJSON)
				store.Put(key, obj)
			},
			input:  []string{"EXISTING_KEY", "$", "0", "6", "\"a\"", "3.14"},
			output: []byte("*1\r\n:5\r\n"),
		},
		"subpath array insert positive index": {
			setup: func() {
				key := "EXISTING_KEY"
				value := "{\"connection\":{\"wireless\":true,\"names\":[\"1\",\"2\"]},\"price\":99.98,\"names\":[3,4]}"
				var rootData interface{}
				_ = sonic.Unmarshal([]byte(value), &rootData)
				obj := store.NewObj(rootData, -1, object.ObjTypeJSON, object.ObjEncodingJSON)
				store.Put(key, obj)
			},
			input:  []string{"EXISTING_KEY", "$..names", "2", "7", "8"},
			output: []byte("*2\r\n:4\r\n:4\r\n"),
		},
		"subpath array insert negative index": {
			setup: func() {
				key := "EXISTING_KEY"
				value := "{\"connection\":{\"wireless\":true,\"names\":[\"1\",\"2\"]},\"price\":99.98,\"names\":[3,4]}"
				var rootData interface{}
				_ = sonic.Unmarshal([]byte(value), &rootData)
				obj := store.NewObj(rootData, -1, object.ObjTypeJSON, object.ObjEncodingJSON)
				store.Put(key, obj)
			},
			input:  []string{"EXISTING_KEY", "$..names", "-1", "7", "8"},
			output: []byte("*2\r\n:4\r\n:4\r\n"),
		},
		"array insert with multitype value": {
			setup: func() {
				key := "EXISTING_KEY"
				value := "{\"a\":[1,2,3]}"
				var rootData interface{}
				_ = sonic.Unmarshal([]byte(value), &rootData)
				obj := store.NewObj(rootData, -1, object.ObjTypeJSON, object.ObjEncodingJSON)
				store.Put(key, obj)
			},
			input:  []string{"EXISTING_KEY", "$.a", "0", "1", "null", "3.14", "true", "{\"a\":123}"},
			output: []byte("*1\r\n:8\r\n"),
		},
	}
	runEvalTests(t, tests, evalJSONARRINSERT, store)
}

func testEvalJSONARRLEN(t *testing.T, store *dstore.Store) {
	tests := map[string]evalTestCase{
		"nil value": {
			setup:  func() {},
			input:  nil,
			output: []byte("-ERR wrong number of arguments for 'json.arrlen' command\r\n"),
		},
		"key does not exist": {
			setup:  func() {},
			input:  []string{"NONEXISTENT_KEY"},
			output: []byte("$-1\r\n"),
		},
		"root not array arrlen": {
			setup: func() {
				key := "EXISTING_KEY"
				value := "{\"age\":13,\"name\":\"a\"}"
				var rootData interface{}
				_ = sonic.Unmarshal([]byte(value), &rootData)
				obj := store.NewObj(rootData, -1, object.ObjTypeJSON, object.ObjEncodingJSON)
				store.Put(key, obj)
			},
			input:  []string{"EXISTING_KEY"},
			output: []byte("-ERR Path '$' does not exist or not an array\r\n"),
		},
		"root array arrlen": {
			setup: func() {
				key := "EXISTING_KEY"
				value := "[1,2,3]"
				var rootData interface{}
				_ = sonic.Unmarshal([]byte(value), &rootData)
				obj := store.NewObj(rootData, -1, object.ObjTypeJSON, object.ObjEncodingJSON)
				store.Put(key, obj)
			},
			input:  []string{"EXISTING_KEY"},
			output: []byte(":3\r\n"),
		},
		"wildcase no array arrlen": {
			setup: func() {
				key := "EXISTING_KEY"
				value := "{\"age\":13,\"high\":1.60,\"pet\":null,\"flag\":false, \"partner\":{\"name\":\"tom\"}}"
				var rootData interface{}
				_ = sonic.Unmarshal([]byte(value), &rootData)
				obj := store.NewObj(rootData, -1, object.ObjTypeJSON, object.ObjEncodingJSON)
				store.Put(key, obj)
			},

			input:  []string{"EXISTING_KEY", "$.*"},
			output: []byte("*5\r\n$-1\r\n$-1\r\n$-1\r\n$-1\r\n$-1\r\n"),
		},
		"subpath array arrlen": {
			setup: func() {
				key := "EXISTING_KEY"
				value := "{\"age\":13,\"high\":1.60,\"pet\":null,\"language\":[\"python\",\"golang\"], " +
					"\"flag\":false, \"partner\":{\"name\":\"tom\"}}"
				var rootData interface{}
				_ = sonic.Unmarshal([]byte(value), &rootData)
				obj := store.NewObj(rootData, -1, object.ObjTypeJSON, object.ObjEncodingJSON)
				store.Put(key, obj)
			},

			input:  []string{"EXISTING_KEY", "$.language"},
			output: []byte(":2\r\n"),
		},
	}
	runEvalTests(t, tests, evalJSONARRLEN, store)
}

func testEvalJSONOBJLEN(t *testing.T, store *dstore.Store) {
	tests := map[string]evalTestCase{
		"jsonobjlen nil value": {
			name:  "jsonobjlen objlen nil value",
			setup: func() {},
			input: nil,
			migratedOutput: EvalResponse{
				Result: nil,
				Error:  diceerrors.ErrWrongArgumentCount("JSON.OBJLEN"),
			},
		},
		"jsonobjlen empty args": {
			name:  "jsonobjlen objlen empty args",
			setup: func() {},
			input: []string{},
			migratedOutput: EvalResponse{
				Result: nil,
				Error:  diceerrors.ErrWrongArgumentCount("JSON.OBJLEN"),
			},
		},
		"jsonobjlen key does not exist": {
			name:  "jsonobjlen key does not exist",
			setup: func() {},
			input: []string{"NONEXISTENT_KEY"},
			migratedOutput: EvalResponse{
				Result: nil,
				Error:  nil,
			},
		},
		"jsonobjlen root not object": {
			name: "jsonobjlen root not object",
			setup: func() {
				key := "EXISTING_KEY"
				value := "[1,2,3]"
				var rootData interface{}
				_ = sonic.Unmarshal([]byte(value), &rootData)
				obj := store.NewObj(rootData, -1, object.ObjTypeJSON, object.ObjEncodingJSON)
				store.Put(key, obj)
			},
			input: []string{"EXISTING_KEY"},
			migratedOutput: EvalResponse{
				Result: nil,
				Error:  diceerrors.ErrWrongTypeOperation,
			},
		},
		"jsonobjlen root object": {
			name: "jsonobjlen root object",
			setup: func() {
				key := "EXISTING_KEY"
				value := "{\"name\":\"John\",\"age\":30,\"city\":\"New York\"}"
				var rootData interface{}
				_ = sonic.Unmarshal([]byte(value), &rootData)
				obj := store.NewObj(rootData, -1, object.ObjTypeJSON, object.ObjEncodingJSON)
				store.Put(key, obj)
			},
			input: []string{"EXISTING_KEY"},
			migratedOutput: EvalResponse{
				Result: int64(3),
				Error:  nil,
			},
		},
		"jsonobjlen wildcard no object": {
			name: "jsonobjlen wildcard no object",
			setup: func() {
				key := "EXISTING_KEY"
				value := "{\"name\":\"John\",\"age\":30,\"pets\":null,\"languages\":[\"python\",\"golang\"],\"flag\":false}"
				var rootData interface{}
				_ = sonic.Unmarshal([]byte(value), &rootData)
				obj := store.NewObj(rootData, -1, object.ObjTypeJSON, object.ObjEncodingJSON)
				store.Put(key, obj)
			},
			input: []string{"EXISTING_KEY", "$.*"},
			migratedOutput: EvalResponse{
				Result: []interface{}{nil, nil, nil, nil, nil},
				Error:  nil,
			},
		},
		"jsonobjlen subpath object": {
			name: "jsonobjlen subpath object",
			setup: func() {
				key := "EXISTING_KEY"
				value := "{\"person\":{\"name\":\"John\",\"age\":30},\"languages\":[\"python\",\"golang\"]}"
				var rootData interface{}
				_ = sonic.Unmarshal([]byte(value), &rootData)
				obj := store.NewObj(rootData, -1, object.ObjTypeJSON, object.ObjEncodingJSON)
				store.Put(key, obj)
			},
			input: []string{"EXISTING_KEY", "$.person"},
			migratedOutput: EvalResponse{
				Result: []interface{}{int64(2)},
				Error:  nil,
			},
		},
		"jsonobjlen invalid JSONPath": {
			name: "jsonobjlen invalid JSONPath",
			setup: func() {
				key := "EXISTING_KEY"
				value := "{\"name\":\"John\",\"age\":30}"
				var rootData interface{}
				_ = sonic.Unmarshal([]byte(value), &rootData)
				obj := store.NewObj(rootData, -1, object.ObjTypeJSON, object.ObjEncodingJSON)
				store.Put(key, obj)
			},
			input: []string{"EXISTING_KEY", "$invalid_path"},
			migratedOutput: EvalResponse{
				Result: nil,
				Error:  diceerrors.ErrJSONPathNotFound("$invalid_path"),
			},
		},
		"jsonobjlen incomapitable type(int)": {
			name: "jsonobjlen incomapitable type(int)",
			setup: func() {
				key := "EXISTING_KEY"
				value := "{\"person\":{\"name\":\"John\",\"age\":30},\"languages\":[\"python\",\"golang\"]}"
				var rootData interface{}
				_ = sonic.Unmarshal([]byte(value), &rootData)
				obj := store.NewObj(rootData, -1, object.ObjTypeJSON, object.ObjEncodingJSON)
				store.Put(key, obj)
			},
			input: []string{"EXISTING_KEY", "$.person.age"},
			migratedOutput: EvalResponse{
				Result: []interface{}{nil},
				Error:  nil,
			},
		},
		"jsonobjlen incomapitable type(string)": {
			name: "jsonobjlen incomapitable type(string)",
			setup: func() {
				key := "EXISTING_KEY"
				value := "{\"person\":{\"name\":\"John\",\"age\":30},\"languages\":[\"python\",\"golang\"]}"
				var rootData interface{}
				_ = sonic.Unmarshal([]byte(value), &rootData)
				obj := store.NewObj(rootData, -1, object.ObjTypeJSON, object.ObjEncodingJSON)
				store.Put(key, obj)
			},
			input: []string{"EXISTING_KEY", "$.person.name"},
			migratedOutput: EvalResponse{
				Result: []interface{}{nil},
				Error:  nil,
			},
		},
		"jsonobjlen incomapitable type(array)": {
			name: "jsonobjlen incomapitable type(array)",
			setup: func() {
				key := "EXISTING_KEY"
				value := "{\"person\":{\"name\":\"John\",\"age\":30},\"languages\":[\"python\",\"golang\"]}"
				var rootData interface{}
				_ = sonic.Unmarshal([]byte(value), &rootData)
				obj := store.NewObj(rootData, -1, object.ObjTypeJSON, object.ObjEncodingJSON)
				store.Put(key, obj)
			},
			input: []string{"EXISTING_KEY", "$.languages"},
			migratedOutput: EvalResponse{
				Result: []interface{}{nil},
				Error:  nil,
			},
		},
	}

	for _, tt := range tests {
		t.Run(tt.name, func(t *testing.T) {
			store = setupTest(store)
			if tt.setup != nil {
				tt.setup()
			}

			response := evalJSONOBJLEN(tt.input, store)
			if tt.migratedOutput.Result != nil {
				if slice, ok := tt.migratedOutput.Result.([]interface{}); ok {
					assert.DeepEqual(t, slice, response.Result)
				} else {
					assert.Equal(t, tt.migratedOutput.Result, response.Result)
				}
			}

			if tt.migratedOutput.Error != nil {
				testifyAssert.EqualError(t, response.Error, tt.migratedOutput.Error.Error())
			} else {
				testifyAssert.NoError(t, response.Error)
			}
		})
	}
}

func BenchmarkEvalJSONOBJLEN(b *testing.B) {
	sizes := []int{0, 10, 100, 1000, 10000, 100000} // Various sizes of JSON objects
	store := dstore.NewStore(nil, nil)

	for _, size := range sizes {
		b.Run(fmt.Sprintf("JSONObjectSize_%d", size), func(b *testing.B) {
			key := fmt.Sprintf("benchmark_json_obj_%d", size)

			// Create a large JSON object with the given size
			jsonObj := make(map[string]interface{})
			for i := 0; i < size; i++ {
				jsonObj[fmt.Sprintf("key%d", i)] = fmt.Sprintf("value%d", i)
			}

			// Set the JSON object in the store
			args := []string{key, "$", fmt.Sprintf("%v", jsonObj)}
			evalJSONSET(args, store)

			b.ResetTimer()
			b.ReportAllocs()

			// Benchmark the evalJSONOBJLEN function
			for i := 0; i < b.N; i++ {
				_ = evalJSONOBJLEN([]string{key, "$"}, store)
			}
		})
	}
}

func testEvalJSONDEL(t *testing.T, store *dstore.Store) {
	tests := map[string]evalTestCase{
		"nil value": {
			setup:  func() {},
			input:  nil,
			output: []byte("-ERR wrong number of arguments for 'json.del' command\r\n"),
		},
		"key does not exist": {
			setup:  func() {},
			input:  []string{"NONEXISTENT_KEY"},
			output: clientio.RespZero,
		},
		"root path del": {
			setup: func() {
				key := "EXISTING_KEY"
				value := "{\"age\":13,\"high\":1.60,\"pet\":null,\"language\":[\"python\",\"golang\"], " +
					"\"flag\":false, \"partner\":{\"name\":\"tom\",\"language\":[\"rust\"]}}"
				var rootData interface{}
				_ = sonic.Unmarshal([]byte(value), &rootData)
				obj := store.NewObj(rootData, -1, object.ObjTypeJSON, object.ObjEncodingJSON)
				store.Put(key, obj)
			},
			input:  []string{"EXISTING_KEY"},
			output: clientio.RespOne,
		},
		"part path del": {
			setup: func() {
				key := "EXISTING_KEY"
				value := "{\"age\":13,\"high\":1.60,\"pet\":null,\"language\":[\"python\",\"golang\"], " +
					"\"flag\":false, \"partner\":{\"name\":\"tom\",\"language\":[\"rust\"]}}"
				var rootData interface{}
				_ = sonic.Unmarshal([]byte(value), &rootData)
				obj := store.NewObj(rootData, -1, object.ObjTypeJSON, object.ObjEncodingJSON)
				store.Put(key, obj)
			},

			input:  []string{"EXISTING_KEY", "$..language"},
			output: []byte(":2\r\n"),
		},
		"wildcard path del": {
			setup: func() {
				key := "EXISTING_KEY"
				value := "{\"age\":13,\"high\":1.60,\"pet\":null,\"language\":[\"python\",\"golang\"], " +
					"\"flag\":false, \"partner\":{\"name\":\"tom\",\"language\":[\"rust\"]}}"
				var rootData interface{}
				_ = sonic.Unmarshal([]byte(value), &rootData)
				obj := store.NewObj(rootData, -1, object.ObjTypeJSON, object.ObjEncodingJSON)
				store.Put(key, obj)
			},

			input:  []string{"EXISTING_KEY", "$.*"},
			output: []byte(":6\r\n"),
		},
	}
	runEvalTests(t, tests, evalJSONDEL, store)
}

func testEvalJSONFORGET(t *testing.T, store *dstore.Store) {
	tests := map[string]evalTestCase{
		"nil value": {
			setup:  func() {},
			input:  nil,
			output: []byte("-ERR wrong number of arguments for 'json.forget' command\r\n"),
		},
		"key does not exist": {
			setup:  func() {},
			input:  []string{"NONEXISTENT_KEY"},
			output: clientio.RespZero,
		},
		"root path forget": {
			setup: func() {
				key := "EXISTING_KEY"
				value := "{\"age\":13,\"high\":1.60,\"pet\":null,\"language\":[\"python\",\"golang\"], " +
					"\"flag\":false, \"partner\":{\"name\":\"tom\",\"language\":[\"rust\"]}}"
				var rootData interface{}
				_ = sonic.Unmarshal([]byte(value), &rootData)
				obj := store.NewObj(rootData, -1, object.ObjTypeJSON, object.ObjEncodingJSON)
				store.Put(key, obj)
			},
			input:  []string{"EXISTING_KEY"},
			output: clientio.RespOne,
		},
		"part path forget": {
			setup: func() {
				key := "EXISTING_KEY"
				value := "{\"age\":13,\"high\":1.60,\"pet\":null,\"language\":[\"python\",\"golang\"], " +
					"\"flag\":false, \"partner\":{\"name\":\"tom\",\"language\":[\"rust\"]}}"
				var rootData interface{}
				_ = sonic.Unmarshal([]byte(value), &rootData)
				obj := store.NewObj(rootData, -1, object.ObjTypeJSON, object.ObjEncodingJSON)
				store.Put(key, obj)
			},

			input:  []string{"EXISTING_KEY", "$..language"},
			output: []byte(":2\r\n"),
		},
		"wildcard path forget": {
			setup: func() {
				key := "EXISTING_KEY"
				value := "{\"age\":13,\"high\":1.60,\"pet\":null,\"language\":[\"python\",\"golang\"], " +
					"\"flag\":false, \"partner\":{\"name\":\"tom\",\"language\":[\"rust\"]}}"
				var rootData interface{}
				_ = sonic.Unmarshal([]byte(value), &rootData)
				obj := store.NewObj(rootData, -1, object.ObjTypeJSON, object.ObjEncodingJSON)
				store.Put(key, obj)
			},

			input:  []string{"EXISTING_KEY", "$.*"},
			output: []byte(":6\r\n"),
		},
	}
	runEvalTests(t, tests, evalJSONFORGET, store)
}

func testEvalJSONCLEAR(t *testing.T, store *dstore.Store) {
	tests := map[string]evalTestCase{
		"jsonclear nil value": {
			name:  "jsonclear nil value",
			setup: func() {},
			input: nil,
			migratedOutput: EvalResponse{
				Result: nil,
				Error:  diceerrors.ErrWrongArgumentCount("JSON.CLEAR"),
			},
		},
		"jsonclear empty array": {
			name:  "jsonclear empty array",
			setup: func() {},
			input: []string{},
			migratedOutput: EvalResponse{
				Result: nil,
				Error:  diceerrors.ErrWrongArgumentCount("JSON.CLEAR"),
			},
		},
		"jsonclear key does not exist": {
			name:  "jsonclear key does not exist",
			setup: func() {},
			input: []string{"NONEXISTENT_KEY"},
			migratedOutput: EvalResponse{
				Result: nil,
				Error:  nil,
			},
		},
		"jsonclear root": {
			name: "jsonclear root",
			setup: func() {
				key := "EXISTING_KEY"
				value := "{\"age\":13,\"high\":1.60,\"language\":[\"python\",\"golang\"], \"flag\":false, " +
					"\"partner\":{\"name\":\"tom\",\"language\":[\"rust\"]}}"
				var rootData interface{}
				_ = sonic.Unmarshal([]byte(value), &rootData)
				obj := store.NewObj(rootData, -1, object.ObjTypeJSON, object.ObjEncodingJSON)
				store.Put(key, obj)
			},
			input: []string{"EXISTING_KEY"},
			migratedOutput: EvalResponse{
				Result: int64(1),
				Error:  nil,
			},
		},
		"jsonclear array type": {
			name: "jsonclear array type",
			setup: func() {
				key := "EXISTING_KEY"
				value := "{\"array\":[1,2,3,\"s\",null]}"
				var rootData interface{}
				_ = sonic.Unmarshal([]byte(value), &rootData)
				obj := store.NewObj(rootData, -1, object.ObjTypeJSON, object.ObjEncodingJSON)
				store.Put(key, obj)
			},

			input: []string{"EXISTING_KEY", "$.array"},
			migratedOutput: EvalResponse{
				Result: int64(1),
				Error:  nil,
			},
		},
		"jsonclear string type": {
			name: "jsonclear string type",
			setup: func() {
				key := "EXISTING_KEY"
				value := "{\"a\":\"test\"}"
				var rootData interface{}
				_ = sonic.Unmarshal([]byte(value), &rootData)
				obj := store.NewObj(rootData, -1, object.ObjTypeJSON, object.ObjEncodingJSON)
				store.Put(key, obj)
			},

			input: []string{"EXISTING_KEY", "$.a"},
			migratedOutput: EvalResponse{
				Result: int64(0),
				Error:  nil,
			},
		},
		"jsonclear integer type": {
			name: "jsonclear integer type",
			setup: func() {
				key := "EXISTING_KEY"
				value := "{\"age\":13}"
				var rootData interface{}
				_ = sonic.Unmarshal([]byte(value), &rootData)
				obj := store.NewObj(rootData, -1, object.ObjTypeJSON, object.ObjEncodingJSON)
				store.Put(key, obj)
			},

			input: []string{"EXISTING_KEY", "$.age"},
			migratedOutput: EvalResponse{
				Result: int64(1),
				Error:  nil,
			},
		},
		"jsonclear number type": {
			name: "jsonclear number type",
			setup: func() {
				key := "EXISTING_KEY"
				value := "{\"price\":3.14}"
				var rootData interface{}
				_ = sonic.Unmarshal([]byte(value), &rootData)
				obj := store.NewObj(rootData, -1, object.ObjTypeJSON, object.ObjEncodingJSON)
				store.Put(key, obj)
			},

			input: []string{"EXISTING_KEY", "$.price"},
			migratedOutput: EvalResponse{
				Result: int64(1),
				Error:  nil,
			},
		},
		"jsonclear boolean type": {
			name: "jsonclear boolean type",
			setup: func() {
				key := "EXISTING_KEY"
				value := "{\"flag\":false}"
				var rootData interface{}
				_ = sonic.Unmarshal([]byte(value), &rootData)
				obj := store.NewObj(rootData, -1, object.ObjTypeJSON, object.ObjEncodingJSON)
				store.Put(key, obj)
			},
			input: []string{"EXISTING_KEY", "$.flag"},
			migratedOutput: EvalResponse{
				Result: int64(0),
				Error:  nil,
			},
		},
		"jsonclear multi type": {
			name: "jsonclear multi type",
			setup: func() {
				key := "EXISTING_KEY"
				value := "{\"age\":13,\"high\":1.60,\"name\":\"jerry\",\"language\":[\"python\",\"golang\"]," +
					"\"partner\":{\"name\":\"tom\",\"language\":[\"rust\"]}}"
				var rootData interface{}
				_ = sonic.Unmarshal([]byte(value), &rootData)
				obj := store.NewObj(rootData, -1, object.ObjTypeJSON, object.ObjEncodingJSON)
				store.Put(key, obj)
			},
			input: []string{"EXISTING_KEY", "$.*"},
			migratedOutput: EvalResponse{
				Result: int64(4),
				Error:  nil,
			},
		},
	}
	for _, tt := range tests {
		t.Run(tt.name, func(t *testing.T) {
			store = setupTest(store)
			if tt.setup != nil {
				tt.setup()
			}

			response := evalJSONCLEAR(tt.input, store)
			if tt.migratedOutput.Result != nil {
				if slice, ok := tt.migratedOutput.Result.([]interface{}); ok {
					assert.DeepEqual(t, slice, response.Result)
				} else {
					assert.Equal(t, tt.migratedOutput.Result, response.Result)
				}
			}

			if tt.migratedOutput.Error != nil {
				testifyAssert.EqualError(t, response.Error, tt.migratedOutput.Error.Error())
			} else {
				testifyAssert.NoError(t, response.Error)
			}
		})
	}
}

func testEvalJSONTYPE(t *testing.T, store *dstore.Store) {
	tests := map[string]evalTestCase{
		"nil value": {
			setup:  func() {},
			input:  nil,
			output: []byte("-ERR wrong number of arguments for 'json.type' command\r\n"),
		},
		"empty array": {
			setup:  func() {},
			input:  []string{},
			output: []byte("-ERR wrong number of arguments for 'json.type' command\r\n"),
		},
		"key does not exist": {
			setup:  func() {},
			input:  []string{"NONEXISTENT_KEY"},
			output: clientio.RespNIL,
		},
		"object type value": {
			setup: func() {
				key := "EXISTING_KEY"
				value := "{\"language\":[\"java\",\"go\",\"python\"]}"
				var rootData interface{}
				_ = sonic.Unmarshal([]byte(value), &rootData)
				obj := store.NewObj(rootData, -1, object.ObjTypeJSON, object.ObjEncodingJSON)
				store.Put(key, obj)
			},

			input:  []string{"EXISTING_KEY"},
			output: []byte("$6\r\nobject\r\n"),
		},
		"array type value": {
			setup: func() {
				key := "EXISTING_KEY"
				value := "{\"language\":[\"java\",\"go\",\"python\"]}"
				var rootData interface{}
				_ = sonic.Unmarshal([]byte(value), &rootData)
				obj := store.NewObj(rootData, -1, object.ObjTypeJSON, object.ObjEncodingJSON)
				store.Put(key, obj)
			},

			input:  []string{"EXISTING_KEY", "$.language"},
			output: []byte("*1\r\n$5\r\narray\r\n"),
		},
		"string type value": {
			setup: func() {
				key := "EXISTING_KEY"
				value := "{\"a\":\"test\"}"
				var rootData interface{}
				_ = sonic.Unmarshal([]byte(value), &rootData)
				obj := store.NewObj(rootData, -1, object.ObjTypeJSON, object.ObjEncodingJSON)
				store.Put(key, obj)
			},

			input:  []string{"EXISTING_KEY", "$.a"},
			output: []byte("*1\r\n$6\r\nstring\r\n"),
		},
		"boolean type value": {
			setup: func() {
				key := "EXISTING_KEY"
				value := "{\"flag\":true}"
				var rootData interface{}
				_ = sonic.Unmarshal([]byte(value), &rootData)
				obj := store.NewObj(rootData, -1, object.ObjTypeJSON, object.ObjEncodingJSON)
				store.Put(key, obj)
			},

			input:  []string{"EXISTING_KEY", "$.flag"},
			output: []byte("*1\r\n$7\r\nboolean\r\n"),
		},
		"number type value": {
			setup: func() {
				key := "EXISTING_KEY"
				value := "{\"price\":3}"
				var rootData interface{}
				_ = sonic.Unmarshal([]byte(value), &rootData)
				obj := store.NewObj(rootData, -1, object.ObjTypeJSON, object.ObjEncodingJSON)
				store.Put(key, obj)
			},

			input:  []string{"EXISTING_KEY", "$.price"},
			output: []byte("*1\r\n$6\r\nnumber\r\n"),
		},
		"null type value": {
			setup: func() {
				key := "EXISTING_KEY"
				value := "{\"price\":3.14}"
				var rootData interface{}
				_ = sonic.Unmarshal([]byte(value), &rootData)
				obj := store.NewObj(rootData, -1, object.ObjTypeJSON, object.ObjEncodingJSON)
				store.Put(key, obj)
			},

			input:  []string{"EXISTING_KEY", "$.language"},
			output: clientio.RespEmptyArray,
		},
		"multi type value": {
			setup: func() {
				key := "EXISTING_KEY"
				value := "{\"name\":\"tom\",\"partner\":{\"name\":\"jerry\"}}"
				var rootData interface{}
				_ = sonic.Unmarshal([]byte(value), &rootData)
				obj := store.NewObj(rootData, -1, object.ObjTypeJSON, object.ObjEncodingJSON)
				store.Put(key, obj)
			},

			input:  []string{"EXISTING_KEY", "$..name"},
			output: []byte("*2\r\n$6\r\nstring\r\n$6\r\nstring\r\n"),
		},
	}

	runEvalTests(t, tests, evalJSONTYPE, store)
}

func testEvalJSONGET(t *testing.T, store *dstore.Store) {
	tests := map[string]evalTestCase{
		"nil value": {
			setup:  func() {},
			input:  nil,
			output: []byte("-ERR wrong number of arguments for 'json.get' command\r\n"),
		},
		"empty array": {
			setup:  func() {},
			input:  []string{},
			output: []byte("-ERR wrong number of arguments for 'json.get' command\r\n"),
		},
		"key does not exist": {
			setup:  func() {},
			input:  []string{"NONEXISTENT_KEY"},
			output: clientio.RespNIL,
		},
		"key exists invalid value": {
			setup: func() {
				key := "EXISTING_KEY"
				value := "{\"a\":2}"
				obj := &object.Obj{
					Value:          value,
					LastAccessedAt: uint32(time.Now().Unix()),
				}
				store.Put(key, obj)
			},
			input:  []string{"EXISTING_KEY"},
			output: []byte("-ERR Existing key has wrong Dice type\r\n"),
		},
		"key exists value": {
			setup: func() {
				key := "EXISTING_KEY"
				value := "{\"a\":2}"
				var rootData interface{}
				_ = sonic.Unmarshal([]byte(value), &rootData)
				obj := store.NewObj(rootData, -1, object.ObjTypeJSON, object.ObjEncodingJSON)
				store.Put(key, obj)
			},

			input:  []string{"EXISTING_KEY"},
			output: []byte("$7\r\n{\"a\":2}\r\n"),
		},
		"key exists but expired": {
			setup: func() {
				key := "EXISTING_KEY"
				value := "mock_value"
				obj := &object.Obj{
					Value:          value,
					LastAccessedAt: uint32(time.Now().Unix()),
				}
				store.Put(key, obj)

				store.SetExpiry(obj, int64(-2*time.Millisecond))
			},
			input:  []string{"EXISTING_KEY"},
			output: clientio.RespNIL,
		},
	}

	runEvalTests(t, tests, evalJSONGET, store)
}

func testEvalJSONSET(t *testing.T, store *dstore.Store) {
	tests := map[string]evalTestCase{
		"nil value": {
			setup:  func() {},
			input:  nil,
			output: []byte("-ERR wrong number of arguments for 'json.set' command\r\n"),
		},
		"empty array": {
			setup:  func() {},
			input:  []string{},
			output: []byte("-ERR wrong number of arguments for 'json.set' command\r\n"),
		},
		"insufficient args": {
			setup:  func() {},
			input:  []string{},
			output: []byte("-ERR wrong number of arguments for 'json.set' command\r\n"),
		},
		"invalid json path": {
			setup:  func() {},
			input:  []string{"doc", "$", "{\"a\":}"},
			output: nil,
			validator: func(output []byte) {
				assert.Assert(t, output != nil)
				assert.Assert(t, strings.Contains(string(output), "-ERR invalid JSON:"))
			},
		},
		"valid json path": {
			setup: func() {
			},
			input:  []string{"doc", "$", "{\"a\":2}"},
			output: clientio.RespOK,
		},
	}

	runEvalTests(t, tests, evalJSONSET, store)
}

func testEvalJSONNUMMULTBY(t *testing.T, store *dstore.Store) {
	tests := map[string]evalTestCase{
		"nil value": {
			setup:  func() {},
			input:  nil,
			output: []byte("-ERR wrong number of arguments for 'json.nummultby' command\r\n"),
		},
		"empty array": {
			setup:  func() {},
			input:  []string{},
			output: []byte("-ERR wrong number of arguments for 'json.nummultby' command\r\n"),
		},
		"insufficient args": {
			setup:  func() {},
			input:  []string{"doc"},
			output: []byte("-ERR wrong number of arguments for 'json.nummultby' command\r\n"),
		},
		"non-numeric multiplier on existing key": {
			setup: func() {
				key := "doc"
				value := "{\"a\":10,\"b\":[{\"a\":2}, {\"a\":5}, {\"a\":\"c\"}]}"
				var rootData interface{}
				_ = sonic.Unmarshal([]byte(value), &rootData)
				obj := store.NewObj(rootData, -1, object.ObjTypeJSON, object.ObjEncodingJSON)
				store.Put(key, obj)
			},
			input:  []string{"doc", "$.a", "qwe"},
			output: []byte("-ERR expected value at line 1 column 1\r\n"),
		},
		"nummultby on non integer root fields": {
			setup: func() {
				key := "doc"
				value := "{\"a\": \"b\",\"b\":[{\"a\":2}, {\"a\":5}, {\"a\":\"c\"}]}"
				var rootData interface{}
				_ = sonic.Unmarshal([]byte(value), &rootData)
				obj := store.NewObj(rootData, -1, object.ObjTypeJSON, object.ObjEncodingJSON)
				store.Put(key, obj)
			},
			input:  []string{"doc", "$.a", "2"},
			output: []byte("$6\r\n[null]\r\n"),
		},
		"nummultby on recursive fields": {
			setup: func() {
				key := "doc"
				value := "{\"a\": \"b\",\"b\":[{\"a\":2}, {\"a\":5}, {\"a\":\"c\"}]}"
				var rootData interface{}
				_ = sonic.Unmarshal([]byte(value), &rootData)
				obj := store.NewObj(rootData, -1, object.ObjTypeJSON, object.ObjEncodingJSON)
				store.Put(key, obj)
			},
			input:  []string{"doc", "$..a", "2"},
			output: []byte("$16\r\n[4,10,null,null]\r\n"),
		},
		"nummultby on integer root fields": {
			setup: func() {
				key := "doc"
				value := "{\"a\":10,\"b\":[{\"a\":2}, {\"a\":5}, {\"a\":\"c\"}]}"
				var rootData interface{}
				_ = sonic.Unmarshal([]byte(value), &rootData)
				obj := store.NewObj(rootData, -1, object.ObjTypeJSON, object.ObjEncodingJSON)
				store.Put(key, obj)
			},
			input:  []string{"doc", "$.a", "2"},
			output: []byte("$4\r\n[20]\r\n"),
		},
		"nummultby on non-existent key": {
			setup: func() {
				key := "doc"
				value := "{\"a\":10,\"b\":[{\"a\":2}, {\"a\":5}, {\"a\":\"c\"}]}"
				var rootData interface{}
				_ = sonic.Unmarshal([]byte(value), &rootData)
				obj := store.NewObj(rootData, -1, object.ObjTypeJSON, object.ObjEncodingJSON)
				store.Put(key, obj)
			},
			input:  []string{"doc", "$..fe", "2"},
			output: []byte("$2\r\n[]\r\n"),
		},
	}
	runEvalTests(t, tests, evalJSONNUMMULTBY, store)
}

func testEvalJSONARRAPPEND(t *testing.T, store *dstore.Store) {
	tests := map[string]evalTestCase{
		"arr append to non array fields": {
			setup: func() {
				key := "array"
				value := "{\"a\":2}"
				var rootData interface{}
				_ = sonic.Unmarshal([]byte(value), &rootData)
				obj := store.NewObj(rootData, -1, object.ObjTypeJSON, object.ObjEncodingJSON)
				store.Put(key, obj)
			},
			input:  []string{"array", "$.a", "6"},
			output: []byte("*1\r\n$-1\r\n"),
		},
		"arr append single element to an array field": {
			setup: func() {
				key := "array"
				value := "{\"a\":[1,2]}"
				var rootData interface{}
				_ = sonic.Unmarshal([]byte(value), &rootData)
				obj := store.NewObj(rootData, -1, object.ObjTypeJSON, object.ObjEncodingJSON)
				store.Put(key, obj)
			},
			input:  []string{"array", "$.a", "6"},
			output: []byte("*1\r\n:3\r\n"),
		},
		"arr append multiple elements to an array field": {
			setup: func() {
				key := "array"
				value := "{\"a\":[1,2]}"
				var rootData interface{}
				_ = sonic.Unmarshal([]byte(value), &rootData)
				obj := store.NewObj(rootData, -1, object.ObjTypeJSON, object.ObjEncodingJSON)
				store.Put(key, obj)
			},
			input:  []string{"array", "$.a", "6", "7", "8"},
			output: []byte("*1\r\n:5\r\n"),
		},
		"arr append string value": {
			setup: func() {
				key := "array"
				value := "{\"b\":[\"b\",\"c\"]}"
				var rootData interface{}
				_ = sonic.Unmarshal([]byte(value), &rootData)
				obj := store.NewObj(rootData, -1, object.ObjTypeJSON, object.ObjEncodingJSON)
				store.Put(key, obj)
			},
			input:  []string{"array", "$.b", `"d"`},
			output: []byte("*1\r\n:3\r\n"),
		},
		"arr append nested array value": {
			setup: func() {
				key := "array"
				value := "{\"a\":[[1,2]]}"
				var rootData interface{}
				_ = sonic.Unmarshal([]byte(value), &rootData)
				obj := store.NewObj(rootData, -1, object.ObjTypeJSON, object.ObjEncodingJSON)
				store.Put(key, obj)
			},
			input:  []string{"array", "$.a", "[1,2,3]"},
			output: []byte("*1\r\n:2\r\n"),
		},
		"arr append with json value": {
			setup: func() {
				key := "array"
				value := "{\"a\":[{\"b\": 1}]}"
				var rootData interface{}
				_ = sonic.Unmarshal([]byte(value), &rootData)
				obj := store.NewObj(rootData, -1, object.ObjTypeJSON, object.ObjEncodingJSON)
				store.Put(key, obj)
			},
			input:  []string{"array", "$.a", "{\"c\": 3}"},
			output: []byte("*1\r\n:2\r\n"),
		},
		"arr append to append on multiple fields": {
			setup: func() {
				key := "array"
				value := "{\"a\":[1,2],\"b\":{\"a\":[10]}}"
				var rootData interface{}
				_ = sonic.Unmarshal([]byte(value), &rootData)
				obj := store.NewObj(rootData, -1, object.ObjTypeJSON, object.ObjEncodingJSON)
				store.Put(key, obj)
			},
			input:  []string{"array", "$..a", "6"},
			output: []byte("*2\r\n:2\r\n:3\r\n"),
		},
		"arr append to append on root node": {
			setup: func() {
				key := "array"
				value := "[1,2,3]"
				var rootData interface{}
				_ = sonic.Unmarshal([]byte(value), &rootData)
				obj := store.NewObj(rootData, -1, object.ObjTypeJSON, object.ObjEncodingJSON)
				store.Put(key, obj)
			},
			input:  []string{"array", "$", "6"},
			output: []byte("*1\r\n:4\r\n"),
		},
		"arr append to an array with different type": {
			setup: func() {
				key := "array"
				value := "{\"a\":[1,2]}"
				var rootData interface{}
				_ = sonic.Unmarshal([]byte(value), &rootData)
				obj := store.NewObj(rootData, -1, object.ObjTypeJSON, object.ObjEncodingJSON)
				store.Put(key, obj)
			},
			input:  []string{"array", "$.a", `"blue"`},
			output: []byte("*1\r\n:3\r\n"),
		},
	}
	runEvalTests(t, tests, evalJSONARRAPPEND, store)
}

func testEvalJSONTOGGLE(t *testing.T, store *dstore.Store) {
	tests := map[string]evalTestCase{
		"nil value": {
			setup:  func() {},
			input:  nil,
			output: []byte("-ERR wrong number of arguments for 'json.toggle' command\r\n"),
		},
		"empty array": {
			setup:  func() {},
			input:  []string{},
			output: []byte("-ERR wrong number of arguments for 'json.toggle' command\r\n"),
		},
		"key does not exist": {
			setup:  func() {},
			input:  []string{"NONEXISTENT_KEY", ".active"},
			output: []byte("-ERR could not perform this operation on a key that doesn't exist\r\n"),
		},
		"key exists, toggling boolean true to false": {
			setup: func() {
				key := "EXISTING_KEY"
				value := `{"active":true}`
				var rootData interface{}
				err := sonic.Unmarshal([]byte(value), &rootData)
				if err != nil {
					fmt.Printf("Debug: Error unmarshaling JSON: %v\n", err)
				}
				obj := store.NewObj(rootData, -1, object.ObjTypeJSON, object.ObjEncodingJSON)
				store.Put(key, obj)
			},
			input:  []string{"EXISTING_KEY", ".active"},
			output: clientio.Encode([]interface{}{0}, false),
		},
		"key exists, toggling boolean false to true": {
			setup: func() {
				key := "EXISTING_KEY"
				value := `{"active":false}`
				var rootData interface{}
				err := sonic.Unmarshal([]byte(value), &rootData)
				if err != nil {
					fmt.Printf("Debug: Error unmarshaling JSON: %v\n", err)
				}
				obj := store.NewObj(rootData, -1, object.ObjTypeJSON, object.ObjEncodingJSON)
				store.Put(key, obj)
			},
			input:  []string{"EXISTING_KEY", ".active"},
			output: clientio.Encode([]interface{}{1}, false),
		},
		"key exists but expired": {
			setup: func() {
				key := "EXISTING_KEY"
				value := "{\"active\":true}"
				obj := &object.Obj{
					Value:          value,
					LastAccessedAt: uint32(time.Now().Unix()),
				}
				store.Put(key, obj)
				store.SetExpiry(obj, int64(-2*time.Millisecond))
			},
			input:  []string{"EXISTING_KEY", ".active"},
			output: []byte("-ERR could not perform this operation on a key that doesn't exist\r\n"),
		},
		"nested JSON structure with multiple booleans": {
			setup: func() {
				key := "NESTED_KEY"
				value := `{"isSimple":true,"nested":{"isSimple":false}}`
				var rootData interface{}
				_ = sonic.Unmarshal([]byte(value), &rootData)
				obj := store.NewObj(rootData, -1, object.ObjTypeJSON, object.ObjEncodingJSON)
				store.Put(key, obj)
			},
			input:  []string{"NESTED_KEY", "$..isSimple"},
			output: clientio.Encode([]interface{}{0, 1}, false),
		},
		"deeply nested JSON structure with multiple matching fields": {
			setup: func() {
				key := "DEEP_NESTED_KEY"
				value := `{"field": true, "nested": {"field": false, "nested": {"field": true}}}`
				var rootData interface{}
				_ = sonic.Unmarshal([]byte(value), &rootData)
				obj := store.NewObj(rootData, -1, object.ObjTypeJSON, object.ObjEncodingJSON)
				store.Put(key, obj)
			},
			input:  []string{"DEEP_NESTED_KEY", "$..field"},
			output: clientio.Encode([]interface{}{0, 1, 0}, false),
		},
	}
	runEvalTests(t, tests, evalJSONTOGGLE, store)
}

func testEvalTTL(t *testing.T, store *dstore.Store) {
	tests := map[string]evalTestCase{
		"nil value": {
			setup:  func() {},
			input:  nil,
			output: []byte("-ERR wrong number of arguments for 'ttl' command\r\n"),
		},
		"empty array": {
			setup:  func() {},
			input:  []string{},
			output: []byte("-ERR wrong number of arguments for 'ttl' command\r\n"),
		},
		"key does not exist": {
			setup:  func() {},
			input:  []string{"NONEXISTENT_KEY"},
			output: clientio.RespMinusTwo,
		},
		"multiple arguments": {
			setup:  func() {},
			input:  []string{"KEY1", "KEY2"},
			output: []byte("-ERR wrong number of arguments for 'ttl' command\r\n"),
		},
		"key exists expiry not set": {
			setup: func() {
				key := "EXISTING_KEY"
				value := "mock_value"
				obj := &object.Obj{
					Value:          value,
					LastAccessedAt: uint32(time.Now().Unix()),
				}
				store.Put(key, obj)
			},
			input:  []string{"EXISTING_KEY"},
			output: clientio.RespMinusOne,
		},
		"key exists not expired": {
			setup: func() {
				key := "EXISTING_KEY"
				value := "mock_value"
				obj := &object.Obj{
					Value:          value,
					LastAccessedAt: uint32(time.Now().Unix()),
				}
				store.Put(key, obj)

				store.SetExpiry(obj, int64(2*time.Millisecond))
			},
			input: []string{"EXISTING_KEY"},
			validator: func(output []byte) {
				assert.Assert(t, output != nil)
				assert.Assert(t, !bytes.Equal(output, clientio.RespMinusOne))
				assert.Assert(t, !bytes.Equal(output, clientio.RespMinusTwo))
			},
		},
		"key exists but expired": {
			setup: func() {
				key := "EXISTING_EXPIRED_KEY"
				value := "mock_value"
				obj := &object.Obj{
					Value:          value,
					LastAccessedAt: uint32(time.Now().Unix()),
				}
				store.Put(key, obj)

				store.SetExpiry(obj, int64(-2*time.Millisecond))
			},
			input:  []string{"EXISTING_KEY"},
			output: clientio.RespMinusTwo,
		},
	}

	runEvalTests(t, tests, evalTTL, store)
}

func testEvalDel(t *testing.T, store *dstore.Store) {
	tests := map[string]evalTestCase{
		"nil value": {
			setup:  func() {},
			input:  nil,
			output: clientio.Encode(errors.New("ERR wrong number of arguments for 'del' command"), false),
		},
		"empty array": {
			setup:  func() {},
			input:  []string{},
			output: clientio.Encode(errors.New("ERR wrong number of arguments for 'del' command"), false),
		},
		"key does not exist": {
			setup:  func() {},
			input:  []string{"NONEXISTENT_KEY"},
			output: []byte(":0\r\n"),
		},
		"key exists": {
			setup: func() {
				key := "EXISTING_KEY"
				value := "mock_value"
				obj := &object.Obj{
					Value:          value,
					LastAccessedAt: uint32(time.Now().Unix()),
				}
				store.Put(key, obj)

				store.IncrementKeyCount()
			},
			input:  []string{"EXISTING_KEY"},
			output: []byte(":1\r\n"),
		},
	}

	runEvalTests(t, tests, evalDEL, store)
}

// TestEvalPersist tests the evalPersist function using table-driven tests.
func testEvalPersist(t *testing.T, store *dstore.Store) {
	// Define test cases
	tests := map[string]evalTestCase{
		"wrong number of arguments": {
			input:  []string{"key1", "key2"},
			output: clientio.Encode(errors.New("ERR wrong number of arguments for 'persist' command"), false),
		},
		"key does not exist": {
			input:  []string{"nonexistent"},
			output: clientio.RespZero,
		},
		"key exists but no expiration set": {
			input: []string{"existent_no_expiry"},
			setup: func() {
				evalSET([]string{"existent_no_expiry", "value"}, store)
			},
			output: clientio.RespZero,
		},
		"key exists and expiration removed": {
			input: []string{"existent_with_expiry"},
			setup: func() {
				evalSET([]string{"existent_with_expiry", "value", Ex, "1"}, store)
			},
			output: clientio.RespOne,
		},
		"key exists with expiration set and not expired": {
			input: []string{"existent_with_expiry_not_expired"},
			setup: func() {
				// Simulate setting a key with an expiration time that has not yet passed
				evalSET([]string{"existent_with_expiry_not_expired", "value", Ex, "10000"}, store) // 10000 seconds in the future
			},
			output: clientio.RespOne,
		},
	}

	runEvalTests(t, tests, evalPersist, store)
}

func testEvalDbsize(t *testing.T, store *dstore.Store) {
	tests := map[string]evalTestCase{
		"DBSIZE command with invalid no of args": {
			input:  []string{"INVALID_ARG"},
			output: []byte("-ERR wrong number of arguments for 'dbsize' command\r\n"),
		},
		"no key in db": {
			input:  nil,
			output: []byte(":0\r\n"),
		},
		"one key exists in db": {
			setup: func() {
				evalSET([]string{"key", "val"}, store)
			},
			input:  nil,
			output: []byte(":1\r\n"),
		},
		"two keys exist in db": {
			setup: func() {
				evalSET([]string{"key1", "val1"}, store)
				evalSET([]string{"key2", "val2"}, store)
			},
			input:  nil,
			output: []byte(":2\r\n"),
		},
		"repeating keys shall result in same dbsize": {
			setup: func() {
				evalSET([]string{"key1", "val1"}, store)
				evalSET([]string{"key2", "val2"}, store)
				evalSET([]string{"key2", "val2"}, store)
			},
			input:  nil,
			output: []byte(":2\r\n"),
		},
		"deleted keys shall be reflected in dbsize": {
			setup: func() {
				evalSET([]string{"key1", "val1"}, store)
				evalSET([]string{"key2", "val2"}, store)
				evalDEL([]string{"key2"}, store)
			},
			input:  nil,
			output: []byte(":1\r\n"),
		},
	}

	runEvalTests(t, tests, evalDBSIZE, store)
}

func testEvalPFADD(t *testing.T, store *dstore.Store) {
	tests := map[string]evalTestCase{
		"PFADD nil value": {
			name:  "PFADD nil value",
			setup: func() {},
			input: nil,
			migratedOutput: EvalResponse{
				Result: nil,
				Error:  diceerrors.ErrWrongArgumentCount("PFADD"),
			},
		},
		"PFADD empty array": {
			name:  "PFADD empty array",
			setup: func() {},
			input: []string{},
			migratedOutput: EvalResponse{
				Result: nil,
				Error:  diceerrors.ErrWrongArgumentCount("PFADD"),
			},
		},
		"PFADD one value": {
			name:  "PFADD one value",
			setup: func() {},
			input: []string{"KEY"},
			migratedOutput: EvalResponse{
				Result: int64(1),
				Error:  nil,
			},
		},
		"PFADD key val pair": {
			name:  "PFADD key val pair",
			setup: func() {},
			input: []string{"KEY", "VAL"},
			migratedOutput: EvalResponse{
				Result: int64(1),
				Error:  nil,
			},
		},
		"PFADD key multiple values": {
			name:  "PFADD key multiple values",
			setup: func() {},
			input: []string{"KEY", "VAL", "VAL1", "VAL2"},
			migratedOutput: EvalResponse{
				Result: int64(1),
				Error:  nil,
			},
		},
		"PFADD Incorrect type provided": {
			name: "PFADD Incorrect type provided",
			setup: func() {
				key, value := "EXISTING_KEY", "VALUE"
				oType, oEnc := deduceTypeEncoding(value)
				var exDurationMs int64 = -1
				keepttl := false

				store.Put(key, store.NewObj(value, exDurationMs, oType, oEnc), dstore.WithKeepTTL(keepttl))
			},
			input:  []string{"EXISTING_KEY", "1"},
			output: []byte("-WRONGTYPE Key is not a valid HyperLogLog string value."),
			migratedOutput: EvalResponse{
				Result: nil,
				Error:  diceerrors.ErrGeneral("-WRONGTYPE Key is not a valid HyperLogLog string value."),
			},
		},
	}

	runMigratedEvalTests(t, tests, evalPFADD, store)
}

func testEvalPFCOUNT(t *testing.T, store *dstore.Store) {
	tests := map[string]evalTestCase{
		"PFCOUNT with empty arg": {
			name:  "PFCOUNT with empty arg",
			setup: func() {},
			input: []string{},
			migratedOutput: EvalResponse{
				Result: nil,
				Error:  diceerrors.ErrWrongArgumentCount("PFCOUNT"),
			},
		},
		"PFCOUNT key not exists": {
			name:  "PFCOUNT key not exists",
			setup: func() {},
			input: []string{"HELLO"},
			migratedOutput: EvalResponse{
				Result: uint64(0),
				Error:  nil,
			},
		},
		"PFCOUNT key exists": {
			name: "PFCOUNT key exists",
			setup: func() {
				key := "EXISTING_KEY"
				value := hyperloglog.New()
				value.Insert([]byte("VALUE"))
				obj := &object.Obj{
					Value:          value,
					LastAccessedAt: uint32(time.Now().Unix()),
				}
				store.Put(key, obj)
			},
			input: []string{"EXISTING_KEY"},
			migratedOutput: EvalResponse{
				Result: uint64(1),
				Error:  nil,
			},
		},
	}

	runMigratedEvalTests(t, tests, evalPFCOUNT, store)
}

func testEvalPFMERGE(t *testing.T, store *dstore.Store) {
	tests := map[string]evalTestCase{
		"PFMERGE nil value": {
			name:  "PFMERGE nil value",
			setup: func() {},
			input: nil,
			migratedOutput: EvalResponse{
				Result: nil,
				Error:  diceerrors.ErrWrongArgumentCount("PFMERGE"),
			},
		},
		"PFMERGE empty array": {
			name:  "PFMERGE empty array",
			setup: func() {},
			input: []string{},
			migratedOutput: EvalResponse{
				Result: nil,
				Error:  diceerrors.ErrWrongArgumentCount("PFMERGE"),
			},
		},
		"PFMERGE invalid hll object": {
			name: "PFMERGE invalid hll object",
			setup: func() {
				key := "INVALID_OBJ_DEST_KEY"
				value := "123"
				obj := &object.Obj{
					Value:          value,
					LastAccessedAt: uint32(time.Now().Unix()),
				}
				store.Put(key, obj)
			},
			input: []string{"INVALID_OBJ_DEST_KEY"},
			migratedOutput: EvalResponse{
				Result: nil,
				Error:  diceerrors.ErrGeneral("-WRONGTYPE Key is not a valid HyperLogLog string value."),
			},
		},
		"PFMERGE destKey doesn't exist": {
			name:  "PFMERGE destKey doesn't exist",
			setup: func() {},
			input: []string{"NON_EXISTING_DEST_KEY"},
			migratedOutput: EvalResponse{
				Result: clientio.OK,
				Error:  nil,
			},
		},
		"PFMERGE destKey exist": {
			name:  "PFMERGE destKey exist",
			setup: func() {},
			input: []string{"NON_EXISTING_DEST_KEY"},
			migratedOutput: EvalResponse{
				Result: clientio.OK,
				Error:  nil,
			},
		},
		"PFMERGE destKey exist srcKey doesn't exists": {
			name: "PFMERGE destKey exist srcKey doesn't exists",
			setup: func() {
				key := "EXISTING_DEST_KEY"
				value := hyperloglog.New()
				value.Insert([]byte("VALUE"))
				obj := &object.Obj{
					Value:          value,
					LastAccessedAt: uint32(time.Now().Unix()),
				}
				store.Put(key, obj)
			},
			input: []string{"EXISTING_DEST_KEY", "NON_EXISTING_SRC_KEY"},
			migratedOutput: EvalResponse{
				Result: clientio.OK,
				Error:  nil,
			},
		},
		"PFMERGE destKey exist srcKey exists": {
			name: "PFMERGE destKey exist srcKey exists",
			setup: func() {
				key := "EXISTING_DEST_KEY"
				value := hyperloglog.New()
				value.Insert([]byte("VALUE"))
				obj := &object.Obj{
					Value:          value,
					LastAccessedAt: uint32(time.Now().Unix()),
				}
				store.Put(key, obj)
			},
			input: []string{"EXISTING_DEST_KEY", "NON_EXISTING_SRC_KEY"},
			migratedOutput: EvalResponse{
				Result: clientio.OK,
				Error:  nil,
			},
		},
		"PFMERGE destKey exist multiple srcKey exist": {
			name: "PFMERGE destKey exist multiple srcKey exist",
			setup: func() {
				key := "EXISTING_DEST_KEY"
				value := hyperloglog.New()
				value.Insert([]byte("VALUE"))
				obj := &object.Obj{
					Value:          value,
					LastAccessedAt: uint32(time.Now().Unix()),
				}
				store.Put(key, obj)
				srcKey := "EXISTING_SRC_KEY"
				srcValue := hyperloglog.New()
				value.Insert([]byte("SRC_VALUE"))
				srcKeyObj := &object.Obj{
					Value:          srcValue,
					LastAccessedAt: uint32(time.Now().Unix()),
				}
				store.Put(srcKey, srcKeyObj)
			},
			input: []string{"EXISTING_DEST_KEY", "EXISTING_SRC_KEY"},
			migratedOutput: EvalResponse{
				Result: clientio.OK,
				Error:  nil,
			},
		},
	}

	runMigratedEvalTests(t, tests, evalPFMERGE, store)
}

func testEvalHGET(t *testing.T, store *dstore.Store) {
	tests := map[string]evalTestCase{
		"wrong number of args passed": {
			setup:  func() {},
			input:  nil,
			output: []byte("-ERR wrong number of arguments for 'hget' command\r\n"),
		},
		"only key passed": {
			setup:  func() {},
			input:  []string{"KEY"},
			output: []byte("-ERR wrong number of arguments for 'hget' command\r\n"),
		},
		"key doesn't exists": {
			setup:  func() {},
			input:  []string{"KEY", "field_name"},
			output: clientio.RespNIL,
		},
		"key exists but field_name doesn't exists": {
			setup: func() {
				key := "KEY_MOCK"
				field := "mock_field_name"
				newMap := make(HashMap)
				newMap[field] = "mock_field_value"

				obj := &object.Obj{
					TypeEncoding:   object.ObjTypeHashMap | object.ObjEncodingHashMap,
					Value:          newMap,
					LastAccessedAt: uint32(time.Now().Unix()),
				}

				store.Put(key, obj)
			},
			input:  []string{"KEY_MOCK", "non_existent_key"},
			output: clientio.RespNIL,
		},
		"both key and field_name exists": {
			setup: func() {
				key := "KEY_MOCK"
				field := "mock_field_name"
				newMap := make(HashMap)
				newMap[field] = "mock_field_value"

				obj := &object.Obj{
					TypeEncoding:   object.ObjTypeHashMap | object.ObjEncodingHashMap,
					Value:          newMap,
					LastAccessedAt: uint32(time.Now().Unix()),
				}

				store.Put(key, obj)
			},
			input:  []string{"KEY_MOCK", "mock_field_name"},
			output: clientio.Encode("mock_field_value", false),
		},
	}

	runEvalTests(t, tests, evalHGET, store)
}

func testEvalHMGET(t *testing.T, store *dstore.Store) {
	tests := map[string]evalTestCase{
		"wrong number of args passed": {
			setup:  func() {},
			input:  nil,
			output: []byte("-ERR wrong number of arguments for 'hmget' command\r\n"),
		},
		"only key passed": {
			setup:  func() {},
			input:  []string{"KEY"},
			output: []byte("-ERR wrong number of arguments for 'hmget' command\r\n"),
		},
		"key doesn't exists": {
			setup:  func() {},
			input:  []string{"KEY", "field_name"},
			output: clientio.Encode([]interface{}{nil}, false),
		},
		"key exists but field_name doesn't exists": {
			setup: func() {
				key := "KEY_MOCK"
				field := "mock_field_name"
				newMap := make(HashMap)
				newMap[field] = "mock_field_value"

				obj := &object.Obj{
					TypeEncoding:   object.ObjTypeHashMap | object.ObjEncodingHashMap,
					Value:          newMap,
					LastAccessedAt: uint32(time.Now().Unix()),
				}

				store.Put(key, obj)
			},
			input:  []string{"KEY_MOCK", "non_existent_key"},
			output: clientio.Encode([]interface{}{nil}, false),
		},
		"both key and field_name exists": {
			setup: func() {
				key := "KEY_MOCK"
				field := "mock_field_name"
				newMap := make(HashMap)
				newMap[field] = "mock_field_value"

				obj := &object.Obj{
					TypeEncoding:   object.ObjTypeHashMap | object.ObjEncodingHashMap,
					Value:          newMap,
					LastAccessedAt: uint32(time.Now().Unix()),
				}

				store.Put(key, obj)
			},
			input:  []string{"KEY_MOCK", "mock_field_name"},
			output: clientio.Encode([]interface{}{"mock_field_value"}, false),
		},
		"some fields exist some do not": {
			setup: func() {
				key := "KEY_MOCK"
				newMap := HashMap{
					"field1": "value1",
					"field2": "value2",
				}
				obj := &object.Obj{
					TypeEncoding:   object.ObjTypeHashMap | object.ObjEncodingHashMap,
					Value:          newMap,
					LastAccessedAt: uint32(time.Now().Unix()),
				}

				store.Put(key, obj)
			},
			input:  []string{"KEY_MOCK", "field1", "field2", "field3", "field4"},
			output: clientio.Encode([]interface{}{"value1", "value2", nil, nil}, false),
		},
	}

	runEvalTests(t, tests, evalHMGET, store)
}

func testEvalHVALS(t *testing.T, store *dstore.Store) {
	tests := map[string]evalTestCase{
		"wrong number of args passed": {
			setup:  func() {},
			input:  nil,
			output: []byte("-ERR wrong number of arguments for 'hvals' command\r\n"),
		},
		"key doesn't exists": {
			setup:  func() {},
			input:  []string{"NONEXISTENTHVALSKEY"},
			output: clientio.Encode([]string{}, false),
		},
		"key exists": {
			setup: func() {
				key := "KEY_MOCK"
				field := "mock_field_name"
				newMap := make(HashMap)
				newMap[field] = "mock_field_value"

				obj := &object.Obj{
					TypeEncoding:   object.ObjTypeHashMap | object.ObjEncodingHashMap,
					Value:          newMap,
					LastAccessedAt: uint32(time.Now().Unix()),
				}

				store.Put(key, obj)
			},
			input:  []string{"KEY_MOCK"},
			output: clientio.Encode([]string{"mock_field_value"}, false),
		},
	}

	runEvalTests(t, tests, evalHVALS, store)
}

func testEvalHSTRLEN(t *testing.T, store *dstore.Store) {
	tests := map[string]evalTestCase{
		"wrong number of args passed": {
			setup:  func() {},
			input:  nil,
			output: []byte("-ERR wrong number of arguments for 'hstrlen' command\r\n"),
		},
		"only key passed": {
			setup:  func() {},
			input:  []string{"KEY"},
			output: []byte("-ERR wrong number of arguments for 'hstrlen' command\r\n"),
		},
		"key doesn't exist": {
			setup:  func() {},
			input:  []string{"KEY", "field_name"},
			output: clientio.Encode(0, false),
		},
		"key exists but field_name doesn't exists": {
			setup: func() {
				key := "KEY_MOCK"
				field := "mock_field_name"
				newMap := make(HashMap)
				newMap[field] = "mock_field_value"

				obj := &object.Obj{
					TypeEncoding:   object.ObjTypeHashMap | object.ObjEncodingHashMap,
					Value:          newMap,
					LastAccessedAt: uint32(time.Now().Unix()),
				}

				store.Put(key, obj)
			},
			input:  []string{"KEY_MOCK", "non_existent_key"},
			output: clientio.Encode(0, false),
		},
		"both key and field_name exists": {
			setup: func() {
				key := "KEY_MOCK"
				field := "mock_field_name"
				newMap := make(HashMap)
				newMap[field] = "HelloWorld"

				obj := &object.Obj{
					TypeEncoding:   object.ObjTypeHashMap | object.ObjEncodingHashMap,
					Value:          newMap,
					LastAccessedAt: uint32(time.Now().Unix()),
				}

				store.Put(key, obj)
			},
			input:  []string{"KEY_MOCK", "mock_field_name"},
			output: clientio.Encode(10, false),
		},
	}

	runEvalTests(t, tests, evalHSTRLEN, store)
}

func testEvalHEXISTS(t *testing.T, store *dstore.Store) {
	tests := map[string]evalTestCase{
		"wrong number of args passed": {
			setup:  func() {},
			input:  nil,
			output: []byte("-ERR wrong number of arguments for 'hexists' command\r\n"),
		},
		"only key passed": {
			setup:  func() {},
			input:  []string{"KEY"},
			output: []byte("-ERR wrong number of arguments for 'hexists' command\r\n"),
		},
		"key doesn't exist": {
			setup:  func() {},
			input:  []string{"KEY", "field_name"},
			output: clientio.Encode(0, false),
		},
		"key exists but field_name doesn't exists": {
			setup: func() {
				key := "KEY_MOCK"
				field := "mock_field_name"
				newMap := make(HashMap)
				newMap[field] = "mock_field_value"

				obj := &object.Obj{
					TypeEncoding:   object.ObjTypeHashMap | object.ObjEncodingHashMap,
					Value:          newMap,
					LastAccessedAt: uint32(time.Now().Unix()),
				}

				store.Put(key, obj)
			},
			input:  []string{"KEY_MOCK", "non_existent_key"},
			output: clientio.Encode(0, false),
		},
		"both key and field_name exists": {
			setup: func() {
				key := "KEY_MOCK"
				field := "mock_field_name"
				newMap := make(HashMap)
				newMap[field] = "HelloWorld"

				obj := &object.Obj{
					TypeEncoding:   object.ObjTypeHashMap | object.ObjEncodingHashMap,
					Value:          newMap,
					LastAccessedAt: uint32(time.Now().Unix()),
				}

				store.Put(key, obj)
			},
			input:  []string{"KEY_MOCK", "mock_field_name"},
			output: clientio.Encode(1, false),
		},
	}

	runEvalTests(t, tests, evalHEXISTS, store)
}

func testEvalHDEL(t *testing.T, store *dstore.Store) {
	tests := map[string]evalTestCase{
		"HDEL with wrong number of args": {
			input:  []string{"key"},
			output: []byte("-ERR wrong number of arguments for 'hdel' command\r\n"),
		},
		"HDEL with key does not exist": {
			input:  []string{"nonexistent", "field"},
			output: clientio.RespZero,
		},
		"HDEL with key exists but not a hash": {
			setup: func() {
				evalSET([]string{"string_key", "string_value"}, store)
			},
			input:  []string{"string_key", "field"},
			output: []byte("-WRONGTYPE Operation against a key holding the wrong kind of value\r\n"),
		},
		"HDEL with delete existing fields": {
			setup: func() {
				evalHSET([]string{"hash_key", "field1", "value1", "field2", "value2"}, store)
			},
			input:  []string{"hash_key", "field1", "field2", "nonexistent"},
			output: clientio.Encode(int64(2), false),
		},
		"HDEL with delete non-existing fields": {
			setup: func() {
				evalHSET([]string{"hash_key", "field1", "value1"}, store)
			},
			input:  []string{"hash_key", "nonexistent1", "nonexistent2"},
			output: clientio.RespZero,
		},
	}

	runEvalTests(t, tests, evalHDEL, store)
}

func testEvalHSCAN(t *testing.T, store *dstore.Store) {
	tests := map[string]evalTestCase{
		"HSCAN with wrong number of args": {
			input:  []string{"key"},
			output: []byte("-ERR wrong number of arguments for 'hscan' command\r\n"),
		},
		"HSCAN with key does not exist": {
			input:  []string{"NONEXISTENT_KEY", "0"},
			output: []byte("*2\r\n$1\r\n0\r\n*0\r\n"),
		},
		"HSCAN with key exists but not a hash": {
			setup: func() {
				evalSET([]string{"string_key", "string_value"}, store)
			},
			input:  []string{"string_key", "0"},
			output: []byte("-WRONGTYPE Operation against a key holding the wrong kind of value\r\n"),
		},
		"HSCAN with valid key and cursor": {
			setup: func() {
				evalHSET([]string{"hash_key", "field1", "value1", "field2", "value2"}, store)
			},
			input:  []string{"hash_key", "0"},
			output: []byte("*2\r\n$1\r\n0\r\n*4\r\n$6\r\nfield1\r\n$6\r\nvalue1\r\n$6\r\nfield2\r\n$6\r\nvalue2\r\n"),
		},
		"HSCAN with cursor at the end": {
			setup: func() {
				evalHSET([]string{"hash_key", "field1", "value1", "field2", "value2"}, store)
			},
			input:  []string{"hash_key", "2"},
			output: []byte("*2\r\n$1\r\n0\r\n*0\r\n"),
		},
		"HSCAN with cursor at the beginning": {
			setup: func() {
				evalHSET([]string{"hash_key", "field1", "value1", "field2", "value2"}, store)
			},
			input:  []string{"hash_key", "0"},
			output: []byte("*2\r\n$1\r\n0\r\n*4\r\n$6\r\nfield1\r\n$6\r\nvalue1\r\n$6\r\nfield2\r\n$6\r\nvalue2\r\n"),
		},
		"HSCAN with cursor in the middle": {
			setup: func() {
				evalHSET([]string{"hash_key", "field1", "value1", "field2", "value2"}, store)
			},
			input:  []string{"hash_key", "1"},
			output: []byte("*2\r\n$1\r\n0\r\n*2\r\n$6\r\nfield2\r\n$6\r\nvalue2\r\n"),
		},
		"HSCAN with MATCH argument": {
			setup: func() {
				evalHSET([]string{"hash_key", "field1", "value1", "field2", "value2", "field3", "value3"}, store)
			},
			input:  []string{"hash_key", "0", "MATCH", "field[12]*"},
			output: []byte("*2\r\n$1\r\n0\r\n*4\r\n$6\r\nfield1\r\n$6\r\nvalue1\r\n$6\r\nfield2\r\n$6\r\nvalue2\r\n"),
		},
		"HSCAN with COUNT argument": {
			setup: func() {
				evalHSET([]string{"hash_key", "field1", "value1", "field2", "value2", "field3", "value3"}, store)
			},
			input:  []string{"hash_key", "0", "COUNT", "2"},
			output: []byte("*2\r\n$1\r\n2\r\n*4\r\n$6\r\nfield1\r\n$6\r\nvalue1\r\n$6\r\nfield2\r\n$6\r\nvalue2\r\n"),
		},
		"HSCAN with MATCH and COUNT arguments": {
			setup: func() {
				evalHSET([]string{"hash_key", "field1", "value1", "field2", "value2", "field3", "value3", "field4", "value4"}, store)
			},
			input:  []string{"hash_key", "0", "MATCH", "field[13]*", "COUNT", "1"},
			output: []byte("*2\r\n$1\r\n1\r\n*2\r\n$6\r\nfield1\r\n$6\r\nvalue1\r\n"),
		},
		"HSCAN with invalid MATCH pattern": {
			setup: func() {
				evalHSET([]string{"hash_key", "field1", "value1", "field2", "value2"}, store)
			},
			input:  []string{"hash_key", "0", "MATCH", "[invalid"},
			output: []byte("-ERR Invalid glob pattern: unexpected end of input\r\n"),
		},
		"HSCAN with invalid COUNT value": {
			setup: func() {
				evalHSET([]string{"hash_key", "field1", "value1", "field2", "value2"}, store)
			},
			input:  []string{"hash_key", "0", "COUNT", "invalid"},
			output: []byte("-ERR value is not an integer or out of range\r\n"),
		},
	}

	runEvalTests(t, tests, evalHSCAN, store)
}

func testEvalJSONSTRLEN(t *testing.T, store *dstore.Store) {
	tests := map[string]evalTestCase{
		"jsonstrlen nil value": {
			name:  "jsonstrlen nil value",
			setup: func() {},
			input: nil,
			migratedOutput: EvalResponse{
				Result: nil,
				Error:  diceerrors.ErrWrongArgumentCount("JSON.STRLEN"),
			},
		},
		"jsonstrlen key does not exist": {
			name:  "jsonstrlen key does not exist",
			setup: func() {},
			input: []string{"NONEXISTENT_KEY"},
			migratedOutput: EvalResponse{
				Result: nil,
				Error:  nil,
			},
		},
		"jsonstrlen root not string(object)": {
			name: "jsonstrlen root not string(object)",
			setup: func() {
				key := "EXISTING_KEY"
				value := "{\"name\":\"Bhima\",\"age\":10}"
				var rootData interface{}
				_ = sonic.Unmarshal([]byte(value), &rootData)
				obj := store.NewObj(rootData, -1, object.ObjTypeJSON, object.ObjEncodingJSON)
				store.Put(key, obj)
			},
			input: []string{"EXISTING_KEY"},
			migratedOutput: EvalResponse{
				Result: nil,
				Error:  diceerrors.ErrUnexpectedJSONPathType("string", "object"),
			},
		},
		"jsonstrlen root not string(number)": {
			name: "jsonstrlen root not string(number)",
			setup: func() {
				key := "EXISTING_KEY"
				value := "10.9"
				var rootData interface{}
				_ = sonic.Unmarshal([]byte(value), &rootData)
				obj := store.NewObj(rootData, -1, object.ObjTypeJSON, object.ObjEncodingJSON)
				store.Put(key, obj)
			},
			input: []string{"EXISTING_KEY"},
			migratedOutput: EvalResponse{
				Result: nil,
				Error:  diceerrors.ErrUnexpectedJSONPathType("string", "number"),
			},
		},
		"jsonstrlen root not string(integer)": {
			name: "jsonstrlen root not string(integer)",
			setup: func() {
				key := "EXISTING_KEY"
				value := "10"
				var rootData interface{}
				_ = sonic.Unmarshal([]byte(value), &rootData)
				obj := store.NewObj(rootData, -1, object.ObjTypeJSON, object.ObjEncodingJSON)
				store.Put(key, obj)
			},
			input: []string{"EXISTING_KEY"},
			migratedOutput: EvalResponse{
				Result: nil,
				Error:  diceerrors.ErrUnexpectedJSONPathType("string", "integer"),
			},
		},
		"jsonstrlen not string(array)": {
			name: "jsonstrlen not string(array)",
			setup: func() {
				key := "EXISTING_KEY"
				value := "[\"age\", \"name\"]"
				var rootData interface{}
				_ = sonic.Unmarshal([]byte(value), &rootData)
				obj := store.NewObj(rootData, -1, object.ObjTypeJSON, object.ObjEncodingJSON)
				store.Put(key, obj)
			},
			input: []string{"EXISTING_KEY"},
			migratedOutput: EvalResponse{
				Result: nil,
				Error:  diceerrors.ErrUnexpectedJSONPathType("string", "array"),
			},
		},
		"jsonstrlen not string(boolean)": {
			name: "jsonstrlen not string(boolean)",
			setup: func() {
				key := "EXISTING_KEY"
				value := "true"
				var rootData interface{}
				_ = sonic.Unmarshal([]byte(value), &rootData)
				obj := store.NewObj(rootData, -1, object.ObjTypeJSON, object.ObjEncodingJSON)
				store.Put(key, obj)
			},
			input: []string{"EXISTING_KEY"},
			migratedOutput: EvalResponse{
				Result: nil,
				Error:  diceerrors.ErrUnexpectedJSONPathType("string", "boolean"),
			},
		},
		"jsonstrlen root array": {
			name: "jsonstrlen root array",
			setup: func() {
				key := "EXISTING_KEY"
				value := `"hello"`
				var rootData interface{}
				_ = sonic.Unmarshal([]byte(value), &rootData)
				obj := store.NewObj(rootData, -1, object.ObjTypeJSON, object.ObjEncodingJSON)
				store.Put(key, obj)
			},
			input: []string{"EXISTING_KEY"},
			migratedOutput: EvalResponse{
				Result: int64(5),
				Error:  nil,
			},
		},
		"jsonstrlen subpath string": {
			name: "jsonstrlen subpath string",
			setup: func() {
				key := "EXISTING_KEY"
				value := `{"partner":{"name":"tom","language":["rust"]}}`
				var rootData interface{}
				_ = sonic.Unmarshal([]byte(value), &rootData)
				obj := store.NewObj(rootData, -1, object.ObjTypeJSON, object.ObjEncodingJSON)
				store.Put(key, obj)
			},

			input: []string{"EXISTING_KEY", "$..name"},
			migratedOutput: EvalResponse{
				Result: []interface{}{int64(3)},
				Error:  nil,
			},
		},
		"jsonstrlen subpath not string": {
			name: "jsonstrlen subpath not string",
			setup: func() {
				key := "EXISTING_KEY"
				value := `{"partner":{"name":21,"language":["rust"]}}`
				var rootData interface{}
				_ = sonic.Unmarshal([]byte(value), &rootData)
				obj := store.NewObj(rootData, -1, object.ObjTypeJSON, object.ObjEncodingJSON)
				store.Put(key, obj)
			},

			input: []string{"EXISTING_KEY", "$..name"},
			migratedOutput: EvalResponse{
				Result: []interface{}{nil},
				Error:  nil,
			},
		},
	}
	for _, tt := range tests {
		t.Run(tt.name, func(t *testing.T) {
			store = setupTest(store)
			if tt.setup != nil {
				tt.setup()
			}

			response := evalJSONSTRLEN(tt.input, store)
			if tt.migratedOutput.Result != nil {
				if slice, ok := tt.migratedOutput.Result.([]interface{}); ok {
					assert.DeepEqual(t, slice, response.Result)
				} else {
					assert.Equal(t, tt.migratedOutput.Result, response.Result)
				}
			}

			if tt.migratedOutput.Error != nil {
				testifyAssert.EqualError(t, response.Error, tt.migratedOutput.Error.Error())
			} else {
				testifyAssert.NoError(t, response.Error)
			}
		})
	}
}

func testEvalLLEN(t *testing.T, store *dstore.Store) {
	tests := map[string]evalTestCase{
		"nil value": {
			input:  nil,
			output: []byte("-ERR wrong number of arguments for 'llen' command\r\n"),
		},
		"empty args": {
			input:  []string{},
			output: []byte("-ERR wrong number of arguments for 'llen' command\r\n"),
		},
		"wrong number of args": {
			input:  []string{"KEY1", "KEY2"},
			output: []byte("-ERR wrong number of arguments for 'llen' command\r\n"),
		},
		"key does not exist": {
			input:  []string{"NONEXISTENT_KEY"},
			output: clientio.RespZero,
		},
		"key exists": {
			setup: func() {
				evalLPUSH([]string{"EXISTING_KEY", "mock_value"}, store)
			},
			input:  []string{"EXISTING_KEY"},
			output: clientio.RespOne,
		},
		"key with different type": {
			setup: func() {
				evalSET([]string{"EXISTING_KEY", "mock_value"}, store)
			},
			input:  []string{"EXISTING_KEY"},
			output: []byte("-ERR Existing key has wrong Dice type\r\n"),
		},
	}

	runEvalTests(t, tests, evalLLEN, store)
}

func testEvalJSONNUMINCRBY(t *testing.T, store *dstore.Store) {
	tests := map[string]evalTestCase{
		"incr on numeric field": {
			setup: func() {
				key := "number"
				value := "{\"a\": 2}"
				var rootData interface{}
				_ = sonic.Unmarshal([]byte(value), &rootData)
				obj := store.NewObj(rootData, -1, object.ObjTypeJSON, object.ObjEncodingJSON)
				store.Put(key, obj)
			},
			input:  []string{"number", "$.a", "3"},
			output: []byte("$3\r\n[5]\r\n"),
		},

		"incr on float field": {
			setup: func() {
				key := "number"
				value := "{\"a\": 2.5}"
				var rootData interface{}
				_ = sonic.Unmarshal([]byte(value), &rootData)
				obj := store.NewObj(rootData, -1, object.ObjTypeJSON, object.ObjEncodingJSON)
				store.Put(key, obj)
			},
			input:  []string{"number", "$.a", "1.5"},
			output: []byte("$5\r\n[4.0]\r\n"),
		},

		"incr on multiple fields": {
			setup: func() {
				key := "number"
				value := "{\"a\": 2, \"b\": 10, \"c\": [15, {\"d\": 20}]}"
				var rootData interface{}
				_ = sonic.Unmarshal([]byte(value), &rootData)
				obj := store.NewObj(rootData, -1, object.ObjTypeJSON, object.ObjEncodingJSON)
				store.Put(key, obj)
			},
			input:  []string{"number", "$..*", "5"},
			output: []byte("$22\r\n[25,20,null,7,15,null]\r\n"),
			validator: func(output []byte) {
				outPutString := string(output)
				startIndex := strings.Index(outPutString, "[")
				endIndex := strings.Index(outPutString, "]")
				arrayString := outPutString[startIndex+1 : endIndex]
				arr := strings.Split(arrayString, ",")
				testifyAssert.ElementsMatch(t, arr, []string{"25", "20", "7", "15", "null", "null"})
			},
		},

		"incr on array element": {
			setup: func() {
				key := "number"
				value := "{\"a\": [1, 2, 3]}"
				var rootData interface{}
				_ = sonic.Unmarshal([]byte(value), &rootData)
				obj := store.NewObj(rootData, -1, object.ObjTypeJSON, object.ObjEncodingJSON)
				store.Put(key, obj)
			},
			input:  []string{"number", "$.a[1]", "5"},
			output: []byte("$3\r\n[7]\r\n"),
		},
		"incr on non-existent field": {
			setup: func() {
				key := "number"
				value := "{\"a\": 2}"
				var rootData interface{}
				_ = sonic.Unmarshal([]byte(value), &rootData)
				obj := store.NewObj(rootData, -1, object.ObjTypeJSON, object.ObjEncodingJSON)
				store.Put(key, obj)
			},
			input:  []string{"number", "$.b", "3"},
			output: []byte("$2\r\n[]\r\n"),
		},
		"incr with mixed fields": {
			setup: func() {
				key := "number"
				value := "{\"a\": 5, \"b\": \"not a number\", \"c\": [1, 2]}"
				var rootData interface{}
				_ = sonic.Unmarshal([]byte(value), &rootData)
				obj := store.NewObj(rootData, -1, object.ObjTypeJSON, object.ObjEncodingJSON)
				store.Put(key, obj)
			},
			input:  []string{"number", "$..*", "2"},
			output: []byte("$17\r\n[3,4,null,7,null]\r\n"),
			validator: func(output []byte) {
				outPutString := string(output)
				startIndex := strings.Index(outPutString, "[")
				endIndex := strings.Index(outPutString, "]")
				arrayString := outPutString[startIndex+1 : endIndex]
				arr := strings.Split(arrayString, ",")
				testifyAssert.ElementsMatch(t, arr, []string{"3", "4", "7", "null", "null"})
			},
		},

		"incr on nested fields": {
			setup: func() {
				key := "number"
				value := "{\"a\": {\"b\": {\"c\": 10}}}"
				var rootData interface{}
				_ = sonic.Unmarshal([]byte(value), &rootData)
				obj := store.NewObj(rootData, -1, object.ObjTypeJSON, object.ObjEncodingJSON)
				store.Put(key, obj)
			},
			input:  []string{"number", "$..c", "5"},
			output: []byte("$4\r\n[15]\r\n"),
		},
	}

	runEvalTests(t, tests, evalJSONNUMINCRBY, store)
}

func runEvalTests(t *testing.T, tests map[string]evalTestCase, evalFunc func([]string, *dstore.Store) []byte, store *dstore.Store) {
	for name, tc := range tests {
		t.Run(name, func(t *testing.T) {
			store = setupTest(store)

			if tc.setup != nil {
				tc.setup()
			}

			output := evalFunc(tc.input, store)

			if tc.validator != nil {
				tc.validator(output)
			} else {
				assert.Equal(t, string(tc.output), string(output))
			}
		})
	}
}

func runMigratedEvalTests(t *testing.T, tests map[string]evalTestCase, evalFunc func([]string, *dstore.Store) *EvalResponse, store *dstore.Store) {
	for name, tc := range tests {
		t.Run(name, func(t *testing.T) {
			store = setupTest(store)

			if tc.setup != nil {
				tc.setup()
			}

			output := evalFunc(tc.input, store)

			if tc.newValidator != nil {
				if tc.migratedOutput.Error != nil {
					tc.newValidator(tc.migratedOutput.Error)
				} else {
					tc.newValidator(output.Result)
				}
				return
			}

			if tc.migratedOutput.Error != nil {
				testifyAssert.EqualError(t, output.Error, tc.migratedOutput.Error.Error())
				return
			}

			// Handle comparison for byte slices and string slices
			// TODO: Make this generic so that all kind of slices can be handled
			if b, ok := output.Result.([]byte); ok && tc.migratedOutput.Result != nil {
				if expectedBytes, ok := tc.migratedOutput.Result.([]byte); ok {
					testifyAssert.True(t, bytes.Equal(b, expectedBytes), "expected and actual byte slices should be equal")
				}
			} else if a, ok := output.Result.([]string); ok && tc.migratedOutput.Result != nil {
				if expectedStringSlice, ok := tc.migratedOutput.Result.([]string); ok {
					testifyAssert.ElementsMatch(t, a, expectedStringSlice)
				}
			} else {
				testifyAssert.Equal(t, tc.migratedOutput.Result, output.Result)
			}

			testifyAssert.NoError(t, output.Error)
		})
	}
}

func BenchmarkEvalMSET(b *testing.B) {
	b.ResetTimer()
	for i := 0; i < b.N; i++ {
		store := dstore.NewStore(nil, nil)
		evalMSET([]string{"KEY", "VAL", "KEY2", "VAL2"}, store)
	}
}

func BenchmarkEvalHSET(b *testing.B) {
	store := dstore.NewStore(nil, nil)
	for i := 0; i < b.N; i++ {
		evalHSET([]string{"KEY", fmt.Sprintf("FIELD_%d", i), fmt.Sprintf("VALUE_%d", i)}, store)
	}
}

func testEvalHSET(t *testing.T, store *dstore.Store) {
	tests := map[string]evalTestCase{
		"wrong number of args passed": {
			setup:  func() {},
			input:  nil,
			output: []byte("-ERR wrong number of arguments for 'hset' command\r\n"),
		},
		"only key passed": {
			setup:  func() {},
			input:  []string{"key"},
			output: []byte("-ERR wrong number of arguments for 'hset' command\r\n"),
		},
		"only key and field_name passed": {
			setup:  func() {},
			input:  []string{"KEY", "field_name"},
			output: []byte("-ERR wrong number of arguments for 'hset' command\r\n"),
		},
		"key, field and value passed": {
			setup:  func() {},
			input:  []string{"KEY1", "field_name", "value"},
			output: clientio.Encode(int64(1), false),
		},
		"key, field and value updated": {
			setup:  func() {},
			input:  []string{"KEY1", "field_name", "value_new"},
			output: clientio.Encode(int64(1), false),
		},
		"new set of key, field and value added": {
			setup:  func() {},
			input:  []string{"KEY2", "field_name_new", "value_new_new"},
			output: clientio.Encode(int64(1), false),
		},
		"apply with duplicate key, field and value names": {
			setup: func() {
				key := "KEY_MOCK"
				field := "mock_field_name"
				newMap := make(HashMap)
				newMap[field] = "mock_field_value"

				obj := &object.Obj{
					TypeEncoding:   object.ObjTypeHashMap | object.ObjEncodingHashMap,
					Value:          newMap,
					LastAccessedAt: uint32(time.Now().Unix()),
				}

				store.Put(key, obj)
			},
			input:  []string{"KEY_MOCK", "mock_field_name", "mock_field_value"},
			output: clientio.Encode(int64(0), false),
		},
		"same key -> update value, add new field and value": {
			setup: func() {
				key := "KEY_MOCK"
				field := "mock_field_name"
				mockValue := "mock_field_value"
				newMap := make(HashMap)
				newMap[field] = mockValue

				obj := &object.Obj{
					TypeEncoding:   object.ObjTypeHashMap | object.ObjEncodingHashMap,
					Value:          newMap,
					LastAccessedAt: uint32(time.Now().Unix()),
				}

				store.Put(key, obj)

				// Check if the map is saved correctly in the store
				res, err := getValueFromHashMap(key, field, store)

				assert.Assert(t, err == nil)
				assert.DeepEqual(t, res, clientio.Encode(mockValue, false))
			},
			input: []string{
				"KEY_MOCK",
				"mock_field_name",
				"mock_field_value_new",
				"mock_field_name_new",
				"mock_value_new",
			},
			output: clientio.Encode(int64(1), false),
		},
	}

	runEvalTests(t, tests, evalHSET, store)
}

func testEvalHMSET(t *testing.T, store *dstore.Store) {
	tests := map[string]evalTestCase{
		"wrong number of args passed": {
			setup:  func() {},
			input:  nil,
			output: []byte("-ERR wrong number of arguments for 'hmset' command\r\n"),
		},
		"only key passed": {
			setup:  func() {},
			input:  []string{"key"},
			output: []byte("-ERR wrong number of arguments for 'hmset' command\r\n"),
		},
		"only key and field_name passed": {
			setup:  func() {},
			input:  []string{"KEY", "field_name"},
			output: []byte("-ERR wrong number of arguments for 'hmset' command\r\n"),
		},
		"key, field and value passed": {
			setup:  func() {},
			input:  []string{"KEY1", "field_name", "value"},
			output: clientio.RespOK,
		},
		"key, field and value updated": {
			setup:  func() {},
			input:  []string{"KEY1", "field_name", "value_new"},
			output: clientio.RespOK,
		},
		"new set of key, field and value added": {
			setup:  func() {},
			input:  []string{"KEY2", "field_name_new", "value_new_new"},
			output: clientio.RespOK,
		},
		"apply with duplicate key, field and value names": {
			setup: func() {
				key := "KEY_MOCK"
				field := "mock_field_name"
				newMap := make(HashMap)
				newMap[field] = "mock_field_value"

				obj := &object.Obj{
					TypeEncoding:   object.ObjTypeHashMap | object.ObjEncodingHashMap,
					Value:          newMap,
					LastAccessedAt: uint32(time.Now().Unix()),
				}

				store.Put(key, obj)
			},
			input:  []string{"KEY_MOCK", "mock_field_name", "mock_field_value"},
			output: clientio.RespOK,
		},
		"same key -> update value, add new field and value": {
			setup: func() {
				key := "KEY_MOCK"
				field := "mock_field_name"
				mockValue := "mock_field_value"
				newMap := make(HashMap)
				newMap[field] = mockValue

				obj := &object.Obj{
					TypeEncoding:   object.ObjTypeHashMap | object.ObjEncodingHashMap,
					Value:          newMap,
					LastAccessedAt: uint32(time.Now().Unix()),
				}

				store.Put(key, obj)

				// Check if the map is saved correctly in the store
				res, err := getValueFromHashMap(key, field, store)

				assert.Assert(t, err == nil)
				assert.DeepEqual(t, res, clientio.Encode(mockValue, false))
			},
			input: []string{
				"KEY_MOCK",
				"mock_field_name",
				"mock_field_value_new",
				"mock_field_name_new",
				"mock_value_new",
			},
			output: clientio.RespOK,
		},
	}

	runEvalTests(t, tests, evalHMSET, store)
}

func testEvalHKEYS(t *testing.T, store *dstore.Store) {
	tests := map[string]evalTestCase{
		"wrong number of args passed": {
			setup:  func() {},
			input:  nil,
			output: []byte("-ERR wrong number of arguments for 'hkeys' command\r\n"),
		},
		"key doesn't exist": {
			setup:  func() {},
			input:  []string{"KEY"},
			output: clientio.Encode([]string{}, false),
		},
		"key exists but not a hash": {
			setup: func() {
				evalSET([]string{"string_key", "string_value"}, store)
			},
			input:  []string{"string_key"},
			output: []byte("-WRONGTYPE Operation against a key holding the wrong kind of value\r\n"),
		},
		"key exists and is a hash": {
			setup: func() {
				key := "KEY_MOCK"
				field1 := "mock_field_name"
				newMap := make(HashMap)
				newMap[field1] = "HelloWorld"

				obj := &object.Obj{
					TypeEncoding:   object.ObjTypeHashMap | object.ObjEncodingHashMap,
					Value:          newMap,
					LastAccessedAt: uint32(time.Now().Unix()),
				}

				store.Put(key, obj)
			},
			input:  []string{"KEY_MOCK"},
			output: clientio.Encode([]string{"mock_field_name"}, false),
		},
	}

	runEvalTests(t, tests, evalHKEYS, store)
}

func BenchmarkEvalHKEYS(b *testing.B) {
	store := dstore.NewStore(nil, nil)

	for i := 0; i < b.N; i++ {
		evalHSET([]string{"KEY", fmt.Sprintf("FIELD_%d", i), fmt.Sprintf("VALUE_%d", i)}, store)
	}
	// Benchmark HKEYS
	for i := 0; i < b.N; i++ {
		evalHKEYS([]string{"KEY"}, store)
	}
}

func BenchmarkEvalPFCOUNT(b *testing.B) {
	store := *dstore.NewStore(nil, nil)

	// Helper function to create and insert HLL objects
	createAndInsertHLL := func(key string, items []string) {
		hll := hyperloglog.New()
		for _, item := range items {
			hll.Insert([]byte(item))
		}
		obj := &object.Obj{
			Value:          hll,
			LastAccessedAt: uint32(time.Now().Unix()),
		}
		store.Put(key, obj)
	}

	// Create small HLLs (10000 items each)
	smallItems := make([]string, 10000)
	for i := 0; i < 100; i++ {
		smallItems[i] = fmt.Sprintf("SmallItem%d", i)
	}
	createAndInsertHLL("SMALL1", smallItems)
	createAndInsertHLL("SMALL2", smallItems)

	// Create medium HLLs (1000000 items each)
	mediumItems := make([]string, 1000000)
	for i := 0; i < 100; i++ {
		mediumItems[i] = fmt.Sprintf("MediumItem%d", i)
	}
	createAndInsertHLL("MEDIUM1", mediumItems)
	createAndInsertHLL("MEDIUM2", mediumItems)

	// Create large HLLs (1000000000 items each)
	largeItems := make([]string, 1000000000)
	for i := 0; i < 10000; i++ {
		largeItems[i] = fmt.Sprintf("LargeItem%d", i)
	}
	createAndInsertHLL("LARGE1", largeItems)
	createAndInsertHLL("LARGE2", largeItems)

	tests := []struct {
		name string
		args []string
	}{
		{"SingleSmallKey", []string{"SMALL1"}},
		{"TwoSmallKeys", []string{"SMALL1", "SMALL2"}},
		{"SingleMediumKey", []string{"MEDIUM1"}},
		{"TwoMediumKeys", []string{"MEDIUM1", "MEDIUM2"}},
		{"SingleLargeKey", []string{"LARGE1"}},
		{"TwoLargeKeys", []string{"LARGE1", "LARGE2"}},
		{"MixedSizes", []string{"SMALL1", "MEDIUM1", "LARGE1"}},
		{"ManySmallKeys", []string{"SMALL1", "SMALL2", "SMALL1", "SMALL2", "SMALL1"}},
		{"ManyMediumKeys", []string{"MEDIUM1", "MEDIUM2", "MEDIUM1", "MEDIUM2", "MEDIUM1"}},
		{"ManyLargeKeys", []string{"LARGE1", "LARGE2", "LARGE1", "LARGE2", "LARGE1"}},
		{"NonExistentKey", []string{"SMALL1", "NONEXISTENT", "LARGE1"}},
		{"AllKeys", []string{"SMALL1", "SMALL2", "MEDIUM1", "MEDIUM2", "LARGE1", "LARGE2"}},
	}

	b.ResetTimer()

	for _, tt := range tests {
		b.Run(tt.name, func(b *testing.B) {
			for i := 0; i < b.N; i++ {
				evalPFCOUNT(tt.args, &store)
			}
		})
	}
}

func testEvalDebug(t *testing.T, store *dstore.Store) {
	tests := map[string]evalTestCase{
		// invalid subcommand tests
		"no subcommand passed": {
			setup:  func() {},
			input:  nil,
			output: []byte("-ERR wrong number of arguments for 'json.debug' command\r\n"),
		},

		"wrong subcommand passed": {
			setup:  func() {},
			input:  []string{"WRONG_SUBCOMMAND"},
			output: []byte("-ERR unknown subcommand - try `JSON.DEBUG HELP`\r\n"),
		},

		// help subcommand tests
		"help no args": {
			setup:  func() {},
			input:  []string{"HELP"},
			output: []byte("*2\r\n$42\r\nMEMORY <key> [path] - reports memory usage\r\n$34\r\nHELP                - this message\r\n"),
		},

		"help with args": {
			setup:  func() {},
			input:  []string{"HELP", "EXTRA_ARG"},
			output: []byte("*2\r\n$42\r\nMEMORY <key> [path] - reports memory usage\r\n$34\r\nHELP                - this message\r\n"),
		},

		// memory subcommand tests
		"memory without args": {
			setup:  func() {},
			input:  []string{"MEMORY"},
			output: []byte("-ERR wrong number of arguments for 'json.debug' command\r\n"),
		},

		"memory nonexistent key": {
			setup:  func() {},
			input:  []string{"MEMORY", "NONEXISTENT_KEY"},
			output: clientio.RespZero,
		},

		// memory subcommand tests for existing key
		"no path": {
			setup: func() {
				key := "EXISTING_KEY"
				value := "{\"a\": 1}"
				var rootData interface{}
				_ = sonic.Unmarshal([]byte(value), &rootData)
				obj := store.NewObj(rootData, -1, object.ObjTypeJSON, object.ObjEncodingJSON)
				store.Put(key, obj)
			},
			input:  []string{"MEMORY", "EXISTING_KEY"},
			output: []byte(":89\r\n"),
		},

		"root path": {
			setup: func() {
				key := "EXISTING_KEY"
				value := "{\"a\": 1}"
				var rootData interface{}
				_ = sonic.Unmarshal([]byte(value), &rootData)
				obj := store.NewObj(rootData, -1, object.ObjTypeJSON, object.ObjEncodingJSON)
				store.Put(key, obj)
			},
			input:  []string{"MEMORY", "EXISTING_KEY", "$"},
			output: []byte(":89\r\n"),
		},

		"invalid path": {
			setup: func() {
				key := "EXISTING_KEY"
				value := "{\"a\": 1}"
				var rootData interface{}
				_ = sonic.Unmarshal([]byte(value), &rootData)
				obj := store.NewObj(rootData, -1, object.ObjTypeJSON, object.ObjEncodingJSON)
				store.Put(key, obj)
			},
			input:  []string{"MEMORY", "EXISTING_KEY", "INVALID_PATH"},
			output: []byte("-ERR Path '$.INVALID_PATH' does not exist\r\n"),
		},

		"valid path": {
			setup: func() {
				key := "EXISTING_KEY"
				value := "{\"a\": 1, \"b\": 2}"
				var rootData interface{}
				_ = sonic.Unmarshal([]byte(value), &rootData)
				obj := store.NewObj(rootData, -1, object.ObjTypeJSON, object.ObjEncodingJSON)
				store.Put(key, obj)
			},
			input:  []string{"MEMORY", "EXISTING_KEY", "$.a"},
			output: []byte("*1\r\n:16\r\n"),
		},

		// only the first path is picked whether it's valid or not for an object json
		// memory can be fetched only for one path in a command for an object json
		"multiple paths for object json": {
			setup: func() {
				key := "EXISTING_KEY"
				value := "{\"a\": 1, \"b\": \"dice\"}"
				var rootData interface{}
				_ = sonic.Unmarshal([]byte(value), &rootData)
				obj := store.NewObj(rootData, -1, object.ObjTypeJSON, object.ObjEncodingJSON)
				store.Put(key, obj)
			},
			input:  []string{"MEMORY", "EXISTING_KEY", "$.a", "$.b"},
			output: []byte("*1\r\n:16\r\n"),
		},

		"single index path for array json": {
			setup: func() {
				key := "EXISTING_KEY"
				value := "[\"roll\", \"the\", \"dices\"]"
				var rootData interface{}
				_ = sonic.Unmarshal([]byte(value), &rootData)
				obj := store.NewObj(rootData, -1, object.ObjTypeJSON, object.ObjEncodingJSON)
				store.Put(key, obj)
			},
			input:  []string{"MEMORY", "EXISTING_KEY", "$[1]"},
			output: []byte("*1\r\n:19\r\n"),
		},

		"multiple index paths for array json": {
			setup: func() {
				key := "EXISTING_KEY"
				value := "[\"roll\", \"the\", \"dices\"]"
				var rootData interface{}
				_ = sonic.Unmarshal([]byte(value), &rootData)
				obj := store.NewObj(rootData, -1, object.ObjTypeJSON, object.ObjEncodingJSON)
				store.Put(key, obj)
			},
			input:  []string{"MEMORY", "EXISTING_KEY", "$[1,2]"},
			output: []byte("*2\r\n:19\r\n:21\r\n"),
		},

		"index path out of range for array json": {
			setup: func() {
				key := "EXISTING_KEY"
				value := "[\"roll\", \"the\", \"dices\"]"
				var rootData interface{}
				_ = sonic.Unmarshal([]byte(value), &rootData)
				obj := store.NewObj(rootData, -1, object.ObjTypeJSON, object.ObjEncodingJSON)
				store.Put(key, obj)
			},
			input:  []string{"MEMORY", "EXISTING_KEY", "$[4]"},
			output: clientio.RespEmptyArray,
		},

		"multiple valid and invalid index paths": {
			setup: func() {
				key := "EXISTING_KEY"
				value := "[\"roll\", \"the\", \"dices\"]"
				var rootData interface{}
				_ = sonic.Unmarshal([]byte(value), &rootData)
				obj := store.NewObj(rootData, -1, object.ObjTypeJSON, object.ObjEncodingJSON)
				store.Put(key, obj)
			},
			input:  []string{"MEMORY", "EXISTING_KEY", "$[1,2,4]"},
			output: []byte("*2\r\n:19\r\n:21\r\n"),
		},

		"negative index path": {
			setup: func() {
				key := "EXISTING_KEY"
				value := "[\"roll\", \"the\", \"dices\"]"
				var rootData interface{}
				_ = sonic.Unmarshal([]byte(value), &rootData)
				obj := store.NewObj(rootData, -1, object.ObjTypeJSON, object.ObjEncodingJSON)
				store.Put(key, obj)
			},
			input:  []string{"MEMORY", "EXISTING_KEY", "$[-1]"},
			output: []byte("*1\r\n:21\r\n"),
		},

		"multiple negative indexe paths": {
			setup: func() {
				key := "EXISTING_KEY"
				value := "[\"roll\", \"the\", \"dices\"]"
				var rootData interface{}
				_ = sonic.Unmarshal([]byte(value), &rootData)
				obj := store.NewObj(rootData, -1, object.ObjTypeJSON, object.ObjEncodingJSON)
				store.Put(key, obj)
			},
			input:  []string{"MEMORY", "EXISTING_KEY", "$[-1,-2]"},
			output: []byte("*2\r\n:21\r\n:19\r\n"),
		},

		"negative index path out of bound": {
			setup: func() {
				key := "EXISTING_KEY"
				value := "[\"roll\", \"the\", \"dices\"]"
				var rootData interface{}
				_ = sonic.Unmarshal([]byte(value), &rootData)
				obj := store.NewObj(rootData, -1, object.ObjTypeJSON, object.ObjEncodingJSON)
				store.Put(key, obj)
			},
			input:  []string{"MEMORY", "EXISTING_KEY", "$[-4]"},
			output: []byte("-ERR Path '$.$[-4]' does not exist\r\n"),
		},

		"all paths with asterix for array json": {
			setup: func() {
				key := "EXISTING_KEY"
				value := "[\"roll\", \"the\", \"dices\"]"
				var rootData interface{}
				_ = sonic.Unmarshal([]byte(value), &rootData)
				obj := store.NewObj(rootData, -1, object.ObjTypeJSON, object.ObjEncodingJSON)
				store.Put(key, obj)
			},
			input:  []string{"MEMORY", "EXISTING_KEY", "$[*]"},
			output: []byte("*3\r\n:20\r\n:19\r\n:21\r\n"),
		},

		"all paths with semicolon for array json": {
			setup: func() {
				key := "EXISTING_KEY"
				value := "[\"roll\", \"the\", \"dices\"]"
				var rootData interface{}
				_ = sonic.Unmarshal([]byte(value), &rootData)
				obj := store.NewObj(rootData, -1, object.ObjTypeJSON, object.ObjEncodingJSON)
				store.Put(key, obj)
			},
			input:  []string{"MEMORY", "EXISTING_KEY", "$[:]"},
			output: []byte("*3\r\n:20\r\n:19\r\n:21\r\n"),
		},

		"array json with mixed types": {
			setup: func() {
				key := "EXISTING_KEY"
				value := "[2, 3.5, true, null, \"dice\", {}, [], {\"a\": 1, \"b\": 2}, [7, 8, 0]]"
				var rootData interface{}
				_ = sonic.Unmarshal([]byte(value), &rootData)
				obj := store.NewObj(rootData, -1, object.ObjTypeJSON, object.ObjEncodingJSON)
				store.Put(key, obj)
			},
			input:  []string{"MEMORY", "EXISTING_KEY", "$[:]"},
			output: []byte("*9\r\n:16\r\n:16\r\n:16\r\n:16\r\n:20\r\n:16\r\n:16\r\n:82\r\n:64\r\n"),
		},
	}

	runEvalTests(t, tests, evalJSONDebug, store)
}

func testEvalHLEN(t *testing.T, store *dstore.Store) {
	tests := map[string]evalTestCase{
		"wrong number of args": {
			input:  []string{},
			output: []byte("-ERR wrong number of arguments for 'hlen' command\r\n"),
		},
		"key does not exist": {
			input:  []string{"nonexistent_key"},
			output: clientio.RespZero,
		},
		"key exists but not a hash": {
			setup: func() {
				evalSET([]string{"string_key", "string_value"}, store)
			},
			input:  []string{"string_key"},
			output: []byte("-WRONGTYPE Operation against a key holding the wrong kind of value\r\n"),
		},
		"empty hash": {
			setup:  func() {},
			input:  []string{"empty_hash"},
			output: clientio.RespZero,
		},
		"hash with elements": {
			setup: func() {
				evalHSET([]string{"hash_key", "field1", "value1", "field2", "value2", "field3", "value3"}, store)
			},
			input:  []string{"hash_key"},
			output: clientio.Encode(int64(3), false),
		},
	}

	runEvalTests(t, tests, evalHLEN, store)
}

func BenchmarkEvalHLEN(b *testing.B) {
	sizes := []int{0, 10, 100, 1000, 10000, 100000}
	store := dstore.NewStore(nil, nil)

	for _, size := range sizes {
		b.Run(fmt.Sprintf("HashSize_%d", size), func(b *testing.B) {
			key := fmt.Sprintf("benchmark_hash_%d", size)

			args := []string{key}
			for i := 0; i < size; i++ {
				args = append(args, fmt.Sprintf("field%d", i), fmt.Sprintf("value%d", i))
			}
			evalHSET(args, store)

			b.ResetTimer()
			b.ReportAllocs()
			for i := 0; i < b.N; i++ {
				evalHLEN([]string{key}, store)
			}
		})
	}
}

func testEvalSELECT(t *testing.T, store *dstore.Store) {
	tests := map[string]evalTestCase{
		"nil value": {
			setup:  func() {},
			input:  nil,
			output: []byte("-ERR wrong number of arguments for 'select' command\r\n"),
		},
		"database is specified": {
			setup:  func() {},
			input:  []string{"1"},
			output: clientio.RespOK,
		},
	}
	runEvalTests(t, tests, evalSELECT, store)
}

func testEvalJSONARRPOP(t *testing.T, store *dstore.Store) {
	tests := map[string]evalTestCase{
		"wrong number of args passed": {
			setup:  func() {},
			input:  nil,
			output: []byte("-ERR wrong number of arguments for 'json.arrpop' command\r\n"),
		},
		"key does not exist": {
			setup:  func() {},
			input:  []string{"NOTEXISTANT_KEY"},
			output: []byte("-ERR could not perform this operation on a key that doesn't exist\r\n"),
		},
		"empty array at root path": {
			setup: func() {
				key := "MOCK_KEY"
				value := "[]"
				var rootData interface{}
				_ = sonic.Unmarshal([]byte(value), &rootData)
				obj := store.NewObj(rootData, -1, object.ObjTypeJSON, object.ObjEncodingJSON)
				store.Put(key, obj)
			},
			input:  []string{"MOCK_KEY"},
			output: []byte("-ERR Path '$' does not exist or not an array\r\n"),
		},
		"empty array at nested path": {
			setup: func() {
				key := "MOCK_KEY"
				value := "{\"a\": 1, \"b\": []}"
				var rootData interface{}
				_ = sonic.Unmarshal([]byte(value), &rootData)
				obj := store.NewObj(rootData, -1, object.ObjTypeJSON, object.ObjEncodingJSON)
				store.Put(key, obj)
			},
			input:  []string{"MOCK_KEY", "$.b"},
			output: []byte("*1\r\n$-1\r\n"),
		},
		"all paths with asterix": {
			setup: func() {
				key := "MOCK_KEY"
				value := "{\"a\": 1, \"b\": []}"
				var rootData interface{}
				_ = sonic.Unmarshal([]byte(value), &rootData)
				obj := store.NewObj(rootData, -1, object.ObjTypeJSON, object.ObjEncodingJSON)
				store.Put(key, obj)
			},
			input:  []string{"MOCK_KEY", "$.*"},
			output: []byte("*2\r\n$-1\r\n$-1\r\n"),
		},
		"array root path no index": {
			setup: func() {
				key := "MOCK_KEY"
				value := "[0, 1, 2, 3, 4, 5]"
				var rootData interface{}
				_ = sonic.Unmarshal([]byte(value), &rootData)
				obj := store.NewObj(rootData, -1, object.ObjTypeJSON, object.ObjEncodingJSON)
				store.Put(key, obj)
			},
			input:  []string{"MOCK_KEY"},
			output: []byte(":5\r\n"),
		},
		"array root path valid positive index": {
			setup: func() {
				key := "MOCK_KEY"
				value := "[0, 1, 2, 3, 4, 5]"
				var rootData interface{}
				_ = sonic.Unmarshal([]byte(value), &rootData)
				obj := store.NewObj(rootData, -1, object.ObjTypeJSON, object.ObjEncodingJSON)
				store.Put(key, obj)
			},
			input:  []string{"MOCK_KEY", "$", "2"},
			output: []byte(":2\r\n"),
		},
		"array root path out of bound positive index": {
			setup: func() {
				key := "MOCK_KEY"
				value := "[0, 1, 2, 3, 4, 5]"
				var rootData interface{}
				_ = sonic.Unmarshal([]byte(value), &rootData)
				obj := store.NewObj(rootData, -1, object.ObjTypeJSON, object.ObjEncodingJSON)
				store.Put(key, obj)
			},
			input:  []string{"MOCK_KEY", "$", "10"},
			output: []byte(":5\r\n"),
		},
		"array root path valid negative index": {
			setup: func() {
				key := "MOCK_KEY"
				value := "[0, 1, 2, 3, 4, 5]"
				var rootData interface{}
				_ = sonic.Unmarshal([]byte(value), &rootData)
				obj := store.NewObj(rootData, -1, object.ObjTypeJSON, object.ObjEncodingJSON)
				store.Put(key, obj)
			},
			input:  []string{"MOCK_KEY", "$", "-2"},
			output: []byte(":4\r\n"),
		},
		"array root path out of bound negative index": {
			setup: func() {
				key := "MOCK_KEY"
				value := "[0, 1, 2, 3, 4, 5]"
				var rootData interface{}
				_ = sonic.Unmarshal([]byte(value), &rootData)
				obj := store.NewObj(rootData, -1, object.ObjTypeJSON, object.ObjEncodingJSON)
				store.Put(key, obj)
			},
			input:  []string{"MOCK_KEY", "$", "-10"},
			output: []byte(":0\r\n"),
		},
		"array at root path updated correctly": {
			setup: func() {
				key := "MOCK_KEY"
				value := "[0, 1, 2, 3, 4, 5]"
				var rootData interface{}
				_ = sonic.Unmarshal([]byte(value), &rootData)
				obj := store.NewObj(rootData, -1, object.ObjTypeJSON, object.ObjEncodingJSON)
				store.Put(key, obj)
			},
			input:  []string{"MOCK_KEY", "$", "2"},
			output: []byte(":0\r\n"),
			validator: func(output []byte) {
				key := "MOCK_KEY"
				obj := store.Get(key)
				want := []interface{}{float64(0), float64(1), float64(3), float64(4), float64(5)}
				equal := reflect.DeepEqual(obj.Value, want)
				assert.Equal(t, equal, true)
			},
		},
		"nested array updated correctly": {
			setup: func() {
				key := "MOCK_KEY"
				value := "{\"a\": 2, \"b\": [0, 1, 2, 3, 4, 5]}"
				var rootData interface{}
				_ = sonic.Unmarshal([]byte(value), &rootData)
				obj := store.NewObj(rootData, -1, object.ObjTypeJSON, object.ObjEncodingJSON)
				store.Put(key, obj)
			},
			input:  []string{"MOCK_KEY", "$.b", "2"},
			output: []byte("*1\r\n:2\r\n"),
			validator: func(output []byte) {
				key := "MOCK_KEY"
				path := "$.b"
				obj := store.Get(key)

				expr, err := jp.ParseString(path)
				assert.NilError(t, err, "error parsing path")

				results := expr.Get(obj.Value)
				assert.Equal(t, len(results), 1)

				want := []interface{}{float64(0), float64(1), float64(3), float64(4), float64(5)}

				equal := reflect.DeepEqual(results[0], want)
				assert.Equal(t, equal, true)
			},
		},
	}

	runEvalTests(t, tests, evalJSONARRPOP, store)
}

func testEvalTYPE(t *testing.T, store *dstore.Store) {
	tests := map[string]evalTestCase{
		"TYPE : incorrect number of arguments": {
			setup:  func() {},
			input:  []string{},
			output: diceerrors.NewErrArity("TYPE"),
		},
		"TYPE : key does not exist": {
			setup:  func() {},
			input:  []string{"nonexistent_key"},
			output: []byte("+none\r\n"),
		},
		"TYPE : key exists and is of type String": {
			setup: func() {
				store.Put("string_key", store.NewObj("value", -1, object.ObjTypeString, object.ObjEncodingRaw))
			},
			input:  []string{"string_key"},
			output: []byte("+string\r\n"),
		},
		"TYPE : key exists and is of type List": {
			setup: func() {
				store.Put("list_key", store.NewObj([]byte("value"), -1, object.ObjTypeByteList, object.ObjEncodingRaw))
			},
			input:  []string{"list_key"},
			output: []byte("+list\r\n"),
		},
		"TYPE : key exists and is of type Set": {
			setup: func() {
				store.Put("set_key", store.NewObj([]byte("value"), -1, object.ObjTypeSet, object.ObjEncodingRaw))
			},
			input:  []string{"set_key"},
			output: []byte("+set\r\n"),
		},
		"TYPE : key exists and is of type Hash": {
			setup: func() {
				store.Put("hash_key", store.NewObj([]byte("value"), -1, object.ObjTypeHashMap, object.ObjEncodingRaw))
			},
			input:  []string{"hash_key"},
			output: []byte("+hash\r\n"),
		},
	}
	runEvalTests(t, tests, evalTYPE, store)
}

func BenchmarkEvalTYPE(b *testing.B) {
	store := dstore.NewStore(nil, nil)

	// Define different types of objects to benchmark
	objectTypes := map[string]func(){
		"String": func() {
			store.Put("string_key", store.NewObj("value", -1, object.ObjTypeString, object.ObjEncodingRaw))
		},
		"List": func() {
			store.Put("list_key", store.NewObj([]byte("value"), -1, object.ObjTypeByteList, object.ObjEncodingRaw))
		},
		"Set": func() {
			store.Put("set_key", store.NewObj([]byte("value"), -1, object.ObjTypeSet, object.ObjEncodingRaw))
		},
		"Hash": func() {
			store.Put("hash_key", store.NewObj([]byte("value"), -1, object.ObjTypeHashMap, object.ObjEncodingRaw))
		},
	}

	for objType, setupFunc := range objectTypes {
		b.Run(fmt.Sprintf("ObjectType_%s", objType), func(b *testing.B) {
			// Set up the object in the store
			setupFunc()

			b.ResetTimer()
			b.ReportAllocs()

			// Benchmark the evalTYPE function
			for i := 0; i < b.N; i++ {
				_ = evalTYPE([]string{fmt.Sprintf("%s_key", strings.ToLower(objType))}, store)
			}
		})
	}
}

func testEvalCOMMAND(t *testing.T, store *dstore.Store) {
	tests := map[string]evalTestCase{
		"command help": {
			input: []string{"HELP"},
			output: []byte("*13\r\n" +
				"$64\r\n" +
				"COMMAND <subcommand> [<arg> [value] [opt] ...]. Subcommands are:\r\n" +
				"$15\r\n" +
				"(no subcommand)\r\n" +
				"$46\r\n" +
				"     Return details about all DiceDB commands.\r\n" +
				"$5\r\n" +
				"COUNT\r\n" +
				"$63\r\n" +
				"     Return the total number of commands in this DiceDB server.\r\n" +
				"$4\r\n" +
				"LIST\r\n" +
				"$57\r\n" +
				"     Return a list of all commands in this DiceDB server.\r\n" +
				"$25\r\n" +
				"INFO [<command-name> ...]\r\n" +
				"$140\r\n" +
				"     Return details about the specified DiceDB commands. If no command names are given, documentation details for all commands are returned.\r\n" +
				"$22\r\n" +
				"GETKEYS <full-command>\r\n" +
				"$48\r\n" +
				"     Return the keys from a full DiceDB command.\r\n" +
				"$4\r\n" +
				"HELP\r\n" +
				"$21\r\n" +
				"     Print this help.\r\n"),
		},
		"command help with wrong number of arguments": {
			input:  []string{"HELP", "EXTRA-ARGS"},
			output: []byte("-ERR wrong number of arguments for 'command|help' command\r\n"),
		},
		"command info valid command SET": {
			input:  []string{"INFO", "SET"},
			output: []byte("*1\r\n*5\r\n$3\r\nSET\r\n:-3\r\n:1\r\n:0\r\n:0\r\n"),
		},
		"command info valid command GET": {
			input:  []string{"INFO", "GET"},
			output: []byte("*1\r\n*5\r\n$3\r\nGET\r\n:2\r\n:1\r\n:0\r\n:0\r\n"),
		},
		"command info valid command PING": {
			input:  []string{"INFO", "PING"},
			output: []byte("*1\r\n*5\r\n$4\r\nPING\r\n:-1\r\n:0\r\n:0\r\n:0\r\n"),
		},
		"command info multiple valid commands": {
			input:  []string{"INFO", "SET", "GET"},
			output: []byte("*2\r\n*5\r\n$3\r\nSET\r\n:-3\r\n:1\r\n:0\r\n:0\r\n*5\r\n$3\r\nGET\r\n:2\r\n:1\r\n:0\r\n:0\r\n"),
		},
		"command info invalid command": {
			input:  []string{"INFO", "INVALID_CMD"},
			output: []byte("*1\r\n$-1\r\n"),
		},
		"command info mixture of valid and invalid commands": {
			input:  []string{"INFO", "SET", "INVALID_CMD"},
			output: []byte("*2\r\n*5\r\n$3\r\nSET\r\n:-3\r\n:1\r\n:0\r\n:0\r\n$-1\r\n"),
		},
		"command count with wrong number of arguments": {
			input:  []string{"COUNT", "EXTRA-ARGS"},
			output: []byte("-ERR wrong number of arguments for 'command|count' command\r\n"),
		},
		"command list with wrong number of arguments": {
			input:  []string{"LIST", "EXTRA-ARGS"},
			output: []byte("-ERR wrong number of arguments for 'command|list' command\r\n"),
		},
		"command unknown": {
			input:  []string{"UNKNOWN"},
			output: []byte("-ERR unknown subcommand 'UNKNOWN'. Try COMMAND HELP.\r\n"),
		},
		"command getkeys with incorrect number of arguments": {
			input:  []string{"GETKEYS"},
			output: []byte("-ERR wrong number of arguments for 'command|getkeys' command\r\n"),
		},
		"command getkeys with unknown command": {
			input:  []string{"GETKEYS", "UNKNOWN"},
			output: []byte("-ERR invalid command specified\r\n"),
		},
		"command getkeys with a command that accepts no key arguments": {
			input:  []string{"GETKEYS", "FLUSHDB"},
			output: []byte("-ERR the command has no key arguments\r\n"),
		},
		"command getkeys with an invalid number of arguments for a command": {
			input:  []string{"GETKEYS", "MSET", "key1"},
			output: []byte("-ERR invalid number of arguments specified for command\r\n"),
		},
	}

	runEvalTests(t, tests, evalCommand, store)
}

func testEvalJSONOBJKEYS(t *testing.T, store *dstore.Store) {
	tests := map[string]evalTestCase{
		"nil value": {
			setup:  func() {},
			input:  nil,
			output: []byte("-ERR wrong number of arguments for 'json.objkeys' command\r\n"),
		},
		"empty args": {
			setup:  func() {},
			input:  []string{},
			output: []byte("-ERR wrong number of arguments for 'json.objkeys' command\r\n"),
		},
		"key does not exist": {
			setup:  func() {},
			input:  []string{"NONEXISTENT_KEY"},
			output: []byte("-ERR could not perform this operation on a key that doesn't exist\r\n"),
		},
		"root not object": {
			setup: func() {
				key := "EXISTING_KEY"
				value := "[1]"
				var rootData interface{}
				_ = sonic.Unmarshal([]byte(value), &rootData)
				obj := store.NewObj(rootData, -1, object.ObjTypeJSON, object.ObjEncodingJSON)
				store.Put(key, obj)
			},
			input:  []string{"EXISTING_KEY"},
			output: []byte("-WRONGTYPE Operation against a key holding the wrong kind of value\r\n"),
		},
		"wildcard no object objkeys": {
			setup: func() {
				key := "EXISTING_KEY"
				value := "{\"name\":\"John\",\"age\":30,\"pets\":null,\"languages\":[\"python\",\"golang\"],\"flag\":false}"
				var rootData interface{}
				_ = sonic.Unmarshal([]byte(value), &rootData)
				obj := store.NewObj(rootData, -1, object.ObjTypeJSON, object.ObjEncodingJSON)
				store.Put(key, obj)
			},
			input:  []string{"EXISTING_KEY", "$.*"},
			output: []byte("*5\r\n$-1\r\n$-1\r\n$-1\r\n$-1\r\n$-1\r\n"),
		},
		"invalid JSONPath": {
			setup: func() {
				key := "EXISTING_KEY"
				value := "{\"name\":\"John\",\"age\":30}"
				var rootData interface{}
				_ = sonic.Unmarshal([]byte(value), &rootData)
				obj := store.NewObj(rootData, -1, object.ObjTypeJSON, object.ObjEncodingJSON)
				store.Put(key, obj)
			},
			input:  []string{"EXISTING_KEY", "$invalid_path"},
			output: []byte("-ERR parse error at 2 in $invalid_path\r\n"),
		},
		"incomapitable type(int)": {
			setup: func() {
				key := "EXISTING_KEY"
				value := "{\"person\":{\"name\":\"John\",\"age\":30},\"languages\":[\"python\",\"golang\"]}"
				var rootData interface{}
				_ = sonic.Unmarshal([]byte(value), &rootData)
				obj := store.NewObj(rootData, -1, object.ObjTypeJSON, object.ObjEncodingJSON)
				store.Put(key, obj)
			},
			input:  []string{"EXISTING_KEY", "$.person.age"},
			output: []byte("*1\r\n$-1\r\n"),
		},
		"incomapitable type(string)": {
			setup: func() {
				key := "EXISTING_KEY"
				value := "{\"person\":{\"name\":\"John\",\"age\":30},\"languages\":[\"python\",\"golang\"]}"
				var rootData interface{}
				_ = sonic.Unmarshal([]byte(value), &rootData)
				obj := store.NewObj(rootData, -1, object.ObjTypeJSON, object.ObjEncodingJSON)
				store.Put(key, obj)
			},
			input:  []string{"EXISTING_KEY", "$.person.name"},
			output: []byte("*1\r\n$-1\r\n"),
		},
		"incomapitable type(array)": {
			setup: func() {
				key := "EXISTING_KEY"
				value := "{\"person\":{\"name\":\"John\",\"age\":30},\"languages\":[\"python\",\"golang\"]}"
				var rootData interface{}
				_ = sonic.Unmarshal([]byte(value), &rootData)
				obj := store.NewObj(rootData, -1, object.ObjTypeJSON, object.ObjEncodingJSON)
				store.Put(key, obj)
			},
			input:  []string{"EXISTING_KEY", "$.languages"},
			output: []byte("*1\r\n$-1\r\n"),
		},
	}

	runEvalTests(t, tests, evalJSONOBJKEYS, store)
}

func BenchmarkEvalJSONOBJKEYS(b *testing.B) {
	sizes := []int{0, 10, 100, 1000, 10000, 100000} // Various sizes of JSON objects
	store := dstore.NewStore(nil, nil)

	for _, size := range sizes {
		b.Run(fmt.Sprintf("JSONObjectSize_%d", size), func(b *testing.B) {
			key := fmt.Sprintf("benchmark_json_objkeys_%d", size)

			// Create a large JSON object with the given size
			jsonObj := make(map[string]interface{})
			for i := 0; i < size; i++ {
				jsonObj[fmt.Sprintf("key%d", i)] = fmt.Sprintf("value%d", i)
			}

			// Set the JSON object in the store
			args := []string{key, "$", fmt.Sprintf("%v", jsonObj)}
			evalJSONSET(args, store)

			b.ResetTimer()
			b.ReportAllocs()

			// Benchmark the evalJSONOBJKEYS function
			for i := 0; i < b.N; i++ {
				_ = evalJSONOBJKEYS([]string{key, "$"}, store)
			}
		})
	}
}

func testEvalGETRANGE(t *testing.T, store *dstore.Store) {
	setupForStringValue := func() {
		store.Put("STRING_KEY", store.NewObj("Hello World", maxExDuration, object.ObjTypeString, object.ObjEncodingRaw))
	}
	setupForIntegerValue := func() {
		store.Put("INTEGER_KEY", store.NewObj("1234", maxExDuration, object.ObjTypeString, object.ObjEncodingRaw))
	}
	tests := map[string]evalTestCase{
		"GETRANGE against non-existing key": {
			input: []string{"NON_EXISTING_KEY", "0", "-1"},
			migratedOutput: EvalResponse{
				Result: "",
				Error:  nil,
			},
		},
		"GETRANGE against wrong key type": {
			setup: func() {
				evalLPUSH([]string{"LKEY1", "list"}, store)
			},
			input: []string{"LKEY1", "0", "-1"},
			migratedOutput: EvalResponse{
				Result: nil,
				Error:  diceerrors.ErrWrongTypeOperation,
			},
		},
		"GETRANGE against string value: 0, 3": {
			setup: setupForStringValue,
			input: []string{"STRING_KEY", "0", "3"},
			migratedOutput: EvalResponse{
				Result: "Hell",
				Error:  nil,
			},
		},
		"GETRANGE against string value: 0, -1": {
			setup: setupForStringValue,
			input: []string{"STRING_KEY", "0", "-1"},
			migratedOutput: EvalResponse{
				Result: "Hello World",
				Error:  nil,
			},
		},
		"GETRANGE against string value: -4, -1": {
			setup: setupForStringValue,
			input: []string{"STRING_KEY", "-4", "-1"},
			migratedOutput: EvalResponse{
				Result: "orld",
				Error:  nil,
			},
		},
		"GETRANGE against string value: 5, 3": {
			setup: setupForStringValue,
			input: []string{"STRING_KEY", "5", "3"},
			migratedOutput: EvalResponse{
				Result: "",
				Error:  nil,
			},
		},
		"GETRANGE against string value: -5000, 10000": {
			setup: setupForStringValue,
			input: []string{"STRING_KEY", "-5000", "10000"},
			migratedOutput: EvalResponse{
				Result: "Hello World",
				Error:  nil,
			},
		},
		"GETRANGE against string value: 0, -100": {
			setup: setupForStringValue,
			input: []string{"STRING_KEY", "0", "-100"},
			migratedOutput: EvalResponse{
				Result: "",
				Error:  nil,
			},
		},
		"GETRANGE against string value: 1, -100": {
			setup: setupForStringValue,
			input: []string{"STRING_KEY", "1", "-100"},
			migratedOutput: EvalResponse{
				Result: "",
				Error:  nil,
			},
		},
		"GETRANGE against string value: -1, -100": {
			setup: setupForStringValue,
			input: []string{"STRING_KEY", "-1", "-100"},
			migratedOutput: EvalResponse{
				Result: "",
				Error:  nil,
			},
		},
		"GETRANGE against string value: -100, -100": {
			setup: setupForStringValue,
			input: []string{"STRING_KEY", "-100", "-100"},
			migratedOutput: EvalResponse{
				Result: "",
				Error:  nil,
			},
		},
		"GETRANGE against string value: -100, -101": {
			setup: setupForStringValue,
			input: []string{"STRING_KEY", "-100", "-101"},
			migratedOutput: EvalResponse{
				Result: "",
				Error:  nil,
			},
		},
		"GETRANGE against integer value: 0, 2": {
			setup: setupForIntegerValue,
			input: []string{"INTEGER_KEY", "0", "2"},
			migratedOutput: EvalResponse{
				Result: "123",
				Error:  nil,
			},
		},
		"GETRANGE against integer value: 0, -1": {
			setup: setupForIntegerValue,
			input: []string{"INTEGER_KEY", "0", "-1"},
			migratedOutput: EvalResponse{
				Result: "1234",
				Error:  nil,
			},
		},
		"GETRANGE against integer value: -3, -1": {
			setup: setupForIntegerValue,
			input: []string{"INTEGER_KEY", "-3", "-1"},
			migratedOutput: EvalResponse{
				Result: "234",
				Error:  nil,
			},
		},
		"GETRANGE against integer value: 5, 3": {
			setup: setupForIntegerValue,
			input: []string{"INTEGER_KEY", "5", "3"},
			migratedOutput: EvalResponse{
				Result: "",
				Error:  nil,
			},
		},
		"GETRANGE against integer value: 3, 5000": {
			setup: setupForIntegerValue,
			input: []string{"INTEGER_KEY", "3", "5000"},
			migratedOutput: EvalResponse{
				Result: "4",
				Error:  nil,
			},
		},
		"GETRANGE against integer value: -5000, 10000": {
			setup: setupForIntegerValue,
			input: []string{"INTEGER_KEY", "-5000", "10000"},
			migratedOutput: EvalResponse{
				Result: "1234",
				Error:  nil,
			},
		},
		"GETRANGE against integer value: 0, -100": {
			setup: setupForIntegerValue,
			input: []string{"INTEGER_KEY", "0", "-100"},
			migratedOutput: EvalResponse{
				Result: "",
				Error:  nil,
			},
		},
		"GETRANGE against integer value: 1, -100": {
			setup: setupForIntegerValue,
			input: []string{"INTEGER_KEY", "1", "-100"},
			migratedOutput: EvalResponse{
				Result: "",
				Error:  nil,
			},
		},
		"GETRANGE against integer value: -1, -100": {
			setup: setupForIntegerValue,
			input: []string{"INTEGER_KEY", "-1", "-100"},
			migratedOutput: EvalResponse{
				Result: "",
				Error:  nil,
			},
		},
		"GETRANGE against integer value: -100, -99": {
			setup: setupForIntegerValue,
			input: []string{"INTEGER_KEY", "-100", "-99"},
			migratedOutput: EvalResponse{
				Result: "",
				Error:  nil,
			},
		},
		"GETRANGE against integer value: -100, -100": {
			setup: setupForIntegerValue,
			input: []string{"INTEGER_KEY", "-100", "-100"},
			migratedOutput: EvalResponse{
				Result: "",
				Error:  nil,
			},
		},
		"GETRANGE against integer value: -100, -101": {
			setup: setupForIntegerValue,
			input: []string{"INTEGER_KEY", "-100", "-101"},
			migratedOutput: EvalResponse{
				Result: "",
				Error:  nil,
			},
		},
	}

	runMigratedEvalTests(t, tests, evalGETRANGE, store)
}

func BenchmarkEvalGETRANGE(b *testing.B) {
	store := dstore.NewStore(nil, nil)
	store.Put("BENCHMARK_KEY", store.NewObj("Hello World", maxExDuration, object.ObjTypeString, object.ObjEncodingRaw))

	inputs := []struct {
		start string
		end   string
	}{
		{"0", "3"},
		{"0", "-1"},
		{"-4", "-1"},
		{"5", "3"},
		{"5", "5000"},
		{"-5000", "10000"},
	}

	for _, input := range inputs {
		b.Run(fmt.Sprintf("GETRANGE start=%s end=%s", input.start, input.end), func(b *testing.B) {
			for i := 0; i < b.N; i++ {
				_ = evalGETRANGE([]string{"BENCHMARK_KEY", input.start, input.end}, store)
			}
		})
	}
}

func BenchmarkEvalHSETNX(b *testing.B) {
	store := dstore.NewStore(nil, nil)
	for i := 0; i < b.N; i++ {
		evalHSETNX([]string{"KEY", fmt.Sprintf("FIELD_%d", i/2), fmt.Sprintf("VALUE_%d", i)}, store)
	}
}

func testEvalHSETNX(t *testing.T, store *dstore.Store) {
	tests := map[string]evalTestCase{
		"no args passed": {
			setup:  func() {},
			input:  nil,
			output: []byte("-ERR wrong number of arguments for 'hsetnx' command\r\n"),
		},
		"only key passed": {
			setup:  func() {},
			input:  []string{"key"},
			output: []byte("-ERR wrong number of arguments for 'hsetnx' command\r\n"),
		},
		"only key and field_name passed": {
			setup:  func() {},
			input:  []string{"KEY", "field_name"},
			output: []byte("-ERR wrong number of arguments for 'hsetnx' command\r\n"),
		},
		"more than one field and value passed": {
			setup:  func() {},
			input:  []string{"KEY", "field1", "value1", "field2", "value2"},
			output: []byte("-ERR wrong number of arguments for 'hsetnx' command\r\n"),
		},
		"key, field and value passed": {
			setup:  func() {},
			input:  []string{"KEY1", "field_name", "value"},
			output: clientio.Encode(int64(1), false),
		},
		"new set of key, field and value added": {
			setup:  func() {},
			input:  []string{"KEY2", "field_name_new", "value_new_new"},
			output: clientio.Encode(int64(1), false),
		},
		"apply with duplicate key, field and value names": {
			setup: func() {
				key := "KEY_MOCK"
				field := "mock_field_name"
				newMap := make(HashMap)
				newMap[field] = "mock_field_value"

				obj := &object.Obj{
					TypeEncoding:   object.ObjTypeHashMap | object.ObjEncodingHashMap,
					Value:          newMap,
					LastAccessedAt: uint32(time.Now().Unix()),
				}

				store.Put(key, obj)
			},
			input:  []string{"KEY_MOCK", "mock_field_name", "mock_field_value_2"},
			output: clientio.Encode(int64(0), false),
		},
	}

	runEvalTests(t, tests, evalHSETNX, store)
}

func TestMSETConsistency(t *testing.T) {
	store := dstore.NewStore(nil, nil)
	evalMSET([]string{"KEY", "VAL", "KEY2", "VAL2"}, store)

	assert.Equal(t, "VAL", store.Get("KEY").Value)
	assert.Equal(t, "VAL2", store.Get("KEY2").Value)
}

func BenchmarkEvalHINCRBY(b *testing.B) {
	store := dstore.NewStore(nil, nil)

	// creating new fields
	for i := 0; i < b.N; i++ {
		evalHINCRBY([]string{"KEY", fmt.Sprintf("FIELD_%d", i), fmt.Sprintf("%d", i)}, store)
	}

	// updating the existing fields
	for i := 0; i < b.N; i++ {
		evalHINCRBY([]string{"KEY", fmt.Sprintf("FIELD_%d", i), fmt.Sprintf("%d", i*10)}, store)
	}
}

func testEvalHINCRBY(t *testing.T, store *dstore.Store) {
	tests := map[string]evalTestCase{
		"invalid number of args passed": {
			setup:          func() {},
			input:          nil,
			migratedOutput: EvalResponse{Result: nil, Error: diceerrors.ErrWrongArgumentCount("HINCRBY")},
		},
		"only key is passed in args": {
			setup:          func() {},
			input:          []string{"key"},
			migratedOutput: EvalResponse{Result: nil, Error: diceerrors.ErrWrongArgumentCount("HINCRBY")},
		},
		"only key and field is passed in args": {
			setup:          func() {},
			input:          []string{"key field"},
			migratedOutput: EvalResponse{Result: nil, Error: diceerrors.ErrWrongArgumentCount("HINCRBY")},
		},
		"key, field and increment passed in args": {
			setup:          func() {},
			input:          []string{"key", "field", "10"},
			migratedOutput: EvalResponse{Result: int64(10), Error: nil},
		},
		"update the already existing field in the key": {
			setup: func() {
				key := "key"
				field := "field"
				h := make(HashMap)
				h[field] = "10"
				obj := &object.Obj{
					TypeEncoding:   object.ObjTypeHashMap | object.ObjEncodingHashMap,
					Value:          h,
					LastAccessedAt: uint32(time.Now().Unix()),
				}
				store.Put(key, obj)
			},
			input:          []string{"key", "field", "10"},
			migratedOutput: EvalResponse{Result: int64(20), Error: nil},
		},
		"increment value is not int64": {
			setup:          func() {},
			input:          []string{"key", "field", "hello"},
			migratedOutput: EvalResponse{Result: nil, Error: diceerrors.ErrIntegerOutOfRange},
		},
		"increment value is greater than the bound of int64": {
			setup:          func() {},
			input:          []string{"key", "field", "99999999999999999999999999999999999999999999999999999"},
			migratedOutput: EvalResponse{Result: nil, Error: diceerrors.ErrIntegerOutOfRange},
		},
		"update the existing field whose datatype is not int64": {
			setup: func() {
				key := "new_key"
				field := "new_field"
				newMap := make(HashMap)
				newMap[field] = "new_value"
				obj := &object.Obj{
					TypeEncoding:   object.ObjTypeHashMap | object.ObjEncodingHashMap,
					Value:          newMap,
					LastAccessedAt: uint32(time.Now().Unix()),
				}

				store.Put(key, obj)
			},
			input:          []string{"new_key", "new_field", "10"},
			migratedOutput: EvalResponse{Result: nil, Error: diceerrors.ErrHashValueNotInteger},
		},
		"update the existing field which has spaces": {
			setup: func() {
				key := "key"
				field := "field"
				h := make(HashMap)
				h[field] = " 10  "

				obj := &object.Obj{
					TypeEncoding:   object.ObjTypeHashMap | object.ObjEncodingHashMap,
					Value:          h,
					LastAccessedAt: uint32(time.Now().Unix()),
				}
				store.Put(key, obj)
			},
			input:          []string{"key", "field", "10"},
			migratedOutput: EvalResponse{Result: nil, Error: diceerrors.ErrHashValueNotInteger},
		},
		"updating the new field with negative value": {
			setup:          func() {},
			input:          []string{"key", "field", "-10"},
			migratedOutput: EvalResponse{Result: int64(-10), Error: nil},
		},
		"update the existing field with negative value": {
			setup: func() {
				key := "key"
				field := "field"
				h := make(HashMap)

				h[field] = "-10"
				obj := &object.Obj{
					TypeEncoding:   object.ObjTypeHashMap | object.ObjEncodingHashMap,
					Value:          h,
					LastAccessedAt: uint32(time.Now().Unix()),
				}
				store.Put(key, obj)
			},
			input:          []string{"key", "field", "-10"},
			migratedOutput: EvalResponse{Result: int64(-20), Error: nil},
		},
		"updating the existing field which would lead to positive overflow": {
			setup: func() {
				key := "key"
				field := "field"
				h := make(HashMap)

				h[field] = fmt.Sprintf("%v", math.MaxInt64)
				obj := &object.Obj{
					TypeEncoding:   object.ObjTypeHashMap | object.ObjEncodingHashMap,
					Value:          h,
					LastAccessedAt: uint32(time.Now().Unix()),
				}
				store.Put(key, obj)
			},
			input:          []string{"key", "field", "10"},
			migratedOutput: EvalResponse{Result: nil, Error: diceerrors.ErrOverflow},
		},
		"updating the existing field which would lead to negative overflow": {
			setup: func() {
				key := "key"
				field := "field"
				h := make(HashMap)

				h[field] = fmt.Sprintf("%v", math.MinInt64)
				obj := &object.Obj{
					TypeEncoding:   object.ObjTypeHashMap | object.ObjEncodingHashMap,
					Value:          h,
					LastAccessedAt: uint32(time.Now().Unix()),
				}
				store.Put(key, obj)
			},
			input:          []string{"key", "field", "-10"},
			migratedOutput: EvalResponse{Result: nil, Error: diceerrors.ErrOverflow},
		},
	}

	runMigratedEvalTests(t, tests, evalHINCRBY, store)
}

func testEvalSETEX(t *testing.T, store *dstore.Store) {
	mockTime := &utils.MockClock{CurrTime: time.Now()}
	utils.CurrentTime = mockTime

	tests := map[string]evalTestCase{
		"nil value":                              {input: nil, migratedOutput: EvalResponse{Result: nil, Error: errors.New("ERR wrong number of arguments for 'setex' command")}},
		"empty array":                            {input: []string{}, migratedOutput: EvalResponse{Result: nil, Error: errors.New("ERR wrong number of arguments for 'setex' command")}},
		"one value":                              {input: []string{"KEY"}, migratedOutput: EvalResponse{Result: nil, Error: errors.New("ERR wrong number of arguments for 'setex' command")}},
		"key val pair":                           {input: []string{"KEY", "VAL"}, migratedOutput: EvalResponse{Result: nil, Error: errors.New("ERR wrong number of arguments for 'setex' command")}},
		"key exp pair":                           {input: []string{"KEY", "123456"}, migratedOutput: EvalResponse{Result: nil, Error: errors.New("ERR wrong number of arguments for 'setex' command")}},
		"key exp value pair":                     {input: []string{"KEY", "123", "VAL"}, migratedOutput: EvalResponse{Result: clientio.OK, Error: nil}},
		"key exp value pair with extra args":     {input: []string{"KEY", "123", "VAL", " "}, migratedOutput: EvalResponse{Result: nil, Error: errors.New("ERR wrong number of arguments for 'setex' command")}},
		"key exp value pair with invalid exp":    {input: []string{"KEY", "0", "VAL"}, migratedOutput: EvalResponse{Result: nil, Error: errors.New("ERR invalid expire time in 'setex' command")}},
		"key exp value pair with exp > maxexp":   {input: []string{"KEY", "9223372036854776", "VAL"}, migratedOutput: EvalResponse{Result: nil, Error: errors.New("ERR invalid expire time in 'setex' command")}},
		"key exp value pair with exp > maxint64": {input: []string{"KEY", "92233720368547760000000", "VAL"}, migratedOutput: EvalResponse{Result: nil, Error: errors.New("ERR value is not an integer or out of range")}},
		"key exp value pair with negative exp":   {input: []string{"KEY", "-23", "VAL"}, migratedOutput: EvalResponse{Result: nil, Error: errors.New("ERR invalid expire time in 'setex' command")}},
		"key exp value pair with not-int exp":    {input: []string{"KEY", "12a", "VAL"}, migratedOutput: EvalResponse{Result: nil, Error: errors.New("ERR value is not an integer or out of range")}},

		"set and get": {
			setup: func() {},
			input: []string{"TEST_KEY", "5", "TEST_VALUE"},
			newValidator: func(output interface{}) {
				assert.Equal(t, clientio.OK, output)

				// Check if the key was set correctly
				getValue := evalGET([]string{"TEST_KEY"}, store)
				assert.Equal(t, "TEST_VALUE", getValue.Result)

				// Check if the TTL is set correctly (should be 5 seconds or less)
				ttlValue := evalTTL([]string{"TEST_KEY"}, store)
				ttl, err := strconv.Atoi(strings.TrimPrefix(strings.TrimSpace(string(ttlValue)), ":"))
				assert.NilError(t, err, "Failed to parse TTL")
				assert.Assert(t, ttl > 0 && ttl <= 5)

				// Wait for the key to expire
				mockTime.SetTime(mockTime.CurrTime.Add(6 * time.Second))

				// Check if the key has been deleted after expiry
				expiredValue := evalGET([]string{"TEST_KEY"}, store)
				assert.Equal(t, clientio.NIL, expiredValue.Result)
			},
		},
		"update existing key": {
			setup: func() {
				evalSET([]string{"EXISTING_KEY", "OLD_VALUE"}, store)
			},
			input: []string{"EXISTING_KEY", "10", "NEW_VALUE"},
			newValidator: func(output interface{}) {
				assert.Equal(t, clientio.OK, output)

				// Check if the key was updated correctly
				getValue := evalGET([]string{"EXISTING_KEY"}, store)
				assert.Equal(t, "NEW_VALUE", getValue.Result)

				// Check if the TTL is set correctly
				ttlValue := evalTTL([]string{"EXISTING_KEY"}, store)
				ttl, err := strconv.Atoi(strings.TrimPrefix(strings.TrimSpace(string(ttlValue)), ":"))
				assert.NilError(t, err, "Failed to parse TTL")
				assert.Assert(t, ttl > 0 && ttl <= 10)
			},
		},
	}

	for _, tt := range tests {
		t.Run(tt.name, func(t *testing.T) {
			response := evalSETEX(tt.input, store)

			if tt.newValidator != nil {
				if tt.migratedOutput.Error != nil {
					tt.newValidator(tt.migratedOutput.Error)
				} else {
					tt.newValidator(response.Result)
				}
			} else {
				// Handle comparison for byte slices
				if b, ok := response.Result.([]byte); ok && tt.migratedOutput.Result != nil {
					if expectedBytes, ok := tt.migratedOutput.Result.([]byte); ok {
						testifyAssert.True(t, bytes.Equal(b, expectedBytes), "expected and actual byte slices should be equal")
					}
				} else {
					assert.Equal(t, tt.migratedOutput.Result, response.Result)
				}

				if tt.migratedOutput.Error != nil {
					testifyAssert.EqualError(t, response.Error, tt.migratedOutput.Error.Error())
				} else {
					testifyAssert.NoError(t, response.Error)
				}
			}
		})
	}
}

func BenchmarkEvalSETEX(b *testing.B) {
	store := dstore.NewStore(nil, nil)

	b.ResetTimer()
	for i := 0; i < b.N; i++ {
		key := fmt.Sprintf("key_%d", i)
		value := fmt.Sprintf("value_%d", i)
		expiry := "10" // 10 seconds expiry

		evalSETEX([]string{key, expiry, value}, store)
	}
}

func testEvalFLUSHDB(t *testing.T, store *dstore.Store) {
	tests := map[string]evalTestCase{
		"one key exists in db": {
			setup: func() {
				evalSET([]string{"key", "val"}, store)
			},
			input:  nil,
			output: clientio.RespOK,
		},
		"two keys exist in db": {
			setup: func() {
				evalSET([]string{"key1", "val1"}, store)
				evalSET([]string{"key2", "val2"}, store)
			},
			input:  nil,
			output: clientio.RespOK,
		},
	}
	runEvalTests(t, tests, evalFLUSHDB, store)
}

func testEvalINCRBYFLOAT(t *testing.T, store *dstore.Store) {
	tests := []evalTestCase{
		{
			name:           "INCRBYFLOAT on a non existing key",
			input:          []string{"float", "0.1"},
			migratedOutput: EvalResponse{Result: "0.1", Error: nil},
		},
		{
			name: "INCRBYFLOAT on an existing key",
			setup: func() {
				key := "key"
				value := "2.1"
				obj := store.NewObj(value, -1, object.ObjTypeString, object.ObjEncodingRaw)
				store.Put(key, obj)
			},
			input:          []string{"key", "0.1"},
			migratedOutput: EvalResponse{Result: "2.2", Error: nil},
		},
		{
			name: "INCRBYFLOAT on a key with integer value",
			setup: func() {
				key := "key"
				value := "2"
				obj := store.NewObj(value, -1, object.ObjTypeInt, object.ObjEncodingInt)
				store.Put(key, obj)
			},
			input:          []string{"key", "0.1"},
			migratedOutput: EvalResponse{Result: "2.1", Error: nil},
		},
		{
			name: "INCRBYFLOAT by a negative increment",
			setup: func() {
				key := "key"
				value := "2"
				obj := store.NewObj(value, -1, object.ObjTypeInt, object.ObjEncodingInt)
				store.Put(key, obj)
			},
			input:          []string{"key", "-0.1"},
			migratedOutput: EvalResponse{Result: "1.9", Error: nil},
		},
		{
			name: "INCRBYFLOAT by a scientific notation increment",
			setup: func() {
				key := "key"
				value := "1"
				obj := store.NewObj(value, -1, object.ObjTypeInt, object.ObjEncodingInt)
				store.Put(key, obj)
			},
			input:          []string{"key", "1e-2"},
			migratedOutput: EvalResponse{Result: "1.01", Error: nil},
		},
		{
			name: "INCRBYFLOAT on a key holding a scientific notation value",
			setup: func() {
				key := "key"
				value := "1e2"
				obj := store.NewObj(value, -1, object.ObjTypeString, object.ObjEncodingEmbStr)
				store.Put(key, obj)
			},
			input:          []string{"key", "1e-1"},
			migratedOutput: EvalResponse{Result: "100.1", Error: nil},
		},
		{
			name: "INCRBYFLOAT by an negative increment of the same value",
			setup: func() {
				key := "key"
				value := "0.1"
				obj := store.NewObj(value, -1, object.ObjTypeString, object.ObjEncodingEmbStr)
				store.Put(key, obj)
			},
			input:          []string{"key", "-0.1"},
			migratedOutput: EvalResponse{Result: "0", Error: nil},
		},
		{
			name: "INCRBYFLOAT on a key with spaces",
			setup: func() {
				key := "key"
				value := "   2   "
				obj := store.NewObj(value, -1, object.ObjTypeString, object.ObjEncodingEmbStr)
				store.Put(key, obj)
			},
			input:          []string{"key", "0.1"},
			migratedOutput: EvalResponse{Result: nil, Error: diceerrors.ErrGeneral("value is not a valid float")},
		},
		{
			name: "INCRBYFLOAT on a key with non numeric value",
			setup: func() {
				key := "key"
				value := "string"
				obj := store.NewObj(value, -1, object.ObjTypeString, object.ObjEncodingEmbStr)
				store.Put(key, obj)
			},
			input:          []string{"key", "0.1"},
			migratedOutput: EvalResponse{Result: nil, Error: diceerrors.ErrGeneral("value is not a valid float")},
		},
		{
			name: "INCRBYFLOAT by a non numeric increment",
			setup: func() {
				key := "key"
				value := "2.0"
				obj := store.NewObj(value, -1, object.ObjTypeString, object.ObjEncodingEmbStr)
				store.Put(key, obj)
			},
			input:          []string{"key", "a"},
			migratedOutput: EvalResponse{Result: nil, Error: diceerrors.ErrGeneral("value is not a valid float")},
		},
		{
			name: "INCRBYFLOAT by a number that would turn float64 to Inf",
			setup: func() {
				key := "key"
				value := "1e308"
				obj := store.NewObj(value, -1, object.ObjTypeString, object.ObjEncodingEmbStr)
				store.Put(key, obj)
			},
			input:          []string{"key", "1e308"},
			migratedOutput: EvalResponse{Result: nil, Error: diceerrors.ErrValueOutOfRange},
		},
	}

	for _, tt := range tests {
		t.Run(tt.name, func(t *testing.T) {
			store = setupTest(store)
			if tt.setup != nil {
				tt.setup()
			}

			response := evalINCRBYFLOAT(tt.input, store)
			fmt.Printf("Response: %v |  Expected: %v\n", *response, tt.migratedOutput)

			// Handle comparison for byte slices
			if b, ok := response.Result.([]byte); ok && tt.migratedOutput.Result != nil {
				if expectedBytes, ok := tt.migratedOutput.Result.([]byte); ok {
					testifyAssert.True(t, bytes.Equal(b, expectedBytes), "expected and actual byte slices should be equal")
				}
			} else {
				assert.Equal(t, tt.migratedOutput.Result, response.Result)
			}

			if tt.migratedOutput.Error != nil {
				testifyAssert.EqualError(t, response.Error, tt.migratedOutput.Error.Error())
			} else {
				testifyAssert.NoError(t, response.Error)
			}
		})
	}
}

func BenchmarkEvalINCRBYFLOAT(b *testing.B) {
	store := dstore.NewStore(nil, nil)
	store.Put("key1", store.NewObj("1", maxExDuration, object.ObjTypeString, object.ObjEncodingEmbStr))
	store.Put("key2", store.NewObj("1.2", maxExDuration, object.ObjTypeString, object.ObjEncodingEmbStr))

	inputs := []struct {
		key  string
		incr string
	}{
		{"key1", "0.1"},
		{"key1", "-0.1"},
		{"key2", "1000000.1"},
		{"key2", "-1000000.1"},
		{"key3", "-10.1234"},
	}

	for _, input := range inputs {
		b.Run(fmt.Sprintf("INCRBYFLOAT %s %s", input.key, input.incr), func(b *testing.B) {
			for i := 0; i < b.N; i++ {
				_ = evalGETRANGE([]string{"INCRBYFLOAT", input.key, input.incr}, store)
			}
		})
	}
}

func testEvalBITOP(t *testing.T, store *dstore.Store) {
	tests := map[string]evalTestCase{
		"BITOP NOT (empty string)": {
			setup: func() {
				store.Put("s{t}", store.NewObj(&ByteArray{data: []byte("")}, maxExDuration, object.ObjTypeByteArray, object.ObjEncodingByteArray))
			},
			input:          []string{"NOT", "dest{t}", "s{t}"},
			migratedOutput: EvalResponse{Result: clientio.IntegerZero, Error: nil},
			newValidator: func(output interface{}) {
				expectedResult := []byte{}
				assert.DeepEqual(t, expectedResult, store.Get("dest{t}").Value.(*ByteArray).data)
			},
		},
		"BITOP NOT (known string)": {
			setup: func() {
				store.Put("s{t}", store.NewObj(&ByteArray{data: []byte{0xaa, 0x00, 0xff, 0x55}}, maxExDuration, object.ObjTypeByteArray, object.ObjEncodingByteArray))
			},
			input:          []string{"NOT", "dest{t}", "s{t}"},
			migratedOutput: EvalResponse{Result: 4, Error: nil},
			newValidator: func(output interface{}) {
				expectedResult := []byte{0x55, 0xff, 0x00, 0xaa}
				assert.DeepEqual(t, expectedResult, store.Get("dest{t}").Value.(*ByteArray).data)
			},
		},
		"BITOP where dest and target are the same key": {
			setup: func() {
				store.Put("s", store.NewObj(&ByteArray{data: []byte{0xaa, 0x00, 0xff, 0x55}}, maxExDuration, object.ObjTypeByteArray, object.ObjEncodingByteArray))
			},
			input:          []string{"NOT", "s", "s"},
			migratedOutput: EvalResponse{Result: 4, Error: nil},
			newValidator: func(output interface{}) {
				expectedResult := []byte{0x55, 0xff, 0x00, 0xaa}
				assert.DeepEqual(t, expectedResult, store.Get("s").Value.(*ByteArray).data)
			},
		},
		"BITOP AND|OR|XOR don't change the string with single input key": {
			setup: func() {
				store.Put("a{t}", store.NewObj(&ByteArray{data: []byte{0x01, 0x02, 0xff}}, maxExDuration, object.ObjTypeByteArray, object.ObjEncodingByteArray))
			},
			input:          []string{"AND", "res1{t}", "a{t}"},
			migratedOutput: EvalResponse{Result: 3, Error: nil},
			newValidator: func(output interface{}) {
				expectedResult := []byte{0x01, 0x02, 0xff}
				assert.DeepEqual(t, expectedResult, store.Get("res1{t}").Value.(*ByteArray).data)
			},
		},
		"BITOP missing key is considered a stream of zero": {
			setup: func() {
				store.Put("a{t}", store.NewObj(&ByteArray{data: []byte{0x01, 0x02, 0xff}}, maxExDuration, object.ObjTypeByteArray, object.ObjEncodingByteArray))
			},
			input:          []string{"AND", "res1{t}", "no-such-key{t}", "a{t}"},
			migratedOutput: EvalResponse{Result: 3, Error: nil},
			newValidator: func(output interface{}) {
				expectedResult := []byte{0x00, 0x00, 0x00}
				assert.DeepEqual(t, expectedResult, store.Get("res1{t}").Value.(*ByteArray).data)
			},
		},
		"BITOP shorter keys are zero-padded to the key with max length": {
			setup: func() {
				store.Put("a{t}", store.NewObj(&ByteArray{data: []byte{0x01, 0x02, 0xff, 0xff}}, maxExDuration, object.ObjTypeByteArray, object.ObjEncodingByteArray))
				store.Put("b{t}", store.NewObj(&ByteArray{data: []byte{0x01, 0x02, 0xff}}, maxExDuration, object.ObjTypeByteArray, object.ObjEncodingByteArray))
			},
			input:          []string{"AND", "res1{t}", "a{t}", "b{t}"},
			migratedOutput: EvalResponse{Result: 4, Error: nil},
			newValidator: func(output interface{}) {
				expectedResult := []byte{0x01, 0x02, 0xff, 0x00}
				assert.DeepEqual(t, expectedResult, store.Get("res1{t}").Value.(*ByteArray).data)
			},
		},
		"BITOP with non string source key": {
			setup: func() {
				store.Put("a{t}", store.NewObj("1", maxExDuration, object.ObjTypeString, object.ObjEncodingRaw))
				store.Put("b{t}", store.NewObj("2", maxExDuration, object.ObjTypeString, object.ObjEncodingRaw))
				store.Put("c{t}", store.NewObj([]byte("foo"), maxExDuration, object.ObjTypeByteList, object.ObjEncodingRaw))
			},
			input:          []string{"XOR", "dest{t}", "a{t}", "b{t}", "c{t}", "d{t}"},
			migratedOutput: EvalResponse{Result: nil, Error: diceerrors.ErrWrongTypeOperation},
		},
		"BITOP with empty string after non empty string": {
			setup: func() {
				store.Put("a{t}", store.NewObj(&ByteArray{data: []byte("\x00\x00\x00\x00\x00\x00\x00\x00\x00\x00\x00\x00\x00\x00\x00\x00\x00\x00\x00\x00\x00\x00\x00\x00\x00\x00\x00\x00\x00\x00\x00\x00")}, -1, object.ObjTypeByteArray, object.ObjEncodingByteArray))
			},
			input:          []string{"OR", "x{t}", "a{t}", "b{t}"},
			migratedOutput: EvalResponse{Result: 32, Error: nil},
		},
	}

	//runEvalTests(t, tests, evalBITOP, store)
	for _, tt := range tests {
		t.Run(tt.name, func(t *testing.T) {

			if tt.setup != nil {
				tt.setup()
			}
			response := evalBITOP(tt.input, store)

			if tt.newValidator != nil {
				if tt.migratedOutput.Error != nil {
					tt.newValidator(tt.migratedOutput.Error)
				} else {
					tt.newValidator(response.Result)
				}
			} else {
				// Handle comparison for byte slices
				if b, ok := response.Result.([]byte); ok && tt.migratedOutput.Result != nil {
					if expectedBytes, ok := tt.migratedOutput.Result.([]byte); ok {
						testifyAssert.True(t, bytes.Equal(b, expectedBytes), "expected and actual byte slices should be equal")
					}
				} else {
					assert.Equal(t, tt.migratedOutput.Result, response.Result)
				}

				if tt.migratedOutput.Error != nil {
					testifyAssert.EqualError(t, response.Error, tt.migratedOutput.Error.Error())
				} else {
					testifyAssert.NoError(t, response.Error)
				}
			}
		})
	}
}

func BenchmarkEvalBITOP(b *testing.B) {
	store := dstore.NewStore(nil, nil)

	// Setup initial data for benchmarking
	store.Put("key1", store.NewObj(&ByteArray{data: []byte{0x01, 0x02, 0xff}}, maxExDuration, object.ObjTypeByteArray, object.ObjEncodingByteArray))
	store.Put("key2", store.NewObj(&ByteArray{data: []byte{0x01, 0x02, 0xff}}, maxExDuration, object.ObjTypeByteArray, object.ObjEncodingByteArray))

	// Define different operations to benchmark
	operations := []struct {
		name string
		op   string
	}{
		{"AND", "AND"},
		{"OR", "OR"},
		{"XOR", "XOR"},
		{"NOT", "NOT"},
	}

	for _, operation := range operations {
		b.Run(fmt.Sprintf("BITOP_%s", operation.name), func(b *testing.B) {
			for i := 0; i < b.N; i++ {
				if operation.op == "NOT" {
					evalBITOP([]string{operation.op, "dest", "key1"}, store)
				} else {
					evalBITOP([]string{operation.op, "dest", "key1", "key2"}, store)
				}
			}
		})
	}
}

func testEvalHRANDFIELD(t *testing.T, store *dstore.Store) {
	tests := map[string]evalTestCase{
		"wrong number of args passed": {
			setup:          func() {},
			input:          nil,
			migratedOutput: EvalResponse{Result: nil, Error: diceerrors.ErrWrongArgumentCount("HRANDFIELD")},
		},
		"key doesn't exist": {
			setup: func() {},
			input: []string{"KEY"},
			migratedOutput: EvalResponse{
				Result: clientio.RespType(0),
				Error:  nil,
			},
		},
		"key exists with fields and no count argument": {
			setup: func() {
				key := "KEY_MOCK"
				newMap := make(HashMap)
				newMap["field1"] = "Value1"
				newMap["field2"] = "Value2"

				obj := &object.Obj{
					TypeEncoding:   object.ObjTypeHashMap | object.ObjEncodingHashMap,
					Value:          newMap,
					LastAccessedAt: uint32(time.Now().Unix()),
				}

				store.Put(key, obj)
			},
			input: []string{"KEY_MOCK"},
			newValidator: func(output interface{}) {
				assert.Assert(t, output != nil)
				stringSlice, ok := output.([]string)
				if !ok {
					testifyAssert.Error(t, diceerrors.ErrUnexpectedType("[]string", reflect.TypeOf(output)))
				}
				resultString := strings.Join(stringSlice, " ")
				assert.Assert(t,
					resultString == "field1" || resultString == "field2",
					"Unexpected field returned: %s", resultString)
			},
		},
		"key exists with fields and count argument": {
			setup: func() {
				key := "KEY_MOCK"
				newMap := make(HashMap)
				newMap["field1"] = "value1"
				newMap["field2"] = "value2"
				newMap["field3"] = "value3"

				obj := &object.Obj{
					TypeEncoding:   object.ObjTypeHashMap | object.ObjEncodingHashMap,
					Value:          newMap,
					LastAccessedAt: uint32(time.Now().Unix()),
				}

				store.Put(key, obj)
			},
			input: []string{"KEY_MOCK", "2"},
			newValidator: func(output interface{}) {
				assert.Assert(t, output != nil)
				stringSlice, ok := output.([]string)
				if !ok {
					testifyAssert.Error(t, diceerrors.ErrUnexpectedType("[]string", reflect.TypeOf(output)))
				}
				decodedResult := strings.Join(stringSlice, " ")
				fields := []string{"field1", "field2", "field3"}
				count := 0

				for _, field := range fields {
					if strings.Contains(decodedResult, field) {
						count++
					}
				}

				assert.Assert(t, count == 2)
			},
		},
		"key exists with count and WITHVALUES argument": {
			setup: func() {
				key := "KEY_MOCK"
				newMap := make(HashMap)
				newMap["field1"] = "value1"
				newMap["field2"] = "value2"
				newMap["field3"] = "value3"

				obj := &object.Obj{
					TypeEncoding:   object.ObjTypeHashMap | object.ObjEncodingHashMap,
					Value:          newMap,
					LastAccessedAt: uint32(time.Now().Unix()),
				}

				store.Put(key, obj)
			},
			input: []string{"KEY_MOCK", "2", WithValues},
			newValidator: func(output interface{}) {
				assert.Assert(t, output != nil)
				stringSlice, ok := output.([]string)
				if !ok {
					testifyAssert.Error(t, diceerrors.ErrUnexpectedType("[]string", reflect.TypeOf(output)))
				}
				decodedResult := strings.Join(stringSlice, " ")
				fieldsAndValues := []string{"field1", "value1", "field2", "value2", "field3", "value3"}
				count := 0
				for _, item := range fieldsAndValues {
					if strings.Contains(decodedResult, item) {
						count++
					}
				}

				assert.Equal(t, 4, count, "Expected 4 fields and values, found %d", count)
			},
		},
	}

	runMigratedEvalTests(t, tests, evalHRANDFIELD, store)
}

func testEvalAPPEND(t *testing.T, store *dstore.Store) {
	tests := map[string]evalTestCase{
		"nil value": {
			setup:          func() {},
			input:          nil,
			migratedOutput: EvalResponse{Result: nil, Error: diceerrors.ErrWrongArgumentCount("APPEND")},
		},
		"append invalid number of arguments": {
			setup: func() {
				store.Del("key")
			},
			input:          []string{"key", "val", "val2"},
			migratedOutput: EvalResponse{Result: nil, Error: diceerrors.ErrWrongArgumentCount("APPEND")},
		},
		"append to non-existing key": {
			setup: func() {
				store.Del("key")
			},
			input:          []string{"key", "val"},
			migratedOutput: EvalResponse{Result: 3, Error: nil},
		},
		"append string value to existing key having string value": {
			setup: func() {
				key := "key"
				value := "val"
				obj := store.NewObj(value, -1, object.ObjTypeString, object.ObjEncodingRaw)
				store.Put(key, obj)
			},
			input:          []string{"key", "val"},
			migratedOutput: EvalResponse{Result: 6, Error: nil},
		},
		"append integer value to non existing key": {
			setup: func() {
				store.Del("key")
			},
			input:          []string{"key", "123"},
			migratedOutput: EvalResponse{Result: 3, Error: nil},
			validator: func(output []byte) {
				obj := store.Get("key")
				_, enc := object.ExtractTypeEncoding(obj)
				if enc != object.ObjEncodingInt {
					t.Errorf("unexpected encoding")
				}
			},
		},
		"append string value to existing key having integer value": {
			setup: func() {
				key := "key"
				value := "123"
				storedValue, _ := strconv.ParseInt(value, 10, 64)
				obj := store.NewObj(storedValue, -1, object.ObjTypeInt, object.ObjEncodingInt)
				store.Put(key, obj)
			},
			input:          []string{"key", "val"},
			migratedOutput: EvalResponse{Result: 6, Error: nil},
		},
		"append empty string to non-existing key": {
			setup: func() {
				store.Del("key")
			},
			input:          []string{"key", ""},
			migratedOutput: EvalResponse{Result: 0, Error: nil},
		},
		"append empty string to existing key having empty string": {
			setup: func() {
				key := "key"
				value := ""
				obj := store.NewObj(value, -1, object.ObjTypeString, object.ObjEncodingRaw)
				store.Put(key, obj)
			},
			input:          []string{"key", ""},
			migratedOutput: EvalResponse{Result: 0, Error: nil},
		},
		"append empty string to existing key": {
			setup: func() {
				key := "key"
				value := "val"
				obj := store.NewObj(value, -1, object.ObjTypeString, object.ObjEncodingRaw)
				store.Put(key, obj)
			},
			input:          []string{"key", ""},
			migratedOutput: EvalResponse{Result: 3, Error: nil},
		},
		"append modifies the encoding from int to raw": {
			setup: func() {
				store.Del("key")
				storedValue, _ := strconv.ParseInt("1", 10, 64)
				obj := store.NewObj(storedValue, -1, object.ObjTypeInt, object.ObjEncodingInt)
				store.Put("key", obj)
			},
			input:          []string{"key", "2"},
			migratedOutput: EvalResponse{Result: 2, Error: nil},
			validator: func(output []byte) {
				obj := store.Get("key")
				_, enc := object.ExtractTypeEncoding(obj)
				if enc != object.ObjEncodingRaw {
					t.Errorf("unexpected encoding")
				}
			},
		},
		"append to key created using LPUSH": {
			setup: func() {
				key := "listKey"
				value := "val"
				// Create a new list object
				obj := store.NewObj(NewDeque(), -1, object.ObjTypeByteList, object.ObjEncodingDeque)
				store.Put(key, obj)
				obj.Value.(*Deque).LPush(value)
			},
			input:          []string{"listKey", "val"},
			migratedOutput: EvalResponse{Result: nil, Error: diceerrors.ErrWrongTypeOperation},
		},
		"append to key created using SADD": {
			setup: func() {
				key := "setKey"
				// Create a new set object
				initialValues := map[string]struct{}{
					"existingVal": {},
					"anotherVal":  {},
				}
				obj := store.NewObj(initialValues, -1, object.ObjTypeSet, object.ObjEncodingSetStr)
				store.Put(key, obj)
			},
			input:          []string{"setKey", "val"},
			migratedOutput: EvalResponse{Result: nil, Error: diceerrors.ErrWrongTypeOperation},
		},
		"append to key created using HSET": {
			setup: func() {
				key := "hashKey"
				// Create a new hash map object
				initialValues := HashMap{
					"field1": "value1",
					"field2": "value2",
				}
				obj := store.NewObj(initialValues, -1, object.ObjTypeHashMap, object.ObjEncodingHashMap)
				store.Put(key, obj)
			},
			input:          []string{"hashKey", "val"},
			migratedOutput: EvalResponse{Result: nil, Error: diceerrors.ErrWrongTypeOperation},
		},
		"append to key created using SETBIT": {
			setup: func() {
				key := "bitKey"
				// Create a new byte array object
				initialByteArray := NewByteArray(1) // Initialize with 1 byte
				initialByteArray.SetBit(0, true)    // Set the first bit to 1
				obj := store.NewObj(initialByteArray, -1, object.ObjTypeByteArray, object.ObjEncodingByteArray)
				store.Put(key, obj)
			},
			input:          []string{"bitKey", "val"},
			migratedOutput: EvalResponse{Result: nil, Error: diceerrors.ErrWrongTypeOperation},
		},
		"append value with leading zeros": {
			setup: func() {
				store.Del("key_with_leading_zeros")
			},
			input:          []string{"key_with_leading_zeros", "0043"},
			migratedOutput: EvalResponse{Result: 4, Error: nil}, // The length of "0043" is 4
		},
	}

	runMigratedEvalTests(t, tests, evalAPPEND, store)
}

func BenchmarkEvalAPPEND(b *testing.B) {
	store := dstore.NewStore(nil, nil)
	for i := 0; i < b.N; i++ {
		evalAPPEND([]string{"key", fmt.Sprintf("val_%d", i)}, store)
	}
}

func testEvalJSONRESP(t *testing.T, store *dstore.Store) {
	tests := map[string]evalTestCase{
		"wrong number of args passed": {
			setup:  func() {},
			input:  nil,
			output: []byte("-ERR wrong number of arguments for 'json.resp' command\r\n"),
		},
		"key does not exist": {
			setup:  func() {},
			input:  []string{"NOTEXISTANT_KEY"},
			output: []byte("$-1\r\n"),
		},
		"string json": {
			setup: func() {
				key := "MOCK_KEY"
				value := "\"Roll the Dice\""
				var rootData interface{}
				_ = sonic.Unmarshal([]byte(value), &rootData)
				obj := store.NewObj(rootData, -1, object.ObjTypeJSON, object.ObjEncodingJSON)
				store.Put(key, obj)
			},
			input:  []string{"MOCK_KEY"},
			output: []byte("*1\r\n$13\r\nRoll the Dice\r\n"),
		},
		"integer json": {
			setup: func() {
				key := "MOCK_KEY"
				value := "10"
				var rootData interface{}
				_ = sonic.Unmarshal([]byte(value), &rootData)
				obj := store.NewObj(rootData, -1, object.ObjTypeJSON, object.ObjEncodingJSON)
				store.Put(key, obj)
			},
			input:  []string{"MOCK_KEY"},
			output: []byte("*1\r\n:10\r\n"),
		},
		"bool json": {
			setup: func() {
				key := "MOCK_KEY"
				value := "true"
				var rootData interface{}
				_ = sonic.Unmarshal([]byte(value), &rootData)
				obj := store.NewObj(rootData, -1, object.ObjTypeJSON, object.ObjEncodingJSON)
				store.Put(key, obj)
			},
			input:  []string{"MOCK_KEY"},
			output: []byte("*1\r\n+true\r\n"),
		},
		"nil json": {
			setup: func() {
				key := "MOCK_KEY"
				var rootData interface{}
				_ = sonic.Unmarshal([]byte(nil), &rootData)
				obj := store.NewObj(rootData, -1, object.ObjTypeJSON, object.ObjEncodingJSON)
				store.Put(key, obj)
			},
			input:  []string{"MOCK_KEY"},
			output: []byte("*1\r\n$-1\r\n"),
		},
		"empty array": {
			setup: func() {
				key := "MOCK_KEY"
				value := "[]"
				var rootData interface{}
				_ = sonic.Unmarshal([]byte(value), &rootData)
				obj := store.NewObj(rootData, -1, object.ObjTypeJSON, object.ObjEncodingJSON)
				store.Put(key, obj)
			},
			input:  []string{"MOCK_KEY"},
			output: []byte("*1\r\n+[\r\n"),
		},
		"empty object": {
			setup: func() {
				key := "MOCK_KEY"
				value := "{}"
				var rootData interface{}
				_ = sonic.Unmarshal([]byte(value), &rootData)
				obj := store.NewObj(rootData, -1, object.ObjTypeJSON, object.ObjEncodingJSON)
				store.Put(key, obj)
			},
			input:  []string{"MOCK_KEY"},
			output: []byte("*1\r\n+{\r\n"),
		},
		"array with mixed types": {
			setup: func() {
				key := "MOCK_KEY"
				value := "[\"dice\", 10, 10.5, true, null]"
				var rootData interface{}
				_ = sonic.Unmarshal([]byte(value), &rootData)
				obj := store.NewObj(rootData, -1, object.ObjTypeJSON, object.ObjEncodingJSON)
				store.Put(key, obj)
			},
			input:  []string{"MOCK_KEY"},
			output: []byte("*6\r\n+[\r\n$4\r\ndice\r\n:10\r\n$4\r\n10.5\r\n+true\r\n$-1\r\n"),
		},
		"one layer of nesting no path": {
			setup: func() {
				key := "MOCK_KEY"
				value := "{\"b\": [\"dice\", 10, 10.5, true, null]}"
				var rootData interface{}
				_ = sonic.Unmarshal([]byte(value), &rootData)
				obj := store.NewObj(rootData, -1, object.ObjTypeJSON, object.ObjEncodingJSON)
				store.Put(key, obj)
			},
			input:  []string{"MOCK_KEY"},
			output: []byte("*3\r\n+{\r\n$1\r\nb\r\n*6\r\n+[\r\n$4\r\ndice\r\n:10\r\n$4\r\n10.5\r\n+true\r\n$-1\r\n"),
		},
		"one layer of nesting with path": {
			setup: func() {
				key := "MOCK_KEY"
				value := "{\"b\": [\"dice\", 10, 10.5, true, null]}"
				var rootData interface{}
				_ = sonic.Unmarshal([]byte(value), &rootData)
				obj := store.NewObj(rootData, -1, object.ObjTypeJSON, object.ObjEncodingJSON)
				store.Put(key, obj)
			},
			input:  []string{"MOCK_KEY", "$.b"},
			output: []byte("*1\r\n*6\r\n+[\r\n$4\r\ndice\r\n:10\r\n$4\r\n10.5\r\n+true\r\n$-1\r\n"),
		},
	}

	runEvalTests(t, tests, evalJSONRESP, store)
}

func testEvalZADD(t *testing.T, store *dstore.Store) {
	tests := map[string]evalTestCase{
		"ZADD with wrong number of arguments": {
			input: []string{"myzset", "1"},
			migratedOutput: EvalResponse{
				Result: nil,
				Error:  diceerrors.ErrWrongArgumentCount("ZADD"),
			},
		},
		"ZADD with non-numeric score": {
			input: []string{"myzset", "score", "member1"},
			migratedOutput: EvalResponse{
				Result: nil,
				Error:  diceerrors.ErrInvalidNumberFormat,
			},
		},
		"ZADD new member to non-existing key": {
			input: []string{"myzset", "1", "member1"},
			migratedOutput: EvalResponse{
				Result: 1,
				Error:  nil,
			},
		},
		"ZADD existing member with updated score": {
			setup: func() {
				evalZADD([]string{"myzset", "1", "member1"}, store)
			},
			input: []string{"myzset", "2", "member1"},
			migratedOutput: EvalResponse{
				Result: 0,
				Error:  nil,
			},
		},
		"ZADD multiple members": {
			setup: func() {
				evalZADD([]string{"myzset", "1", "member1"}, store)
			},
			input: []string{"myzset", "2", "member2", "3", "member3"},
			migratedOutput: EvalResponse{
				Result: 2,
				Error:  nil,
			},
		},
		"ZADD with negative score": {
			input: []string{"myzset", "-1", "member_neg"},
			migratedOutput: EvalResponse{
				Result: 1,
				Error:  nil,
			},
		},
		"ZADD with duplicate members": {
			setup: func() {
				evalZADD([]string{"myzset", "1", "member1"}, store)
			},
			input: []string{"myzset", "2", "member1", "2", "member1"},
			migratedOutput: EvalResponse{
				Result: 0,
				Error:  nil,
			},
		},
		"ZADD with extreme float value": {
			input: []string{"myzset", "1e308", "member_large"},
			migratedOutput: EvalResponse{
				Result: 1,
				Error:  nil,
			},
		},
		"ZADD with NaN score": {
			input: []string{"myzset", "NaN", "member_nan"},
			migratedOutput: EvalResponse{
				Result: nil,
				Error:  diceerrors.ErrInvalidNumberFormat,
			},
		},
		"ZADD with INF score": {
			input: []string{"myzset", "INF", "member_inf"},
			migratedOutput: EvalResponse{
				Result: 1,
				Error:  nil,
			},
		},
		"ZADD to a key of wrong type": {
			setup: func() {
				store.Put("mywrongtypekey", store.NewObj("string_value", -1, object.ObjTypeString, object.ObjEncodingRaw))
			},
			input: []string{"mywrongtypekey", "1", "member1"},
			migratedOutput: EvalResponse{
				Result: nil,
				Error:  diceerrors.ErrWrongTypeOperation,
			},
		},
	}

	runMigratedEvalTests(t, tests, evalZADD, store)
}

func testEvalZRANGE(t *testing.T, store *dstore.Store) {
	tests := map[string]evalTestCase{
		"ZRANGE on non-existing key": {
			input: []string{"non_existing_key", "0", "-1"},
			migratedOutput: EvalResponse{
				Result: []string{},
				Error:  nil,
			},
		},
		"ZRANGE with wrong type key": {
			setup: func() {
				store.Put("mystring", store.NewObj("string_value", -1, object.ObjTypeString, object.ObjEncodingRaw))
			},
			input: []string{"mystring", "0", "-1"},
			migratedOutput: EvalResponse{
				Result: nil,
				Error:  diceerrors.ErrWrongTypeOperation,
			},
		},
		"ZRANGE with normal indices": {
			setup: func() {
				evalZADD([]string{"myzset", "1", "member1", "2", "member2", "3", "member3"}, store)
			},
			input: []string{"myzset", "0", "1"},
			migratedOutput: EvalResponse{
				Result: []string{"member1", "member2"},
				Error:  nil,
			},
		},
		"ZRANGE with negative indices": {
			setup: func() {
				evalZADD([]string{"myzset", "1", "member1", "2", "member2", "3", "member3"}, store)
			},
			input: []string{"myzset", "-2", "-1"},
			migratedOutput: EvalResponse{
				Result: []string{"member2", "member3"},
				Error:  nil,
			},
		},
		"ZRANGE with start > stop": {
			setup: func() {
				evalZADD([]string{"myzset", "1", "member1", "2", "member2", "3", "member3"}, store)
			},
			input: []string{"myzset", "2", "1"},
			migratedOutput: EvalResponse{
				Result: []string{},
				Error:  nil,
			},
		},
		"ZRANGE with indices out of bounds": {
			setup: func() {
				evalZADD([]string{"myzset", "1", "member1"}, store)
			},
			input: []string{"myzset", "0", "5"},
			migratedOutput: EvalResponse{
				Result: []string{"member1"},
				Error:  nil,
			},
		},
		"ZRANGE WITHSCORES option": {
			setup: func() {
				evalZADD([]string{"myzset", "1", "member1", "2", "member2"}, store)
			},
			input: []string{"myzset", "0", "-1", "WITHSCORES"},
			migratedOutput: EvalResponse{
				Result: []string{"member1", "1", "member2", "2"},
				Error:  nil,
			},
		},
		"ZRANGE with invalid option": {
			setup: func() {
				evalZADD([]string{"myzset", "1", "member1"}, store)
			},
			input: []string{"myzset", "0", "-1", "INVALIDOPTION"},
			migratedOutput: EvalResponse{
				Result: nil,
				Error:  diceerrors.ErrSyntax,
			},
		},
		"ZRANGE with REV option": {
			setup: func() {
				evalZADD([]string{"myzset", "1", "member1", "2", "member2", "3", "member3"}, store)
			},
			input: []string{"myzset", "0", "-1", "REV"},
			migratedOutput: EvalResponse{
				Result: []string{"member3", "member2", "member1"},
				Error:  nil,
			},
		},
		"ZRANGE with REV and WITHSCORES options": {
			setup: func() {
				evalZADD([]string{"myzset", "1", "member1", "2", "member2", "3", "member3"}, store)
			},
			input: []string{"myzset", "0", "-1", "REV", "WITHSCORES"},
			migratedOutput: EvalResponse{
				Result: []string{"member3", "3", "member2", "2", "member1", "1"},
				Error:  nil,
			},
		},
		"ZRANGE with start index greater than length": {
			setup: func() {
				evalZADD([]string{"myzset", "1", "member1"}, store)
			},
			input: []string{"myzset", "5", "10"},
			migratedOutput: EvalResponse{
				Result: []string{},
				Error:  nil,
			},
		},
		"ZRANGE with negative start index greater than length": {
			setup: func() {
				evalZADD([]string{"myzset", "1", "member1"}, store)
			},
			input: []string{"myzset", "-10", "-5"},
			migratedOutput: EvalResponse{
				Result: []string{},
				Error:  nil,
			},
		},
	}

	runMigratedEvalTests(t, tests, evalZRANGE, store)
}

func testEvalZPOPMIN(t *testing.T, store *dstore.Store) {
	tests := map[string]evalTestCase{
		"ZPOPMIN on non-existing key with/without count argument": {
			input: []string{"NON_EXISTING_KEY"},
			migratedOutput: EvalResponse{
				Result: []string{},
				Error:  nil,
			},
		},
		"ZPOPMIN with wrong type of key with/without count argument": {
			setup: func() {
				store.Put("mystring", store.NewObj("string_value", -1, object.ObjTypeString, object.ObjEncodingRaw))
			},
			input: []string{"mystring", "1"},
			migratedOutput: EvalResponse{
				Result: nil,
				Error:  diceerrors.ErrWrongTypeOperation,
			},
		},
		"ZPOPMIN on existing key (without count argument)": {
			setup: func() {
				evalZADD([]string{"myzset", "1", "member1", "2", "member2"}, store)
			},
			input: []string{"myzset"},
			migratedOutput: EvalResponse{
				Result: []string{"1", "member1"},
				Error:  nil,
			},
		},
		"ZPOPMIN with normal count argument": {
			setup: func() {
				evalZADD([]string{"myzset", "1", "member1", "2", "member2", "3", "member3"}, store)
			},
			input: []string{"myzset", "2"},
			migratedOutput: EvalResponse{
				Result: []string{"1", "member1", "2", "member2"},
				Error:  nil,
			},
		},
		"ZPOPMIN with count argument but multiple members have the same score": {
			setup: func() {
				evalZADD([]string{"myzset", "1", "member1", "1", "member2", "1", "member3"}, store)
			},
			input: []string{"myzset", "2"},
			migratedOutput: EvalResponse{
				Result: []string{"1", "member1", "1", "member2"},
				Error:  nil,
			},
		},
		"ZPOPMIN with negative count argument": {
			setup: func() {
				evalZADD([]string{"myzset", "1", "member1", "2", "member2", "3", "member3"}, store)
			},
			input: []string{"myzset", "-1"},
			migratedOutput: EvalResponse{
				Result: []string{},
				Error:  nil,
			},
		},
		"ZPOPMIN with invalid count argument": {
			setup: func() {
				evalZADD([]string{"myzset", "1", "member1"}, store)
			},
			input: []string{"myzset", "INCORRECT_COUNT_ARGUMENT"},
			migratedOutput: EvalResponse{
				Result: nil,
				Error:  diceerrors.ErrIntegerOutOfRange,
			},
		},
		"ZPOPMIN with count argument greater than length of sorted set": {
			setup: func() {
				evalZADD([]string{"myzset", "1", "member1", "2", "member2"}, store)
			},
			input: []string{"myzset", "10"},
			migratedOutput: EvalResponse{
				Result: []string{"1", "member1", "2", "member2"},
				Error:  nil,
			},
		},
		"ZPOPMIN on empty sorted set": {
			setup: func() {
				store.Put("myzset", store.NewObj(sortedset.New(), -1, object.ObjTypeSortedSet, object.ObjEncodingBTree)) // Ensure the set exists but is empty
			},
			input: []string{"myzset"},
			migratedOutput: EvalResponse{
				Result: []string{},
				Error:  nil,
			},
		},
		"ZPOPMIN with floating-point scores": {
			setup: func() {
				evalZADD([]string{"myzset", "1.5", "member1", "2.7", "member2"}, store)
			},
			input: []string{"myzset"},
			migratedOutput: EvalResponse{
				Result: []string{"1.5", "member1"},
				Error:  nil,
			},
		},
	}

	runMigratedEvalTests(t, tests, evalZPOPMIN, store)
}

func BenchmarkEvalZPOPMIN(b *testing.B) {
	// Define benchmark cases with varying sizes of sorted sets
	benchmarks := []struct {
		name  string
		setup func(store *dstore.Store)
		input []string
	}{
		{
			name: "ZPOPMIN on small sorted set (10 members)",
			setup: func(store *dstore.Store) {
				evalZADD([]string{"myzset", "1", "member1", "2", "member2", "3", "member3", "4", "member4", "5", "member5", "6", "member6", "7", "member7", "8", "member8", "9", "member9", "10", "member10"}, store)
			},
			input: []string{"myzset", "3"},
		},
		{
			name: "ZPOPMIN on large sorted set (10000 members)",
			setup: func(store *dstore.Store) {
				args := []string{"myzset"}
				for i := 1; i <= 10000; i++ {
					args = append(args, fmt.Sprintf("%d", i), fmt.Sprintf("member%d", i))
				}
				evalZADD(args, store)
			},
			input: []string{"myzset", "10"},
		},
		{
			name: "ZPOPMIN with duplicate scores",
			setup: func(store *dstore.Store) {
				evalZADD([]string{"myzset", "1", "member1", "1", "member2", "1", "member3"}, store)
			},
			input: []string{"myzset", "2"},
		},
	}

	store := dstore.NewStore(nil, nil)

	for _, bm := range benchmarks {
		b.Run(bm.name, func(b *testing.B) {
			bm.setup(store)

			for i := 0; i < b.N; i++ {
				// Reset the store before each run to avoid contamination
				dstore.ResetStore(store)
				bm.setup(store)
				evalZPOPMIN(bm.input, store)
			}
		})
	}
}

<<<<<<< HEAD
func testEvalBitField(t *testing.T, store *dstore.Store) {
	testCases := map[string]evalTestCase{
		"BITFIELD signed SET": {
			input: []string{"bits", "set", "i8", "0", "-100"},
			migratedOutput: EvalResponse{
				Result: []interface{}{int64(0)},
=======
func testEvalZRANK(t *testing.T, store *dstore.Store) {
	tests := map[string]evalTestCase{
		"ZRANK with non-existing key": {
			input: []string{"non_existing_key", "member"},
			migratedOutput: EvalResponse{
				Result: clientio.NIL,
>>>>>>> 26e7e025
				Error:  nil,
			},
		},
		"ZRANK with existing member": {
			setup: func() {
				evalZADD([]string{"myzset", "1", "member1", "2", "member2", "3", "member3"}, store)
			},
			input: []string{"myzset", "member2"},
			migratedOutput: EvalResponse{
				Result: int64(1),
				Error:  nil,
			},
<<<<<<< HEAD
			input: []string{"bits", "get", "u8", "0"},
			migratedOutput: EvalResponse{
				Result: []interface{}{int64(255)},
				Error:  nil,
			},
=======
>>>>>>> 26e7e025
		},
		"ZRANK with non-existing member": {
			setup: func() {
				evalZADD([]string{"myzset", "1", "member1", "2", "member2", "3", "member3"}, store)
			},
			input: []string{"myzset", "non_existing_member"},
			migratedOutput: EvalResponse{
				Result: clientio.NIL,
				Error:  nil,
			},
<<<<<<< HEAD
			input: []string{"bits", "incrby", "u8", "0", "100"},
			migratedOutput: EvalResponse{
				Result: []interface{}{int64(99)},
				Error:  nil,
			},
		},
		"BITFIELD Arity": {
			input:          []string{},
			migratedOutput: EvalResponse{Result: nil, Error: diceerrors.ErrWrongArgumentCount("BITFIELD")},
		},
		"BITFIELD invalid combination of commands in a single operation": {
			input:          []string{"bits", "SET", "u8", "0", "255", "INCRBY", "u8", "0", "100", "GET", "u8"},
			migratedOutput: EvalResponse{Result: nil, Error: diceerrors.ErrSyntax},
=======
		},
		"ZRANK with WITHSCORE option": {
			setup: func() {
				evalZADD([]string{"myzset", "1", "member1", "2", "member2", "3", "member3"}, store)
			},
			input: []string{"myzset", "member2", "WITHSCORE"},
			migratedOutput: EvalResponse{
				Result: []interface{}{int64(1), float64(2)},
				Error:  nil,
			},
		},
		"ZRANK with invalid option": {
			setup: func() {
				evalZADD([]string{"myzset", "1", "member1", "2", "member2", "3", "member3"}, store)
			},
			input: []string{"myzset", "member2", "INVALID_OPTION"},
			migratedOutput: EvalResponse{
				Result: nil,
				Error:  diceerrors.ErrSyntax,
			},
		},
		"ZRANK with multiple members having same score": {
			setup: func() {
				evalZADD([]string{"myzset", "1", "member1", "1", "member2", "1", "member3"}, store)
			},
			input: []string{"myzset", "member3"},
			migratedOutput: EvalResponse{
				Result: int64(2),
				Error:  nil,
			},
		},
		"ZRANK with non-integer scores": {
			setup: func() {
				evalZADD([]string{"myzset", "1.5", "member1", "2.5", "member2"}, store)
			},
			input: []string{"myzset", "member2"},
			migratedOutput: EvalResponse{
				Result: int64(1),
				Error:  nil,
			},
		},
		"ZRANK with too many arguments": {
			input: []string{"myzset", "member", "WITHSCORES", "extra"},
			migratedOutput: EvalResponse{
				Result: nil,
				Error:  diceerrors.ErrWrongArgumentCount("ZRANK"),
			},
		},
	}

	runMigratedEvalTests(t, tests, evalZRANK, store)
}

func BenchmarkEvalZRANK(b *testing.B) {
	store := dstore.NewStore(nil, nil)

	// Set up initial sorted set
	evalZADD([]string{"myzset", "1", "member1", "2", "member2", "3", "member3"}, store)

	benchmarks := []struct {
		name      string
		input     []string
		withScore bool
	}{
		{"ZRANK existing member", []string{"myzset", "member3"}, false},
		{"ZRANK non-existing member", []string{"myzset", "nonexistent"}, false},
		{"ZRANK with WITHSCORE", []string{"myzset", "member2", "WITHSCORE"}, true},
	}

	for _, bm := range benchmarks {
		b.Run(bm.name, func(b *testing.B) {
			for i := 0; i < b.N; i++ {
				evalZRANK(bm.input, store)
			}
		})
	}
}

func testEvalBitField(t *testing.T, store *dstore.Store) {
	testCases := map[string]evalTestCase{
		"BITFIELD signed SET": {
			input:  []string{"bits", "set", "i8", "0", "-100"},
			output: clientio.Encode([]int64{0}, false),
		},
		"BITFIELD GET": {
			setup: func() {
				args := []string{"bits", "set", "u8", "0", "255"}
				evalBITFIELD(args, store)
			},
			input:  []string{"bits", "get", "u8", "0"},
			output: clientio.Encode([]int64{255}, false),
		},
		"BITFIELD INCRBY": {
			setup: func() {
				args := []string{"bits", "set", "u8", "0", "255"}
				evalBITFIELD(args, store)
			},
			input:  []string{"bits", "incrby", "u8", "0", "100"},
			output: clientio.Encode([]int64{99}, false),
		},
		"BITFIELD Arity": {
			input:  []string{},
			output: diceerrors.NewErrArity("BITFIELD"),
		},
		"BITFIELD invalid combination of commands in a single operation": {
			input:  []string{"bits", "SET", "u8", "0", "255", "INCRBY", "u8", "0", "100", "GET", "u8"},
			output: []byte("-ERR syntax error\r\n"),
>>>>>>> 26e7e025
		},
		"BITFIELD invalid bitfield type": {
			input:          []string{"bits", "SET", "a8", "0", "255", "INCRBY", "u8", "0", "100", "GET", "u8"},
			migratedOutput: EvalResponse{Result: nil, Error: diceerrors.ErrGeneral("Invalid bitfield type. Use something like i16 u8. Note that u64 is not supported but i64 is")},
		},
		"BITFIELD invalid bit offset": {
			input:          []string{"bits", "SET", "u8", "a", "255", "INCRBY", "u8", "0", "100", "GET", "u8"},
			migratedOutput: EvalResponse{Result: nil, Error: diceerrors.ErrGeneral("bit offset is not an integer or out of range")},
		},
		"BITFIELD invalid overflow type": {
			input:          []string{"bits", "SET", "u8", "0", "255", "INCRBY", "u8", "0", "100", "OVERFLOW", "wraap"},
			migratedOutput: EvalResponse{Result: nil, Error: diceerrors.ErrGeneral("Invalid OVERFLOW type specified")},
		},
		"BITFIELD missing arguments in SET": {
			input:          []string{"bits", "SET", "u8", "0", "INCRBY", "u8", "0", "100", "GET", "u8", "288"},
			migratedOutput: EvalResponse{Result: nil, Error: diceerrors.ErrIntegerOutOfRange},
		},
	}
	// runEvalTests(t, testCases, evalBITFIELD, store)
	for _, tt := range testCases {
		t.Run(tt.name, func(t *testing.T) {

			if tt.setup != nil {
				tt.setup()
			}
			response := evalBITFIELD(tt.input, store)

			// Handle comparison for byte slices
			if b, ok := response.Result.([]byte); ok && tt.migratedOutput.Result != nil {
				if expectedBytes, ok := tt.migratedOutput.Result.([]byte); ok {
					testifyAssert.True(t, bytes.Equal(b, expectedBytes), "expected and actual byte slices should be equal")
				}
			} else {
				assert.DeepEqual(t, tt.migratedOutput.Result, response.Result)
			}

			if tt.migratedOutput.Error != nil {
				testifyAssert.EqualError(t, response.Error, tt.migratedOutput.Error.Error())
			} else {
				testifyAssert.NoError(t, response.Error)
			}
		})
	}
}

func testEvalHINCRBYFLOAT(t *testing.T, store *dstore.Store) {
	tests := map[string]evalTestCase{
		"HINCRBYFLOAT on a non-existing key and field": {
			setup:          func() {},
			input:          []string{"key", "field", "0.1"},
			migratedOutput: EvalResponse{Result: "0.1", Error: nil},
		},
		"HINCRBYFLOAT on an existing key and non-existing field": {
			setup: func() {
				key := "key"
				h := make(HashMap)
				obj := &object.Obj{
					TypeEncoding:   object.ObjTypeHashMap | object.ObjEncodingHashMap,
					Value:          h,
					LastAccessedAt: uint32(time.Now().Unix()),
				}
				store.Put(key, obj)
			},
			input:          []string{"key", "field", "0.1"},
			migratedOutput: EvalResponse{Result: "0.1", Error: nil},
		},
		"HINCRBYFLOAT on an existing key and field with a float value": {
			setup: func() {
				key := "key"
				field := "field"
				h := make(HashMap)
				h[field] = "2.1"
				obj := &object.Obj{
					TypeEncoding:   object.ObjTypeHashMap | object.ObjEncodingHashMap,
					Value:          h,
					LastAccessedAt: uint32(time.Now().Unix()),
				}
				store.Put(key, obj)
			},
			input:          []string{"key", "field", "0.1"},
			migratedOutput: EvalResponse{Result: "2.2", Error: nil},
		},
		"HINCRBYFLOAT on an existing key and field with an integer value": {
			setup: func() {
				key := "key"
				field := "field"
				h := make(HashMap)
				h[field] = "2"
				obj := &object.Obj{
					TypeEncoding:   object.ObjTypeHashMap | object.ObjEncodingHashMap,
					Value:          h,
					LastAccessedAt: uint32(time.Now().Unix()),
				}
				store.Put(key, obj)
			},
			input:          []string{"key", "field", "0.1"},
			migratedOutput: EvalResponse{Result: "2.1", Error: nil},
		},
		"HINCRBYFLOAT with a negative increment": {
			setup: func() {
				key := "key"
				field := "field"
				h := make(HashMap)
				h[field] = "2.0"
				obj := &object.Obj{
					TypeEncoding:   object.ObjTypeHashMap | object.ObjEncodingHashMap,
					Value:          h,
					LastAccessedAt: uint32(time.Now().Unix()),
				}
				store.Put(key, obj)
			},
			input:          []string{"key", "field", "-0.1"},
			migratedOutput: EvalResponse{Result: "1.9", Error: nil},
		},
		"HINCRBYFLOAT by a non-numeric increment": {
			setup: func() {
				key := "key"
				field := "field"
				h := make(HashMap)
				h[field] = "2.0"
				obj := &object.Obj{
					TypeEncoding:   object.ObjTypeHashMap | object.ObjEncodingHashMap,
					Value:          h,
					LastAccessedAt: uint32(time.Now().Unix()),
				}
				store.Put(key, obj)
			},
			input:          []string{"key", "field", "a"},
			output:         []byte("-ERR value is not an integer or a float\r\n"),
			migratedOutput: EvalResponse{Result: nil, Error: diceerrors.ErrInvalidNumberFormat},
		},
		"HINCRBYFLOAT on a field with non-numeric value": {
			setup: func() {
				key := "key"
				field := "field"
				h := make(HashMap)
				h[field] = "non_numeric"
				obj := &object.Obj{
					TypeEncoding:   object.ObjTypeHashMap | object.ObjEncodingHashMap,
					Value:          h,
					LastAccessedAt: uint32(time.Now().Unix()),
				}
				store.Put(key, obj)
			},
			input:          []string{"key", "field", "0.1"},
			migratedOutput: EvalResponse{Result: nil, Error: diceerrors.ErrInvalidNumberFormat},
		},
		"HINCRBYFLOAT by a value that would turn float64 to Inf": {
			setup: func() {
				key := "key"
				field := "field"
				h := make(HashMap)
				h[field] = "1e308"
				obj := &object.Obj{
					TypeEncoding:   object.ObjTypeHashMap | object.ObjEncodingHashMap,
					Value:          h,
					LastAccessedAt: uint32(time.Now().Unix()),
				}
				store.Put(key, obj)
			},
			input:          []string{"key", "field", "1e308"},
			migratedOutput: EvalResponse{Result: nil, Error: diceerrors.ErrOverflow},
		},
		"HINCRBYFLOAT with scientific notation": {
			setup: func() {
				key := "key"
				field := "field"
				h := make(HashMap)
				h[field] = "1e2"
				obj := &object.Obj{
					TypeEncoding:   object.ObjTypeHashMap | object.ObjEncodingHashMap,
					Value:          h,
					LastAccessedAt: uint32(time.Now().Unix()),
				}
				store.Put(key, obj)
			},
			input:          []string{"key", "field", "1e-1"},
			migratedOutput: EvalResponse{Result: "100.1", Error: nil},
		},
	}

	runMigratedEvalTests(t, tests, evalHINCRBYFLOAT, store)
}

func BenchmarkEvalHINCRBYFLOAT(b *testing.B) {
	store := dstore.NewStore(nil, nil)

	// Setting initial fields with some values
	store.Put("key1", store.NewObj(HashMap{"field1": "1.0", "field2": "1.2"}, maxExDuration, object.ObjTypeHashMap, object.ObjEncodingHashMap))
	store.Put("key2", store.NewObj(HashMap{"field1": "0.1"}, maxExDuration, object.ObjTypeHashMap, object.ObjEncodingHashMap))

	inputs := []struct {
		key   string
		field string
		incr  string
	}{
		{"key1", "field1", "0.1"},
		{"key1", "field1", "-0.1"},
		{"key1", "field2", "1000000.1"},
		{"key1", "field2", "-1000000.1"},
		{"key2", "field1", "-10.1234"},
		{"key3", "field1", "1.5"},  // testing with non-existing key
		{"key2", "field2", "2.75"}, // testing with non-existing field in existing key
	}

	for _, input := range inputs {
		b.Run(fmt.Sprintf("HINCRBYFLOAT %s %s %s", input.key, input.field, input.incr), func(b *testing.B) {
			for i := 0; i < b.N; i++ {
				_ = evalHINCRBYFLOAT([]string{"HINCRBYFLOAT", input.key, input.field, input.incr}, store)
			}
		})
	}
}

func testEvalDUMP(t *testing.T, store *dstore.Store) {
	tests := map[string]evalTestCase{
		"nil value": {
			setup:  func() {},
			input:  nil,
			output: []byte("-ERR wrong number of arguments for 'dump' command\r\n"),
		},
		"empty array": {
			setup:  func() {},
			input:  []string{},
			output: []byte("-ERR wrong number of arguments for 'dump' command\r\n"),
		},
		"key does not exist": {
			setup:  func() {},
			input:  []string{"NONEXISTENT_KEY"},
			output: []byte("-ERR nil\r\n"),
		}, "dump string value": {
			setup: func() {
				key := "user"
				value := "hello"
				obj := store.NewObj(value, -1, object.ObjTypeString, object.ObjEncodingRaw)
				store.Put(key, obj)
			},
			input: []string{"user"},
			output: clientio.Encode(
				base64.StdEncoding.EncodeToString([]byte{
					0x09, 0x00, 0x00, 0x00, 0x00, 0x05, 0x68, 0x65, 0x6c, 0x6c, 0x6f,
					0xFF, // End marker
					// CRC64 checksum here:
					0x00, 0x47, 0x97, 0x93, 0xBE, 0x36, 0x45, 0xC7,
				}), false),
		},
		"dump integer value": {
			setup: func() {
				key := "INTEGER_KEY"
				value := int64(10)
				obj := store.NewObj(value, -1, object.ObjTypeInt, object.ObjEncodingInt)
				store.Put(key, obj)
			},
			input: []string{"INTEGER_KEY"},
			output: clientio.Encode(base64.StdEncoding.EncodeToString([]byte{
				0x09,
				0xC0,
				0x00, 0x00, 0x00, 0x00, 0x00, 0x00, 0x00, 0x0A,
				0xFF,
				0x12, 0x77, 0xDE, 0x29, 0x53, 0xDB, 0x44, 0xC2,
			}), false),
		},
		"dump expired key": {
			setup: func() {
				key := "EXPIRED_KEY"
				value := "This will expire"
				obj := store.NewObj(value, -1, object.ObjTypeString, object.ObjEncodingRaw)
				store.Put(key, obj)
				var exDurationMs int64 = -1
				store.SetExpiry(obj, exDurationMs)
			},
			input:  []string{"EXPIRED_KEY"},
			output: []byte("-ERR nil\r\n"),
		},
	}

	runEvalTests(t, tests, evalDUMP, store)
}

func testEvalBitFieldRO(t *testing.T, store *dstore.Store) {
	testCases := map[string]evalTestCase{
		"BITFIELD_RO Arity": {
			input: []string{},
			migratedOutput: EvalResponse{
				Result: nil,
				Error:  diceerrors.ErrWrongArgumentCount("BITFIELD_RO"),
			},
		},
		"BITFIELD_RO syntax error": {
			input:          []string{"bits", "GET", "u8"},
			migratedOutput: EvalResponse{Result: nil, Error: diceerrors.ErrSyntax},
		},
		"BITFIELD_RO invalid bitfield type": {
			input:          []string{"bits", "GET", "a8", "0", "255"},
			migratedOutput: EvalResponse{Result: nil, Error: diceerrors.ErrGeneral("Invalid bitfield type. Use something like i16 u8. Note that u64 is not supported but i64 is")},
		},
		"BITFIELD_RO unsupported commands": {
			input:          []string{"bits", "set", "u8", "0", "255"},
			migratedOutput: EvalResponse{Result: nil, Error: diceerrors.ErrGeneral("BITFIELD_RO only supports the GET subcommand")},
		},
	}
	//runEvalTests(t, testCases, evalBITFIELDRO, store)
	for _, tt := range testCases {
		t.Run(tt.name, func(t *testing.T) {

			if tt.setup != nil {
				tt.setup()
			}
			response := evalBITFIELDRO(tt.input, store)

			// Handle comparison for byte slices
			if b, ok := response.Result.([]byte); ok && tt.migratedOutput.Result != nil {
				if expectedBytes, ok := tt.migratedOutput.Result.([]byte); ok {
					testifyAssert.True(t, bytes.Equal(b, expectedBytes), "expected and actual byte slices should be equal")
				}
			} else {
				assert.DeepEqual(t, tt.migratedOutput.Result, response.Result)
			}

			if tt.migratedOutput.Error != nil {
				testifyAssert.EqualError(t, response.Error, tt.migratedOutput.Error.Error())
			} else {
				testifyAssert.NoError(t, response.Error)
			}
		})
	}
}

func testEvalGEOADD(t *testing.T, store *dstore.Store) {
	tests := map[string]evalTestCase{
		"GEOADD with wrong number of arguments": {
			input:  []string{"mygeo", "1", "2"},
			output: diceerrors.NewErrArity("GEOADD"),
		},
		"GEOADD with non-numeric longitude": {
			input:  []string{"mygeo", "long", "40.7128", "NewYork"},
			output: diceerrors.NewErrWithMessage("ERR invalid longitude"),
		},
		"GEOADD with non-numeric latitude": {
			input:  []string{"mygeo", "-74.0060", "lat", "NewYork"},
			output: diceerrors.NewErrWithMessage("ERR invalid latitude"),
		},
		"GEOADD new member to non-existing key": {
			setup:  func() {},
			input:  []string{"mygeo", "-74.0060", "40.7128", "NewYork"},
			output: clientio.Encode(int64(1), false),
		},
		"GEOADD existing member with updated coordinates": {
			setup: func() {
				evalGEOADD([]string{"mygeo", "-74.0060", "40.7128", "NewYork"}, store)
			},
			input:  []string{"mygeo", "-73.9352", "40.7304", "NewYork"},
			output: clientio.Encode(int64(0), false),
		},
		"GEOADD multiple members": {
			setup: func() {
				evalGEOADD([]string{"mygeo", "-74.0060", "40.7128", "NewYork"}, store)
			},
			input:  []string{"mygeo", "-118.2437", "34.0522", "LosAngeles", "-87.6298", "41.8781", "Chicago"},
			output: clientio.Encode(int64(2), false),
		},
		"GEOADD with NX option (new member)": {
			input:  []string{"mygeo", "NX", "-122.4194", "37.7749", "SanFrancisco"},
			output: clientio.Encode(int64(1), false),
		},
		"GEOADD with NX option (existing member)": {
			setup: func() {
				evalGEOADD([]string{"mygeo", "-74.0060", "40.7128", "NewYork"}, store)
			},
			input:  []string{"mygeo", "NX", "-73.9352", "40.7304", "NewYork"},
			output: clientio.Encode(int64(0), false),
		},
		"GEOADD with XX option (new member)": {
			input:  []string{"mygeo", "XX", "-71.0589", "42.3601", "Boston"},
			output: clientio.Encode(int64(0), false),
		},
		"GEOADD with XX option (existing member)": {
			setup: func() {
				evalGEOADD([]string{"mygeo", "-74.0060", "40.7128", "NewYork"}, store)
			},
			input:  []string{"mygeo", "XX", "-73.9352", "40.7304", "NewYork"},
			output: clientio.Encode(int64(0), false),
		},
		"GEOADD with both NX and XX options": {
			input:  []string{"mygeo", "NX", "XX", "-74.0060", "40.7128", "NewYork"},
			output: diceerrors.NewErrWithMessage("ERR XX and NX options at the same time are not compatible"),
		},
		"GEOADD with invalid option": {
			input:  []string{"mygeo", "INVALID", "-74.0060", "40.7128", "NewYork"},
			output: diceerrors.NewErrArity("GEOADD"),
		},
		"GEOADD to a key of wrong type": {
			setup: func() {
				store.Put("mygeo", store.NewObj("string_value", -1, object.ObjTypeString, object.ObjEncodingRaw))
			},
			input:  []string{"mygeo", "-74.0060", "40.7128", "NewYork"},
			output: []byte("-ERR Existing key has wrong Dice type\r\n"),
		},
		"GEOADD with longitude out of range": {
			input:  []string{"mygeo", "181.0", "40.7128", "Invalid"},
			output: diceerrors.NewErrWithMessage("ERR invalid longitude"),
		},
		"GEOADD with latitude out of range": {
			input:  []string{"mygeo", "-74.0060", "91.0", "Invalid"},
			output: diceerrors.NewErrWithMessage("ERR invalid latitude"),
		},
	}

	runEvalTests(t, tests, evalGEOADD, store)
}

func testEvalGEODIST(t *testing.T, store *dstore.Store) {
	tests := map[string]evalTestCase{
		"GEODIST between existing points": {
			setup: func() {
				evalGEOADD([]string{"points", "13.361389", "38.115556", "Palermo"}, store)
				evalGEOADD([]string{"points", "15.087269", "37.502669", "Catania"}, store)
			},
			input:  []string{"points", "Palermo", "Catania"},
			output: clientio.Encode(float64(166274.1440), false), // Example value
		},
		"GEODIST with units (km)": {
			setup: func() {
				evalGEOADD([]string{"points", "13.361389", "38.115556", "Palermo"}, store)
				evalGEOADD([]string{"points", "15.087269", "37.502669", "Catania"}, store)
			},
			input:  []string{"points", "Palermo", "Catania", "km"},
			output: clientio.Encode(float64(166.2741), false), // Example value
		},
		"GEODIST to same point": {
			setup: func() {
				evalGEOADD([]string{"points", "13.361389", "38.115556", "Palermo"}, store)
			},
			input:  []string{"points", "Palermo", "Palermo"},
			output: clientio.Encode(float64(0.0000), false), // Expecting distance 0 formatted to 4 decimals
		},
		// Add other test cases here...
	}

	runEvalTests(t, tests, evalGEODIST, store)
}

func testEvalSINTER(t *testing.T, store *dstore.Store) {
	tests := map[string]evalTestCase{
		"intersection of two sets": {
			setup: func() {
				evalSADD([]string{"set1", "a", "b", "c"}, store)
				evalSADD([]string{"set2", "c", "d", "e"}, store)
			},
			input:  []string{"set1", "set2"},
			output: clientio.Encode([]string{"c"}, false),
		},
		"intersection of three sets": {
			setup: func() {
				evalSADD([]string{"set1", "a", "b", "c"}, store)
				evalSADD([]string{"set2", "b", "c", "d"}, store)
				evalSADD([]string{"set3", "c", "d", "e"}, store)
			},
			input:  []string{"set1", "set2", "set3"},
			output: clientio.Encode([]string{"c"}, false),
		},
		"intersection with single set": {
			setup: func() {
				evalSADD([]string{"set1", "a"}, store)
			},
			input:  []string{"set1"},
			output: clientio.Encode([]string{"a"}, false),
		},
		"intersection with a non-existent key": {
			setup: func() {
				evalSADD([]string{"set1", "a", "b", "c"}, store)
			},
			input:  []string{"set1", "nonexistent"},
			output: clientio.Encode([]string{}, false),
		},
		"intersection with wrong type": {
			setup: func() {
				evalSADD([]string{"set1", "a", "b", "c"}, store)
				store.Put("string", &object.Obj{Value: "string", TypeEncoding: object.ObjTypeString})
			},
			input:  []string{"set1", "string"},
			output: []byte("-WRONGTYPE Operation against a key holding the wrong kind of value\r\n"),
		},
		"no arguments": {
			input:  []string{},
			output: diceerrors.NewErrArity("SINTER"),
		},
	}

	runEvalTests(t, tests, evalSINTER, store)
}

func testEvalOBJECTENCODING(t *testing.T, store *dstore.Store) {
	tests := map[string]evalTestCase{
		"nil value": {
			setup:  func() {},
			input:  nil,
			output: []byte("-ERR wrong number of arguments for 'object' command\r\n"),
		},
		"empty array": {
			setup:  func() {},
			input:  []string{},
			output: []byte("-ERR wrong number of arguments for 'object' command\r\n"),
		},
		"object with invalid subcommand": {
			setup:  func() {},
			input:  []string{"TESTSUBCOMMAND", "key"},
			output: []byte("-ERR syntax error\r\n"),
		},
		"key does not exist": {
			setup:  func() {},
			input:  []string{"ENCODING", "NONEXISTENT_KEY"},
			output: clientio.RespNIL,
		},
		"key exists": {
			setup: func() {
				evalLPUSH([]string{"EXISTING_KEY", "mock_value"}, store)
			},
			input:  []string{"ENCODING", "EXISTING_KEY"},
			output: []byte("$5\r\ndeque\r\n"),
		},
	}

	runEvalTests(t, tests, evalOBJECT, store)
}

func testEvalJSONSTRAPPEND(t *testing.T, store *dstore.Store) {
	tests := map[string]evalTestCase{
		"append to single field": {
			setup: func() {
				key := "doc1"
				value := "{\"a\":\"foo\", \"nested1\": {\"a\": \"hello\"}, \"nested2\": {\"a\": 31}}"
				var rootData interface{}
				_ = sonic.Unmarshal([]byte(value), &rootData)
				obj := store.NewObj(rootData, -1, object.ObjTypeJSON, object.ObjEncodingJSON)
				store.Put(key, obj)
			},
			input:  []string{"doc1", "$.nested1.a", "\"baz\""},
			output: []byte("*1\r\n:8\r\n"), // Expected length after append
		},
		"append to non-existing key": {
			setup: func() {
				// No setup needed as we are testing a non-existing document.
			},
			input:  []string{"non_existing_doc", "$..a", "\"err\""},
			output: []byte("-ERR Could not perform this operation on a key that doesn't exist\r\n"),
		},
		"append to root node": {
			setup: func() {
				key := "doc1"
				value := "\"abcd\""
				var rootData interface{}
				_ = sonic.Unmarshal([]byte(value), &rootData)
				obj := store.NewObj(rootData, -1, object.ObjTypeJSON, object.ObjEncodingJSON)
				store.Put(key, obj)
			},
			input:  []string{"doc1", "$", "\"piu\""},
			output: []byte("*1\r\n:7\r\n"), // Expected length after appending to "abcd"
		},
	}

	// Run the tests
	runEvalTests(t, tests, evalJSONSTRAPPEND, store)
}

func BenchmarkEvalJSONSTRAPPEND(b *testing.B) {
	store := dstore.NewStore(nil, nil)

	// Setup a sample JSON document
	key := "doc1"
	value := "{\"a\":\"foo\", \"nested1\": {\"a\": \"hello\"}, \"nested2\": {\"a\": 31}}"
	var rootData interface{}
	_ = sonic.Unmarshal([]byte(value), &rootData)
	obj := store.NewObj(rootData, -1, object.ObjTypeJSON, object.ObjEncodingJSON)
	store.Put(key, obj)

	b.ResetTimer()
	for i := 0; i < b.N; i++ {
		// Benchmark appending to multiple fields
		evalJSONSTRAPPEND([]string{"doc1", "$..a", "\"bar\""}, store)
	}
}

func testEvalINCR(t *testing.T, store *dstore.Store) {
	tests := []evalTestCase{
		{
			name:           "INCR key does not exist",
			input:          []string{"KEY1"},
			migratedOutput: EvalResponse{Result: int64(1), Error: nil},
		},
		{
			name: "INCR key exists",
			setup: func() {
				key := "KEY2"
				obj := store.NewObj(int64(1), -1, object.ObjTypeInt, object.ObjEncodingInt)
				store.Put(key, obj)
			},
			input:          []string{"KEY2"},
			migratedOutput: EvalResponse{Result: int64(2), Error: nil},
		},
		{
			name: "INCR key holding string value",
			setup: func() {
				key := "KEY3"
				obj := store.NewObj("VAL1", -1, object.ObjTypeString, object.ObjEncodingEmbStr)
				store.Put(key, obj)
			},
			input:          []string{"KEY3"},
			migratedOutput: EvalResponse{Result: nil, Error: errors.New("ERR value is not an integer or out of range")},
		},
		{
			name: "INCR key holding SET type",
			setup: func() {
				evalSADD([]string{"SET1", "1", "2", "3"}, store)
			},
			input:          []string{"SET1"},
			migratedOutput: EvalResponse{Result: nil, Error: errors.New("WRONGTYPE Operation against a key holding the wrong kind of value")},
		},
		{
			name: "INCR key holding MAP type",
			setup: func() {
				evalHSET([]string{"MAP1", "a", "1", "b", "2", "c", "3"}, store)
			},
			input:          []string{"MAP1"},
			migratedOutput: EvalResponse{Result: nil, Error: errors.New("WRONGTYPE Operation against a key holding the wrong kind of value")},
		},
		{
			name:           "INCR More than one args passed",
			input:          []string{"KEY4", "ARG2"},
			migratedOutput: EvalResponse{Result: nil, Error: errors.New("ERR wrong number of arguments for 'incr' command")},
		},
		{
			name: "INCR Max Overflow",
			setup: func() {
				key := "KEY5"
				obj := store.NewObj(int64(math.MaxInt64), -1, object.ObjTypeInt, object.ObjEncodingInt)
				store.Put(key, obj)
			},
			input:          []string{"KEY5"},
			migratedOutput: EvalResponse{Result: nil, Error: errors.New("ERR increment or decrement would overflow")},
		},
	}

	for _, tt := range tests {
		t.Run(tt.name, func(t *testing.T) {
			store = setupTest(store)
			if tt.setup != nil {
				tt.setup()
			}

			response := evalINCR(tt.input, store)
			fmt.Printf("Response: %v |  Expected: %v\n", *response, tt.migratedOutput)

			// Handle comparison for byte slices
			if b, ok := response.Result.([]byte); ok && tt.migratedOutput.Result != nil {
				if expectedBytes, ok := tt.migratedOutput.Result.([]byte); ok {
					testifyAssert.True(t, bytes.Equal(b, expectedBytes), "expected and actual byte slices should be equal")
				}
			} else {
				assert.Equal(t, tt.migratedOutput.Result, response.Result)
			}

			if tt.migratedOutput.Error != nil {
				testifyAssert.EqualError(t, response.Error, tt.migratedOutput.Error.Error())
			} else {
				testifyAssert.NoError(t, response.Error)
			}
		})
	}
}

func testEvalINCRBY(t *testing.T, store *dstore.Store) {
	tests := []evalTestCase{
		{
			name:           "INCRBY key does not exist",
			input:          []string{"KEY1", "2"},
			migratedOutput: EvalResponse{Result: int64(2), Error: nil},
		},
		{
			name: "INCRBY key exists",
			setup: func() {
				key := "KEY2"
				obj := store.NewObj(int64(1), -1, object.ObjTypeInt, object.ObjEncodingInt)
				store.Put(key, obj)
			},
			input:          []string{"KEY2", "3"},
			migratedOutput: EvalResponse{Result: int64(4), Error: nil},
		},
		{
			name: "INCRBY key holding string value",
			setup: func() {
				key := "KEY3"
				obj := store.NewObj("VAL1", -1, object.ObjTypeString, object.ObjEncodingEmbStr)
				store.Put(key, obj)
			},
			input:          []string{"KEY3", "2"},
			migratedOutput: EvalResponse{Result: nil, Error: errors.New("ERR value is not an integer or out of range")},
		},
		{
			name: "INCRBY key holding SET type",
			setup: func() {
				evalSADD([]string{"SET1", "1", "2", "3"}, store)
			},
			input:          []string{"SET1", "2"},
			migratedOutput: EvalResponse{Result: nil, Error: errors.New("WRONGTYPE Operation against a key holding the wrong kind of value")},
		},
		{
			name: "INCRBY key holding MAP type",
			setup: func() {
				evalHSET([]string{"MAP1", "a", "1", "b", "2", "c", "3"}, store)
			},
			input:          []string{"MAP1", "2"},
			migratedOutput: EvalResponse{Result: nil, Error: errors.New("WRONGTYPE Operation against a key holding the wrong kind of value")},
		},
		{
			name:           "INCRBY Wrong number of args passed",
			input:          []string{"KEY4"},
			migratedOutput: EvalResponse{Result: nil, Error: errors.New("ERR wrong number of arguments for 'incrby' command")},
		},
		{
			name: "INCRBY Max Overflow",
			setup: func() {
				key := "KEY5"
				obj := store.NewObj(int64(math.MaxInt64-3), -1, object.ObjTypeInt, object.ObjEncodingInt)
				store.Put(key, obj)
			},
			input:          []string{"KEY5", "4"},
			migratedOutput: EvalResponse{Result: nil, Error: errors.New("ERR increment or decrement would overflow")},
		},
	}

	for _, tt := range tests {
		t.Run(tt.name, func(t *testing.T) {
			store = setupTest(store)
			if tt.setup != nil {
				tt.setup()
			}

			response := evalINCRBY(tt.input, store)
			fmt.Printf("Response: %v |  Expected: %v\n", *response, tt.migratedOutput)

			// Handle comparison for byte slices
			if b, ok := response.Result.([]byte); ok && tt.migratedOutput.Result != nil {
				if expectedBytes, ok := tt.migratedOutput.Result.([]byte); ok {
					testifyAssert.True(t, bytes.Equal(b, expectedBytes), "expected and actual byte slices should be equal")
				}
			} else {
				assert.Equal(t, tt.migratedOutput.Result, response.Result)
			}

			if tt.migratedOutput.Error != nil {
				testifyAssert.EqualError(t, response.Error, tt.migratedOutput.Error.Error())
			} else {
				testifyAssert.NoError(t, response.Error)
			}
		})
	}
}

func testEvalDECR(t *testing.T, store *dstore.Store) {
	tests := []evalTestCase{
		{
			name:           "DECR key does not exist",
			input:          []string{"KEY1"},
			migratedOutput: EvalResponse{Result: int64(-1), Error: nil},
		},
		{
			name: "DECR key exists",
			setup: func() {
				key := "KEY2"
				obj := store.NewObj(int64(1), -1, object.ObjTypeInt, object.ObjEncodingInt)
				store.Put(key, obj)
			},
			input:          []string{"KEY2"},
			migratedOutput: EvalResponse{Result: int64(0), Error: nil},
		},
		{
			name: "DECR key holding string value",
			setup: func() {
				key := "KEY3"
				obj := store.NewObj("VAL1", -1, object.ObjTypeString, object.ObjEncodingEmbStr)
				store.Put(key, obj)
			},
			input:          []string{"KEY3"},
			migratedOutput: EvalResponse{Result: nil, Error: errors.New("ERR value is not an integer or out of range")},
		},
		{
			name: "DECR key holding SET type",
			setup: func() {
				evalSADD([]string{"SET1", "1", "2", "3"}, store)
			},
			input:          []string{"SET1"},
			migratedOutput: EvalResponse{Result: nil, Error: errors.New("WRONGTYPE Operation against a key holding the wrong kind of value")},
		},
		{
			name: "DECR key holding MAP type",
			setup: func() {
				evalHSET([]string{"MAP1", "a", "1", "b", "2", "c", "3"}, store)
			},
			input:          []string{"MAP1"},
			migratedOutput: EvalResponse{Result: nil, Error: errors.New("WRONGTYPE Operation against a key holding the wrong kind of value")},
		},
		{
			name:           "DECR More than one args passed",
			input:          []string{"KEY4", "ARG2"},
			migratedOutput: EvalResponse{Result: nil, Error: errors.New("ERR wrong number of arguments for 'decr' command")},
		},
		{
			name: "DECR Min Overflow",
			setup: func() {
				key := "KEY5"
				obj := store.NewObj(int64(math.MinInt64), -1, object.ObjTypeInt, object.ObjEncodingInt)
				store.Put(key, obj)
			},
			input:          []string{"KEY5"},
			migratedOutput: EvalResponse{Result: nil, Error: errors.New("ERR increment or decrement would overflow")},
		},
	}

	for _, tt := range tests {
		t.Run(tt.name, func(t *testing.T) {
			store = setupTest(store)
			if tt.setup != nil {
				tt.setup()
			}

			response := evalDECR(tt.input, store)
			fmt.Printf("Response: %v |  Expected: %v\n", *response, tt.migratedOutput)

			// Handle comparison for byte slices
			if b, ok := response.Result.([]byte); ok && tt.migratedOutput.Result != nil {
				if expectedBytes, ok := tt.migratedOutput.Result.([]byte); ok {
					testifyAssert.True(t, bytes.Equal(b, expectedBytes), "expected and actual byte slices should be equal")
				}
			} else {
				assert.Equal(t, tt.migratedOutput.Result, response.Result)
			}

			if tt.migratedOutput.Error != nil {
				testifyAssert.EqualError(t, response.Error, tt.migratedOutput.Error.Error())
			} else {
				testifyAssert.NoError(t, response.Error)
			}
		})
	}
}

func testEvalDECRBY(t *testing.T, store *dstore.Store) {
	tests := []evalTestCase{
		{
			name:           "DECRBY key does not exist",
			input:          []string{"KEY1", "2"},
			migratedOutput: EvalResponse{Result: int64(-2), Error: nil},
		},
		{
			name: "DECRBY key exists",
			setup: func() {
				key := "KEY2"
				obj := store.NewObj(int64(1), -1, object.ObjTypeInt, object.ObjEncodingInt)
				store.Put(key, obj)
			},
			input:          []string{"KEY2", "3"},
			migratedOutput: EvalResponse{Result: int64(-2), Error: nil},
		},
		{
			name: "DECRBY key holding string value",
			setup: func() {
				key := "KEY3"
				obj := store.NewObj("VAL1", -1, object.ObjTypeString, object.ObjEncodingEmbStr)
				store.Put(key, obj)
			},
			input:          []string{"KEY3", "2"},
			migratedOutput: EvalResponse{Result: nil, Error: errors.New("ERR value is not an integer or out of range")},
		},
		{
			name: "DECRBY key holding SET type",
			setup: func() {
				evalSADD([]string{"SET1", "1", "2", "3"}, store)
			},
			input:          []string{"SET1", "2"},
			migratedOutput: EvalResponse{Result: nil, Error: errors.New("WRONGTYPE Operation against a key holding the wrong kind of value")},
		},
		{
			name: "DECRBY key holding MAP type",
			setup: func() {
				evalHSET([]string{"MAP1", "a", "1", "b", "2", "c", "3"}, store)
			},
			input:          []string{"MAP1", "2"},
			migratedOutput: EvalResponse{Result: nil, Error: errors.New("WRONGTYPE Operation against a key holding the wrong kind of value")},
		},
		{
			name:           "DECRBY Wrong number of args passed",
			input:          []string{"KEY4"},
			migratedOutput: EvalResponse{Result: nil, Error: errors.New("ERR wrong number of arguments for 'decrby' command")},
		},
		{
			name: "DECRBY Min Overflow",
			setup: func() {
				key := "KEY5"
				obj := store.NewObj(int64(math.MinInt64+3), -1, object.ObjTypeInt, object.ObjEncodingInt)
				store.Put(key, obj)
			},
			input:          []string{"KEY5", "4"},
			migratedOutput: EvalResponse{Result: nil, Error: errors.New("ERR increment or decrement would overflow")},
		},
	}

	for _, tt := range tests {
		t.Run(tt.name, func(t *testing.T) {
			store = setupTest(store)
			if tt.setup != nil {
				tt.setup()
			}

			response := evalDECRBY(tt.input, store)
			fmt.Printf("Response: %v |  Expected: %v\n", *response, tt.migratedOutput)

			// Handle comparison for byte slices
			if b, ok := response.Result.([]byte); ok && tt.migratedOutput.Result != nil {
				if expectedBytes, ok := tt.migratedOutput.Result.([]byte); ok {
					testifyAssert.True(t, bytes.Equal(b, expectedBytes), "expected and actual byte slices should be equal")
				}
			} else {
				assert.Equal(t, tt.migratedOutput.Result, response.Result)
			}

			if tt.migratedOutput.Error != nil {
				testifyAssert.EqualError(t, response.Error, tt.migratedOutput.Error.Error())
			} else {
				testifyAssert.NoError(t, response.Error)
			}
		})
	}
}<|MERGE_RESOLUTION|>--- conflicted
+++ resolved
@@ -6037,21 +6037,12 @@
 	}
 }
 
-<<<<<<< HEAD
-func testEvalBitField(t *testing.T, store *dstore.Store) {
-	testCases := map[string]evalTestCase{
-		"BITFIELD signed SET": {
-			input: []string{"bits", "set", "i8", "0", "-100"},
-			migratedOutput: EvalResponse{
-				Result: []interface{}{int64(0)},
-=======
 func testEvalZRANK(t *testing.T, store *dstore.Store) {
 	tests := map[string]evalTestCase{
 		"ZRANK with non-existing key": {
 			input: []string{"non_existing_key", "member"},
 			migratedOutput: EvalResponse{
 				Result: clientio.NIL,
->>>>>>> 26e7e025
 				Error:  nil,
 			},
 		},
@@ -6064,14 +6055,6 @@
 				Result: int64(1),
 				Error:  nil,
 			},
-<<<<<<< HEAD
-			input: []string{"bits", "get", "u8", "0"},
-			migratedOutput: EvalResponse{
-				Result: []interface{}{int64(255)},
-				Error:  nil,
-			},
-=======
->>>>>>> 26e7e025
 		},
 		"ZRANK with non-existing member": {
 			setup: func() {
@@ -6082,21 +6065,6 @@
 				Result: clientio.NIL,
 				Error:  nil,
 			},
-<<<<<<< HEAD
-			input: []string{"bits", "incrby", "u8", "0", "100"},
-			migratedOutput: EvalResponse{
-				Result: []interface{}{int64(99)},
-				Error:  nil,
-			},
-		},
-		"BITFIELD Arity": {
-			input:          []string{},
-			migratedOutput: EvalResponse{Result: nil, Error: diceerrors.ErrWrongArgumentCount("BITFIELD")},
-		},
-		"BITFIELD invalid combination of commands in a single operation": {
-			input:          []string{"bits", "SET", "u8", "0", "255", "INCRBY", "u8", "0", "100", "GET", "u8"},
-			migratedOutput: EvalResponse{Result: nil, Error: diceerrors.ErrSyntax},
-=======
 		},
 		"ZRANK with WITHSCORE option": {
 			setup: func() {
@@ -6178,33 +6146,41 @@
 func testEvalBitField(t *testing.T, store *dstore.Store) {
 	testCases := map[string]evalTestCase{
 		"BITFIELD signed SET": {
-			input:  []string{"bits", "set", "i8", "0", "-100"},
-			output: clientio.Encode([]int64{0}, false),
+			input: []string{"bits", "set", "i8", "0", "-100"},
+			migratedOutput: EvalResponse{
+				Result: []interface{}{int64(0)},
+				Error:  nil,
+			},
 		},
 		"BITFIELD GET": {
 			setup: func() {
 				args := []string{"bits", "set", "u8", "0", "255"}
 				evalBITFIELD(args, store)
 			},
-			input:  []string{"bits", "get", "u8", "0"},
-			output: clientio.Encode([]int64{255}, false),
+			input: []string{"bits", "get", "u8", "0"},
+			migratedOutput: EvalResponse{
+				Result: []interface{}{int64(255)},
+				Error:  nil,
+			},
 		},
 		"BITFIELD INCRBY": {
 			setup: func() {
 				args := []string{"bits", "set", "u8", "0", "255"}
 				evalBITFIELD(args, store)
 			},
-			input:  []string{"bits", "incrby", "u8", "0", "100"},
-			output: clientio.Encode([]int64{99}, false),
+			input: []string{"bits", "incrby", "u8", "0", "100"},
+			migratedOutput: EvalResponse{
+				Result: []interface{}{int64(99)},
+				Error:  nil,
+			},
 		},
 		"BITFIELD Arity": {
-			input:  []string{},
-			output: diceerrors.NewErrArity("BITFIELD"),
+			input:          []string{},
+			migratedOutput: EvalResponse{Result: nil, Error: diceerrors.ErrWrongArgumentCount("BITFIELD")},
 		},
 		"BITFIELD invalid combination of commands in a single operation": {
-			input:  []string{"bits", "SET", "u8", "0", "255", "INCRBY", "u8", "0", "100", "GET", "u8"},
-			output: []byte("-ERR syntax error\r\n"),
->>>>>>> 26e7e025
+			input:          []string{"bits", "SET", "u8", "0", "255", "INCRBY", "u8", "0", "100", "GET", "u8"},
+			migratedOutput: EvalResponse{Result: nil, Error: diceerrors.ErrSyntax},
 		},
 		"BITFIELD invalid bitfield type": {
 			input:          []string{"bits", "SET", "a8", "0", "255", "INCRBY", "u8", "0", "100", "GET", "u8"},
