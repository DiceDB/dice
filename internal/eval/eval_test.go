--- conflicted
+++ resolved
@@ -4405,7 +4405,6 @@
 	runEvalTests(t, tests, evalHRANDFIELD, store)
 }
 
-<<<<<<< HEAD
 func testEvalJSONRESP(t *testing.T, store *dstore.Store) {
 	tests := map[string]evalTestCase{
 		"wrong number of args passed": {
@@ -4528,7 +4527,8 @@
 	}
 
 	runEvalTests(t, tests, evalJSONRESP, store)
-=======
+}
+
 func testEvalZADD(t *testing.T, store *dstore.Store) {
 	tests := map[string]evalTestCase{
 		"ZADD with wrong number of arguments": {
@@ -4850,5 +4850,4 @@
 			}
 		})
 	}
->>>>>>> 180beefb
 }