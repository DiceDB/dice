--- conflicted
+++ resolved
@@ -1432,8 +1432,7 @@
 	runEvalTests(t, tests, evalJSONSTRLEN, store)
 }
 
-<<<<<<< HEAD
-=======
+
 func testEvalLLEN(t *testing.T, store *dstore.Store) {
 	tests := map[string]evalTestCase{
 		"nil value": {
@@ -1471,7 +1470,6 @@
 	runEvalTests(t, tests, evalLLEN, store)
 }
 
->>>>>>> 376ff24b
 func runEvalTests(t *testing.T, tests map[string]evalTestCase, evalFunc func([]string, *dstore.Store) []byte, store *dstore.Store) {
 	for name, tc := range tests {
 		t.Run(name, func(t *testing.T) {
