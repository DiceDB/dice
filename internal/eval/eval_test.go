package eval

import (
	"bytes"
	"errors"
	"fmt"
	"reflect"
	"strconv"
	"strings"
	"testing"
	"time"

	"github.com/bytedance/sonic"
	"github.com/ohler55/ojg/jp"

	"github.com/axiomhq/hyperloglog"
	"github.com/dicedb/dice/internal/clientio"
	diceerrors "github.com/dicedb/dice/internal/errors"
	"github.com/dicedb/dice/internal/object"
	dstore "github.com/dicedb/dice/internal/store"
	testifyAssert "github.com/stretchr/testify/assert"
	"gotest.tools/v3/assert"
)

type evalTestCase struct {
	setup     func()
	input     []string
	output    []byte
	validator func(output []byte)
}

func setupTest(store *dstore.Store) *dstore.Store {
	dstore.ResetStore(store)
	dstore.KeyspaceStat[0] = make(map[string]int)

	return store
}

func TestEval(t *testing.T) {
	store := dstore.NewStore(nil)

	testEvalMSET(t, store)
	testEvalPING(t, store)
	testEvalHELLO(t, store)
	testEvalSET(t, store)
	testEvalGET(t, store)
	testEvalDebug(t, store)
	testEvalJSONARRPOP(t, store)
	testEvalJSONARRLEN(t, store)
	testEvalJSONDEL(t, store)
	testEvalJSONFORGET(t, store)
	testEvalJSONCLEAR(t, store)
	testEvalJSONTYPE(t, store)
	testEvalJSONGET(t, store)
	testEvalJSONSET(t, store)
	testEvalJSONTOGGLE(t, store)
	testEvalJSONARRAPPEND(t, store)
	testEvalTTL(t, store)
	testEvalDel(t, store)
	testEvalPersist(t, store)
	testEvalEXPIRE(t, store)
	testEvalEXPIRETIME(t, store)
	testEvalEXPIREAT(t, store)
	testEvalDbsize(t, store)
	testEvalGETSET(t, store)
	testEvalHSET(t, store)
	testEvalPFADD(t, store)
	testEvalPFCOUNT(t, store)
	testEvalHGET(t, store)
	testEvalPFMERGE(t, store)
	testEvalJSONSTRLEN(t, store)
	testEvalJSONOBJLEN(t, store)
	testEvalHLEN(t, store)
	testEvalSELECT(t, store)
	testEvalLLEN(t, store)
	testEvalGETEX(t, store)
	testEvalJSONNUMINCRBY(t, store)
<<<<<<< HEAD
	testEvalTYPE(t, store)
=======
	testEvalCOMMAND(t, store)
>>>>>>> 9670a5a1
}

func testEvalPING(t *testing.T, store *dstore.Store) {
	tests := map[string]evalTestCase{
		"nil value":            {input: nil, output: []byte("+PONG\r\n")},
		"empty args":           {input: []string{}, output: []byte("+PONG\r\n")},
		"one value":            {input: []string{"HEY"}, output: []byte("$3\r\nHEY\r\n")},
		"more than one values": {input: []string{"HEY", "HELLO"}, output: []byte("-ERR wrong number of arguments for 'ping' command\r\n")},
	}

	runEvalTests(t, tests, evalPING, store)
}

func testEvalHELLO(t *testing.T, store *dstore.Store) {
	resp := []interface{}{
		"proto", 2,
		"id", serverID,
		"mode", "standalone",
		"role", "master",
		"modules", []interface{}{},
	}

	tests := map[string]evalTestCase{
		"nil value":            {input: nil, output: clientio.Encode(resp, false)},
		"empty args":           {input: []string{}, output: clientio.Encode(resp, false)},
		"one value":            {input: []string{"HEY"}, output: clientio.Encode(resp, false)},
		"more than one values": {input: []string{"HEY", "HELLO"}, output: []byte("-ERR wrong number of arguments for 'hello' command\r\n")},
	}

	runEvalTests(t, tests, evalHELLO, store)
}

func testEvalSET(t *testing.T, store *dstore.Store) {
	tests := map[string]evalTestCase{
		"nil value":                       {input: nil, output: []byte("-ERR wrong number of arguments for 'set' command\r\n")},
		"empty array":                     {input: []string{}, output: []byte("-ERR wrong number of arguments for 'set' command\r\n")},
		"one value":                       {input: []string{"KEY"}, output: []byte("-ERR wrong number of arguments for 'set' command\r\n")},
		"key val pair":                    {input: []string{"KEY", "VAL"}, output: clientio.RespOK},
		"key val pair with int val":       {input: []string{"KEY", "123456"}, output: clientio.RespOK},
		"key val pair and expiry key":     {input: []string{"KEY", "VAL", Px}, output: []byte("-ERR syntax error\r\n")},
		"key val pair and EX no val":      {input: []string{"KEY", "VAL", Ex}, output: []byte("-ERR syntax error\r\n")},
		"key val pair and valid EX":       {input: []string{"KEY", "VAL", Ex, "2"}, output: clientio.RespOK},
		"key val pair and invalid EX":     {input: []string{"KEY", "VAL", Ex, "invalid_expiry_val"}, output: []byte("-ERR value is not an integer or out of range\r\n")},
		"key val pair and valid PX":       {input: []string{"KEY", "VAL", Px, "2000"}, output: clientio.RespOK},
		"key val pair and invalid PX":     {input: []string{"KEY", "VAL", Px, "invalid_expiry_val"}, output: []byte("-ERR value is not an integer or out of range\r\n")},
		"key val pair and both EX and PX": {input: []string{"KEY", "VAL", Ex, "2", Px, "2000"}, output: []byte("-ERR syntax error\r\n")},
		"key val pair and PXAT no val":    {input: []string{"KEY", "VAL", Pxat}, output: []byte("-ERR syntax error\r\n")},
		"key val pair and invalid PXAT":   {input: []string{"KEY", "VAL", Pxat, "invalid_expiry_val"}, output: []byte("-ERR value is not an integer or out of range\r\n")},
		"key val pair and expired PXAT":   {input: []string{"KEY", "VAL", Pxat, "2"}, output: clientio.RespOK},
		"key val pair and negative PXAT":  {input: []string{"KEY", "VAL", Pxat, "-123456"}, output: []byte("-ERR invalid expire time in 'set' command\r\n")},
		"key val pair and valid PXAT":     {input: []string{"KEY", "VAL", Pxat, strconv.FormatInt(time.Now().Add(2*time.Minute).UnixMilli(), 10)}, output: clientio.RespOK},
	}

	runEvalTests(t, tests, evalSET, store)
}

func testEvalGETEX(t *testing.T, store *dstore.Store) {
	tests := map[string]evalTestCase{

		"key val pair and valid EX": {
			setup: func() {
				key := "foo"
				value := "bar"
				obj := &object.Obj{
					Value: value,
				}
				store.Put(key, obj)
			},
			input:  []string{"foo", Ex, "10"},
			output: clientio.Encode("bar", false),
		},
		"key val pair and invalid EX": {
			setup: func() {
				key := "foo"
				value := "bar"
				obj := &object.Obj{
					Value: value,
				}
				store.Put(key, obj)
			},
			input:  []string{"foo", Ex, "10000000000000000"},
			output: []byte("-ERR invalid expire time in 'getex' command\r\n")},
	}

	runEvalTests(t, tests, evalGETEX, store)
}

func testEvalMSET(t *testing.T, store *dstore.Store) {
	tests := map[string]evalTestCase{
		"nil value":         {input: nil, output: []byte("-ERR wrong number of arguments for 'mset' command\r\n")},
		"empty array":       {input: []string{}, output: []byte("-ERR wrong number of arguments for 'mset' command\r\n")},
		"one value":         {input: []string{"KEY"}, output: []byte("-ERR wrong number of arguments for 'mset' command\r\n")},
		"key val pair":      {input: []string{"KEY", "VAL"}, output: clientio.RespOK},
		"odd key val pair":  {input: []string{"KEY", "VAL", "KEY2"}, output: []byte("-ERR wrong number of arguments for 'mset' command\r\n")},
		"even key val pair": {input: []string{"KEY", "VAL", "KEY2", "VAL2"}, output: clientio.RespOK},
	}

	runEvalTests(t, tests, evalMSET, store)
}

func testEvalGET(t *testing.T, store *dstore.Store) {
	tests := map[string]evalTestCase{
		"nil value": {
			setup:  func() {},
			input:  nil,
			output: []byte("-ERR wrong number of arguments for 'get' command\r\n"),
		},
		"empty array": {
			setup:  func() {},
			input:  []string{},
			output: []byte("-ERR wrong number of arguments for 'get' command\r\n"),
		},
		"key does not exist": {
			setup:  func() {},
			input:  []string{"NONEXISTENT_KEY"},
			output: clientio.RespNIL,
		},
		"multiple arguments": {
			setup:  func() {},
			input:  []string{"KEY1", "KEY2"},
			output: []byte("-ERR wrong number of arguments for 'get' command\r\n"),
		},
		"key exists": {
			setup: func() {
				key := "EXISTING_KEY"
				value := "mock_value"
				obj := &object.Obj{
					Value:          value,
					LastAccessedAt: uint32(time.Now().Unix()),
				}
				store.Put(key, obj)
			},
			input:  []string{"EXISTING_KEY"},
			output: clientio.Encode("mock_value", false),
		},
		"key exists but expired": {
			setup: func() {
				key := "EXISTING_KEY"
				value := "mock_value"
				obj := &object.Obj{
					Value:          value,
					LastAccessedAt: uint32(time.Now().Unix()),
				}
				store.Put(key, obj)

				store.SetExpiry(obj, int64(-2*time.Millisecond))
			},
			input:  []string{"EXISTING_KEY"},
			output: clientio.RespNIL,
		},
	}

	runEvalTests(t, tests, evalGET, store)
}

func testEvalEXPIRE(t *testing.T, store *dstore.Store) {
	tests := map[string]evalTestCase{
		"nil value": {
			input:  nil,
			output: []byte("-ERR wrong number of arguments for 'expire' command\r\n"),
		},
		"empty args": {
			input:  []string{},
			output: []byte("-ERR wrong number of arguments for 'expire' command\r\n"),
		},
		"wrong number of args": {
			input:  []string{"KEY1"},
			output: []byte("-ERR wrong number of arguments for 'expire' command\r\n"),
		},
		"key does not exist": {
			input:  []string{"NONEXISTENT_KEY", strconv.FormatInt(1, 10)},
			output: clientio.RespZero,
		},
		"key exists": {
			setup: func() {
				key := "EXISTING_KEY"
				value := "mock_value"
				obj := &object.Obj{
					Value:          value,
					LastAccessedAt: uint32(time.Now().Unix()),
				}
				store.Put(key, obj)
			},
			input:  []string{"EXISTING_KEY", strconv.FormatInt(1, 10)},
			output: clientio.RespOne,
		},
		"invalid expiry time exists - very large integer": {
			setup: func() {
				key := "EXISTING_KEY"
				value := "mock_value"
				obj := &object.Obj{
					Value:          value,
					LastAccessedAt: uint32(time.Now().Unix()),
				}
				store.Put(key, obj)

			},
			input:  []string{"EXISTING_KEY", strconv.FormatInt(9223372036854776, 10)},
			output: []byte("-ERR invalid expire time in 'expire' command\r\n"),
		},

		"invalid expiry time exists - negative integer": {
			setup: func() {
				key := "EXISTING_KEY"
				value := "mock_value"
				obj := &object.Obj{
					Value:          value,
					LastAccessedAt: uint32(time.Now().Unix()),
				}
				store.Put(key, obj)

			},
			input:  []string{"EXISTING_KEY", strconv.FormatInt(-1, 10)},
			output: []byte("-ERR invalid expire time in 'expire' command\r\n"),
		},
	}

	runEvalTests(t, tests, evalEXPIRE, store)
}

func testEvalEXPIRETIME(t *testing.T, store *dstore.Store) {
	tests := map[string]evalTestCase{
		"wrong number of args": {
			input:  []string{"KEY1", "KEY2"},
			output: []byte("-ERR wrong number of arguments for 'expiretime' command\r\n"),
		},
		"key does not exist": {
			input:  []string{"NONEXISTENT_KEY"},
			output: clientio.RespMinusTwo,
		},
		"key exists without expiry": {
			setup: func() {
				key := "EXISTING_KEY"
				value := "mock_value"
				obj := &object.Obj{
					Value:          value,
					LastAccessedAt: uint32(time.Now().Unix()),
				}
				store.Put(key, obj)
			},
			input:  []string{"EXISTING_KEY"},
			output: clientio.RespMinusOne,
		},
		"key exists with expiry": {
			setup: func() {
				key := "EXISTING_KEY"
				value := "mock_value"
				obj := &object.Obj{
					Value:          value,
					LastAccessedAt: uint32(time.Now().Unix()),
				}
				store.Put(key, obj)

				store.SetUnixTimeExpiry(obj, 2724123456123)
			},
			input:  []string{"EXISTING_KEY"},
			output: []byte(fmt.Sprintf(":%d\r\n", 2724123456123)),
		},
	}

	runEvalTests(t, tests, evalEXPIRETIME, store)
}

func testEvalEXPIREAT(t *testing.T, store *dstore.Store) {
	tests := map[string]evalTestCase{
		"nil value": {
			input:  nil,
			output: []byte("-ERR wrong number of arguments for 'expireat' command\r\n"),
		},
		"empty args": {
			input:  []string{},
			output: []byte("-ERR wrong number of arguments for 'expireat' command\r\n"),
		},
		"wrong number of args": {
			input:  []string{"KEY1"},
			output: []byte("-ERR wrong number of arguments for 'expireat' command\r\n"),
		},
		"key does not exist": {
			input:  []string{"NONEXISTENT_KEY", strconv.FormatInt(time.Now().Add(2*time.Minute).Unix(), 10)},
			output: clientio.RespZero,
		},
		"key exists": {
			setup: func() {
				key := "EXISTING_KEY"
				value := "mock_value"
				obj := &object.Obj{
					Value:          value,
					LastAccessedAt: uint32(time.Now().Unix()),
				}
				store.Put(key, obj)
			},
			input:  []string{"EXISTING_KEY", strconv.FormatInt(time.Now().Add(2*time.Minute).Unix(), 10)},
			output: clientio.RespOne,
		},
		"invalid expire time - very large integer": {
			setup: func() {
				key := "EXISTING_KEY"
				value := "mock_value"
				obj := &object.Obj{
					Value:          value,
					LastAccessedAt: uint32(time.Now().Unix()),
				}
				store.Put(key, obj)

			},
			input:  []string{"EXISTING_KEY", strconv.FormatInt(9223372036854776, 10)},
			output: []byte("-ERR invalid expire time in 'expireat' command\r\n"),
		},
		"invalid expire time - negative integer": {
			setup: func() {
				key := "EXISTING_KEY"
				value := "mock_value"
				obj := &object.Obj{
					Value:          value,
					LastAccessedAt: uint32(time.Now().Unix()),
				}
				store.Put(key, obj)

			},
			input:  []string{"EXISTING_KEY", strconv.FormatInt(-1, 10)},
			output: []byte("-ERR invalid expire time in 'expireat' command\r\n"),
		},
	}

	runEvalTests(t, tests, evalEXPIREAT, store)
}

func testEvalJSONARRLEN(t *testing.T, store *dstore.Store) {
	tests := map[string]evalTestCase{
		"nil value": {
			setup:  func() {},
			input:  nil,
			output: []byte("-ERR wrong number of arguments for 'json.arrlen' command\r\n"),
		},
		"key does not exist": {
			setup:  func() {},
			input:  []string{"NONEXISTENT_KEY"},
			output: []byte("-ERR Path '.' does not exist or not an array\r\n"),
		},
		"root not array arrlen": {
			setup: func() {
				key := "EXISTING_KEY"
				value := "{\"age\":13,\"name\":\"a\"}"
				var rootData interface{}
				_ = sonic.Unmarshal([]byte(value), &rootData)
				obj := store.NewObj(rootData, -1, object.ObjTypeJSON, object.ObjEncodingJSON)
				store.Put(key, obj)
			},
			input:  []string{"EXISTING_KEY"},
			output: []byte("-ERR Path '.' does not exist or not an array\r\n"),
		},
		"root array arrlen": {
			setup: func() {
				key := "EXISTING_KEY"
				value := "[1,2,3]"
				var rootData interface{}
				_ = sonic.Unmarshal([]byte(value), &rootData)
				obj := store.NewObj(rootData, -1, object.ObjTypeJSON, object.ObjEncodingJSON)
				store.Put(key, obj)
			},
			input:  []string{"EXISTING_KEY"},
			output: []byte(":3\r\n"),
		},
		"wildcase no array arrlen": {
			setup: func() {
				key := "EXISTING_KEY"
				value := "{\"age\":13,\"high\":1.60,\"pet\":null,\"flag\":false, \"partner\":{\"name\":\"tom\"}}"
				var rootData interface{}
				_ = sonic.Unmarshal([]byte(value), &rootData)
				obj := store.NewObj(rootData, -1, object.ObjTypeJSON, object.ObjEncodingJSON)
				store.Put(key, obj)
			},

			input:  []string{"EXISTING_KEY", "$.*"},
			output: []byte("*5\r\n$-1\r\n$-1\r\n$-1\r\n$-1\r\n$-1\r\n"),
		},
		"subpath array arrlen": {
			setup: func() {
				key := "EXISTING_KEY"
				value := "{\"age\":13,\"high\":1.60,\"pet\":null,\"language\":[\"python\",\"golang\"], " +
					"\"flag\":false, \"partner\":{\"name\":\"tom\"}}"
				var rootData interface{}
				_ = sonic.Unmarshal([]byte(value), &rootData)
				obj := store.NewObj(rootData, -1, object.ObjTypeJSON, object.ObjEncodingJSON)
				store.Put(key, obj)
			},

			input:  []string{"EXISTING_KEY", "$.language"},
			output: []byte("*1\r\n:2\r\n"),
		},
	}
	runEvalTests(t, tests, evalJSONARRLEN, store)
}

func testEvalJSONOBJLEN(t *testing.T, store *dstore.Store) {
	tests := map[string]evalTestCase{
		"nil value": {
			setup:  func() {},
			input:  nil,
			output: []byte("-ERR wrong number of arguments for 'json.objlen' command\r\n"),
		},
		"empty args": {
			setup:  func() {},
			input:  []string{},
			output: []byte("-ERR wrong number of arguments for 'json.objlen' command\r\n"),
		},
		"key does not exist": {
			setup:  func() {},
			input:  []string{"NONEXISTENT_KEY"},
			output: clientio.RespNIL,
		},
		"root not object": {
			setup: func() {
				key := "EXISTING_KEY"
				value := "[1,2,3]"
				var rootData interface{}
				_ = sonic.Unmarshal([]byte(value), &rootData)
				obj := store.NewObj(rootData, -1, object.ObjTypeJSON, object.ObjEncodingJSON)
				store.Put(key, obj)
			},
			input:  []string{"EXISTING_KEY"},
			output: []byte("-WRONGTYPE Operation against a key holding the wrong kind of value\r\n"),
		},
		"root object objlen": {
			setup: func() {
				key := "EXISTING_KEY"
				value := "{\"name\":\"John\",\"age\":30,\"city\":\"New York\"}"
				var rootData interface{}
				_ = sonic.Unmarshal([]byte(value), &rootData)
				obj := store.NewObj(rootData, -1, object.ObjTypeJSON, object.ObjEncodingJSON)
				store.Put(key, obj)
			},
			input:  []string{"EXISTING_KEY"},
			output: []byte(":3\r\n"),
		},
		"wildcard no object objlen": {
			setup: func() {
				key := "EXISTING_KEY"
				value := "{\"name\":\"John\",\"age\":30,\"pets\":null,\"languages\":[\"python\",\"golang\"],\"flag\":false}"
				var rootData interface{}
				_ = sonic.Unmarshal([]byte(value), &rootData)
				obj := store.NewObj(rootData, -1, object.ObjTypeJSON, object.ObjEncodingJSON)
				store.Put(key, obj)
			},
			input:  []string{"EXISTING_KEY", "$.*"},
			output: []byte("*5\r\n$-1\r\n$-1\r\n$-1\r\n$-1\r\n$-1\r\n"),
		},
		"subpath object objlen": {
			setup: func() {
				key := "EXISTING_KEY"
				value := "{\"person\":{\"name\":\"John\",\"age\":30},\"languages\":[\"python\",\"golang\"]}"
				var rootData interface{}
				_ = sonic.Unmarshal([]byte(value), &rootData)
				obj := store.NewObj(rootData, -1, object.ObjTypeJSON, object.ObjEncodingJSON)
				store.Put(key, obj)
			},
			input:  []string{"EXISTING_KEY", "$.person"},
			output: []byte("*1\r\n:2\r\n"),
		},
		"invalid JSONPath": {
			setup: func() {
				key := "EXISTING_KEY"
				value := "{\"name\":\"John\",\"age\":30}"
				var rootData interface{}
				_ = sonic.Unmarshal([]byte(value), &rootData)
				obj := store.NewObj(rootData, -1, object.ObjTypeJSON, object.ObjEncodingJSON)
				store.Put(key, obj)
			},
			input:  []string{"EXISTING_KEY", "$invalid_path"},
			output: []byte("-ERR parse error at 2 in $invalid_path\r\n"),
		},
		"incomapitable type(int) objlen": {
			setup: func() {
				key := "EXISTING_KEY"
				value := "{\"person\":{\"name\":\"John\",\"age\":30},\"languages\":[\"python\",\"golang\"]}"
				var rootData interface{}
				_ = sonic.Unmarshal([]byte(value), &rootData)
				obj := store.NewObj(rootData, -1, object.ObjTypeJSON, object.ObjEncodingJSON)
				store.Put(key, obj)
			},
			input:  []string{"EXISTING_KEY", "$.person.age"},
			output: []byte("*1\r\n$-1\r\n"),
		},
		"incomapitable type(string) objlen": {
			setup: func() {
				key := "EXISTING_KEY"
				value := "{\"person\":{\"name\":\"John\",\"age\":30},\"languages\":[\"python\",\"golang\"]}"
				var rootData interface{}
				_ = sonic.Unmarshal([]byte(value), &rootData)
				obj := store.NewObj(rootData, -1, object.ObjTypeJSON, object.ObjEncodingJSON)
				store.Put(key, obj)
			},
			input:  []string{"EXISTING_KEY", "$.person.name"},
			output: []byte("*1\r\n$-1\r\n"),
		},
		"incomapitable type(array) objlen": {
			setup: func() {
				key := "EXISTING_KEY"
				value := "{\"person\":{\"name\":\"John\",\"age\":30},\"languages\":[\"python\",\"golang\"]}"
				var rootData interface{}
				_ = sonic.Unmarshal([]byte(value), &rootData)
				obj := store.NewObj(rootData, -1, object.ObjTypeJSON, object.ObjEncodingJSON)
				store.Put(key, obj)
			},
			input:  []string{"EXISTING_KEY", "$.languages"},
			output: []byte("*1\r\n$-1\r\n"),
		},
	}

	runEvalTests(t, tests, evalJSONOBJLEN, store)
}

func BenchmarkEvalJSONOBJLEN(b *testing.B) {
	sizes := []int{0, 10, 100, 1000, 10000, 100000} // Various sizes of JSON objects
	store := dstore.NewStore(nil)

	for _, size := range sizes {
		b.Run(fmt.Sprintf("JSONObjectSize_%d", size), func(b *testing.B) {
			key := fmt.Sprintf("benchmark_json_obj_%d", size)

			// Create a large JSON object with the given size
			jsonObj := make(map[string]interface{})
			for i := 0; i < size; i++ {
				jsonObj[fmt.Sprintf("key%d", i)] = fmt.Sprintf("value%d", i)
			}

			// Set the JSON object in the store
			args := []string{key, "$", fmt.Sprintf("%v", jsonObj)}
			evalJSONSET(args, store)

			b.ResetTimer()
			b.ReportAllocs()

			// Benchmark the evalJSONOBJLEN function
			for i := 0; i < b.N; i++ {
				_ = evalJSONOBJLEN([]string{key, "$"}, store)
			}
		})
	}
}

func testEvalJSONDEL(t *testing.T, store *dstore.Store) {
	tests := map[string]evalTestCase{
		"nil value": {
			setup:  func() {},
			input:  nil,
			output: []byte("-ERR wrong number of arguments for 'json.del' command\r\n"),
		},
		"key does not exist": {
			setup:  func() {},
			input:  []string{"NONEXISTENT_KEY"},
			output: clientio.RespZero,
		},
		"root path del": {
			setup: func() {
				key := "EXISTING_KEY"
				value := "{\"age\":13,\"high\":1.60,\"pet\":null,\"language\":[\"python\",\"golang\"], " +
					"\"flag\":false, \"partner\":{\"name\":\"tom\",\"language\":[\"rust\"]}}"
				var rootData interface{}
				_ = sonic.Unmarshal([]byte(value), &rootData)
				obj := store.NewObj(rootData, -1, object.ObjTypeJSON, object.ObjEncodingJSON)
				store.Put(key, obj)
			},
			input:  []string{"EXISTING_KEY"},
			output: clientio.RespOne,
		},
		"part path del": {
			setup: func() {
				key := "EXISTING_KEY"
				value := "{\"age\":13,\"high\":1.60,\"pet\":null,\"language\":[\"python\",\"golang\"], " +
					"\"flag\":false, \"partner\":{\"name\":\"tom\",\"language\":[\"rust\"]}}"
				var rootData interface{}
				_ = sonic.Unmarshal([]byte(value), &rootData)
				obj := store.NewObj(rootData, -1, object.ObjTypeJSON, object.ObjEncodingJSON)
				store.Put(key, obj)
			},

			input:  []string{"EXISTING_KEY", "$..language"},
			output: []byte(":2\r\n"),
		},
		"wildcard path del": {
			setup: func() {
				key := "EXISTING_KEY"
				value := "{\"age\":13,\"high\":1.60,\"pet\":null,\"language\":[\"python\",\"golang\"], " +
					"\"flag\":false, \"partner\":{\"name\":\"tom\",\"language\":[\"rust\"]}}"
				var rootData interface{}
				_ = sonic.Unmarshal([]byte(value), &rootData)
				obj := store.NewObj(rootData, -1, object.ObjTypeJSON, object.ObjEncodingJSON)
				store.Put(key, obj)
			},

			input:  []string{"EXISTING_KEY", "$.*"},
			output: []byte(":6\r\n"),
		},
	}
	runEvalTests(t, tests, evalJSONDEL, store)
}

func testEvalJSONFORGET(t *testing.T, store *dstore.Store) {
	tests := map[string]evalTestCase{
		"nil value": {
			setup:  func() {},
			input:  nil,
			output: []byte("-ERR wrong number of arguments for 'json.forget' command\r\n"),
		},
		"key does not exist": {
			setup:  func() {},
			input:  []string{"NONEXISTENT_KEY"},
			output: clientio.RespZero,
		},
		"root path forget": {
			setup: func() {
				key := "EXISTING_KEY"
				value := "{\"age\":13,\"high\":1.60,\"pet\":null,\"language\":[\"python\",\"golang\"], " +
					"\"flag\":false, \"partner\":{\"name\":\"tom\",\"language\":[\"rust\"]}}"
				var rootData interface{}
				_ = sonic.Unmarshal([]byte(value), &rootData)
				obj := store.NewObj(rootData, -1, object.ObjTypeJSON, object.ObjEncodingJSON)
				store.Put(key, obj)
			},
			input:  []string{"EXISTING_KEY"},
			output: clientio.RespOne,
		},
		"part path forget": {
			setup: func() {
				key := "EXISTING_KEY"
				value := "{\"age\":13,\"high\":1.60,\"pet\":null,\"language\":[\"python\",\"golang\"], " +
					"\"flag\":false, \"partner\":{\"name\":\"tom\",\"language\":[\"rust\"]}}"
				var rootData interface{}
				_ = sonic.Unmarshal([]byte(value), &rootData)
				obj := store.NewObj(rootData, -1, object.ObjTypeJSON, object.ObjEncodingJSON)
				store.Put(key, obj)
			},

			input:  []string{"EXISTING_KEY", "$..language"},
			output: []byte(":2\r\n"),
		},
		"wildcard path forget": {
			setup: func() {
				key := "EXISTING_KEY"
				value := "{\"age\":13,\"high\":1.60,\"pet\":null,\"language\":[\"python\",\"golang\"], " +
					"\"flag\":false, \"partner\":{\"name\":\"tom\",\"language\":[\"rust\"]}}"
				var rootData interface{}
				_ = sonic.Unmarshal([]byte(value), &rootData)
				obj := store.NewObj(rootData, -1, object.ObjTypeJSON, object.ObjEncodingJSON)
				store.Put(key, obj)
			},

			input:  []string{"EXISTING_KEY", "$.*"},
			output: []byte(":6\r\n"),
		},
	}
	runEvalTests(t, tests, evalJSONFORGET, store)
}

func testEvalJSONCLEAR(t *testing.T, store *dstore.Store) {
	tests := map[string]evalTestCase{
		"nil value": {
			setup:  func() {},
			input:  nil,
			output: []byte("-ERR wrong number of arguments for 'json.clear' command\r\n"),
		},
		"empty array": {
			setup:  func() {},
			input:  []string{},
			output: []byte("-ERR wrong number of arguments for 'json.clear' command\r\n"),
		},
		"key does not exist": {
			setup:  func() {},
			input:  []string{"NONEXISTENT_KEY"},
			output: []byte("-ERR could not perform this operation on a key that doesn't exist\r\n"),
		},
		"root clear": {
			setup: func() {
				key := "EXISTING_KEY"
				value := "{\"age\":13,\"high\":1.60,\"language\":[\"python\",\"golang\"], \"flag\":false, " +
					"\"partner\":{\"name\":\"tom\",\"language\":[\"rust\"]}}"
				var rootData interface{}
				_ = sonic.Unmarshal([]byte(value), &rootData)
				obj := store.NewObj(rootData, -1, object.ObjTypeJSON, object.ObjEncodingJSON)
				store.Put(key, obj)
			},
			input:  []string{"EXISTING_KEY"},
			output: []byte(":1\r\n"),
		},
		"array type clear": {
			setup: func() {
				key := "EXISTING_KEY"
				value := "{\"array\":[1,2,3,\"s\",null]}"
				var rootData interface{}
				_ = sonic.Unmarshal([]byte(value), &rootData)
				obj := store.NewObj(rootData, -1, object.ObjTypeJSON, object.ObjEncodingJSON)
				store.Put(key, obj)
			},

			input:  []string{"EXISTING_KEY"},
			output: []byte(":1\r\n"),
		},
		"string type clear": {
			setup: func() {
				key := "EXISTING_KEY"
				value := "{\"a\":\"test\"}"
				var rootData interface{}
				_ = sonic.Unmarshal([]byte(value), &rootData)
				obj := store.NewObj(rootData, -1, object.ObjTypeJSON, object.ObjEncodingJSON)
				store.Put(key, obj)
			},

			input:  []string{"EXISTING_KEY", "$.a"},
			output: []byte(":0\r\n"),
		},
		"integer type clear": {
			setup: func() {
				key := "EXISTING_KEY"
				value := "{\"age\":13}"
				var rootData interface{}
				_ = sonic.Unmarshal([]byte(value), &rootData)
				obj := store.NewObj(rootData, -1, object.ObjTypeJSON, object.ObjEncodingJSON)
				store.Put(key, obj)
			},

			input:  []string{"EXISTING_KEY", "$.age"},
			output: []byte(":1\r\n"),
		},
		"number type clear": {
			setup: func() {
				key := "EXISTING_KEY"
				value := "{\"price\":3.14}"
				var rootData interface{}
				_ = sonic.Unmarshal([]byte(value), &rootData)
				obj := store.NewObj(rootData, -1, object.ObjTypeJSON, object.ObjEncodingJSON)
				store.Put(key, obj)
			},

			input:  []string{"EXISTING_KEY", "$.price"},
			output: []byte(":1\r\n"),
		},
		"boolean type clear": {
			setup: func() {
				key := "EXISTING_KEY"
				value := "{\"flag\":false}"
				var rootData interface{}
				_ = sonic.Unmarshal([]byte(value), &rootData)
				obj := store.NewObj(rootData, -1, object.ObjTypeJSON, object.ObjEncodingJSON)
				store.Put(key, obj)
			},
			input:  []string{"EXISTING_KEY", "$.flag"},
			output: []byte(":0\r\n"),
		},
		"multi type clear": {
			setup: func() {
				key := "EXISTING_KEY"
				value := "{\"age\":13,\"high\":1.60,\"name\":\"jerry\",\"language\":[\"python\",\"golang\"]," +
					"\"partner\":{\"name\":\"tom\",\"language\":[\"rust\"]}}"
				var rootData interface{}
				_ = sonic.Unmarshal([]byte(value), &rootData)
				obj := store.NewObj(rootData, -1, object.ObjTypeJSON, object.ObjEncodingJSON)
				store.Put(key, obj)
			},
			input:  []string{"EXISTING_KEY", "$.*"},
			output: []byte(":4\r\n"),
		},
	}
	runEvalTests(t, tests, evalJSONCLEAR, store)
}

func testEvalJSONTYPE(t *testing.T, store *dstore.Store) {
	tests := map[string]evalTestCase{
		"nil value": {
			setup:  func() {},
			input:  nil,
			output: []byte("-ERR wrong number of arguments for 'json.type' command\r\n"),
		},
		"empty array": {
			setup:  func() {},
			input:  []string{},
			output: []byte("-ERR wrong number of arguments for 'json.type' command\r\n"),
		},
		"key does not exist": {
			setup:  func() {},
			input:  []string{"NONEXISTENT_KEY"},
			output: clientio.RespNIL,
		},
		"object type value": {
			setup: func() {
				key := "EXISTING_KEY"
				value := "{\"language\":[\"java\",\"go\",\"python\"]}"
				var rootData interface{}
				_ = sonic.Unmarshal([]byte(value), &rootData)
				obj := store.NewObj(rootData, -1, object.ObjTypeJSON, object.ObjEncodingJSON)
				store.Put(key, obj)
			},

			input:  []string{"EXISTING_KEY"},
			output: []byte("$6\r\nobject\r\n"),
		},
		"array type value": {
			setup: func() {
				key := "EXISTING_KEY"
				value := "{\"language\":[\"java\",\"go\",\"python\"]}"
				var rootData interface{}
				_ = sonic.Unmarshal([]byte(value), &rootData)
				obj := store.NewObj(rootData, -1, object.ObjTypeJSON, object.ObjEncodingJSON)
				store.Put(key, obj)
			},

			input:  []string{"EXISTING_KEY", "$.language"},
			output: []byte("*1\r\n$5\r\narray\r\n"),
		},
		"string type value": {
			setup: func() {
				key := "EXISTING_KEY"
				value := "{\"a\":\"test\"}"
				var rootData interface{}
				_ = sonic.Unmarshal([]byte(value), &rootData)
				obj := store.NewObj(rootData, -1, object.ObjTypeJSON, object.ObjEncodingJSON)
				store.Put(key, obj)
			},

			input:  []string{"EXISTING_KEY", "$.a"},
			output: []byte("*1\r\n$6\r\nstring\r\n"),
		},
		"boolean type value": {
			setup: func() {
				key := "EXISTING_KEY"
				value := "{\"flag\":true}"
				var rootData interface{}
				_ = sonic.Unmarshal([]byte(value), &rootData)
				obj := store.NewObj(rootData, -1, object.ObjTypeJSON, object.ObjEncodingJSON)
				store.Put(key, obj)
			},

			input:  []string{"EXISTING_KEY", "$.flag"},
			output: []byte("*1\r\n$7\r\nboolean\r\n"),
		},
		"number type value": {
			setup: func() {
				key := "EXISTING_KEY"
				value := "{\"price\":3}"
				var rootData interface{}
				_ = sonic.Unmarshal([]byte(value), &rootData)
				obj := store.NewObj(rootData, -1, object.ObjTypeJSON, object.ObjEncodingJSON)
				store.Put(key, obj)
			},

			input:  []string{"EXISTING_KEY", "$.price"},
			output: []byte("*1\r\n$6\r\nnumber\r\n"),
		},
		"null type value": {
			setup: func() {
				key := "EXISTING_KEY"
				value := "{\"price\":3.14}"
				var rootData interface{}
				_ = sonic.Unmarshal([]byte(value), &rootData)
				obj := store.NewObj(rootData, -1, object.ObjTypeJSON, object.ObjEncodingJSON)
				store.Put(key, obj)
			},

			input:  []string{"EXISTING_KEY", "$.language"},
			output: clientio.RespEmptyArray,
		},
		"multi type value": {
			setup: func() {
				key := "EXISTING_KEY"
				value := "{\"name\":\"tom\",\"partner\":{\"name\":\"jerry\"}}"
				var rootData interface{}
				_ = sonic.Unmarshal([]byte(value), &rootData)
				obj := store.NewObj(rootData, -1, object.ObjTypeJSON, object.ObjEncodingJSON)
				store.Put(key, obj)
			},

			input:  []string{"EXISTING_KEY", "$..name"},
			output: []byte("*2\r\n$6\r\nstring\r\n$6\r\nstring\r\n"),
		},
	}

	runEvalTests(t, tests, evalJSONTYPE, store)
}

func testEvalJSONGET(t *testing.T, store *dstore.Store) {
	tests := map[string]evalTestCase{
		"nil value": {
			setup:  func() {},
			input:  nil,
			output: []byte("-ERR wrong number of arguments for 'json.get' command\r\n"),
		},
		"empty array": {
			setup:  func() {},
			input:  []string{},
			output: []byte("-ERR wrong number of arguments for 'json.get' command\r\n"),
		},
		"key does not exist": {
			setup:  func() {},
			input:  []string{"NONEXISTENT_KEY"},
			output: clientio.RespNIL,
		},
		"key exists invalid value": {
			setup: func() {
				key := "EXISTING_KEY"
				value := "{\"a\":2}"
				obj := &object.Obj{
					Value:          value,
					LastAccessedAt: uint32(time.Now().Unix()),
				}
				store.Put(key, obj)
			},
			input:  []string{"EXISTING_KEY"},
			output: []byte("-ERR Existing key has wrong Dice type\r\n"),
		},
		"key exists value": {
			setup: func() {
				key := "EXISTING_KEY"
				value := "{\"a\":2}"
				var rootData interface{}
				_ = sonic.Unmarshal([]byte(value), &rootData)
				obj := store.NewObj(rootData, -1, object.ObjTypeJSON, object.ObjEncodingJSON)
				store.Put(key, obj)
			},

			input:  []string{"EXISTING_KEY"},
			output: []byte("$7\r\n{\"a\":2}\r\n"),
		},
		"key exists but expired": {
			setup: func() {
				key := "EXISTING_KEY"
				value := "mock_value"
				obj := &object.Obj{
					Value:          value,
					LastAccessedAt: uint32(time.Now().Unix()),
				}
				store.Put(key, obj)

				store.SetExpiry(obj, int64(-2*time.Millisecond))
			},
			input:  []string{"EXISTING_KEY"},
			output: clientio.RespNIL,
		},
	}

	runEvalTests(t, tests, evalJSONGET, store)
}

func testEvalJSONSET(t *testing.T, store *dstore.Store) {
	tests := map[string]evalTestCase{
		"nil value": {
			setup:  func() {},
			input:  nil,
			output: []byte("-ERR wrong number of arguments for 'json.set' command\r\n"),
		},
		"empty array": {
			setup:  func() {},
			input:  []string{},
			output: []byte("-ERR wrong number of arguments for 'json.set' command\r\n"),
		},
		"insufficient args": {
			setup:  func() {},
			input:  []string{},
			output: []byte("-ERR wrong number of arguments for 'json.set' command\r\n"),
		},
		"invalid json path": {
			setup:  func() {},
			input:  []string{"doc", "$", "{\"a\":}"},
			output: nil,
			validator: func(output []byte) {
				assert.Assert(t, output != nil)
				assert.Assert(t, strings.Contains(string(output), "-ERR invalid JSON:"))
			},
		},
		"valid json path": {
			setup: func() {
			},
			input:  []string{"doc", "$", "{\"a\":2}"},
			output: clientio.RespOK,
		},
	}

	runEvalTests(t, tests, evalJSONSET, store)
}

func testEvalJSONARRAPPEND(t *testing.T, store *dstore.Store) {
	tests := map[string]evalTestCase{
		"arr append to non array fields": {
			setup: func() {
				key := "array"
				value := "{\"a\":2}"
				var rootData interface{}
				_ = sonic.Unmarshal([]byte(value), &rootData)
				obj := store.NewObj(rootData, -1, object.ObjTypeJSON, object.ObjEncodingJSON)
				store.Put(key, obj)
			},
			input:  []string{"array", "$.a", "6"},
			output: []byte("*1\r\n$-1\r\n"),
		},
		"arr append single element to an array field": {
			setup: func() {
				key := "array"
				value := "{\"a\":[1,2]}"
				var rootData interface{}
				_ = sonic.Unmarshal([]byte(value), &rootData)
				obj := store.NewObj(rootData, -1, object.ObjTypeJSON, object.ObjEncodingJSON)
				store.Put(key, obj)
			},
			input:  []string{"array", "$.a", "6"},
			output: []byte("*1\r\n:3\r\n"),
		},
		"arr append multiple elements to an array field": {
			setup: func() {
				key := "array"
				value := "{\"a\":[1,2]}"
				var rootData interface{}
				_ = sonic.Unmarshal([]byte(value), &rootData)
				obj := store.NewObj(rootData, -1, object.ObjTypeJSON, object.ObjEncodingJSON)
				store.Put(key, obj)
			},
			input:  []string{"array", "$.a", "6", "7", "8"},
			output: []byte("*1\r\n:5\r\n"),
		},
		"arr append string value": {
			setup: func() {
				key := "array"
				value := "{\"b\":[\"b\",\"c\"]}"
				var rootData interface{}
				_ = sonic.Unmarshal([]byte(value), &rootData)
				obj := store.NewObj(rootData, -1, object.ObjTypeJSON, object.ObjEncodingJSON)
				store.Put(key, obj)
			},
			input:  []string{"array", "$.b", `"d"`},
			output: []byte("*1\r\n:3\r\n"),
		},
		"arr append nested array value": {
			setup: func() {
				key := "array"
				value := "{\"a\":[[1,2]]}"
				var rootData interface{}
				_ = sonic.Unmarshal([]byte(value), &rootData)
				obj := store.NewObj(rootData, -1, object.ObjTypeJSON, object.ObjEncodingJSON)
				store.Put(key, obj)
			},
			input:  []string{"array", "$.a", "[1,2,3]"},
			output: []byte("*1\r\n:2\r\n"),
		},
		"arr append with json value": {
			setup: func() {
				key := "array"
				value := "{\"a\":[{\"b\": 1}]}"
				var rootData interface{}
				_ = sonic.Unmarshal([]byte(value), &rootData)
				obj := store.NewObj(rootData, -1, object.ObjTypeJSON, object.ObjEncodingJSON)
				store.Put(key, obj)
			},
			input:  []string{"array", "$.a", "{\"c\": 3}"},
			output: []byte("*1\r\n:2\r\n"),
		},
		"arr append to append on multiple fields": {
			setup: func() {
				key := "array"
				value := "{\"a\":[1,2],\"b\":{\"a\":[10]}}"
				var rootData interface{}
				_ = sonic.Unmarshal([]byte(value), &rootData)
				obj := store.NewObj(rootData, -1, object.ObjTypeJSON, object.ObjEncodingJSON)
				store.Put(key, obj)
			},
			input:  []string{"array", "$..a", "6"},
			output: []byte("*2\r\n:2\r\n:3\r\n"),
		},
		"arr append to append on root node": {
			setup: func() {
				key := "array"
				value := "[1,2,3]"
				var rootData interface{}
				_ = sonic.Unmarshal([]byte(value), &rootData)
				obj := store.NewObj(rootData, -1, object.ObjTypeJSON, object.ObjEncodingJSON)
				store.Put(key, obj)
			},
			input:  []string{"array", "$", "6"},
			output: []byte("*1\r\n:4\r\n"),
		},
		"arr append to an array with different type": {
			setup: func() {
				key := "array"
				value := "{\"a\":[1,2]}"
				var rootData interface{}
				_ = sonic.Unmarshal([]byte(value), &rootData)
				obj := store.NewObj(rootData, -1, object.ObjTypeJSON, object.ObjEncodingJSON)
				store.Put(key, obj)
			},
			input:  []string{"array", "$.a", `"blue"`},
			output: []byte("*1\r\n:3\r\n"),
		},
	}
	runEvalTests(t, tests, evalJSONARRAPPEND, store)
}

func testEvalJSONTOGGLE(t *testing.T, store *dstore.Store) {
	tests := map[string]evalTestCase{
		"nil value": {
			setup:  func() {},
			input:  nil,
			output: []byte("-ERR wrong number of arguments for 'json.toggle' command\r\n"),
		},
		"empty array": {
			setup:  func() {},
			input:  []string{},
			output: []byte("-ERR wrong number of arguments for 'json.toggle' command\r\n"),
		},
		"key does not exist": {
			setup:  func() {},
			input:  []string{"NONEXISTENT_KEY", ".active"},
			output: []byte("-ERR could not perform this operation on a key that doesn't exist\r\n"),
		},
		"key exists, toggling boolean true to false": {
			setup: func() {
				key := "EXISTING_KEY"
				value := `{"active":true}`
				var rootData interface{}
				err := sonic.Unmarshal([]byte(value), &rootData)
				if err != nil {
					fmt.Printf("Debug: Error unmarshaling JSON: %v\n", err)
				}
				obj := store.NewObj(rootData, -1, object.ObjTypeJSON, object.ObjEncodingJSON)
				store.Put(key, obj)

			},
			input:  []string{"EXISTING_KEY", ".active"},
			output: clientio.Encode([]interface{}{0}, false),
		},
		"key exists, toggling boolean false to true": {
			setup: func() {
				key := "EXISTING_KEY"
				value := `{"active":false}`
				var rootData interface{}
				err := sonic.Unmarshal([]byte(value), &rootData)
				if err != nil {
					fmt.Printf("Debug: Error unmarshaling JSON: %v\n", err)
				}
				obj := store.NewObj(rootData, -1, object.ObjTypeJSON, object.ObjEncodingJSON)
				store.Put(key, obj)
			},
			input:  []string{"EXISTING_KEY", ".active"},
			output: clientio.Encode([]interface{}{1}, false),
		},
		"key exists but expired": {
			setup: func() {
				key := "EXISTING_KEY"
				value := "{\"active\":true}"
				obj := &object.Obj{
					Value:          value,
					LastAccessedAt: uint32(time.Now().Unix()),
				}
				store.Put(key, obj)
				store.SetExpiry(obj, int64(-2*time.Millisecond))
			},
			input:  []string{"EXISTING_KEY", ".active"},
			output: []byte("-ERR could not perform this operation on a key that doesn't exist\r\n"),
		},
		"nested JSON structure with multiple booleans": {
			setup: func() {
				key := "NESTED_KEY"
				value := `{"isSimple":true,"nested":{"isSimple":false}}`
				var rootData interface{}
				_ = sonic.Unmarshal([]byte(value), &rootData)
				obj := store.NewObj(rootData, -1, object.ObjTypeJSON, object.ObjEncodingJSON)
				store.Put(key, obj)
			},
			input:  []string{"NESTED_KEY", "$..isSimple"},
			output: clientio.Encode([]interface{}{0, 1}, false),
		},
		"deeply nested JSON structure with multiple matching fields": {
			setup: func() {
				key := "DEEP_NESTED_KEY"
				value := `{"field": true, "nested": {"field": false, "nested": {"field": true}}}`
				var rootData interface{}
				_ = sonic.Unmarshal([]byte(value), &rootData)
				obj := store.NewObj(rootData, -1, object.ObjTypeJSON, object.ObjEncodingJSON)
				store.Put(key, obj)
			},
			input:  []string{"DEEP_NESTED_KEY", "$..field"},
			output: clientio.Encode([]interface{}{0, 1, 0}, false),
		},
	}
	runEvalTests(t, tests, evalJSONTOGGLE, store)
}

func testEvalTTL(t *testing.T, store *dstore.Store) {
	tests := map[string]evalTestCase{
		"nil value": {
			setup:  func() {},
			input:  nil,
			output: []byte("-ERR wrong number of arguments for 'ttl' command\r\n"),
		},
		"empty array": {
			setup:  func() {},
			input:  []string{},
			output: []byte("-ERR wrong number of arguments for 'ttl' command\r\n"),
		},
		"key does not exist": {
			setup:  func() {},
			input:  []string{"NONEXISTENT_KEY"},
			output: clientio.RespMinusTwo,
		},
		"multiple arguments": {
			setup:  func() {},
			input:  []string{"KEY1", "KEY2"},
			output: []byte("-ERR wrong number of arguments for 'ttl' command\r\n"),
		},
		"key exists expiry not set": {
			setup: func() {
				key := "EXISTING_KEY"
				value := "mock_value"
				obj := &object.Obj{
					Value:          value,
					LastAccessedAt: uint32(time.Now().Unix()),
				}
				store.Put(key, obj)
			},
			input:  []string{"EXISTING_KEY"},
			output: clientio.RespMinusOne,
		},
		"key exists not expired": {
			setup: func() {
				key := "EXISTING_KEY"
				value := "mock_value"
				obj := &object.Obj{
					Value:          value,
					LastAccessedAt: uint32(time.Now().Unix()),
				}
				store.Put(key, obj)

				store.SetExpiry(obj, int64(2*time.Millisecond))
			},
			input: []string{"EXISTING_KEY"},
			validator: func(output []byte) {
				assert.Assert(t, output != nil)
				assert.Assert(t, !bytes.Equal(output, clientio.RespMinusOne))
				assert.Assert(t, !bytes.Equal(output, clientio.RespMinusTwo))
			},
		},
		"key exists but expired": {
			setup: func() {
				key := "EXISTING_EXPIRED_KEY"
				value := "mock_value"
				obj := &object.Obj{
					Value:          value,
					LastAccessedAt: uint32(time.Now().Unix()),
				}
				store.Put(key, obj)

				store.SetExpiry(obj, int64(-2*time.Millisecond))
			},
			input:  []string{"EXISTING_KEY"},
			output: clientio.RespMinusTwo,
		},
	}

	runEvalTests(t, tests, evalTTL, store)
}

func testEvalDel(t *testing.T, store *dstore.Store) {
	tests := map[string]evalTestCase{
		"nil value": {
			setup:  func() {},
			input:  nil,
			output: []byte(":0\r\n"),
		},
		"empty array": {
			setup:  func() {},
			input:  []string{},
			output: []byte(":0\r\n"),
		},
		"key does not exist": {
			setup:  func() {},
			input:  []string{"NONEXISTENT_KEY"},
			output: []byte(":0\r\n"),
		},
		"key exists": {
			setup: func() {
				key := "EXISTING_KEY"
				value := "mock_value"
				obj := &object.Obj{
					Value:          value,
					LastAccessedAt: uint32(time.Now().Unix()),
				}
				store.Put(key, obj)

				dstore.KeyspaceStat[0]["keys"]++
			},
			input:  []string{"EXISTING_KEY"},
			output: []byte(":1\r\n"),
		},
	}

	runEvalTests(t, tests, evalDEL, store)
}

// TestEvalPersist tests the evalPersist function using table-driven tests.
func testEvalPersist(t *testing.T, store *dstore.Store) {
	// Define test cases
	tests := map[string]evalTestCase{
		"wrong number of arguments": {
			input:  []string{"key1", "key2"},
			output: clientio.Encode(errors.New("ERR wrong number of arguments for 'persist' command"), false),
		},
		"key does not exist": {
			input:  []string{"nonexistent"},
			output: clientio.RespZero,
		},
		"key exists but no expiration set": {
			input: []string{"existent_no_expiry"},
			setup: func() {
				evalSET([]string{"existent_no_expiry", "value"}, store)
			},
			output: clientio.RespMinusOne,
		},
		"key exists and expiration removed": {
			input: []string{"existent_with_expiry"},
			setup: func() {
				evalSET([]string{"existent_with_expiry", "value", Ex, "1"}, store)
			},
			output: clientio.RespOne,
		},
		"key exists with expiration set and not expired": {
			input: []string{"existent_with_expiry_not_expired"},
			setup: func() {
				// Simulate setting a key with an expiration time that has not yet passed
				evalSET([]string{"existent_with_expiry_not_expired", "value", Ex, "10000"}, store) // 10000 seconds in the future
			},
			output: clientio.RespOne,
		},
	}

	runEvalTests(t, tests, evalPersist, store)
}

func testEvalDbsize(t *testing.T, store *dstore.Store) {
	tests := map[string]evalTestCase{
		"DBSIZE command with invalid no of args": {
			input:  []string{"INVALID_ARG"},
			output: []byte("-ERR wrong number of arguments for 'dbsize' command\r\n"),
		},
		"no key in db": {
			input:  nil,
			output: []byte(":0\r\n"),
		},
		"one key exists in db": {
			setup: func() {
				evalSET([]string{"key", "val"}, store)
			},
			input:  nil,
			output: []byte(":1\r\n"),
		},
		"two keys exist in db": {
			setup: func() {
				evalSET([]string{"key1", "val1"}, store)
				evalSET([]string{"key2", "val2"}, store)
			},
			input:  nil,
			output: []byte(":2\r\n"),
		},
	}

	runEvalTests(t, tests, evalDBSIZE, store)
}

func testEvalGETSET(t *testing.T, store *dstore.Store) {
	tests := map[string]evalTestCase{
		"GETSET with 1 arg": {
			input:  []string{"HELLO"},
			output: []byte("-ERR wrong number of arguments for 'getset' command\r\n"),
		},
		"GETSET with 3 args": {
			input:  []string{"HELLO", "WORLD", "WORLD1"},
			output: []byte("-ERR wrong number of arguments for 'getset' command\r\n"),
		},
		"GETSET key not exists": {
			input:  []string{"HELLO", "WORLD"},
			output: clientio.RespNIL,
		},
		"GETSET key exists": {
			setup: func() {
				key := "EXISTING_KEY"
				value := "mock_value"
				obj := &object.Obj{
					Value:          value,
					LastAccessedAt: uint32(time.Now().Unix()),
				}
				store.Put(key, obj)
			},
			input:  []string{"EXISTING_KEY", "WORLD"},
			output: clientio.Encode("mock_value", false),
		},
		"GETSET key exists TTL should be reset": {
			setup: func() {
				key := "EXISTING_KEY"
				value := "mock_value"
				obj := &object.Obj{
					Value:          value,
					LastAccessedAt: uint32(time.Now().Unix()),
				}
				store.Put(key, obj)
			},
			input:  []string{"EXISTING_KEY", "WORLD"},
			output: clientio.Encode("mock_value", false),
		},
	}

	runEvalTests(t, tests, evalGETSET, store)
}

func testEvalPFADD(t *testing.T, store *dstore.Store) {
	tests := map[string]evalTestCase{
		"nil value":           {input: nil, output: []byte("-ERR wrong number of arguments for 'pfadd' command\r\n")},
		"empty array":         {input: []string{}, output: []byte("-ERR wrong number of arguments for 'pfadd' command\r\n")},
		"one value":           {input: []string{"KEY"}, output: []byte(":1\r\n")},
		"key val pair":        {input: []string{"KEY", "VAL"}, output: []byte(":1\r\n")},
		"key multiple values": {input: []string{"KEY", "VAL", "VAL1", "VAL2"}, output: []byte(":1\r\n")},
		"Incorrect type provided": {
			setup: func() {
				key, value := "EXISTING_KEY", "VALUE"
				oType, oEnc := deduceTypeEncoding(value)
				var exDurationMs int64 = -1
				var keepttl bool = false

				store.Put(key, store.NewObj(value, exDurationMs, oType, oEnc), dstore.WithKeepTTL(keepttl))
			},
			input:  []string{"EXISTING_KEY", "1"},
			output: []byte("-WRONGTYPE Key is not a valid HyperLogLog string value.\r\n")},
	}

	runEvalTests(t, tests, evalPFADD, store)
}

func testEvalPFCOUNT(t *testing.T, store *dstore.Store) {
	tests := map[string]evalTestCase{
		"PFCOUNT with empty arg": {
			input:  []string{},
			output: []byte("-ERR wrong number of arguments for 'pfcount' command\r\n"),
		},
		"PFCOUNT key not exists": {
			input:  []string{"HELLO"},
			output: clientio.Encode(0, false),
		},
		"PFCOUNT key exists": {
			setup: func() {
				key := "EXISTING_KEY"
				value := hyperloglog.New()
				value.Insert([]byte("VALUE"))
				obj := &object.Obj{
					Value:          value,
					LastAccessedAt: uint32(time.Now().Unix()),
				}
				store.Put(key, obj)
			},
			input:  []string{"EXISTING_KEY"},
			output: clientio.Encode(1, false),
		},
	}

	runEvalTests(t, tests, evalPFCOUNT, store)
}

func testEvalHGET(t *testing.T, store *dstore.Store) {
	tests := map[string]evalTestCase{
		"wrong number of args passed": {
			setup:  func() {},
			input:  nil,
			output: []byte("-ERR wrong number of arguments for 'hget' command\r\n"),
		},
		"only key passed": {
			setup:  func() {},
			input:  []string{"KEY"},
			output: []byte("-ERR wrong number of arguments for 'hget' command\r\n"),
		},
		"key doesn't exists": {
			setup:  func() {},
			input:  []string{"KEY", "field_name"},
			output: clientio.RespNIL,
		},
		"key exists but field_name doesn't exists": {
			setup: func() {
				key := "KEY_MOCK"
				field := "mock_field_name"
				newMap := make(HashMap)
				newMap[field] = "mock_field_value"

				obj := &object.Obj{
					TypeEncoding:   object.ObjTypeHashMap | object.ObjEncodingHashMap,
					Value:          newMap,
					LastAccessedAt: uint32(time.Now().Unix()),
				}

				store.Put(key, obj)
			},
			input:  []string{"KEY_MOCK", "non_existent_key"},
			output: clientio.RespNIL,
		},
		"both key and field_name exists": {
			setup: func() {
				key := "KEY_MOCK"
				field := "mock_field_name"
				newMap := make(HashMap)
				newMap[field] = "mock_field_value"

				obj := &object.Obj{
					TypeEncoding:   object.ObjTypeHashMap | object.ObjEncodingHashMap,
					Value:          newMap,
					LastAccessedAt: uint32(time.Now().Unix()),
				}

				store.Put(key, obj)
			},
			input:  []string{"KEY_MOCK", "mock_field_name"},
			output: clientio.Encode("mock_field_value", false),
		},
	}

	runEvalTests(t, tests, evalHGET, store)
}

func testEvalPFMERGE(t *testing.T, store *dstore.Store) {
	tests := map[string]evalTestCase{
		"nil value":   {input: nil, output: []byte("-ERR wrong number of arguments for 'pfmerge' command\r\n")},
		"empty array": {input: []string{}, output: []byte("-ERR wrong number of arguments for 'pfmerge' command\r\n")},
		"PFMERGE invalid hll object": {
			setup: func() {
				key := "INVALID_OBJ_DEST_KEY"
				value := "123"
				obj := &object.Obj{
					Value:          value,
					LastAccessedAt: uint32(time.Now().Unix()),
				}
				store.Put(key, obj)
			},
			input:  []string{"INVALID_OBJ_DEST_KEY"},
			output: []byte("-WRONGTYPE Key is not a valid HyperLogLog string value.\r\n"),
		},
		"PFMERGE destKey doesn't exist": {
			input:  []string{"NON_EXISTING_DEST_KEY"},
			output: clientio.RespOK,
		},
		"PFMERGE destKey exist": {
			input:  []string{"NON_EXISTING_DEST_KEY"},
			output: clientio.RespOK,
		},
		"PFMERGE destKey exist srcKey doesn't exists": {
			setup: func() {
				key := "EXISTING_DEST_KEY"
				value := hyperloglog.New()
				value.Insert([]byte("VALUE"))
				obj := &object.Obj{
					Value:          value,
					LastAccessedAt: uint32(time.Now().Unix()),
				}
				store.Put(key, obj)
			},
			input:  []string{"EXISTING_DEST_KEY", "NON_EXISTING_SRC_KEY"},
			output: clientio.RespOK,
		},
		"PFMERGE destKey exist srcKey exists": {
			setup: func() {
				key := "EXISTING_DEST_KEY"
				value := hyperloglog.New()
				value.Insert([]byte("VALUE"))
				obj := &object.Obj{
					Value:          value,
					LastAccessedAt: uint32(time.Now().Unix()),
				}
				store.Put(key, obj)
			},
			input:  []string{"EXISTING_DEST_KEY", "NON_EXISTING_SRC_KEY"},
			output: clientio.RespOK,
		},
		"PFMERGE destKey exist multiple srcKey exist": {
			setup: func() {
				key := "EXISTING_DEST_KEY"
				value := hyperloglog.New()
				value.Insert([]byte("VALUE"))
				obj := &object.Obj{
					Value:          value,
					LastAccessedAt: uint32(time.Now().Unix()),
				}
				store.Put(key, obj)
				srcKey := "EXISTING_SRC_KEY"
				srcValue := hyperloglog.New()
				value.Insert([]byte("SRC_VALUE"))
				srcKeyObj := &object.Obj{
					Value:          srcValue,
					LastAccessedAt: uint32(time.Now().Unix()),
				}
				store.Put(srcKey, srcKeyObj)
			},
			input:  []string{"EXISTING_DEST_KEY", "EXISTING_SRC_KEY"},
			output: clientio.RespOK,
		},
	}

	runEvalTests(t, tests, evalPFMERGE, store)
}

func testEvalJSONSTRLEN(t *testing.T, store *dstore.Store) {
	tests := map[string]evalTestCase{
		"nil value": {
			setup:  func() {},
			input:  nil,
			output: []byte("-ERR wrong number of arguments for 'json.strlen' command\r\n"),
		},
		"key does not exist": {
			setup:  func() {},
			input:  []string{"NONEXISTENT_KEY"},
			output: []byte("$-1\r\n"),
		},
		"root not string strlen": {
			setup: func() {
				key := "EXISTING_KEY"
				value := "{\"age\":13,\"name\":\"a\"}"
				var rootData interface{}
				_ = sonic.Unmarshal([]byte(value), &rootData)
				obj := store.NewObj(rootData, -1, object.ObjTypeJSON, object.ObjEncodingJSON)
				store.Put(key, obj)
			},
			input:  []string{"EXISTING_KEY"},
			output: []byte("-WRONGTYPE wrong type of path value - expected string but found integer\r\n"),
		},
		"root array strlen": {
			setup: func() {
				key := "EXISTING_KEY"
				value := `"hello"`
				var rootData interface{}
				_ = sonic.Unmarshal([]byte(value), &rootData)
				obj := store.NewObj(rootData, -1, object.ObjTypeJSON, object.ObjEncodingJSON)
				store.Put(key, obj)
			},
			input:  []string{"EXISTING_KEY"},
			output: []byte(":5\r\n"),
		},
		"subpath string strlen": {
			setup: func() {
				key := "EXISTING_KEY"
				value := `{"partner":{"name":"tom","language":["rust"]}}`
				var rootData interface{}
				_ = sonic.Unmarshal([]byte(value), &rootData)
				obj := store.NewObj(rootData, -1, object.ObjTypeJSON, object.ObjEncodingJSON)
				store.Put(key, obj)
			},

			input:  []string{"EXISTING_KEY", "$..name"},
			output: []byte("*1\r\n:3\r\n"),
		},
		"subpath not string strlen": {
			setup: func() {
				key := "EXISTING_KEY"
				value := `{"partner":{"name":21,"language":["rust"]}}`
				var rootData interface{}
				_ = sonic.Unmarshal([]byte(value), &rootData)
				obj := store.NewObj(rootData, -1, object.ObjTypeJSON, object.ObjEncodingJSON)
				store.Put(key, obj)
			},

			input:  []string{"EXISTING_KEY", "$..name"},
			output: []byte("*1\r\n$-1\r\n"),
		},
	}
	runEvalTests(t, tests, evalJSONSTRLEN, store)
}

func testEvalLLEN(t *testing.T, store *dstore.Store) {
	tests := map[string]evalTestCase{
		"nil value": {
			input:  nil,
			output: []byte("-ERR wrong number of arguments for 'llen' command\r\n"),
		},
		"empty args": {
			input:  []string{},
			output: []byte("-ERR wrong number of arguments for 'llen' command\r\n"),
		},
		"wrong number of args": {
			input:  []string{"KEY1", "KEY2"},
			output: []byte("-ERR wrong number of arguments for 'llen' command\r\n"),
		},
		"key does not exist": {
			input:  []string{"NONEXISTENT_KEY"},
			output: clientio.RespZero,
		},
		"key exists": {
			setup: func() {
				evalLPUSH([]string{"EXISTING_KEY", "mock_value"}, store)
			},
			input:  []string{"EXISTING_KEY"},
			output: clientio.RespOne,
		},
		"key with different type": {
			setup: func() {
				evalSET([]string{"EXISTING_KEY", "mock_value"}, store)
			},
			input:  []string{"EXISTING_KEY"},
			output: []byte("-ERR Existing key has wrong Dice type\r\n"),
		},
	}

	runEvalTests(t, tests, evalLLEN, store)
}

func testEvalJSONNUMINCRBY(t *testing.T, store *dstore.Store) {
	tests := map[string]evalTestCase{
		"incr on numeric field": {
			setup: func() {
				key := "number"
				value := "{\"a\": 2}"
				var rootData interface{}
				_ = sonic.Unmarshal([]byte(value), &rootData)
				obj := store.NewObj(rootData, -1, object.ObjTypeJSON, object.ObjEncodingJSON)
				store.Put(key, obj)
			},
			input:  []string{"number", "$.a", "3"},
			output: []byte("$3\r\n[5]\r\n"),
		},

		"incr on float field": {
			setup: func() {
				key := "number"
				value := "{\"a\": 2.5}"
				var rootData interface{}
				_ = sonic.Unmarshal([]byte(value), &rootData)
				obj := store.NewObj(rootData, -1, object.ObjTypeJSON, object.ObjEncodingJSON)
				store.Put(key, obj)
			},
			input:  []string{"number", "$.a", "1.5"},
			output: []byte("$5\r\n[4.0]\r\n"),
		},

		"incr on multiple fields": {
			setup: func() {
				key := "number"
				value := "{\"a\": 2, \"b\": 10, \"c\": [15, {\"d\": 20}]}"
				var rootData interface{}
				_ = sonic.Unmarshal([]byte(value), &rootData)
				obj := store.NewObj(rootData, -1, object.ObjTypeJSON, object.ObjEncodingJSON)
				store.Put(key, obj)
			},
			input:  []string{"number", "$..*", "5"},
			output: []byte("$22\r\n[25,20,null,7,15,null]\r\n"),
			validator: func(output []byte) {
				outPutString := string(output)
				startIndex := strings.Index(outPutString, "[")
				endIndex := strings.Index(outPutString, "]")
				arrayString := outPutString[startIndex+1 : endIndex]
				arr := strings.Split(arrayString, ",")
				testifyAssert.ElementsMatch(t, arr, []string{"25", "20", "7", "15", "null", "null"})
			},
		},

		"incr on array element": {
			setup: func() {
				key := "number"
				value := "{\"a\": [1, 2, 3]}"
				var rootData interface{}
				_ = sonic.Unmarshal([]byte(value), &rootData)
				obj := store.NewObj(rootData, -1, object.ObjTypeJSON, object.ObjEncodingJSON)
				store.Put(key, obj)
			},
			input:  []string{"number", "$.a[1]", "5"},
			output: []byte("$3\r\n[7]\r\n"),
		},
		"incr on non-existent field": {
			setup: func() {
				key := "number"
				value := "{\"a\": 2}"
				var rootData interface{}
				_ = sonic.Unmarshal([]byte(value), &rootData)
				obj := store.NewObj(rootData, -1, object.ObjTypeJSON, object.ObjEncodingJSON)
				store.Put(key, obj)
			},
			input:  []string{"number", "$.b", "3"},
			output: []byte("$2\r\n[]\r\n"),
		},
		"incr with mixed fields": {
			setup: func() {
				key := "number"
				value := "{\"a\": 5, \"b\": \"not a number\", \"c\": [1, 2]}"
				var rootData interface{}
				_ = sonic.Unmarshal([]byte(value), &rootData)
				obj := store.NewObj(rootData, -1, object.ObjTypeJSON, object.ObjEncodingJSON)
				store.Put(key, obj)
			},
			input:  []string{"number", "$..*", "2"},
			output: []byte("$17\r\n[3,4,null,7,null]\r\n"),
			validator: func(output []byte) {
				outPutString := string(output)
				startIndex := strings.Index(outPutString, "[")
				endIndex := strings.Index(outPutString, "]")
				arrayString := outPutString[startIndex+1 : endIndex]
				arr := strings.Split(arrayString, ",")
				testifyAssert.ElementsMatch(t, arr, []string{"3", "4", "7", "null", "null"})
			},
		},

		"incr on nested fields": {
			setup: func() {
				key := "number"
				value := "{\"a\": {\"b\": {\"c\": 10}}}"
				var rootData interface{}
				_ = sonic.Unmarshal([]byte(value), &rootData)
				obj := store.NewObj(rootData, -1, object.ObjTypeJSON, object.ObjEncodingJSON)
				store.Put(key, obj)
			},
			input:  []string{"number", "$..c", "5"},
			output: []byte("$4\r\n[15]\r\n"),
		},
	}

	runEvalTests(t, tests, evalJSONNUMINCRBY, store)
}

func runEvalTests(t *testing.T, tests map[string]evalTestCase, evalFunc func([]string, *dstore.Store) []byte, store *dstore.Store) {
	for name, tc := range tests {
		t.Run(name, func(t *testing.T) {
			store = setupTest(store)

			if tc.setup != nil {
				tc.setup()
			}

			output := evalFunc(tc.input, store)

			if tc.validator != nil {
				tc.validator(output)
			} else {
				assert.Equal(t, string(tc.output), string(output))
			}
		})
	}
}

func BenchmarkEvalMSET(b *testing.B) {
	b.ResetTimer()
	for i := 0; i < b.N; i++ {
		store := dstore.NewStore(nil)
		evalMSET([]string{"KEY", "VAL", "KEY2", "VAL2"}, store)
	}
}

func BenchmarkEvalHSET(b *testing.B) {
	store := dstore.NewStore(nil)
	for i := 0; i < b.N; i++ {
		evalHSET([]string{"KEY", fmt.Sprintf("FIELD_%d", i), fmt.Sprintf("VALUE_%d", i)}, store)
	}
}

func testEvalHSET(t *testing.T, store *dstore.Store) {
	tests := map[string]evalTestCase{
		"wrong number of args passed": {
			setup:  func() {},
			input:  nil,
			output: []byte("-ERR wrong number of arguments for 'hset' command\r\n"),
		},
		"only key passed": {
			setup:  func() {},
			input:  []string{"key"},
			output: []byte("-ERR wrong number of arguments for 'hset' command\r\n"),
		},
		"only key and field_name passed": {
			setup:  func() {},
			input:  []string{"KEY", "field_name"},
			output: []byte("-ERR wrong number of arguments for 'hset' command\r\n"),
		},
		"key, field and value passed": {
			setup:  func() {},
			input:  []string{"KEY1", "field_name", "value"},
			output: clientio.Encode(int64(1), false),
		},
		"key, field and value updated": {
			setup:  func() {},
			input:  []string{"KEY1", "field_name", "value_new"},
			output: clientio.Encode(int64(1), false),
		},
		"new set of key, field and value added": {
			setup:  func() {},
			input:  []string{"KEY2", "field_name_new", "value_new_new"},
			output: clientio.Encode(int64(1), false),
		},
		"apply with duplicate key, field and value names": {
			setup: func() {
				key := "KEY_MOCK"
				field := "mock_field_name"
				newMap := make(HashMap)
				newMap[field] = "mock_field_value"

				obj := &object.Obj{
					TypeEncoding:   object.ObjTypeHashMap | object.ObjEncodingHashMap,
					Value:          newMap,
					LastAccessedAt: uint32(time.Now().Unix()),
				}

				store.Put(key, obj)
			},
			input:  []string{"KEY_MOCK", "mock_field_name", "mock_field_value"},
			output: clientio.Encode(int64(0), false),
		},
		"same key -> update value, add new field and value": {
			setup: func() {
				key := "KEY_MOCK"
				field := "mock_field_name"
				mock_value := "mock_field_value"
				newMap := make(HashMap)
				newMap[field] = mock_value

				obj := &object.Obj{
					TypeEncoding:   object.ObjTypeHashMap | object.ObjEncodingHashMap,
					Value:          newMap,
					LastAccessedAt: uint32(time.Now().Unix()),
				}

				store.Put(key, obj)

				// Check if the map is saved correctly in the store
				res, err := getValueFromHashMap(key, field, store)

				assert.Assert(t, err == nil)
				assert.DeepEqual(t, res, clientio.Encode(mock_value, false))
			},
			input: []string{
				"KEY_MOCK",
				"mock_field_name",
				"mock_field_value_new",
				"mock_field_name_new",
				"mock_value_new",
			},
			output: clientio.Encode(int64(1), false),
		},
	}

	runEvalTests(t, tests, evalHSET, store)
}

func BenchmarkEvalPFCOUNT(b *testing.B) {
	store := *dstore.NewStore(nil)

	// Helper function to create and insert HLL objects
	createAndInsertHLL := func(key string, items []string) {
		hll := hyperloglog.New()
		for _, item := range items {
			hll.Insert([]byte(item))
		}
		obj := &object.Obj{
			Value:          hll,
			LastAccessedAt: uint32(time.Now().Unix()),
		}
		store.Put(key, obj)
	}

	// Create small HLLs (10000 items each)
	smallItems := make([]string, 10000)
	for i := 0; i < 100; i++ {
		smallItems[i] = fmt.Sprintf("SmallItem%d", i)
	}
	createAndInsertHLL("SMALL1", smallItems)
	createAndInsertHLL("SMALL2", smallItems)

	// Create medium HLLs (1000000 items each)
	mediumItems := make([]string, 1000000)
	for i := 0; i < 100; i++ {
		mediumItems[i] = fmt.Sprintf("MediumItem%d", i)
	}
	createAndInsertHLL("MEDIUM1", mediumItems)
	createAndInsertHLL("MEDIUM2", mediumItems)

	// Create large HLLs (1000000000 items each)
	largeItems := make([]string, 1000000000)
	for i := 0; i < 10000; i++ {
		largeItems[i] = fmt.Sprintf("LargeItem%d", i)
	}
	createAndInsertHLL("LARGE1", largeItems)
	createAndInsertHLL("LARGE2", largeItems)

	tests := []struct {
		name string
		args []string
	}{
		{"SingleSmallKey", []string{"SMALL1"}},
		{"TwoSmallKeys", []string{"SMALL1", "SMALL2"}},
		{"SingleMediumKey", []string{"MEDIUM1"}},
		{"TwoMediumKeys", []string{"MEDIUM1", "MEDIUM2"}},
		{"SingleLargeKey", []string{"LARGE1"}},
		{"TwoLargeKeys", []string{"LARGE1", "LARGE2"}},
		{"MixedSizes", []string{"SMALL1", "MEDIUM1", "LARGE1"}},
		{"ManySmallKeys", []string{"SMALL1", "SMALL2", "SMALL1", "SMALL2", "SMALL1"}},
		{"ManyMediumKeys", []string{"MEDIUM1", "MEDIUM2", "MEDIUM1", "MEDIUM2", "MEDIUM1"}},
		{"ManyLargeKeys", []string{"LARGE1", "LARGE2", "LARGE1", "LARGE2", "LARGE1"}},
		{"NonExistentKey", []string{"SMALL1", "NONEXISTENT", "LARGE1"}},
		{"AllKeys", []string{"SMALL1", "SMALL2", "MEDIUM1", "MEDIUM2", "LARGE1", "LARGE2"}},
	}

	b.ResetTimer()

	for _, tt := range tests {
		b.Run(tt.name, func(b *testing.B) {
			for i := 0; i < b.N; i++ {
				evalPFCOUNT(tt.args, &store)
			}
		})
	}
}

func testEvalDebug(t *testing.T, store *dstore.Store) {
	tests := map[string]evalTestCase{

		// invalid subcommand tests
		"no subcommand passed": {
			setup:  func() {},
			input:  nil,
			output: []byte("-ERR wrong number of arguments for 'json.debug' command\r\n"),
		},

		"wrong subcommand passed": {
			setup:  func() {},
			input:  []string{"WRONG_SUBCOMMAND"},
			output: []byte("-ERR unknown subcommand - try `JSON.DEBUG HELP`\r\n"),
		},

		// help subcommand tests
		"help no args": {
			setup:  func() {},
			input:  []string{"HELP"},
			output: []byte("*2\r\n$42\r\nMEMORY <key> [path] - reports memory usage\r\n$34\r\nHELP                - this message\r\n"),
		},

		"help with args": {
			setup:  func() {},
			input:  []string{"HELP", "EXTRA_ARG"},
			output: []byte("*2\r\n$42\r\nMEMORY <key> [path] - reports memory usage\r\n$34\r\nHELP                - this message\r\n"),
		},

		// memory subcommand tests
		"memory without args": {
			setup:  func() {},
			input:  []string{"MEMORY"},
			output: []byte("-ERR wrong number of arguments for 'json.debug' command\r\n"),
		},

		"memory nonexistant key": {
			setup:  func() {},
			input:  []string{"MEMORY", "NONEXISTANT_KEY"},
			output: clientio.RespZero,
		},

		// memory subcommand tests for existing key
		"no path": {
			setup: func() {
				key := "EXISTING_KEY"
				value := "{\"a\": 1}"
				var rootData interface{}
				_ = sonic.Unmarshal([]byte(value), &rootData)
				obj := store.NewObj(rootData, -1, object.ObjTypeJSON, object.ObjEncodingJSON)
				store.Put(key, obj)
			},
			input:  []string{"MEMORY", "EXISTING_KEY"},
			output: []byte(":89\r\n"),
		},

		"root path": {
			setup: func() {
				key := "EXISTING_KEY"
				value := "{\"a\": 1}"
				var rootData interface{}
				_ = sonic.Unmarshal([]byte(value), &rootData)
				obj := store.NewObj(rootData, -1, object.ObjTypeJSON, object.ObjEncodingJSON)
				store.Put(key, obj)
			},
			input:  []string{"MEMORY", "EXISTING_KEY", "$"},
			output: []byte(":89\r\n"),
		},

		"invalid path": {
			setup: func() {
				key := "EXISTING_KEY"
				value := "{\"a\": 1}"
				var rootData interface{}
				_ = sonic.Unmarshal([]byte(value), &rootData)
				obj := store.NewObj(rootData, -1, object.ObjTypeJSON, object.ObjEncodingJSON)
				store.Put(key, obj)
			},
			input:  []string{"MEMORY", "EXISTING_KEY", "INVALID_PATH"},
			output: []byte("-ERR Path '$.INVALID_PATH' does not exist\r\n"),
		},

		"valid path": {
			setup: func() {
				key := "EXISTING_KEY"
				value := "{\"a\": 1, \"b\": 2}"
				var rootData interface{}
				_ = sonic.Unmarshal([]byte(value), &rootData)
				obj := store.NewObj(rootData, -1, object.ObjTypeJSON, object.ObjEncodingJSON)
				store.Put(key, obj)
			},
			input:  []string{"MEMORY", "EXISTING_KEY", "$.a"},
			output: []byte("*1\r\n:16\r\n"),
		},

		// only the first path is picked whether it's valid or not for an object json
		// memory can be fetched only for one path in a command for an object json
		"multiple paths for object json": {
			setup: func() {
				key := "EXISTING_KEY"
				value := "{\"a\": 1, \"b\": \"dice\"}"
				var rootData interface{}
				_ = sonic.Unmarshal([]byte(value), &rootData)
				obj := store.NewObj(rootData, -1, object.ObjTypeJSON, object.ObjEncodingJSON)
				store.Put(key, obj)
			},
			input:  []string{"MEMORY", "EXISTING_KEY", "$.a", "$.b"},
			output: []byte("*1\r\n:16\r\n"),
		},

		"single index path for array json": {
			setup: func() {
				key := "EXISTING_KEY"
				value := "[\"roll\", \"the\", \"dices\"]"
				var rootData interface{}
				_ = sonic.Unmarshal([]byte(value), &rootData)
				obj := store.NewObj(rootData, -1, object.ObjTypeJSON, object.ObjEncodingJSON)
				store.Put(key, obj)
			},
			input:  []string{"MEMORY", "EXISTING_KEY", "$[1]"},
			output: []byte("*1\r\n:19\r\n"),
		},

		"multiple index paths for array json": {
			setup: func() {
				key := "EXISTING_KEY"
				value := "[\"roll\", \"the\", \"dices\"]"
				var rootData interface{}
				_ = sonic.Unmarshal([]byte(value), &rootData)
				obj := store.NewObj(rootData, -1, object.ObjTypeJSON, object.ObjEncodingJSON)
				store.Put(key, obj)
			},
			input:  []string{"MEMORY", "EXISTING_KEY", "$[1,2]"},
			output: []byte("*2\r\n:19\r\n:21\r\n"),
		},

		"index path out of range for array json": {
			setup: func() {
				key := "EXISTING_KEY"
				value := "[\"roll\", \"the\", \"dices\"]"
				var rootData interface{}
				_ = sonic.Unmarshal([]byte(value), &rootData)
				obj := store.NewObj(rootData, -1, object.ObjTypeJSON, object.ObjEncodingJSON)
				store.Put(key, obj)
			},
			input:  []string{"MEMORY", "EXISTING_KEY", "$[4]"},
			output: clientio.RespEmptyArray,
		},

		"multiple valid and invalid index paths": {
			setup: func() {
				key := "EXISTING_KEY"
				value := "[\"roll\", \"the\", \"dices\"]"
				var rootData interface{}
				_ = sonic.Unmarshal([]byte(value), &rootData)
				obj := store.NewObj(rootData, -1, object.ObjTypeJSON, object.ObjEncodingJSON)
				store.Put(key, obj)
			},
			input:  []string{"MEMORY", "EXISTING_KEY", "$[1,2,4]"},
			output: []byte("*2\r\n:19\r\n:21\r\n"),
		},

		"negative index path": {
			setup: func() {
				key := "EXISTING_KEY"
				value := "[\"roll\", \"the\", \"dices\"]"
				var rootData interface{}
				_ = sonic.Unmarshal([]byte(value), &rootData)
				obj := store.NewObj(rootData, -1, object.ObjTypeJSON, object.ObjEncodingJSON)
				store.Put(key, obj)
			},
			input:  []string{"MEMORY", "EXISTING_KEY", "$[-1]"},
			output: []byte("*1\r\n:21\r\n"),
		},

		"multiple negative indexe paths": {
			setup: func() {
				key := "EXISTING_KEY"
				value := "[\"roll\", \"the\", \"dices\"]"
				var rootData interface{}
				_ = sonic.Unmarshal([]byte(value), &rootData)
				obj := store.NewObj(rootData, -1, object.ObjTypeJSON, object.ObjEncodingJSON)
				store.Put(key, obj)
			},
			input:  []string{"MEMORY", "EXISTING_KEY", "$[-1,-2]"},
			output: []byte("*2\r\n:21\r\n:19\r\n"),
		},

		"negative index path out of bound": {
			setup: func() {
				key := "EXISTING_KEY"
				value := "[\"roll\", \"the\", \"dices\"]"
				var rootData interface{}
				_ = sonic.Unmarshal([]byte(value), &rootData)
				obj := store.NewObj(rootData, -1, object.ObjTypeJSON, object.ObjEncodingJSON)
				store.Put(key, obj)
			},
			input:  []string{"MEMORY", "EXISTING_KEY", "$[-4]"},
			output: []byte("-ERR Path '$.$[-4]' does not exist\r\n"),
		},

		"all paths with asterix for array json": {
			setup: func() {
				key := "EXISTING_KEY"
				value := "[\"roll\", \"the\", \"dices\"]"
				var rootData interface{}
				_ = sonic.Unmarshal([]byte(value), &rootData)
				obj := store.NewObj(rootData, -1, object.ObjTypeJSON, object.ObjEncodingJSON)
				store.Put(key, obj)
			},
			input:  []string{"MEMORY", "EXISTING_KEY", "$[*]"},
			output: []byte("*3\r\n:20\r\n:19\r\n:21\r\n"),
		},

		"all paths with semicolon for array json": {
			setup: func() {
				key := "EXISTING_KEY"
				value := "[\"roll\", \"the\", \"dices\"]"
				var rootData interface{}
				_ = sonic.Unmarshal([]byte(value), &rootData)
				obj := store.NewObj(rootData, -1, object.ObjTypeJSON, object.ObjEncodingJSON)
				store.Put(key, obj)
			},
			input:  []string{"MEMORY", "EXISTING_KEY", "$[:]"},
			output: []byte("*3\r\n:20\r\n:19\r\n:21\r\n"),
		},

		"array json with mixed types": {
			setup: func() {
				key := "EXISTING_KEY"
				value := "[2, 3.5, true, null, \"dice\", {}, [], {\"a\": 1, \"b\": 2}, [7, 8, 0]]"
				var rootData interface{}
				_ = sonic.Unmarshal([]byte(value), &rootData)
				obj := store.NewObj(rootData, -1, object.ObjTypeJSON, object.ObjEncodingJSON)
				store.Put(key, obj)
			},
			input:  []string{"MEMORY", "EXISTING_KEY", "$[:]"},
			output: []byte("*9\r\n:16\r\n:16\r\n:16\r\n:16\r\n:20\r\n:16\r\n:16\r\n:82\r\n:64\r\n"),
		},
	}

	runEvalTests(t, tests, evalJSONDebug, store)
}

func testEvalHLEN(t *testing.T, store *dstore.Store) {
	tests := map[string]evalTestCase{
		"wrong number of args": {
			input:  []string{},
			output: []byte("-ERR wrong number of arguments for 'hlen' command\r\n"),
		},
		"key does not exist": {
			input:  []string{"nonexistent_key"},
			output: clientio.RespZero,
		},
		"key exists but not a hash": {
			setup: func() {
				evalSET([]string{"string_key", "string_value"}, store)
			},
			input:  []string{"string_key"},
			output: []byte("-WRONGTYPE Operation against a key holding the wrong kind of value\r\n"),
		},
		"empty hash": {
			setup:  func() {},
			input:  []string{"empty_hash"},
			output: clientio.RespZero,
		},
		"hash with elements": {
			setup: func() {
				evalHSET([]string{"hash_key", "field1", "value1", "field2", "value2", "field3", "value3"}, store)
			},
			input:  []string{"hash_key"},
			output: clientio.Encode(int64(3), false),
		},
	}

	runEvalTests(t, tests, evalHLEN, store)
}

func BenchmarkEvalHLEN(b *testing.B) {
	sizes := []int{0, 10, 100, 1000, 10000, 100000}
	store := dstore.NewStore(nil)

	for _, size := range sizes {
		b.Run(fmt.Sprintf("HashSize_%d", size), func(b *testing.B) {
			key := fmt.Sprintf("benchmark_hash_%d", size)

			args := []string{key}
			for i := 0; i < size; i++ {
				args = append(args, fmt.Sprintf("field%d", i), fmt.Sprintf("value%d", i))
			}
			evalHSET(args, store)

			b.ResetTimer()
			b.ReportAllocs()
			for i := 0; i < b.N; i++ {
				evalHLEN([]string{key}, store)
			}
		})
	}
}

func testEvalSELECT(t *testing.T, store *dstore.Store) {
	tests := map[string]evalTestCase{
		"nil value": {
			setup:  func() {},
			input:  nil,
			output: []byte("-ERR wrong number of arguments for 'select' command\r\n"),
		},
		"database is specified": {
			setup:  func() {},
			input:  []string{"1"},
			output: clientio.RespOK,
		},
	}
	runEvalTests(t, tests, evalSELECT, store)
}

func testEvalJSONARRPOP(t *testing.T, store *dstore.Store) {
	tests := map[string]evalTestCase{
		"wrong number of args passed": {
			setup:  func() {},
			input:  nil,
			output: []byte("-ERR wrong number of arguments for 'json.arrpop' command\r\n"),
		},
		"key does not exist": {
			setup:  func() {},
			input:  []string{"NOTEXISTANT_KEY"},
			output: []byte("-ERR could not perform this operation on a key that doesn't exist\r\n"),
		},
		"empty array at root path": {
			setup: func() {
				key := "MOCK_KEY"
				value := "[]"
				var rootData interface{}
				_ = sonic.Unmarshal([]byte(value), &rootData)
				obj := store.NewObj(rootData, -1, object.ObjTypeJSON, object.ObjEncodingJSON)
				store.Put(key, obj)
			},
			input:  []string{"MOCK_KEY"},
			output: []byte("-ERR Path '$' does not exist or not an array\r\n"),
		},
		"empty array at nested path": {
			setup: func() {
				key := "MOCK_KEY"
				value := "{\"a\": 1, \"b\": []}"
				var rootData interface{}
				_ = sonic.Unmarshal([]byte(value), &rootData)
				obj := store.NewObj(rootData, -1, object.ObjTypeJSON, object.ObjEncodingJSON)
				store.Put(key, obj)
			},
			input:  []string{"MOCK_KEY", "$.b"},
			output: []byte("*1\r\n$-1\r\n"),
		},
		"all paths with asterix": {
			setup: func() {
				key := "MOCK_KEY"
				value := "{\"a\": 1, \"b\": []}"
				var rootData interface{}
				_ = sonic.Unmarshal([]byte(value), &rootData)
				obj := store.NewObj(rootData, -1, object.ObjTypeJSON, object.ObjEncodingJSON)
				store.Put(key, obj)
			},
			input:  []string{"MOCK_KEY", "$.*"},
			output: []byte("*2\r\n$-1\r\n$-1\r\n"),
		},
		"array root path no index": {
			setup: func() {
				key := "MOCK_KEY"
				value := "[0, 1, 2, 3, 4, 5]"
				var rootData interface{}
				_ = sonic.Unmarshal([]byte(value), &rootData)
				obj := store.NewObj(rootData, -1, object.ObjTypeJSON, object.ObjEncodingJSON)
				store.Put(key, obj)
			},
			input:  []string{"MOCK_KEY"},
			output: []byte(":5\r\n"),
		},
		"array root path valid positive index": {
			setup: func() {
				key := "MOCK_KEY"
				value := "[0, 1, 2, 3, 4, 5]"
				var rootData interface{}
				_ = sonic.Unmarshal([]byte(value), &rootData)
				obj := store.NewObj(rootData, -1, object.ObjTypeJSON, object.ObjEncodingJSON)
				store.Put(key, obj)
			},
			input:  []string{"MOCK_KEY", "$", "2"},
			output: []byte(":2\r\n"),
		},
		"array root path out of bound positive index": {
			setup: func() {
				key := "MOCK_KEY"
				value := "[0, 1, 2, 3, 4, 5]"
				var rootData interface{}
				_ = sonic.Unmarshal([]byte(value), &rootData)
				obj := store.NewObj(rootData, -1, object.ObjTypeJSON, object.ObjEncodingJSON)
				store.Put(key, obj)
			},
			input:  []string{"MOCK_KEY", "$", "10"},
			output: []byte(":5\r\n"),
		},
		"array root path valid negative index": {
			setup: func() {
				key := "MOCK_KEY"
				value := "[0, 1, 2, 3, 4, 5]"
				var rootData interface{}
				_ = sonic.Unmarshal([]byte(value), &rootData)
				obj := store.NewObj(rootData, -1, object.ObjTypeJSON, object.ObjEncodingJSON)
				store.Put(key, obj)
			},
			input:  []string{"MOCK_KEY", "$", "-2"},
			output: []byte(":4\r\n"),
		},
		"array root path out of bound negative index": {
			setup: func() {
				key := "MOCK_KEY"
				value := "[0, 1, 2, 3, 4, 5]"
				var rootData interface{}
				_ = sonic.Unmarshal([]byte(value), &rootData)
				obj := store.NewObj(rootData, -1, object.ObjTypeJSON, object.ObjEncodingJSON)
				store.Put(key, obj)
			},
			input:  []string{"MOCK_KEY", "$", "-10"},
			output: []byte(":0\r\n"),
		},
		"array at root path updated correctly": {
			setup: func() {
				key := "MOCK_KEY"
				value := "[0, 1, 2, 3, 4, 5]"
				var rootData interface{}
				_ = sonic.Unmarshal([]byte(value), &rootData)
				obj := store.NewObj(rootData, -1, object.ObjTypeJSON, object.ObjEncodingJSON)
				store.Put(key, obj)
			},
			input:  []string{"MOCK_KEY", "$", "2"},
			output: []byte(":0\r\n"),
			validator: func(ouput []byte) {
				key := "MOCK_KEY"
				obj := store.Get(key)
				want := []interface{}{float64(0), float64(1), float64(3), float64(4), float64(5)}
				equal := reflect.DeepEqual(obj.Value, want)
				assert.Equal(t, equal, true)
			},
		},
		"nested array updated correctly": {
			setup: func() {
				key := "MOCK_KEY"
				value := "{\"a\": 2, \"b\": [0, 1, 2, 3, 4, 5]}"
				var rootData interface{}
				_ = sonic.Unmarshal([]byte(value), &rootData)
				obj := store.NewObj(rootData, -1, object.ObjTypeJSON, object.ObjEncodingJSON)
				store.Put(key, obj)
			},
			input:  []string{"MOCK_KEY", "$.b", "2"},
			output: []byte("*1\r\n:2\r\n"),
			validator: func(ouput []byte) {
				key := "MOCK_KEY"
				path := "$.b"
				obj := store.Get(key)

				expr, err := jp.ParseString(path)
				assert.NilError(t, err, "error parsing path")

				results := expr.Get(obj.Value)
				assert.Equal(t, len(results), 1)

				want := []interface{}{float64(0), float64(1), float64(3), float64(4), float64(5)}

				equal := reflect.DeepEqual(results[0], want)
				assert.Equal(t, equal, true)
			},
		},
	}

	runEvalTests(t, tests, evalJSONARRPOP, store)
}

<<<<<<< HEAD
func testEvalTYPE(t *testing.T, store *dstore.Store) {
	tests := map[string]evalTestCase{
		"TYPE : incorrect number of arguments": {
			setup:  func() {},
			input:  []string{},
			output: diceerrors.NewErrArity("TYPE"),
		},
		"TYPE : key does not exist": {
			setup:  func() {},
			input:  []string{"nonexistent_key"},
			output: clientio.Encode("none", false),
		},
		"TYPE : key exists and is of type String": {
			setup: func() {
				store.Put("string_key", store.NewObj("value", -1, object.ObjTypeString, object.ObjEncodingRaw))
			},
			input:  []string{"string_key"},
			output: clientio.Encode("string", false),
		},
		"TYPE : key exists and is of type List": {
			setup: func() {
				store.Put("list_key", store.NewObj([]byte("value"), -1, object.ObjTypeByteList, object.ObjEncodingRaw))
			},
			input:  []string{"list_key"},
			output: clientio.Encode("list", false),
		},
		"TYPE : key exists and is of type Set": {
			setup: func() {
				store.Put("set_key", store.NewObj([]byte("value"), -1, object.ObjTypeSet, object.ObjEncodingRaw))
			},
			input:  []string{"set_key"},
			output: clientio.Encode("set", false),
		},
		"TYPE : key exists and is of type Hash": {
			setup: func() {
				store.Put("hash_key", store.NewObj([]byte("value"), -1, object.ObjTypeHashMap, object.ObjEncodingRaw))
			},
			input:  []string{"hash_key"},
			output: clientio.Encode("hash", false),
		},
		"TYPE : key exists and is of type SetBit": {
			setup: func() {
				store.Put("setbit_key", store.NewObj([]byte("value"), -1, object.ObjTypeBitSet, object.ObjEncodingRaw))
			},
			input:  []string{"setbit_key"},
			output: clientio.Encode("string", false),
		},
	}
	runEvalTests(t, tests, evalTYPE, store)
}

func BenchmarkEvalTYPE(b *testing.B) {
	store := dstore.NewStore(nil)

	// Define different types of objects to benchmark
	objectTypes := map[string]func(){
		"String": func() {
			store.Put("string_key", store.NewObj("value", -1, object.ObjTypeString, object.ObjEncodingRaw))
		},
		"List": func() {
			store.Put("list_key", store.NewObj([]byte("value"), -1, object.ObjTypeByteList, object.ObjEncodingRaw))
		},
		"Set": func() {
			store.Put("set_key", store.NewObj([]byte("value"), -1, object.ObjTypeSet, object.ObjEncodingRaw))
		},
		"Hash": func() {
			store.Put("hash_key", store.NewObj([]byte("value"), -1, object.ObjTypeHashMap, object.ObjEncodingRaw))
		},
	}

	for objType, setupFunc := range objectTypes {
		b.Run(fmt.Sprintf("ObjectType_%s", objType), func(b *testing.B) {
			// Setup the object in the store
			setupFunc()

			b.ResetTimer()
			b.ReportAllocs()

			// Benchmark the evalTYPE function
			for i := 0; i < b.N; i++ {
				_ = evalTYPE([]string{fmt.Sprintf("%s_key", strings.ToLower(objType))}, store)
			}
		})
	}
=======
func testEvalCOMMAND(t *testing.T, store *dstore.Store) {
	tests := map[string]evalTestCase{
		"command help": {
			input: []string{"HELP"},
			output: []byte("*11\r\n" +
				"$64\r\n" +
				"COMMAND <subcommand> [<arg> [value] [opt] ...]. Subcommands are:\r\n" +
				"$15\r\n" +
				"(no subcommand)\r\n" +
				"$43\r\n" +
				"    Return details about all Dice commands.\r\n" +
				"$5\r\n" +
				"COUNT\r\n" +
				"$60\r\n" +
				"    Return the total number of commands in this Dice server.\r\n" +
				"$4\r\n" +
				"LIST\r\n" +
				"$55\r\n" +
				"     Return a list of all commands in this Dice server.\r\n" +
				"$22\r\n" +
				"GETKEYS <full-command>\r\n" +
				"$46\r\n" +
				"     Return the keys from a full Dice command.\r\n" +
				"$4\r\n" +
				"HELP\r\n" +
				"$21\r\n" +
				"     Print this help.\r\n"),
		},
	}

	runEvalTests(t, tests, evalCommand, store)
>>>>>>> 9670a5a1
}<|MERGE_RESOLUTION|>--- conflicted
+++ resolved
@@ -75,11 +75,8 @@
 	testEvalLLEN(t, store)
 	testEvalGETEX(t, store)
 	testEvalJSONNUMINCRBY(t, store)
-<<<<<<< HEAD
 	testEvalTYPE(t, store)
-=======
 	testEvalCOMMAND(t, store)
->>>>>>> 9670a5a1
 }
 
 func testEvalPING(t *testing.T, store *dstore.Store) {
@@ -2559,7 +2556,6 @@
 	runEvalTests(t, tests, evalJSONARRPOP, store)
 }
 
-<<<<<<< HEAD
 func testEvalTYPE(t *testing.T, store *dstore.Store) {
 	tests := map[string]evalTestCase{
 		"TYPE : incorrect number of arguments": {
@@ -2644,7 +2640,7 @@
 			}
 		})
 	}
-=======
+  
 func testEvalCOMMAND(t *testing.T, store *dstore.Store) {
 	tests := map[string]evalTestCase{
 		"command help": {
@@ -2676,5 +2672,4 @@
 	}
 
 	runEvalTests(t, tests, evalCommand, store)
->>>>>>> 9670a5a1
 }