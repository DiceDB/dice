package eval

import (
	"bytes"
	"encoding/base64"
	"errors"
	"fmt"
	"math"
	"reflect"
	"strconv"
	"strings"
	"testing"
	"time"

	"github.com/dicedb/dice/internal/eval/sortedset"
	"github.com/dicedb/dice/internal/server/utils"

	"github.com/bytedance/sonic"
	"github.com/ohler55/ojg/jp"

	"github.com/axiomhq/hyperloglog"
	"github.com/dicedb/dice/internal/clientio"
	diceerrors "github.com/dicedb/dice/internal/errors"
	"github.com/dicedb/dice/internal/object"
	dstore "github.com/dicedb/dice/internal/store"
	testifyAssert "github.com/stretchr/testify/assert"
	"gotest.tools/v3/assert"
)

type evalTestCase struct {
	name           string
	setup          func()
	input          []string
	output         []byte
	validator      func(output []byte)
	newValidator   func(output interface{})
	migratedOutput EvalResponse
}

func setupTest(store *dstore.Store) *dstore.Store {
	dstore.ResetStore(store)
	return store
}

func TestEval(t *testing.T) {
	store := dstore.NewStore(nil, nil)

	testEvalMSET(t, store)
	testEvalECHO(t, store)
	testEvalHELLO(t, store)
	testEvalSET(t, store)
	testEvalGET(t, store)
	testEvalGETEX(t, store)
	testEvalDebug(t, store)
	testEvalJSONARRTRIM(t, store)
	testEvalJSONARRINSERT(t, store)
	testEvalJSONARRPOP(t, store)
	testEvalJSONARRLEN(t, store)
	testEvalJSONDEL(t, store)
	testEvalJSONFORGET(t, store)
	testEvalJSONCLEAR(t, store)
	testEvalJSONTYPE(t, store)
	testEvalJSONGET(t, store)
	testEvalJSONSET(t, store)
	testEvalJSONNUMMULTBY(t, store)
	testEvalJSONTOGGLE(t, store)
	testEvalJSONARRAPPEND(t, store)
	testEvalJSONRESP(t, store)
	testEvalTTL(t, store)
	testEvalDel(t, store)
	testEvalPersist(t, store)
	testEvalEXPIRE(t, store)
	testEvalEXPIRETIME(t, store)
	testEvalEXPIREAT(t, store)
	testEvalDbsize(t, store)
	testEvalGETSET(t, store)
	testEvalHSET(t, store)
	testEvalHMSET(t, store)
	testEvalHKEYS(t, store)
	testEvalPFADD(t, store)
	testEvalPFCOUNT(t, store)
	testEvalPFMERGE(t, store)
	testEvalHGET(t, store)
	testEvalHMGET(t, store)
	testEvalHSTRLEN(t, store)
	testEvalHEXISTS(t, store)
	testEvalHDEL(t, store)
	testEvalHSCAN(t, store)
	testEvalJSONSTRLEN(t, store)
	testEvalJSONOBJLEN(t, store)
	testEvalHLEN(t, store)
	testEvalSELECT(t, store)
	testEvalLLEN(t, store)
	testEvalGETEX(t, store)
	testEvalJSONNUMINCRBY(t, store)
	testEvalDUMP(t, store)
	testEvalTYPE(t, store)
	testEvalCOMMAND(t, store)
	testEvalHINCRBY(t, store)
	testEvalJSONOBJKEYS(t, store)
	testEvalGETRANGE(t, store)
	testEvalHSETNX(t, store)
	testEvalPING(t, store)
	testEvalSETEX(t, store)
	testEvalFLUSHDB(t, store)
	testEvalINCRBYFLOAT(t, store)
	testEvalBITOP(t, store)
	testEvalAPPEND(t, store)
	testEvalHRANDFIELD(t, store)
	testEvalZADD(t, store)
	testEvalZRANGE(t, store)
	testEvalZPOPMAX(t, store)
	testEvalZPOPMIN(t, store)
	testEvalZRANK(t, store)
<<<<<<< HEAD
	testEvalZCARD(t, store)
=======
	testEvalZREM(t, store)
>>>>>>> 27d16750
	testEvalHVALS(t, store)
	testEvalBitField(t, store)
	testEvalHINCRBYFLOAT(t, store)
	testEvalBitFieldRO(t, store)
	testEvalGEOADD(t, store)
	testEvalGEODIST(t, store)
	testEvalSINTER(t, store)
	testEvalOBJECTENCODING(t, store)
	testEvalJSONSTRAPPEND(t, store)
	testEvalINCR(t, store)
	testEvalINCRBY(t, store)
	testEvalDECR(t, store)
	testEvalDECRBY(t, store)
	testEvalBFRESERVE(t, store)
	testEvalBFINFO(t, store)
	testEvalBFEXISTS(t, store)
	testEvalBFADD(t, store)
}

func testEvalPING(t *testing.T, store *dstore.Store) {
	tests := map[string]evalTestCase{
		"nil value":            {input: nil, output: []byte("+PONG\r\n")},
		"empty args":           {input: []string{}, output: []byte("+PONG\r\n")},
		"one value":            {input: []string{"HEY"}, output: []byte("$3\r\nHEY\r\n")},
		"more than one values": {input: []string{"HEY", "HELLO"}, output: []byte("-ERR wrong number of arguments for 'ping' command\r\n")},
	}

	runEvalTests(t, tests, evalPING, store)
}

func testEvalECHO(t *testing.T, store *dstore.Store) {
	tests := map[string]evalTestCase{
		"nil value":            {input: nil, output: []byte("-ERR wrong number of arguments for 'echo' command\r\n")},
		"empty args":           {input: []string{}, output: []byte("-ERR wrong number of arguments for 'echo' command\r\n")},
		"one value":            {input: []string{"HEY"}, output: []byte("$3\r\nHEY\r\n")},
		"more than one values": {input: []string{"HEY", "HELLO"}, output: []byte("-ERR wrong number of arguments for 'echo' command\r\n")},
	}

	runEvalTests(t, tests, evalECHO, store)
}

func testEvalHELLO(t *testing.T, store *dstore.Store) {
	resp := []interface{}{
		"proto", 2,
		"id", serverID,
		"mode", "standalone",
		"role", "master",
		"modules",
		[]interface{}{},
	}

	tests := map[string]evalTestCase{
		"nil value":            {input: nil, output: clientio.Encode(resp, false)},
		"empty args":           {input: []string{}, output: clientio.Encode(resp, false)},
		"one value":            {input: []string{"HEY"}, output: clientio.Encode(resp, false)},
		"more than one values": {input: []string{"HEY", "HELLO"}, output: []byte("-ERR wrong number of arguments for 'hello' command\r\n")},
	}

	runEvalTests(t, tests, evalHELLO, store)
}

func testEvalSET(t *testing.T, store *dstore.Store) {
	tests := []evalTestCase{
		{
			name:           "nil value",
			input:          nil,
			migratedOutput: EvalResponse{Result: nil, Error: errors.New("ERR wrong number of arguments for 'set' command")},
		},
		{
			name:           "empty array",
			input:          []string{},
			migratedOutput: EvalResponse{Result: nil, Error: errors.New("ERR wrong number of arguments for 'set' command")},
		},
		{
			name:           "one value",
			input:          []string{"KEY"},
			migratedOutput: EvalResponse{Result: nil, Error: errors.New("ERR wrong number of arguments for 'set' command")},
		},
		{
			name:           "key val pair",
			input:          []string{"KEY", "VAL"},
			migratedOutput: EvalResponse{Result: clientio.OK, Error: nil},
		},
		{
			name:           "key val pair with int val",
			input:          []string{"KEY", "123456"},
			migratedOutput: EvalResponse{Result: clientio.OK, Error: nil},
		},
		{
			name:           "key val pair and expiry key",
			input:          []string{"KEY", "VAL", Px},
			migratedOutput: EvalResponse{Result: nil, Error: errors.New("ERR syntax error")},
		},
		{
			name:           "key val pair and EX no val",
			input:          []string{"KEY", "VAL", Ex},
			migratedOutput: EvalResponse{Result: nil, Error: errors.New("ERR syntax error")},
		},
		{
			name:           "key val pair and valid EX",
			input:          []string{"KEY", "VAL", Ex, "2"},
			migratedOutput: EvalResponse{Result: clientio.OK, Error: nil},
		},
		{
			name:           "key val pair and invalid negative EX",
			input:          []string{"KEY", "VAL", Ex, "-2"},
			migratedOutput: EvalResponse{Result: nil, Error: errors.New("ERR invalid expire time in 'set' command")},
		},
		{
			name:           "key val pair and invalid float EX",
			input:          []string{"KEY", "VAL", Ex, "2.0"},
			migratedOutput: EvalResponse{Result: nil, Error: errors.New("ERR value is not an integer or out of range")},
		},
		{
			name:           "key val pair and invalid out of range int EX",
			input:          []string{"KEY", "VAL", Ex, "9223372036854775807"},
			migratedOutput: EvalResponse{Result: nil, Error: errors.New("ERR invalid expire time in 'set' command")},
		},
		{
			name:           "key val pair and invalid greater than max duration EX",
			input:          []string{"KEY", "VAL", Ex, "9223372036854775"},
			migratedOutput: EvalResponse{Result: nil, Error: errors.New("ERR invalid expire time in 'set' command")},
		},
		{
			name:           "key val pair and invalid EX",
			input:          []string{"KEY", "VAL", Ex, "invalid_expiry_val"},
			migratedOutput: EvalResponse{Result: nil, Error: errors.New("ERR value is not an integer or out of range")},
		},
		{
			name:           "key val pair and PX no val",
			input:          []string{"KEY", "VAL", Px},
			migratedOutput: EvalResponse{Result: nil, Error: errors.New("ERR syntax error")},
		},
		{
			name:           "key val pair and valid PX",
			input:          []string{"KEY", "VAL", Px, "2000"},
			migratedOutput: EvalResponse{Result: clientio.OK, Error: nil},
		},
		{
			name:           "key val pair and invalid PX",
			input:          []string{"KEY", "VAL", Px, "invalid_expiry_val"},
			migratedOutput: EvalResponse{Result: nil, Error: errors.New("ERR value is not an integer or out of range")},
		},
		{
			name:           "key val pair and invalid negative PX",
			input:          []string{"KEY", "VAL", Px, "-2"},
			migratedOutput: EvalResponse{Result: nil, Error: errors.New("ERR invalid expire time in 'set' command")},
		},
		{
			name:           "key val pair and invalid float PX",
			input:          []string{"KEY", "VAL", Px, "2.0"},
			migratedOutput: EvalResponse{Result: nil, Error: errors.New("ERR value is not an integer or out of range")},
		},
		{
			name:           "key val pair and invalid out of range int PX",
			input:          []string{"KEY", "VAL", Px, "9223372036854775807"},
			migratedOutput: EvalResponse{Result: nil, Error: errors.New("ERR invalid expire time in 'set' command")},
		},
		{
			name:           "key val pair and invalid greater than max duration PX",
			input:          []string{"KEY", "VAL", Px, "9223372036854775"},
			migratedOutput: EvalResponse{Result: nil, Error: errors.New("ERR invalid expire time in 'set' command")},
		},
		{
			name:           "key val pair and both EX and PX",
			input:          []string{"KEY", "VAL", Ex, "2", Px, "2000"},
			migratedOutput: EvalResponse{Result: nil, Error: errors.New("ERR syntax error")},
		},
		{
			name:           "key val pair and PXAT no val",
			input:          []string{"KEY", "VAL", Pxat},
			migratedOutput: EvalResponse{Result: nil, Error: errors.New("ERR syntax error")},
		},
		{
			name:           "key val pair and invalid PXAT",
			input:          []string{"KEY", "VAL", Pxat, "invalid_expiry_val"},
			migratedOutput: EvalResponse{Result: nil, Error: errors.New("ERR value is not an integer or out of range")},
		},
		{
			name:           "key val pair and expired PXAT",
			input:          []string{"KEY", "VAL", Pxat, "2"},
			migratedOutput: EvalResponse{Result: clientio.OK, Error: nil},
		},
		{
			name:           "key val pair and negative PXAT",
			input:          []string{"KEY", "VAL", Pxat, "-123456"},
			migratedOutput: EvalResponse{Result: nil, Error: errors.New("ERR invalid expire time in 'set' command")},
		},
		{
			name:           "key val pair and valid PXAT",
			input:          []string{"KEY", "VAL", Pxat, strconv.FormatInt(time.Now().Add(2*time.Minute).UnixMilli(), 10)},
			migratedOutput: EvalResponse{Result: clientio.OK, Error: nil},
		},
	}

	for _, tt := range tests {
		t.Run(tt.name, func(t *testing.T) {
			response := evalSET(tt.input, store)

			// Handle comparison for byte slices
			if b, ok := response.Result.([]byte); ok && tt.migratedOutput.Result != nil {
				if expectedBytes, ok := tt.migratedOutput.Result.([]byte); ok {
					testifyAssert.True(t, bytes.Equal(b, expectedBytes), "expected and actual byte slices should be equal")
				}
			} else {
				assert.Equal(t, tt.migratedOutput.Result, response.Result)
			}

			if tt.migratedOutput.Error != nil {
				testifyAssert.EqualError(t, response.Error, tt.migratedOutput.Error.Error())
			} else {
				testifyAssert.NoError(t, response.Error)
			}
		})
	}
}

func testEvalGETEX(t *testing.T, store *dstore.Store) {
	tests := map[string]evalTestCase{
		"key val pair and valid EX": {
			setup: func() {
				key := "foo"
				value := "bar"
				obj := &object.Obj{
					Value: value,
				}
				store.Put(key, obj)
			},
			input:  []string{"foo", Ex, "10"},
			output: clientio.Encode("bar", false),
		},
		"key val pair and invalid EX": {
			setup: func() {
				key := "foo"
				value := "bar"
				obj := &object.Obj{
					Value: value,
				}
				store.Put(key, obj)
			},
			input:  []string{"foo", Ex, "10000000000000000"},
			output: []byte("-ERR invalid expire time in 'getex' command\r\n"),
		},
		"key holding json type": {
			setup: func() {
				evalJSONSET([]string{"JSONKEY", "$", "1"}, store)
			},
			input:  []string{"JSONKEY"},
			output: []byte("-WRONGTYPE Operation against a key holding the wrong kind of value\r\n"),
		},
		"key holding set type": {
			setup: func() {
				evalSADD([]string{"SETKEY", "FRUITS", "APPLE", "MANGO", "BANANA"}, store)
			},
			input:  []string{"SETKEY"},
			output: []byte("-WRONGTYPE Operation against a key holding the wrong kind of value\r\n"),
		},
	}

	runEvalTests(t, tests, evalGETEX, store)
}

func testEvalMSET(t *testing.T, store *dstore.Store) {
	tests := map[string]evalTestCase{
		"nil value":         {input: nil, output: []byte("-ERR wrong number of arguments for 'mset' command\r\n")},
		"empty array":       {input: []string{}, output: []byte("-ERR wrong number of arguments for 'mset' command\r\n")},
		"one value":         {input: []string{"KEY"}, output: []byte("-ERR wrong number of arguments for 'mset' command\r\n")},
		"key val pair":      {input: []string{"KEY", "VAL"}, output: clientio.RespOK},
		"odd key val pair":  {input: []string{"KEY", "VAL", "KEY2"}, output: []byte("-ERR wrong number of arguments for 'mset' command\r\n")},
		"even key val pair": {input: []string{"KEY", "VAL", "KEY2", "VAL2"}, output: clientio.RespOK},
	}

	runEvalTests(t, tests, evalMSET, store)
}

func testEvalGET(t *testing.T, store *dstore.Store) {
	tests := []evalTestCase{
		{
			name:           "nil value",
			input:          nil,
			migratedOutput: EvalResponse{Result: nil, Error: errors.New("ERR wrong number of arguments for 'get' command")},
		},
		{
			name:           "empty array",
			input:          []string{},
			migratedOutput: EvalResponse{Result: nil, Error: errors.New("ERR wrong number of arguments for 'get' command")},
		},
		{
			name:           "key does not exist",
			input:          []string{"NONEXISTENT_KEY"},
			migratedOutput: EvalResponse{Result: clientio.NIL, Error: nil},
		},
		{
			name:           "multiple arguments",
			input:          []string{"KEY1", "KEY2"},
			migratedOutput: EvalResponse{Result: nil, Error: errors.New("ERR wrong number of arguments for 'get' command")},
		},
		{
			name: "key exists",
			setup: func() {
				key := "diceKey"
				value := "diceVal"
				obj := &object.Obj{
					Value:          value,
					LastAccessedAt: uint32(time.Now().Unix()),
				}
				store.Put(key, obj)
			},
			input:          []string{"diceKey"},
			migratedOutput: EvalResponse{Result: "diceVal", Error: nil},
		},
		{
			name: "key exists but expired",
			setup: func() {
				key := "EXISTING_KEY"
				value := "mock_value"
				obj := &object.Obj{
					Value:          value,
					LastAccessedAt: uint32(time.Now().Unix()),
				}
				store.Put(key, obj)
				store.SetExpiry(obj, int64(-2*time.Millisecond))
			},
			input:          []string{"EXISTING_KEY"},
			migratedOutput: EvalResponse{Result: clientio.NIL, Error: nil},
		},
	}

	for _, tt := range tests {
		t.Run(tt.name, func(t *testing.T) {
			// Setup the test store
			if tt.setup != nil {
				tt.setup()
			}

			response := evalGET(tt.input, store)

			// Handle comparison for byte slices
			if b, ok := response.Result.([]byte); ok && tt.migratedOutput.Result != nil {
				if expectedBytes, ok := tt.migratedOutput.Result.([]byte); ok {
					testifyAssert.True(t, bytes.Equal(b, expectedBytes), "expected and actual byte slices should be equal")
				}
			} else {
				assert.Equal(t, tt.migratedOutput.Result, response.Result)
			}

			if tt.migratedOutput.Error != nil {
				testifyAssert.EqualError(t, response.Error, tt.migratedOutput.Error.Error())
			} else {
				testifyAssert.NoError(t, response.Error)
			}
		})
	}
}

func testEvalGETSET(t *testing.T, store *dstore.Store) {
	tests := []evalTestCase{
		{
			name:           "GETSET with 1 arg",
			input:          []string{"HELLO"},
			migratedOutput: EvalResponse{Result: nil, Error: errors.New("ERR wrong number of arguments for 'getset' command")},
		},
		{
			name:           "GETSET with 3 args",
			input:          []string{"HELLO", "WORLD", "WORLD1"},
			migratedOutput: EvalResponse{Result: nil, Error: errors.New("ERR wrong number of arguments for 'getset' command")},
		},
		{
			name:           "GETSET key not exists",
			input:          []string{"HELLO", "WORLD"},
			migratedOutput: EvalResponse{Result: clientio.NIL, Error: nil},
		},
		{
			name: "GETSET key exists",
			setup: func() {
				key := "EXISTING_KEY"
				value := "mock_value"
				obj := &object.Obj{
					Value:          value,
					LastAccessedAt: uint32(time.Now().Unix()),
				}
				store.Put(key, obj)
			},
			input:          []string{"EXISTING_KEY", "WORLD"},
			migratedOutput: EvalResponse{Result: "mock_value", Error: nil},
		},
		{
			name: "GETSET key exists TTL should be reset",
			setup: func() {
				key := "EXISTING_KEY"
				value := "mock_value"
				obj := &object.Obj{
					Value:          value,
					LastAccessedAt: uint32(time.Now().Unix()),
				}
				store.Put(key, obj)
			},
			input:          []string{"EXISTING_KEY", "WORLD"},
			migratedOutput: EvalResponse{Result: "mock_value", Error: nil},
		},
	}

	for _, tt := range tests {
		t.Run(tt.name, func(t *testing.T) {
			// Setup the test store
			if tt.setup != nil {
				tt.setup()
			}

			response := evalGETSET(tt.input, store)

			// Handle comparison for byte slices
			if b, ok := response.Result.([]byte); ok && tt.migratedOutput.Result != nil {
				if expectedBytes, ok := tt.migratedOutput.Result.([]byte); ok {
					testifyAssert.True(t, bytes.Equal(b, expectedBytes), "expected and actual byte slices should be equal")
				}
			} else {
				assert.Equal(t, tt.migratedOutput.Result, response.Result)
			}

			if tt.migratedOutput.Error != nil {
				testifyAssert.EqualError(t, response.Error, tt.migratedOutput.Error.Error())
			} else {
				testifyAssert.NoError(t, response.Error)
			}
		})
	}
}

func testEvalEXPIRE(t *testing.T, store *dstore.Store) {
	tests := map[string]evalTestCase{
		"nil value": {
			input:  nil,
			output: []byte("-ERR wrong number of arguments for 'expire' command\r\n"),
		},
		"empty args": {
			input:  []string{},
			output: []byte("-ERR wrong number of arguments for 'expire' command\r\n"),
		},
		"wrong number of args": {
			input:  []string{"KEY1"},
			output: []byte("-ERR wrong number of arguments for 'expire' command\r\n"),
		},
		"key does not exist": {
			input:  []string{"NONEXISTENT_KEY", strconv.FormatInt(1, 10)},
			output: clientio.RespZero,
		},
		"key exists": {
			setup: func() {
				key := "EXISTING_KEY"
				value := "mock_value"
				obj := &object.Obj{
					Value:          value,
					LastAccessedAt: uint32(time.Now().Unix()),
				}
				store.Put(key, obj)
			},
			input:  []string{"EXISTING_KEY", strconv.FormatInt(1, 10)},
			output: clientio.RespOne,
		},
		"invalid expiry time exists - very large integer": {
			setup: func() {
				key := "EXISTING_KEY"
				value := "mock_value"
				obj := &object.Obj{
					Value:          value,
					LastAccessedAt: uint32(time.Now().Unix()),
				}
				store.Put(key, obj)
			},
			input:  []string{"EXISTING_KEY", strconv.FormatInt(9223372036854776, 10)},
			output: []byte("-ERR invalid expire time in 'expire' command\r\n"),
		},

		"invalid expiry time exists - negative integer": {
			setup: func() {
				key := "EXISTING_KEY"
				value := "mock_value"
				obj := &object.Obj{
					Value:          value,
					LastAccessedAt: uint32(time.Now().Unix()),
				}
				store.Put(key, obj)
			},
			input:  []string{"EXISTING_KEY", strconv.FormatInt(-1, 10)},
			output: []byte("-ERR invalid expire time in 'expire' command\r\n"),
		},
		"invalid expiry time exists - empty string": {
			setup: func() {
				key := "EXISTING_KEY"
				value := "mock_value"
				obj := &object.Obj{
					Value:          value,
					LastAccessedAt: uint32(time.Now().Unix()),
				}
				store.Put(key, obj)
			},
			input:  []string{"EXISTING_KEY", ""},
			output: []byte("-ERR value is not an integer or out of range\r\n"),
		},
		"invalid expiry time exists - with float number": {
			setup: func() {
				key := "EXISTING_KEY"
				value := "mock_value"
				obj := &object.Obj{
					Value:          value,
					LastAccessedAt: uint32(time.Now().Unix()),
				}
				store.Put(key, obj)
			},
			input:  []string{"EXISTING_KEY", "0.456"},
			output: []byte("-ERR value is not an integer or out of range\r\n"),
		},
	}

	runEvalTests(t, tests, evalEXPIRE, store)
}

func testEvalEXPIRETIME(t *testing.T, store *dstore.Store) {
	tests := map[string]evalTestCase{
		"wrong number of args": {
			input:  []string{"KEY1", "KEY2"},
			output: []byte("-ERR wrong number of arguments for 'expiretime' command\r\n"),
		},
		"key does not exist": {
			input:  []string{"NONEXISTENT_KEY"},
			output: clientio.RespMinusTwo,
		},
		"key exists without expiry": {
			setup: func() {
				key := "EXISTING_KEY"
				value := "mock_value"
				obj := &object.Obj{
					Value:          value,
					LastAccessedAt: uint32(time.Now().Unix()),
				}
				store.Put(key, obj)
			},
			input:  []string{"EXISTING_KEY"},
			output: clientio.RespMinusOne,
		},
		"key exists with expiry": {
			setup: func() {
				key := "EXISTING_KEY"
				value := "mock_value"
				obj := &object.Obj{
					Value:          value,
					LastAccessedAt: uint32(time.Now().Unix()),
				}
				store.Put(key, obj)

				store.SetUnixTimeExpiry(obj, 2724123456123)
			},
			input:  []string{"EXISTING_KEY"},
			output: []byte(fmt.Sprintf(":%d\r\n", 2724123456123)),
		},
	}

	runEvalTests(t, tests, evalEXPIRETIME, store)
}

func testEvalEXPIREAT(t *testing.T, store *dstore.Store) {
	tests := map[string]evalTestCase{
		"nil value": {
			input:  nil,
			output: []byte("-ERR wrong number of arguments for 'expireat' command\r\n"),
		},
		"empty args": {
			input:  []string{},
			output: []byte("-ERR wrong number of arguments for 'expireat' command\r\n"),
		},
		"wrong number of args": {
			input:  []string{"KEY1"},
			output: []byte("-ERR wrong number of arguments for 'expireat' command\r\n"),
		},
		"key does not exist": {
			input:  []string{"NONEXISTENT_KEY", strconv.FormatInt(time.Now().Add(2*time.Minute).Unix(), 10)},
			output: clientio.RespZero,
		},
		"key exists": {
			setup: func() {
				key := "EXISTING_KEY"
				value := "mock_value"
				obj := &object.Obj{
					Value:          value,
					LastAccessedAt: uint32(time.Now().Unix()),
				}
				store.Put(key, obj)
			},
			input:  []string{"EXISTING_KEY", strconv.FormatInt(time.Now().Add(2*time.Minute).Unix(), 10)},
			output: clientio.RespOne,
		},
		"invalid expire time - very large integer": {
			setup: func() {
				key := "EXISTING_KEY"
				value := "mock_value"
				obj := &object.Obj{
					Value:          value,
					LastAccessedAt: uint32(time.Now().Unix()),
				}
				store.Put(key, obj)
			},
			input:  []string{"EXISTING_KEY", strconv.FormatInt(9223372036854776, 10)},
			output: []byte("-ERR invalid expire time in 'expireat' command\r\n"),
		},
		"invalid expire time - negative integer": {
			setup: func() {
				key := "EXISTING_KEY"
				value := "mock_value"
				obj := &object.Obj{
					Value:          value,
					LastAccessedAt: uint32(time.Now().Unix()),
				}
				store.Put(key, obj)
			},
			input:  []string{"EXISTING_KEY", strconv.FormatInt(-1, 10)},
			output: []byte("-ERR invalid expire time in 'expireat' command\r\n"),
		},
	}

	runEvalTests(t, tests, evalEXPIREAT, store)
}

func testEvalJSONARRTRIM(t *testing.T, store *dstore.Store) {
	tests := []evalTestCase{
		{
			name:  "nil value",
			setup: func() {},
			input: nil,
			migratedOutput: EvalResponse{
				Result: nil,
				Error:  diceerrors.ErrWrongArgumentCount("JSON.ARRTRIM"),
			},
		},
		{
			name:  "key does not exist",
			setup: func() {},
			input: []string{"NONEXISTENT_KEY", "$.a", "0", "1"},
			migratedOutput: EvalResponse{
				Result: nil,
				Error:  diceerrors.ErrGeneral("key does not exist"),
			},
		},
		{
			name: "index is not integer",
			setup: func() {
				key := "EXISTING_KEY"
				value := `{"a":2}`
				var rootData interface{}
				_ = sonic.Unmarshal([]byte(value), &rootData)
				obj := store.NewObj(rootData, -1, object.ObjTypeJSON, object.ObjEncodingJSON)
				store.Put(key, obj)
			},
			input: []string{"EXISTING_KEY", "$", "a", "1"},
			migratedOutput: EvalResponse{
				Result: nil,
				Error:  diceerrors.ErrIntegerOutOfRange,
			},
		},
		{
			name: "index out of bounds",
			setup: func() {
				key := "EXISTING_KEY"
				value := `[1,2,3]`
				var rootData interface{}
				_ = sonic.Unmarshal([]byte(value), &rootData)
				obj := store.NewObj(rootData, -1, object.ObjTypeJSON, object.ObjEncodingJSON)
				store.Put(key, obj)
			},
			input: []string{"EXISTING_KEY", "$", "0", "10"},
			migratedOutput: EvalResponse{
				Result: []interface{}{3},
				Error:  nil,
			},
		},
		{
			name: "root path is not array",
			setup: func() {
				key := "EXISTING_KEY"
				value := `{"a":2}`
				var rootData interface{}
				_ = sonic.Unmarshal([]byte(value), &rootData)
				obj := store.NewObj(rootData, -1, object.ObjTypeJSON, object.ObjEncodingJSON)
				store.Put(key, obj)
			},
			input: []string{"EXISTING_KEY", "$.a", "0", "6"},
			migratedOutput: EvalResponse{
				Result: []interface{}{nil},
				Error:  nil,
			},
		},
		{
			name: "root path is array",
			setup: func() {
				key := "EXISTING_KEY"
				value := `[1,2,3,4,5]`
				var rootData interface{}
				_ = sonic.Unmarshal([]byte(value), &rootData)
				obj := store.NewObj(rootData, -1, object.ObjTypeJSON, object.ObjEncodingJSON)
				store.Put(key, obj)
			},
			input: []string{"EXISTING_KEY", "$", "0", "2"},
			migratedOutput: EvalResponse{
				Result: []interface{}{3},
				Error:  nil,
			},
		},
		{
			name: "subpath array",
			setup: func() {
				key := "EXISTING_KEY"
				value := `{"connection":{"wireless":true,"names":[0,1,2,3,4]},"names":[0,1,2,3,4]}`
				var rootData interface{}
				_ = sonic.Unmarshal([]byte(value), &rootData)
				obj := store.NewObj(rootData, -1, object.ObjTypeJSON, object.ObjEncodingJSON)
				store.Put(key, obj)
			},
			input: []string{"EXISTING_KEY", "$.names", "1", "3"},
			migratedOutput: EvalResponse{
				Result: []interface{}{3},
				Error:  nil,
			},
		},
		{
			name: "subpath two arrays",
			setup: func() {
				key := "EXISTING_KEY"
				value := `{
					"connection": {
						"wireless": true,
						"names": [0,1,2,3,4]
					},
					"names": [0,1,2,3,4]
				}`
				var rootData interface{}
				_ = sonic.Unmarshal([]byte(value), &rootData)
				obj := store.NewObj(rootData, -1, object.ObjTypeJSON, object.ObjEncodingJSON)
				store.Put(key, obj)
			},
			input: []string{"EXISTING_KEY", "$..names", "1", "3"},
			migratedOutput: EvalResponse{
				Result: []interface{}{3, 3},
				Error:  nil,
			},
		},
		{
			name: "subpath not array",
			setup: func() {
				key := "EXISTING_KEY"
				value := `{"connection":{"wireless":true,"names":[0,1,2,3,4]},"names":[0,1,2,3,4]}`
				var rootData interface{}
				_ = sonic.Unmarshal([]byte(value), &rootData)
				obj := store.NewObj(rootData, -1, object.ObjTypeJSON, object.ObjEncodingJSON)
				store.Put(key, obj)
			},
			input: []string{"EXISTING_KEY", "$.connection", "1", "2"},
			migratedOutput: EvalResponse{
				Result: []interface{}{nil},
				Error:  nil,
			},
		},
		{
			name: "subpath array index negative",
			setup: func() {
				key := "EXISTING_KEY"
				value := `{"connection":{"wireless":true,"names":[0,1,2,3,4]},"names":[0,1,2,3,4]}`
				var rootData interface{}
				_ = sonic.Unmarshal([]byte(value), &rootData)
				obj := store.NewObj(rootData, -1, object.ObjTypeJSON, object.ObjEncodingJSON)
				store.Put(key, obj)
			},
			input: []string{"EXISTING_KEY", "$.names", "-3", "-1"},
			migratedOutput: EvalResponse{
				Result: []interface{}{3},
				Error:  nil,
			},
		},
		{
			name: "index negative start larger than stop",
			setup: func() {
				key := "EXISTING_KEY"
				value := `{"connection":{"wireless":true,"names":[0,1,2,3,4]},"names":[0,1,2,3,4]}`
				var rootData interface{}
				_ = sonic.Unmarshal([]byte(value), &rootData)
				obj := store.NewObj(rootData, -1, object.ObjTypeJSON, object.ObjEncodingJSON)
				store.Put(key, obj)
			},
			input: []string{"EXISTING_KEY", "$.names", "-1", "-3"},
			migratedOutput: EvalResponse{
				Result: []interface{}{0},
				Error:  nil,
			},
		},
	}

	for _, tt := range tests {
		t.Run(tt.name, func(t *testing.T) {
			store = setupTest(store)

			if tt.setup != nil {
				tt.setup()
			}

			response := evalJSONARRTRIM(tt.input, store)

			// Handle comparison for byte slices
			if b, ok := response.Result.([]byte); ok && tt.migratedOutput.Result != nil {
				if expectedBytes, ok := tt.migratedOutput.Result.([]byte); ok {
					testifyAssert.True(t, bytes.Equal(b, expectedBytes), "expected and actual byte slices should be equal")
				}
			} else {
				testifyAssert.Equal(t, tt.migratedOutput.Result, response.Result)
			}

			if tt.migratedOutput.Error != nil {
				testifyAssert.EqualError(t, response.Error, tt.migratedOutput.Error.Error())
			} else {
				testifyAssert.NoError(t, response.Error)
			}
		})
	}
}

func testEvalJSONARRINSERT(t *testing.T, store *dstore.Store) {
	tests := []evalTestCase{
		{
			name:  "nil value",
			setup: func() {},
			input: nil,
			migratedOutput: EvalResponse{
				Result: nil,
				Error:  diceerrors.ErrWrongArgumentCount("JSON.ARRINSERT"),
			},
		},
		{
			name: "key does not exist",
			setup: func() {
				key := "EXISTING_KEY"
				value := "{\"a\":2}"
				var rootData interface{}
				_ = sonic.Unmarshal([]byte(value), &rootData)
				obj := store.NewObj(rootData, -1, object.ObjTypeJSON, object.ObjEncodingJSON)
				store.Put(key, obj)
			},
			input: []string{"NONEXISTENT_KEY", "$.a", "0", "1"},
			migratedOutput: EvalResponse{
				Result: nil,
				Error:  diceerrors.ErrGeneral("key does not exist"),
			},
		},
		{
			name: "index is not integer",
			setup: func() {
				key := "EXISTING_KEY"
				value := "{\"a\":2}"
				var rootData interface{}
				_ = sonic.Unmarshal([]byte(value), &rootData)
				obj := store.NewObj(rootData, -1, object.ObjTypeJSON, object.ObjEncodingJSON)
				store.Put(key, obj)
			},
			input: []string{"EXISTING_KEY", "$.a", "a", "1"},
			migratedOutput: EvalResponse{
				Result: nil,
				Error:  diceerrors.ErrIntegerOutOfRange,
			},
		},
		{
			name: "index out of bounds",
			setup: func() {
				key := "EXISTING_KEY"
				value := "[1,2,3]"
				var rootData interface{}
				_ = sonic.Unmarshal([]byte(value), &rootData)
				obj := store.NewObj(rootData, -1, object.ObjTypeJSON, object.ObjEncodingJSON)
				store.Put(key, obj)
			},
			input: []string{"EXISTING_KEY", "$", "4", "\"a\"", "1"},
			migratedOutput: EvalResponse{
				Result: nil,
				Error:  diceerrors.ErrGeneral("index out of bounds"),
			},
		},
		{
			name: "root path is not array",
			setup: func() {
				key := "EXISTING_KEY"
				value := "{\"a\":2}"
				var rootData interface{}
				_ = sonic.Unmarshal([]byte(value), &rootData)
				obj := store.NewObj(rootData, -1, object.ObjTypeJSON, object.ObjEncodingJSON)
				store.Put(key, obj)
			},
			input: []string{"EXISTING_KEY", "$.a", "0", "6"},
			migratedOutput: EvalResponse{
				Result: []interface{}{nil},
				Error:  nil,
			},
		},
		{
			name: "root path is array",
			setup: func() {
				key := "EXISTING_KEY"
				value := "[1,2]"
				var rootData interface{}
				_ = sonic.Unmarshal([]byte(value), &rootData)
				obj := store.NewObj(rootData, -1, object.ObjTypeJSON, object.ObjEncodingJSON)
				store.Put(key, obj)
			},
			input: []string{"EXISTING_KEY", "$", "0", "6", "\"a\"", "3.14"},
			migratedOutput: EvalResponse{
				Result: []interface{}{5},
				Error:  nil,
			},
		},
		{
			name: "subpath array insert positive index",
			setup: func() {
				key := "EXISTING_KEY"
				value := `{"connection":{"wireless":true,"names":["1","2"]},"price":99.98,"names":[3,4]}`
				var rootData interface{}
				_ = sonic.Unmarshal([]byte(value), &rootData)
				obj := store.NewObj(rootData, -1, object.ObjTypeJSON, object.ObjEncodingJSON)
				store.Put(key, obj)
			},
			input: []string{"EXISTING_KEY", "$..names", "2", "7", "8"},
			migratedOutput: EvalResponse{
				Result: []interface{}{4, 4},
				Error:  nil,
			},
		},
		{
			name: "subpath array insert negative index",
			setup: func() {
				key := "EXISTING_KEY"
				value := `{"connection":{"wireless":true,"names":["1","2"]},"price":99.98,"names":[3,4]}`
				var rootData interface{}
				_ = sonic.Unmarshal([]byte(value), &rootData)
				obj := store.NewObj(rootData, -1, object.ObjTypeJSON, object.ObjEncodingJSON)
				store.Put(key, obj)
			},
			input: []string{"EXISTING_KEY", "$..names", "-1", "7", "8"},
			migratedOutput: EvalResponse{
				Result: []interface{}{4, 4},
				Error:  nil,
			},
		},
		{
			name: "array insert with multitype value",
			setup: func() {
				key := "EXISTING_KEY"
				value := "{\"a\":[1,2,3]}"
				var rootData interface{}
				_ = sonic.Unmarshal([]byte(value), &rootData)
				obj := store.NewObj(rootData, -1, object.ObjTypeJSON, object.ObjEncodingJSON)
				store.Put(key, obj)
			},
			input: []string{"EXISTING_KEY", "$.a", "0", "1", "null", "3.14", "true", "{\"a\":123}"},
			migratedOutput: EvalResponse{
				Result: []interface{}{8},
				Error:  nil,
			},
		},
	}

	for _, tt := range tests {
		t.Run(tt.name, func(t *testing.T) {
			store = setupTest(store)

			if tt.setup != nil {
				tt.setup()
			}

			response := evalJSONARRINSERT(tt.input, store)

			if b, ok := response.Result.([]byte); ok && tt.migratedOutput.Result != nil {
				if expectedBytes, ok := tt.migratedOutput.Result.([]byte); ok {
					testifyAssert.True(t, bytes.Equal(b, expectedBytes), "expected and actual byte slices should be equal")
				}
			} else {
				testifyAssert.Equal(t, tt.migratedOutput.Result, response.Result)
			}

			if tt.migratedOutput.Error != nil {
				testifyAssert.EqualError(t, response.Error, tt.migratedOutput.Error.Error())
			} else {
				testifyAssert.NoError(t, response.Error)
			}
		})
	}
}

func testEvalJSONARRLEN(t *testing.T, store *dstore.Store) {
	tests := map[string]evalTestCase{
		"nil value": {
			setup:  func() {},
			input:  nil,
			output: []byte("-ERR wrong number of arguments for 'json.arrlen' command\r\n"),
            migratedOutput: EvalResponse{
                Result: nil,
			    Error:  diceerrors.ErrWrongArgumentCount("JSON.ARRLEN"),
            },
		},
		"key does not exist": {
			setup:  func() {},
			input:  []string{"NONEXISTENT_KEY"},
			output: []byte("$-1\r\n"),
            migratedOutput: EvalResponse{
                Result: clientio.NIL,
                Error: nil,
            },
		},
		"root not array arrlen": {
			setup: func() {
				key := "EXISTING_KEY"
				value := "{\"age\":13,\"name\":\"a\"}"
				var rootData interface{}
				_ = sonic.Unmarshal([]byte(value), &rootData)
				obj := store.NewObj(rootData, -1, object.ObjTypeJSON, object.ObjEncodingJSON)
				store.Put(key, obj)
			},
			input:  []string{"EXISTING_KEY"},
			output: []byte("-ERR Path '$' does not exist or not an array\r\n"),
            migratedOutput: EvalResponse{
                Result: nil,
                Error: diceerrors.ErrWrongTypeOperation,
            },
		},
		"root array arrlen": {
			setup: func() {
				key := "EXISTING_KEY"
				value := "[1,2,3]"
				var rootData interface{}
				_ = sonic.Unmarshal([]byte(value), &rootData)
				obj := store.NewObj(rootData, -1, object.ObjTypeJSON, object.ObjEncodingJSON)
				store.Put(key, obj)
			},
			input:  []string{"EXISTING_KEY"},
			output: []byte(":3\r\n"),
            migratedOutput: EvalResponse{
                Result: 3,
                Error: nil,
            },
		},
		"wildcase no array arrlen": {
			setup: func() {
				key := "EXISTING_KEY"
				value := "{\"age\":13,\"high\":1.60,\"pet\":null,\"flag\":false, \"partner\":{\"name\":\"tom\"}}"
				var rootData interface{}
				_ = sonic.Unmarshal([]byte(value), &rootData)
				obj := store.NewObj(rootData, -1, object.ObjTypeJSON, object.ObjEncodingJSON)
				store.Put(key, obj)
			},

			input:  []string{"EXISTING_KEY", "$.*"},
			output: []byte("*5\r\n$-1\r\n$-1\r\n$-1\r\n$-1\r\n$-1\r\n"),
            migratedOutput: EvalResponse{
                Result: []interface{}{clientio.NIL,clientio.NIL,clientio.NIL,clientio.NIL,clientio.NIL},
                Error: nil,
            },
		},
		"subpath array arrlen": {
			setup: func() {
				key := "EXISTING_KEY"
				value := "{\"age\":13,\"high\":1.60,\"pet\":null,\"language\":[\"python\",\"golang\"], " +
					"\"flag\":false, \"partner\":{\"name\":\"tom\"}}"
				var rootData interface{}
				_ = sonic.Unmarshal([]byte(value), &rootData)
				obj := store.NewObj(rootData, -1, object.ObjTypeJSON, object.ObjEncodingJSON)
				store.Put(key, obj)
			},

			input:  []string{"EXISTING_KEY", "$.language"},
			output: []byte(":2\r\n"),
            migratedOutput: EvalResponse{
                Result: 2,
                Error: nil,
            },
		},
	}
	for _, tt := range tests {
		t.Run(tt.name, func(t *testing.T) {
			store = setupTest(store)

			if tt.setup != nil {
				tt.setup()
			}
			response := evalJSONARRLEN(tt.input, store)

			if tt.migratedOutput.Result != nil {
				if slice, ok := tt.migratedOutput.Result.([]interface{}); ok {
					assert.DeepEqual(t, slice, response.Result)
				} else {
                    assert.Equal(t, tt.migratedOutput.Result, response.Result)
                }
			}

			if tt.migratedOutput.Error != nil {
				testifyAssert.EqualError(t, response.Error, tt.migratedOutput.Error.Error())
			} else {
				testifyAssert.NoError(t, response.Error)
			}
		})
	}
}

func testEvalJSONOBJLEN(t *testing.T, store *dstore.Store) {
	tests := map[string]evalTestCase{
		"jsonobjlen nil value": {
			name:  "jsonobjlen objlen nil value",
			setup: func() {},
			input: nil,
			migratedOutput: EvalResponse{
				Result: nil,
				Error:  diceerrors.ErrWrongArgumentCount("JSON.OBJLEN"),
			},
		},
		"jsonobjlen empty args": {
			name:  "jsonobjlen objlen empty args",
			setup: func() {},
			input: []string{},
			migratedOutput: EvalResponse{
				Result: nil,
				Error:  diceerrors.ErrWrongArgumentCount("JSON.OBJLEN"),
			},
		},
		"jsonobjlen key does not exist": {
			name:  "jsonobjlen key does not exist",
			setup: func() {},
			input: []string{"NONEXISTENT_KEY"},
			migratedOutput: EvalResponse{
				Result: nil,
				Error:  nil,
			},
		},
		"jsonobjlen root not object": {
			name: "jsonobjlen root not object",
			setup: func() {
				key := "EXISTING_KEY"
				value := "[1,2,3]"
				var rootData interface{}
				_ = sonic.Unmarshal([]byte(value), &rootData)
				obj := store.NewObj(rootData, -1, object.ObjTypeJSON, object.ObjEncodingJSON)
				store.Put(key, obj)
			},
			input: []string{"EXISTING_KEY"},
			migratedOutput: EvalResponse{
				Result: nil,
				Error:  diceerrors.ErrWrongTypeOperation,
			},
		},
		"jsonobjlen root object": {
			name: "jsonobjlen root object",
			setup: func() {
				key := "EXISTING_KEY"
				value := "{\"name\":\"John\",\"age\":30,\"city\":\"New York\"}"
				var rootData interface{}
				_ = sonic.Unmarshal([]byte(value), &rootData)
				obj := store.NewObj(rootData, -1, object.ObjTypeJSON, object.ObjEncodingJSON)
				store.Put(key, obj)
			},
			input: []string{"EXISTING_KEY"},
			migratedOutput: EvalResponse{
				Result: int64(3),
				Error:  nil,
			},
		},
		"jsonobjlen wildcard no object": {
			name: "jsonobjlen wildcard no object",
			setup: func() {
				key := "EXISTING_KEY"
				value := "{\"name\":\"John\",\"age\":30,\"pets\":null,\"languages\":[\"python\",\"golang\"],\"flag\":false}"
				var rootData interface{}
				_ = sonic.Unmarshal([]byte(value), &rootData)
				obj := store.NewObj(rootData, -1, object.ObjTypeJSON, object.ObjEncodingJSON)
				store.Put(key, obj)
			},
			input: []string{"EXISTING_KEY", "$.*"},
			migratedOutput: EvalResponse{
				Result: []interface{}{nil, nil, nil, nil, nil},
				Error:  nil,
			},
		},
		"jsonobjlen subpath object": {
			name: "jsonobjlen subpath object",
			setup: func() {
				key := "EXISTING_KEY"
				value := "{\"person\":{\"name\":\"John\",\"age\":30},\"languages\":[\"python\",\"golang\"]}"
				var rootData interface{}
				_ = sonic.Unmarshal([]byte(value), &rootData)
				obj := store.NewObj(rootData, -1, object.ObjTypeJSON, object.ObjEncodingJSON)
				store.Put(key, obj)
			},
			input: []string{"EXISTING_KEY", "$.person"},
			migratedOutput: EvalResponse{
				Result: []interface{}{int64(2)},
				Error:  nil,
			},
		},
		"jsonobjlen invalid JSONPath": {
			name: "jsonobjlen invalid JSONPath",
			setup: func() {
				key := "EXISTING_KEY"
				value := "{\"name\":\"John\",\"age\":30}"
				var rootData interface{}
				_ = sonic.Unmarshal([]byte(value), &rootData)
				obj := store.NewObj(rootData, -1, object.ObjTypeJSON, object.ObjEncodingJSON)
				store.Put(key, obj)
			},
			input: []string{"EXISTING_KEY", "$invalid_path"},
			migratedOutput: EvalResponse{
				Result: nil,
				Error:  diceerrors.ErrJSONPathNotFound("$invalid_path"),
			},
		},
		"jsonobjlen incomapitable type(int)": {
			name: "jsonobjlen incomapitable type(int)",
			setup: func() {
				key := "EXISTING_KEY"
				value := "{\"person\":{\"name\":\"John\",\"age\":30},\"languages\":[\"python\",\"golang\"]}"
				var rootData interface{}
				_ = sonic.Unmarshal([]byte(value), &rootData)
				obj := store.NewObj(rootData, -1, object.ObjTypeJSON, object.ObjEncodingJSON)
				store.Put(key, obj)
			},
			input: []string{"EXISTING_KEY", "$.person.age"},
			migratedOutput: EvalResponse{
				Result: []interface{}{nil},
				Error:  nil,
			},
		},
		"jsonobjlen incomapitable type(string)": {
			name: "jsonobjlen incomapitable type(string)",
			setup: func() {
				key := "EXISTING_KEY"
				value := "{\"person\":{\"name\":\"John\",\"age\":30},\"languages\":[\"python\",\"golang\"]}"
				var rootData interface{}
				_ = sonic.Unmarshal([]byte(value), &rootData)
				obj := store.NewObj(rootData, -1, object.ObjTypeJSON, object.ObjEncodingJSON)
				store.Put(key, obj)
			},
			input: []string{"EXISTING_KEY", "$.person.name"},
			migratedOutput: EvalResponse{
				Result: []interface{}{nil},
				Error:  nil,
			},
		},
		"jsonobjlen incomapitable type(array)": {
			name: "jsonobjlen incomapitable type(array)",
			setup: func() {
				key := "EXISTING_KEY"
				value := "{\"person\":{\"name\":\"John\",\"age\":30},\"languages\":[\"python\",\"golang\"]}"
				var rootData interface{}
				_ = sonic.Unmarshal([]byte(value), &rootData)
				obj := store.NewObj(rootData, -1, object.ObjTypeJSON, object.ObjEncodingJSON)
				store.Put(key, obj)
			},
			input: []string{"EXISTING_KEY", "$.languages"},
			migratedOutput: EvalResponse{
				Result: []interface{}{nil},
				Error:  nil,
			},
		},
	}

	for _, tt := range tests {
		t.Run(tt.name, func(t *testing.T) {
			store = setupTest(store)
			if tt.setup != nil {
				tt.setup()
			}

			response := evalJSONOBJLEN(tt.input, store)
			if tt.migratedOutput.Result != nil {
				if slice, ok := tt.migratedOutput.Result.([]interface{}); ok {
					assert.DeepEqual(t, slice, response.Result)
				} else {
					assert.Equal(t, tt.migratedOutput.Result, response.Result)
				}
			}

			if tt.migratedOutput.Error != nil {
				testifyAssert.EqualError(t, response.Error, tt.migratedOutput.Error.Error())
			} else {
				testifyAssert.NoError(t, response.Error)
			}
		})
	}
}

func BenchmarkEvalJSONOBJLEN(b *testing.B) {
	sizes := []int{0, 10, 100, 1000, 10000, 100000} // Various sizes of JSON objects
	store := dstore.NewStore(nil, nil)

	for _, size := range sizes {
		b.Run(fmt.Sprintf("JSONObjectSize_%d", size), func(b *testing.B) {
			key := fmt.Sprintf("benchmark_json_obj_%d", size)

			// Create a large JSON object with the given size
			jsonObj := make(map[string]interface{})
			for i := 0; i < size; i++ {
				jsonObj[fmt.Sprintf("key%d", i)] = fmt.Sprintf("value%d", i)
			}

			// Set the JSON object in the store
			args := []string{key, "$", fmt.Sprintf("%v", jsonObj)}
			evalJSONSET(args, store)

			b.ResetTimer()
			b.ReportAllocs()

			// Benchmark the evalJSONOBJLEN function
			for i := 0; i < b.N; i++ {
				_ = evalJSONOBJLEN([]string{key, "$"}, store)
			}
		})
	}
}

func testEvalJSONDEL(t *testing.T, store *dstore.Store) {
	tests := map[string]evalTestCase{
		"nil value": {
			setup:  func() {},
			input:  nil,
			output: []byte("-ERR wrong number of arguments for 'json.del' command\r\n"),
		},
		"key does not exist": {
			setup:  func() {},
			input:  []string{"NONEXISTENT_KEY"},
			output: clientio.RespZero,
		},
		"root path del": {
			setup: func() {
				key := "EXISTING_KEY"
				value := "{\"age\":13,\"high\":1.60,\"pet\":null,\"language\":[\"python\",\"golang\"], " +
					"\"flag\":false, \"partner\":{\"name\":\"tom\",\"language\":[\"rust\"]}}"
				var rootData interface{}
				_ = sonic.Unmarshal([]byte(value), &rootData)
				obj := store.NewObj(rootData, -1, object.ObjTypeJSON, object.ObjEncodingJSON)
				store.Put(key, obj)
			},
			input:  []string{"EXISTING_KEY"},
			output: clientio.RespOne,
		},
		"part path del": {
			setup: func() {
				key := "EXISTING_KEY"
				value := "{\"age\":13,\"high\":1.60,\"pet\":null,\"language\":[\"python\",\"golang\"], " +
					"\"flag\":false, \"partner\":{\"name\":\"tom\",\"language\":[\"rust\"]}}"
				var rootData interface{}
				_ = sonic.Unmarshal([]byte(value), &rootData)
				obj := store.NewObj(rootData, -1, object.ObjTypeJSON, object.ObjEncodingJSON)
				store.Put(key, obj)
			},

			input:  []string{"EXISTING_KEY", "$..language"},
			output: []byte(":2\r\n"),
		},
		"wildcard path del": {
			setup: func() {
				key := "EXISTING_KEY"
				value := "{\"age\":13,\"high\":1.60,\"pet\":null,\"language\":[\"python\",\"golang\"], " +
					"\"flag\":false, \"partner\":{\"name\":\"tom\",\"language\":[\"rust\"]}}"
				var rootData interface{}
				_ = sonic.Unmarshal([]byte(value), &rootData)
				obj := store.NewObj(rootData, -1, object.ObjTypeJSON, object.ObjEncodingJSON)
				store.Put(key, obj)
			},

			input:  []string{"EXISTING_KEY", "$.*"},
			output: []byte(":6\r\n"),
		},
	}
	runEvalTests(t, tests, evalJSONDEL, store)
}

func testEvalJSONFORGET(t *testing.T, store *dstore.Store) {
	tests := map[string]evalTestCase{
		"nil value": {
			setup:  func() {},
			input:  nil,
			output: []byte("-ERR wrong number of arguments for 'json.forget' command\r\n"),
		},
		"key does not exist": {
			setup:  func() {},
			input:  []string{"NONEXISTENT_KEY"},
			output: clientio.RespZero,
		},
		"root path forget": {
			setup: func() {
				key := "EXISTING_KEY"
				value := "{\"age\":13,\"high\":1.60,\"pet\":null,\"language\":[\"python\",\"golang\"], " +
					"\"flag\":false, \"partner\":{\"name\":\"tom\",\"language\":[\"rust\"]}}"
				var rootData interface{}
				_ = sonic.Unmarshal([]byte(value), &rootData)
				obj := store.NewObj(rootData, -1, object.ObjTypeJSON, object.ObjEncodingJSON)
				store.Put(key, obj)
			},
			input:  []string{"EXISTING_KEY"},
			output: clientio.RespOne,
		},
		"part path forget": {
			setup: func() {
				key := "EXISTING_KEY"
				value := "{\"age\":13,\"high\":1.60,\"pet\":null,\"language\":[\"python\",\"golang\"], " +
					"\"flag\":false, \"partner\":{\"name\":\"tom\",\"language\":[\"rust\"]}}"
				var rootData interface{}
				_ = sonic.Unmarshal([]byte(value), &rootData)
				obj := store.NewObj(rootData, -1, object.ObjTypeJSON, object.ObjEncodingJSON)
				store.Put(key, obj)
			},

			input:  []string{"EXISTING_KEY", "$..language"},
			output: []byte(":2\r\n"),
		},
		"wildcard path forget": {
			setup: func() {
				key := "EXISTING_KEY"
				value := "{\"age\":13,\"high\":1.60,\"pet\":null,\"language\":[\"python\",\"golang\"], " +
					"\"flag\":false, \"partner\":{\"name\":\"tom\",\"language\":[\"rust\"]}}"
				var rootData interface{}
				_ = sonic.Unmarshal([]byte(value), &rootData)
				obj := store.NewObj(rootData, -1, object.ObjTypeJSON, object.ObjEncodingJSON)
				store.Put(key, obj)
			},

			input:  []string{"EXISTING_KEY", "$.*"},
			output: []byte(":6\r\n"),
		},
	}
	runEvalTests(t, tests, evalJSONFORGET, store)
}

func testEvalJSONCLEAR(t *testing.T, store *dstore.Store) {
	tests := map[string]evalTestCase{
		"jsonclear nil value": {
			name:  "jsonclear nil value",
			setup: func() {},
			input: nil,
			migratedOutput: EvalResponse{
				Result: nil,
				Error:  diceerrors.ErrWrongArgumentCount("JSON.CLEAR"),
			},
		},
		"jsonclear empty array": {
			name:  "jsonclear empty array",
			setup: func() {},
			input: []string{},
			migratedOutput: EvalResponse{
				Result: nil,
				Error:  diceerrors.ErrWrongArgumentCount("JSON.CLEAR"),
			},
		},
		"jsonclear key does not exist": {
			name:  "jsonclear key does not exist",
			setup: func() {},
			input: []string{"NONEXISTENT_KEY"},
			migratedOutput: EvalResponse{
				Result: nil,
				Error:  nil,
			},
		},
		"jsonclear root": {
			name: "jsonclear root",
			setup: func() {
				key := "EXISTING_KEY"
				value := "{\"age\":13,\"high\":1.60,\"language\":[\"python\",\"golang\"], \"flag\":false, " +
					"\"partner\":{\"name\":\"tom\",\"language\":[\"rust\"]}}"
				var rootData interface{}
				_ = sonic.Unmarshal([]byte(value), &rootData)
				obj := store.NewObj(rootData, -1, object.ObjTypeJSON, object.ObjEncodingJSON)
				store.Put(key, obj)
			},
			input: []string{"EXISTING_KEY"},
			migratedOutput: EvalResponse{
				Result: int64(1),
				Error:  nil,
			},
		},
		"jsonclear array type": {
			name: "jsonclear array type",
			setup: func() {
				key := "EXISTING_KEY"
				value := "{\"array\":[1,2,3,\"s\",null]}"
				var rootData interface{}
				_ = sonic.Unmarshal([]byte(value), &rootData)
				obj := store.NewObj(rootData, -1, object.ObjTypeJSON, object.ObjEncodingJSON)
				store.Put(key, obj)
			},

			input: []string{"EXISTING_KEY", "$.array"},
			migratedOutput: EvalResponse{
				Result: int64(1),
				Error:  nil,
			},
		},
		"jsonclear string type": {
			name: "jsonclear string type",
			setup: func() {
				key := "EXISTING_KEY"
				value := "{\"a\":\"test\"}"
				var rootData interface{}
				_ = sonic.Unmarshal([]byte(value), &rootData)
				obj := store.NewObj(rootData, -1, object.ObjTypeJSON, object.ObjEncodingJSON)
				store.Put(key, obj)
			},

			input: []string{"EXISTING_KEY", "$.a"},
			migratedOutput: EvalResponse{
				Result: int64(0),
				Error:  nil,
			},
		},
		"jsonclear integer type": {
			name: "jsonclear integer type",
			setup: func() {
				key := "EXISTING_KEY"
				value := "{\"age\":13}"
				var rootData interface{}
				_ = sonic.Unmarshal([]byte(value), &rootData)
				obj := store.NewObj(rootData, -1, object.ObjTypeJSON, object.ObjEncodingJSON)
				store.Put(key, obj)
			},

			input: []string{"EXISTING_KEY", "$.age"},
			migratedOutput: EvalResponse{
				Result: int64(1),
				Error:  nil,
			},
		},
		"jsonclear number type": {
			name: "jsonclear number type",
			setup: func() {
				key := "EXISTING_KEY"
				value := "{\"price\":3.14}"
				var rootData interface{}
				_ = sonic.Unmarshal([]byte(value), &rootData)
				obj := store.NewObj(rootData, -1, object.ObjTypeJSON, object.ObjEncodingJSON)
				store.Put(key, obj)
			},

			input: []string{"EXISTING_KEY", "$.price"},
			migratedOutput: EvalResponse{
				Result: int64(1),
				Error:  nil,
			},
		},
		"jsonclear boolean type": {
			name: "jsonclear boolean type",
			setup: func() {
				key := "EXISTING_KEY"
				value := "{\"flag\":false}"
				var rootData interface{}
				_ = sonic.Unmarshal([]byte(value), &rootData)
				obj := store.NewObj(rootData, -1, object.ObjTypeJSON, object.ObjEncodingJSON)
				store.Put(key, obj)
			},
			input: []string{"EXISTING_KEY", "$.flag"},
			migratedOutput: EvalResponse{
				Result: int64(0),
				Error:  nil,
			},
		},
		"jsonclear multi type": {
			name: "jsonclear multi type",
			setup: func() {
				key := "EXISTING_KEY"
				value := "{\"age\":13,\"high\":1.60,\"name\":\"jerry\",\"language\":[\"python\",\"golang\"]," +
					"\"partner\":{\"name\":\"tom\",\"language\":[\"rust\"]}}"
				var rootData interface{}
				_ = sonic.Unmarshal([]byte(value), &rootData)
				obj := store.NewObj(rootData, -1, object.ObjTypeJSON, object.ObjEncodingJSON)
				store.Put(key, obj)
			},
			input: []string{"EXISTING_KEY", "$.*"},
			migratedOutput: EvalResponse{
				Result: int64(4),
				Error:  nil,
			},
		},
	}
	for _, tt := range tests {
		t.Run(tt.name, func(t *testing.T) {
			store = setupTest(store)
			if tt.setup != nil {
				tt.setup()
			}

			response := evalJSONCLEAR(tt.input, store)
			if tt.migratedOutput.Result != nil {
				if slice, ok := tt.migratedOutput.Result.([]interface{}); ok {
					assert.DeepEqual(t, slice, response.Result)
				} else {
					assert.Equal(t, tt.migratedOutput.Result, response.Result)
				}
			}

			if tt.migratedOutput.Error != nil {
				testifyAssert.EqualError(t, response.Error, tt.migratedOutput.Error.Error())
			} else {
				testifyAssert.NoError(t, response.Error)
			}
		})
	}
}

func testEvalJSONTYPE(t *testing.T, store *dstore.Store) {
	tests := map[string]evalTestCase{
		"nil value": {
			setup:  func() {},
			input:  nil,
			output: []byte("-ERR wrong number of arguments for 'json.type' command\r\n"),
		},
		"empty array": {
			setup:  func() {},
			input:  []string{},
			output: []byte("-ERR wrong number of arguments for 'json.type' command\r\n"),
		},
		"key does not exist": {
			setup:  func() {},
			input:  []string{"NONEXISTENT_KEY"},
			output: clientio.RespNIL,
		},
		"object type value": {
			setup: func() {
				key := "EXISTING_KEY"
				value := "{\"language\":[\"java\",\"go\",\"python\"]}"
				var rootData interface{}
				_ = sonic.Unmarshal([]byte(value), &rootData)
				obj := store.NewObj(rootData, -1, object.ObjTypeJSON, object.ObjEncodingJSON)
				store.Put(key, obj)
			},

			input:  []string{"EXISTING_KEY"},
			output: []byte("$6\r\nobject\r\n"),
		},
		"array type value": {
			setup: func() {
				key := "EXISTING_KEY"
				value := "{\"language\":[\"java\",\"go\",\"python\"]}"
				var rootData interface{}
				_ = sonic.Unmarshal([]byte(value), &rootData)
				obj := store.NewObj(rootData, -1, object.ObjTypeJSON, object.ObjEncodingJSON)
				store.Put(key, obj)
			},

			input:  []string{"EXISTING_KEY", "$.language"},
			output: []byte("*1\r\n$5\r\narray\r\n"),
		},
		"string type value": {
			setup: func() {
				key := "EXISTING_KEY"
				value := "{\"a\":\"test\"}"
				var rootData interface{}
				_ = sonic.Unmarshal([]byte(value), &rootData)
				obj := store.NewObj(rootData, -1, object.ObjTypeJSON, object.ObjEncodingJSON)
				store.Put(key, obj)
			},

			input:  []string{"EXISTING_KEY", "$.a"},
			output: []byte("*1\r\n$6\r\nstring\r\n"),
		},
		"boolean type value": {
			setup: func() {
				key := "EXISTING_KEY"
				value := "{\"flag\":true}"
				var rootData interface{}
				_ = sonic.Unmarshal([]byte(value), &rootData)
				obj := store.NewObj(rootData, -1, object.ObjTypeJSON, object.ObjEncodingJSON)
				store.Put(key, obj)
			},

			input:  []string{"EXISTING_KEY", "$.flag"},
			output: []byte("*1\r\n$7\r\nboolean\r\n"),
		},
		"number type value": {
			setup: func() {
				key := "EXISTING_KEY"
				value := "{\"price\":3}"
				var rootData interface{}
				_ = sonic.Unmarshal([]byte(value), &rootData)
				obj := store.NewObj(rootData, -1, object.ObjTypeJSON, object.ObjEncodingJSON)
				store.Put(key, obj)
			},

			input:  []string{"EXISTING_KEY", "$.price"},
			output: []byte("*1\r\n$6\r\nnumber\r\n"),
		},
		"null type value": {
			setup: func() {
				key := "EXISTING_KEY"
				value := "{\"price\":3.14}"
				var rootData interface{}
				_ = sonic.Unmarshal([]byte(value), &rootData)
				obj := store.NewObj(rootData, -1, object.ObjTypeJSON, object.ObjEncodingJSON)
				store.Put(key, obj)
			},

			input:  []string{"EXISTING_KEY", "$.language"},
			output: clientio.RespEmptyArray,
		},
		"multi type value": {
			setup: func() {
				key := "EXISTING_KEY"
				value := "{\"name\":\"tom\",\"partner\":{\"name\":\"jerry\"}}"
				var rootData interface{}
				_ = sonic.Unmarshal([]byte(value), &rootData)
				obj := store.NewObj(rootData, -1, object.ObjTypeJSON, object.ObjEncodingJSON)
				store.Put(key, obj)
			},

			input:  []string{"EXISTING_KEY", "$..name"},
			output: []byte("*2\r\n$6\r\nstring\r\n$6\r\nstring\r\n"),
		},
	}

	runEvalTests(t, tests, evalJSONTYPE, store)
}

func testEvalJSONGET(t *testing.T, store *dstore.Store) {
	tests := map[string]evalTestCase{
		"nil value": {
			setup:  func() {},
			input:  nil,
			output: []byte("-ERR wrong number of arguments for 'json.get' command\r\n"),
		},
		"empty array": {
			setup:  func() {},
			input:  []string{},
			output: []byte("-ERR wrong number of arguments for 'json.get' command\r\n"),
		},
		"key does not exist": {
			setup:  func() {},
			input:  []string{"NONEXISTENT_KEY"},
			output: clientio.RespNIL,
		},
		"key exists invalid value": {
			setup: func() {
				key := "EXISTING_KEY"
				value := "{\"a\":2}"
				obj := &object.Obj{
					Value:          value,
					LastAccessedAt: uint32(time.Now().Unix()),
				}
				store.Put(key, obj)
			},
			input:  []string{"EXISTING_KEY"},
			output: []byte("-ERR Existing key has wrong Dice type\r\n"),
		},
		"key exists value": {
			setup: func() {
				key := "EXISTING_KEY"
				value := "{\"a\":2}"
				var rootData interface{}
				_ = sonic.Unmarshal([]byte(value), &rootData)
				obj := store.NewObj(rootData, -1, object.ObjTypeJSON, object.ObjEncodingJSON)
				store.Put(key, obj)
			},

			input:  []string{"EXISTING_KEY"},
			output: []byte("$7\r\n{\"a\":2}\r\n"),
		},
		"key exists but expired": {
			setup: func() {
				key := "EXISTING_KEY"
				value := "mock_value"
				obj := &object.Obj{
					Value:          value,
					LastAccessedAt: uint32(time.Now().Unix()),
				}
				store.Put(key, obj)

				store.SetExpiry(obj, int64(-2*time.Millisecond))
			},
			input:  []string{"EXISTING_KEY"},
			output: clientio.RespNIL,
		},
	}

	runEvalTests(t, tests, evalJSONGET, store)
}

func testEvalJSONSET(t *testing.T, store *dstore.Store) {
	tests := map[string]evalTestCase{
		"nil value": {
			setup:  func() {},
			input:  nil,
			output: []byte("-ERR wrong number of arguments for 'json.set' command\r\n"),
		},
		"empty array": {
			setup:  func() {},
			input:  []string{},
			output: []byte("-ERR wrong number of arguments for 'json.set' command\r\n"),
		},
		"insufficient args": {
			setup:  func() {},
			input:  []string{},
			output: []byte("-ERR wrong number of arguments for 'json.set' command\r\n"),
		},
		"invalid json path": {
			setup:  func() {},
			input:  []string{"doc", "$", "{\"a\":}"},
			output: nil,
			validator: func(output []byte) {
				assert.Assert(t, output != nil)
				assert.Assert(t, strings.Contains(string(output), "-ERR invalid JSON:"))
			},
		},
		"valid json path": {
			setup: func() {
			},
			input:  []string{"doc", "$", "{\"a\":2}"},
			output: clientio.RespOK,
		},
	}

	runEvalTests(t, tests, evalJSONSET, store)
}

func testEvalJSONNUMMULTBY(t *testing.T, store *dstore.Store) {
	tests := map[string]evalTestCase{
		"nil value": {
			setup:  func() {},
			input:  nil,
			output: []byte("-ERR wrong number of arguments for 'json.nummultby' command\r\n"),
		},
		"empty array": {
			setup:  func() {},
			input:  []string{},
			output: []byte("-ERR wrong number of arguments for 'json.nummultby' command\r\n"),
		},
		"insufficient args": {
			setup:  func() {},
			input:  []string{"doc"},
			output: []byte("-ERR wrong number of arguments for 'json.nummultby' command\r\n"),
		},
		"non-numeric multiplier on existing key": {
			setup: func() {
				key := "doc"
				value := "{\"a\":10,\"b\":[{\"a\":2}, {\"a\":5}, {\"a\":\"c\"}]}"
				var rootData interface{}
				_ = sonic.Unmarshal([]byte(value), &rootData)
				obj := store.NewObj(rootData, -1, object.ObjTypeJSON, object.ObjEncodingJSON)
				store.Put(key, obj)
			},
			input:  []string{"doc", "$.a", "qwe"},
			output: []byte("-ERR expected value at line 1 column 1\r\n"),
		},
		"nummultby on non integer root fields": {
			setup: func() {
				key := "doc"
				value := "{\"a\": \"b\",\"b\":[{\"a\":2}, {\"a\":5}, {\"a\":\"c\"}]}"
				var rootData interface{}
				_ = sonic.Unmarshal([]byte(value), &rootData)
				obj := store.NewObj(rootData, -1, object.ObjTypeJSON, object.ObjEncodingJSON)
				store.Put(key, obj)
			},
			input:  []string{"doc", "$.a", "2"},
			output: []byte("$6\r\n[null]\r\n"),
		},
		"nummultby on recursive fields": {
			setup: func() {
				key := "doc"
				value := "{\"a\": \"b\",\"b\":[{\"a\":2}, {\"a\":5}, {\"a\":\"c\"}]}"
				var rootData interface{}
				_ = sonic.Unmarshal([]byte(value), &rootData)
				obj := store.NewObj(rootData, -1, object.ObjTypeJSON, object.ObjEncodingJSON)
				store.Put(key, obj)
			},
			input:  []string{"doc", "$..a", "2"},
			output: []byte("$16\r\n[4,10,null,null]\r\n"),
		},
		"nummultby on integer root fields": {
			setup: func() {
				key := "doc"
				value := "{\"a\":10,\"b\":[{\"a\":2}, {\"a\":5}, {\"a\":\"c\"}]}"
				var rootData interface{}
				_ = sonic.Unmarshal([]byte(value), &rootData)
				obj := store.NewObj(rootData, -1, object.ObjTypeJSON, object.ObjEncodingJSON)
				store.Put(key, obj)
			},
			input:  []string{"doc", "$.a", "2"},
			output: []byte("$4\r\n[20]\r\n"),
		},
		"nummultby on non-existent key": {
			setup: func() {
				key := "doc"
				value := "{\"a\":10,\"b\":[{\"a\":2}, {\"a\":5}, {\"a\":\"c\"}]}"
				var rootData interface{}
				_ = sonic.Unmarshal([]byte(value), &rootData)
				obj := store.NewObj(rootData, -1, object.ObjTypeJSON, object.ObjEncodingJSON)
				store.Put(key, obj)
			},
			input:  []string{"doc", "$..fe", "2"},
			output: []byte("$2\r\n[]\r\n"),
		},
	}
	runEvalTests(t, tests, evalJSONNUMMULTBY, store)
}

func testEvalJSONARRAPPEND(t *testing.T, store *dstore.Store) {
	tests := map[string]evalTestCase{
		"arr append to non array fields": {
			setup: func() {
				key := "array"
				value := "{\"a\":2}"
				var rootData interface{}
				_ = sonic.Unmarshal([]byte(value), &rootData)
				obj := store.NewObj(rootData, -1, object.ObjTypeJSON, object.ObjEncodingJSON)
				store.Put(key, obj)
			},
			input:  []string{"array", "$.a", "6"},
			output: []byte("*1\r\n$-1\r\n"),
            migratedOutput: EvalResponse{
                Result: nil,
			    Error:  diceerrors.ErrJSONPathNotFound("$.a"),
            },
		},
		"arr append single element to an array field": {
			setup: func() {
				key := "array"
				value := "{\"a\":[1,2]}"
				var rootData interface{}
				_ = sonic.Unmarshal([]byte(value), &rootData)
				obj := store.NewObj(rootData, -1, object.ObjTypeJSON, object.ObjEncodingJSON)
				store.Put(key, obj)
			},
			input:  []string{"array", "$.a", "6"},
			output: []byte("*1\r\n:3\r\n"),
            migratedOutput: EvalResponse{
                Result: []int64{3},
		        Error:  nil,
            },
		},
		"arr append multiple elements to an array field": {
			setup: func() {
				key := "array"
				value := "{\"a\":[1,2]}"
				var rootData interface{}
				_ = sonic.Unmarshal([]byte(value), &rootData)
				obj := store.NewObj(rootData, -1, object.ObjTypeJSON, object.ObjEncodingJSON)
				store.Put(key, obj)
			},
			input:  []string{"array", "$.a", "6", "7", "8"},
			output: []byte("*1\r\n:5\r\n"),
            migratedOutput: EvalResponse{
                Result: []int64{5},
		        Error:  nil,
            },
		},
		"arr append string value": {
			setup: func() {
				key := "array"
				value := "{\"b\":[\"b\",\"c\"]}"
				var rootData interface{}
				_ = sonic.Unmarshal([]byte(value), &rootData)
				obj := store.NewObj(rootData, -1, object.ObjTypeJSON, object.ObjEncodingJSON)
				store.Put(key, obj)
			},
			input:  []string{"array", "$.b", `"d"`},
			output: []byte("*1\r\n:3\r\n"),
            migratedOutput: EvalResponse{
                Result: []int64{3},
		        Error:  nil,
            },
		},
		"arr append nested array value": {
			setup: func() {
				key := "array"
				value := "{\"a\":[[1,2]]}"
				var rootData interface{}
				_ = sonic.Unmarshal([]byte(value), &rootData)
				obj := store.NewObj(rootData, -1, object.ObjTypeJSON, object.ObjEncodingJSON)
				store.Put(key, obj)
			},
			input:  []string{"array", "$.a", "[1,2,3]"},
			output: []byte("*1\r\n:2\r\n"),
            migratedOutput: EvalResponse{
                Result: []int64{2},
		        Error:  nil,
            },
		},
		"arr append with json value": {
			setup: func() {
				key := "array"
				value := "{\"a\":[{\"b\": 1}]}"
				var rootData interface{}
				_ = sonic.Unmarshal([]byte(value), &rootData)
				obj := store.NewObj(rootData, -1, object.ObjTypeJSON, object.ObjEncodingJSON)
				store.Put(key, obj)
			},
			input:  []string{"array", "$.a", "{\"c\": 3}"},
			output: []byte("*1\r\n:2\r\n"),
            migratedOutput: EvalResponse{
                Result: []int64{2},
		        Error:  nil,
            },
		},
		"arr append to append on multiple fields": {
			setup: func() {
				key := "array"
				value := "{\"a\":[1,2],\"b\":{\"a\":[10]}}"
				var rootData interface{}
				_ = sonic.Unmarshal([]byte(value), &rootData)
				obj := store.NewObj(rootData, -1, object.ObjTypeJSON, object.ObjEncodingJSON)
				store.Put(key, obj)
			},
			input:  []string{"array", "$..a", "6"},
			output: []byte("*2\r\n:2\r\n:3\r\n"),
            migratedOutput: EvalResponse{
                Result: []int64{2,3},
		        Error:  nil,
            },
		},
		"arr append to append on root node": {
			setup: func() {
				key := "array"
				value := "[1,2,3]"
				var rootData interface{}
				_ = sonic.Unmarshal([]byte(value), &rootData)
				obj := store.NewObj(rootData, -1, object.ObjTypeJSON, object.ObjEncodingJSON)
				store.Put(key, obj)
			},
			input:  []string{"array", "$", "6"},
			output: []byte("*1\r\n:4\r\n"),
            migratedOutput: EvalResponse{
                Result: []int64{4},
		        Error:  nil,
            },
		},
		"arr append to an array with different type": {
			setup: func() {
				key := "array"
				value := "{\"a\":[1,2]}"
				var rootData interface{}
				_ = sonic.Unmarshal([]byte(value), &rootData)
				obj := store.NewObj(rootData, -1, object.ObjTypeJSON, object.ObjEncodingJSON)
				store.Put(key, obj)
			},
			input:  []string{"array", "$.a", `"blue"`},
			output: []byte("*1\r\n:3\r\n"),
            migratedOutput: EvalResponse{
                Result: []int64{3},
		        Error:  nil,
            },
		},
	}
	for _, tt := range tests {
		t.Run(tt.name, func(t *testing.T) {
			store = setupTest(store)

			if tt.setup != nil {
				tt.setup()
			}
            response := evalJSONARRAPPEND(tt.input, store)

			if tt.migratedOutput.Result != nil {
                actual, ok := response.Result.([]int64)
                if ok {
                    assert.Equal(t, tt.migratedOutput.Result, actual)
                }
			}

			if tt.migratedOutput.Error != nil {
				testifyAssert.EqualError(t, response.Error, tt.migratedOutput.Error.Error())
			} else {
				testifyAssert.NoError(t, response.Error)
			}
		})
	}
}

func testEvalJSONTOGGLE(t *testing.T, store *dstore.Store) {
	tests := map[string]evalTestCase{
		"nil value": {
			setup:  func() {},
			input:  nil,
			output: []byte("-ERR wrong number of arguments for 'json.toggle' command\r\n"),
		},
		"empty array": {
			setup:  func() {},
			input:  []string{},
			output: []byte("-ERR wrong number of arguments for 'json.toggle' command\r\n"),
		},
		"key does not exist": {
			setup:  func() {},
			input:  []string{"NONEXISTENT_KEY", ".active"},
			output: []byte("-ERR could not perform this operation on a key that doesn't exist\r\n"),
		},
		"key exists, toggling boolean true to false": {
			setup: func() {
				key := "EXISTING_KEY"
				value := `{"active":true}`
				var rootData interface{}
				err := sonic.Unmarshal([]byte(value), &rootData)
				if err != nil {
					fmt.Printf("Debug: Error unmarshaling JSON: %v\n", err)
				}
				obj := store.NewObj(rootData, -1, object.ObjTypeJSON, object.ObjEncodingJSON)
				store.Put(key, obj)
			},
			input:  []string{"EXISTING_KEY", ".active"},
			output: clientio.Encode([]interface{}{0}, false),
		},
		"key exists, toggling boolean false to true": {
			setup: func() {
				key := "EXISTING_KEY"
				value := `{"active":false}`
				var rootData interface{}
				err := sonic.Unmarshal([]byte(value), &rootData)
				if err != nil {
					fmt.Printf("Debug: Error unmarshaling JSON: %v\n", err)
				}
				obj := store.NewObj(rootData, -1, object.ObjTypeJSON, object.ObjEncodingJSON)
				store.Put(key, obj)
			},
			input:  []string{"EXISTING_KEY", ".active"},
			output: clientio.Encode([]interface{}{1}, false),
		},
		"key exists but expired": {
			setup: func() {
				key := "EXISTING_KEY"
				value := "{\"active\":true}"
				obj := &object.Obj{
					Value:          value,
					LastAccessedAt: uint32(time.Now().Unix()),
				}
				store.Put(key, obj)
				store.SetExpiry(obj, int64(-2*time.Millisecond))
			},
			input:  []string{"EXISTING_KEY", ".active"},
			output: []byte("-ERR could not perform this operation on a key that doesn't exist\r\n"),
		},
		"nested JSON structure with multiple booleans": {
			setup: func() {
				key := "NESTED_KEY"
				value := `{"isSimple":true,"nested":{"isSimple":false}}`
				var rootData interface{}
				_ = sonic.Unmarshal([]byte(value), &rootData)
				obj := store.NewObj(rootData, -1, object.ObjTypeJSON, object.ObjEncodingJSON)
				store.Put(key, obj)
			},
			input:  []string{"NESTED_KEY", "$..isSimple"},
			output: clientio.Encode([]interface{}{0, 1}, false),
		},
		"deeply nested JSON structure with multiple matching fields": {
			setup: func() {
				key := "DEEP_NESTED_KEY"
				value := `{"field": true, "nested": {"field": false, "nested": {"field": true}}}`
				var rootData interface{}
				_ = sonic.Unmarshal([]byte(value), &rootData)
				obj := store.NewObj(rootData, -1, object.ObjTypeJSON, object.ObjEncodingJSON)
				store.Put(key, obj)
			},
			input:  []string{"DEEP_NESTED_KEY", "$..field"},
			output: clientio.Encode([]interface{}{0, 1, 0}, false),
		},
	}
	runEvalTests(t, tests, evalJSONTOGGLE, store)
}

func testEvalTTL(t *testing.T, store *dstore.Store) {
	tests := map[string]evalTestCase{
		"nil value": {
			setup:  func() {},
			input:  nil,
			output: []byte("-ERR wrong number of arguments for 'ttl' command\r\n"),
		},
		"empty array": {
			setup:  func() {},
			input:  []string{},
			output: []byte("-ERR wrong number of arguments for 'ttl' command\r\n"),
		},
		"key does not exist": {
			setup:  func() {},
			input:  []string{"NONEXISTENT_KEY"},
			output: clientio.RespMinusTwo,
		},
		"multiple arguments": {
			setup:  func() {},
			input:  []string{"KEY1", "KEY2"},
			output: []byte("-ERR wrong number of arguments for 'ttl' command\r\n"),
		},
		"key exists expiry not set": {
			setup: func() {
				key := "EXISTING_KEY"
				value := "mock_value"
				obj := &object.Obj{
					Value:          value,
					LastAccessedAt: uint32(time.Now().Unix()),
				}
				store.Put(key, obj)
			},
			input:  []string{"EXISTING_KEY"},
			output: clientio.RespMinusOne,
		},
		"key exists not expired": {
			setup: func() {
				key := "EXISTING_KEY"
				value := "mock_value"
				obj := &object.Obj{
					Value:          value,
					LastAccessedAt: uint32(time.Now().Unix()),
				}
				store.Put(key, obj)

				store.SetExpiry(obj, int64(2*time.Millisecond))
			},
			input: []string{"EXISTING_KEY"},
			validator: func(output []byte) {
				assert.Assert(t, output != nil)
				assert.Assert(t, !bytes.Equal(output, clientio.RespMinusOne))
				assert.Assert(t, !bytes.Equal(output, clientio.RespMinusTwo))
			},
		},
		"key exists but expired": {
			setup: func() {
				key := "EXISTING_EXPIRED_KEY"
				value := "mock_value"
				obj := &object.Obj{
					Value:          value,
					LastAccessedAt: uint32(time.Now().Unix()),
				}
				store.Put(key, obj)

				store.SetExpiry(obj, int64(-2*time.Millisecond))
			},
			input:  []string{"EXISTING_KEY"},
			output: clientio.RespMinusTwo,
		},
	}

	runEvalTests(t, tests, evalTTL, store)
}

func testEvalDel(t *testing.T, store *dstore.Store) {
	tests := map[string]evalTestCase{
		"nil value": {
			setup:  func() {},
			input:  nil,
			output: clientio.Encode(errors.New("ERR wrong number of arguments for 'del' command"), false),
		},
		"empty array": {
			setup:  func() {},
			input:  []string{},
			output: clientio.Encode(errors.New("ERR wrong number of arguments for 'del' command"), false),
		},
		"key does not exist": {
			setup:  func() {},
			input:  []string{"NONEXISTENT_KEY"},
			output: []byte(":0\r\n"),
		},
		"key exists": {
			setup: func() {
				key := "EXISTING_KEY"
				value := "mock_value"
				obj := &object.Obj{
					Value:          value,
					LastAccessedAt: uint32(time.Now().Unix()),
				}
				store.Put(key, obj)

				store.IncrementKeyCount()
			},
			input:  []string{"EXISTING_KEY"},
			output: []byte(":1\r\n"),
		},
	}

	runEvalTests(t, tests, evalDEL, store)
}

// TestEvalPersist tests the evalPersist function using table-driven tests.
func testEvalPersist(t *testing.T, store *dstore.Store) {
	// Define test cases
	tests := map[string]evalTestCase{
		"wrong number of arguments": {
			input:  []string{"key1", "key2"},
			output: clientio.Encode(errors.New("ERR wrong number of arguments for 'persist' command"), false),
		},
		"key does not exist": {
			input:  []string{"nonexistent"},
			output: clientio.RespZero,
		},
		"key exists but no expiration set": {
			input: []string{"existent_no_expiry"},
			setup: func() {
				evalSET([]string{"existent_no_expiry", "value"}, store)
			},
			output: clientio.RespZero,
		},
		"key exists and expiration removed": {
			input: []string{"existent_with_expiry"},
			setup: func() {
				evalSET([]string{"existent_with_expiry", "value", Ex, "1"}, store)
			},
			output: clientio.RespOne,
		},
		"key exists with expiration set and not expired": {
			input: []string{"existent_with_expiry_not_expired"},
			setup: func() {
				// Simulate setting a key with an expiration time that has not yet passed
				evalSET([]string{"existent_with_expiry_not_expired", "value", Ex, "10000"}, store) // 10000 seconds in the future
			},
			output: clientio.RespOne,
		},
	}

	runEvalTests(t, tests, evalPersist, store)
}

func testEvalDbsize(t *testing.T, store *dstore.Store) {
	tests := map[string]evalTestCase{
		"DBSIZE command with invalid no of args": {
			input:  []string{"INVALID_ARG"},
			output: []byte("-ERR wrong number of arguments for 'dbsize' command\r\n"),
		},
		"no key in db": {
			input:  nil,
			output: []byte(":0\r\n"),
		},
		"one key exists in db": {
			setup: func() {
				evalSET([]string{"key", "val"}, store)
			},
			input:  nil,
			output: []byte(":1\r\n"),
		},
		"two keys exist in db": {
			setup: func() {
				evalSET([]string{"key1", "val1"}, store)
				evalSET([]string{"key2", "val2"}, store)
			},
			input:  nil,
			output: []byte(":2\r\n"),
		},
		"repeating keys shall result in same dbsize": {
			setup: func() {
				evalSET([]string{"key1", "val1"}, store)
				evalSET([]string{"key2", "val2"}, store)
				evalSET([]string{"key2", "val2"}, store)
			},
			input:  nil,
			output: []byte(":2\r\n"),
		},
		"deleted keys shall be reflected in dbsize": {
			setup: func() {
				evalSET([]string{"key1", "val1"}, store)
				evalSET([]string{"key2", "val2"}, store)
				evalDEL([]string{"key2"}, store)
			},
			input:  nil,
			output: []byte(":1\r\n"),
		},
	}

	runEvalTests(t, tests, evalDBSIZE, store)
}

func testEvalPFADD(t *testing.T, store *dstore.Store) {
	tests := map[string]evalTestCase{
		"PFADD nil value": {
			name:  "PFADD nil value",
			setup: func() {},
			input: nil,
			migratedOutput: EvalResponse{
				Result: nil,
				Error:  diceerrors.ErrWrongArgumentCount("PFADD"),
			},
		},
		"PFADD empty array": {
			name:  "PFADD empty array",
			setup: func() {},
			input: []string{},
			migratedOutput: EvalResponse{
				Result: nil,
				Error:  diceerrors.ErrWrongArgumentCount("PFADD"),
			},
		},
		"PFADD one value": {
			name:  "PFADD one value",
			setup: func() {},
			input: []string{"KEY"},
			migratedOutput: EvalResponse{
				Result: int64(1),
				Error:  nil,
			},
		},
		"PFADD key val pair": {
			name:  "PFADD key val pair",
			setup: func() {},
			input: []string{"KEY", "VAL"},
			migratedOutput: EvalResponse{
				Result: int64(1),
				Error:  nil,
			},
		},
		"PFADD key multiple values": {
			name:  "PFADD key multiple values",
			setup: func() {},
			input: []string{"KEY", "VAL", "VAL1", "VAL2"},
			migratedOutput: EvalResponse{
				Result: int64(1),
				Error:  nil,
			},
		},
		"PFADD Incorrect type provided": {
			name: "PFADD Incorrect type provided",
			setup: func() {
				key, value := "EXISTING_KEY", "VALUE"
				oType, oEnc := deduceTypeEncoding(value)
				var exDurationMs int64 = -1
				keepttl := false

				store.Put(key, store.NewObj(value, exDurationMs, oType, oEnc), dstore.WithKeepTTL(keepttl))
			},
			input:  []string{"EXISTING_KEY", "1"},
			output: []byte("-WRONGTYPE Key is not a valid HyperLogLog string value"),
			migratedOutput: EvalResponse{
				Result: nil,
				Error:  diceerrors.ErrInvalidHyperLogLogKey,
			},
		},
	}

	runMigratedEvalTests(t, tests, evalPFADD, store)
}

func testEvalPFCOUNT(t *testing.T, store *dstore.Store) {
	tests := map[string]evalTestCase{
		"PFCOUNT with empty arg": {
			name:  "PFCOUNT with empty arg",
			setup: func() {},
			input: []string{},
			migratedOutput: EvalResponse{
				Result: nil,
				Error:  diceerrors.ErrWrongArgumentCount("PFCOUNT"),
			},
		},
		"PFCOUNT key not exists": {
			name:  "PFCOUNT key not exists",
			setup: func() {},
			input: []string{"HELLO"},
			migratedOutput: EvalResponse{
				Result: uint64(0),
				Error:  nil,
			},
		},
		"PFCOUNT key exists": {
			name: "PFCOUNT key exists",
			setup: func() {
				key := "EXISTING_KEY"
				value := hyperloglog.New()
				value.Insert([]byte("VALUE"))
				obj := &object.Obj{
					Value:          value,
					LastAccessedAt: uint32(time.Now().Unix()),
				}
				store.Put(key, obj)
			},
			input: []string{"EXISTING_KEY"},
			migratedOutput: EvalResponse{
				Result: uint64(1),
				Error:  nil,
			},
		},
	}

	runMigratedEvalTests(t, tests, evalPFCOUNT, store)
}

func testEvalPFMERGE(t *testing.T, store *dstore.Store) {
	tests := map[string]evalTestCase{
		"PFMERGE nil value": {
			name:  "PFMERGE nil value",
			setup: func() {},
			input: nil,
			migratedOutput: EvalResponse{
				Result: nil,
				Error:  diceerrors.ErrWrongArgumentCount("PFMERGE"),
			},
		},
		"PFMERGE empty array": {
			name:  "PFMERGE empty array",
			setup: func() {},
			input: []string{},
			migratedOutput: EvalResponse{
				Result: nil,
				Error:  diceerrors.ErrWrongArgumentCount("PFMERGE"),
			},
		},
		"PFMERGE invalid hll object": {
			name: "PFMERGE invalid hll object",
			setup: func() {
				key := "INVALID_OBJ_DEST_KEY"
				value := "123"
				obj := &object.Obj{
					Value:          value,
					LastAccessedAt: uint32(time.Now().Unix()),
				}
				store.Put(key, obj)
			},
			input: []string{"INVALID_OBJ_DEST_KEY"},
			migratedOutput: EvalResponse{
				Result: nil,
				Error:  diceerrors.ErrInvalidHyperLogLogKey,
			},
		},
		"PFMERGE destKey doesn't exist": {
			name:  "PFMERGE destKey doesn't exist",
			setup: func() {},
			input: []string{"NON_EXISTING_DEST_KEY"},
			migratedOutput: EvalResponse{
				Result: clientio.OK,
				Error:  nil,
			},
		},
		"PFMERGE destKey exist": {
			name:  "PFMERGE destKey exist",
			setup: func() {},
			input: []string{"NON_EXISTING_DEST_KEY"},
			migratedOutput: EvalResponse{
				Result: clientio.OK,
				Error:  nil,
			},
		},
		"PFMERGE destKey exist srcKey doesn't exists": {
			name: "PFMERGE destKey exist srcKey doesn't exists",
			setup: func() {
				key := "EXISTING_DEST_KEY"
				value := hyperloglog.New()
				value.Insert([]byte("VALUE"))
				obj := &object.Obj{
					Value:          value,
					LastAccessedAt: uint32(time.Now().Unix()),
				}
				store.Put(key, obj)
			},
			input: []string{"EXISTING_DEST_KEY", "NON_EXISTING_SRC_KEY"},
			migratedOutput: EvalResponse{
				Result: clientio.OK,
				Error:  nil,
			},
		},
		"PFMERGE destKey exist srcKey exists": {
			name: "PFMERGE destKey exist srcKey exists",
			setup: func() {
				key := "EXISTING_DEST_KEY"
				value := hyperloglog.New()
				value.Insert([]byte("VALUE"))
				obj := &object.Obj{
					Value:          value,
					LastAccessedAt: uint32(time.Now().Unix()),
				}
				store.Put(key, obj)
			},
			input: []string{"EXISTING_DEST_KEY", "NON_EXISTING_SRC_KEY"},
			migratedOutput: EvalResponse{
				Result: clientio.OK,
				Error:  nil,
			},
		},
		"PFMERGE destKey exist multiple srcKey exist": {
			name: "PFMERGE destKey exist multiple srcKey exist",
			setup: func() {
				key := "EXISTING_DEST_KEY"
				value := hyperloglog.New()
				value.Insert([]byte("VALUE"))
				obj := &object.Obj{
					Value:          value,
					LastAccessedAt: uint32(time.Now().Unix()),
				}
				store.Put(key, obj)
				srcKey := "EXISTING_SRC_KEY"
				srcValue := hyperloglog.New()
				value.Insert([]byte("SRC_VALUE"))
				srcKeyObj := &object.Obj{
					Value:          srcValue,
					LastAccessedAt: uint32(time.Now().Unix()),
				}
				store.Put(srcKey, srcKeyObj)
			},
			input: []string{"EXISTING_DEST_KEY", "EXISTING_SRC_KEY"},
			migratedOutput: EvalResponse{
				Result: clientio.OK,
				Error:  nil,
			},
		},
	}

	runMigratedEvalTests(t, tests, evalPFMERGE, store)
}

func testEvalHGET(t *testing.T, store *dstore.Store) {
	tests := map[string]evalTestCase{
		"wrong number of args passed": {
			setup:  func() {},
			input:  nil,
			output: []byte("-ERR wrong number of arguments for 'hget' command\r\n"),
		},
		"only key passed": {
			setup:  func() {},
			input:  []string{"KEY"},
			output: []byte("-ERR wrong number of arguments for 'hget' command\r\n"),
		},
		"key doesn't exists": {
			setup:  func() {},
			input:  []string{"KEY", "field_name"},
			output: clientio.RespNIL,
		},
		"key exists but field_name doesn't exists": {
			setup: func() {
				key := "KEY_MOCK"
				field := "mock_field_name"
				newMap := make(HashMap)
				newMap[field] = "mock_field_value"

				obj := &object.Obj{
					TypeEncoding:   object.ObjTypeHashMap | object.ObjEncodingHashMap,
					Value:          newMap,
					LastAccessedAt: uint32(time.Now().Unix()),
				}

				store.Put(key, obj)
			},
			input:  []string{"KEY_MOCK", "non_existent_key"},
			output: clientio.RespNIL,
		},
		"both key and field_name exists": {
			setup: func() {
				key := "KEY_MOCK"
				field := "mock_field_name"
				newMap := make(HashMap)
				newMap[field] = "mock_field_value"

				obj := &object.Obj{
					TypeEncoding:   object.ObjTypeHashMap | object.ObjEncodingHashMap,
					Value:          newMap,
					LastAccessedAt: uint32(time.Now().Unix()),
				}

				store.Put(key, obj)
			},
			input:  []string{"KEY_MOCK", "mock_field_name"},
			output: clientio.Encode("mock_field_value", false),
		},
	}

	runEvalTests(t, tests, evalHGET, store)
}

func testEvalHMGET(t *testing.T, store *dstore.Store) {
	tests := map[string]evalTestCase{
		"wrong number of args passed": {
			setup:  func() {},
			input:  nil,
			output: []byte("-ERR wrong number of arguments for 'hmget' command\r\n"),
		},
		"only key passed": {
			setup:  func() {},
			input:  []string{"KEY"},
			output: []byte("-ERR wrong number of arguments for 'hmget' command\r\n"),
		},
		"key doesn't exists": {
			setup:  func() {},
			input:  []string{"KEY", "field_name"},
			output: clientio.Encode([]interface{}{nil}, false),
		},
		"key exists but field_name doesn't exists": {
			setup: func() {
				key := "KEY_MOCK"
				field := "mock_field_name"
				newMap := make(HashMap)
				newMap[field] = "mock_field_value"

				obj := &object.Obj{
					TypeEncoding:   object.ObjTypeHashMap | object.ObjEncodingHashMap,
					Value:          newMap,
					LastAccessedAt: uint32(time.Now().Unix()),
				}

				store.Put(key, obj)
			},
			input:  []string{"KEY_MOCK", "non_existent_key"},
			output: clientio.Encode([]interface{}{nil}, false),
		},
		"both key and field_name exists": {
			setup: func() {
				key := "KEY_MOCK"
				field := "mock_field_name"
				newMap := make(HashMap)
				newMap[field] = "mock_field_value"

				obj := &object.Obj{
					TypeEncoding:   object.ObjTypeHashMap | object.ObjEncodingHashMap,
					Value:          newMap,
					LastAccessedAt: uint32(time.Now().Unix()),
				}

				store.Put(key, obj)
			},
			input:  []string{"KEY_MOCK", "mock_field_name"},
			output: clientio.Encode([]interface{}{"mock_field_value"}, false),
		},
		"some fields exist some do not": {
			setup: func() {
				key := "KEY_MOCK"
				newMap := HashMap{
					"field1": "value1",
					"field2": "value2",
				}
				obj := &object.Obj{
					TypeEncoding:   object.ObjTypeHashMap | object.ObjEncodingHashMap,
					Value:          newMap,
					LastAccessedAt: uint32(time.Now().Unix()),
				}

				store.Put(key, obj)
			},
			input:  []string{"KEY_MOCK", "field1", "field2", "field3", "field4"},
			output: clientio.Encode([]interface{}{"value1", "value2", nil, nil}, false),
		},
	}

	runEvalTests(t, tests, evalHMGET, store)
}

func testEvalHVALS(t *testing.T, store *dstore.Store) {
	tests := []evalTestCase{
		{
			name:           "HVALS wrong number of args passed",
			setup:          nil,
			input:          nil,
			migratedOutput: EvalResponse{Result: nil, Error: errors.New("ERR wrong number of arguments for 'hvals' command")},
		},
		{
			name:           "HVALS key doesn't exists",
			setup:          nil,
			input:          []string{"NONEXISTENTHVALSKEY"},
			migratedOutput: EvalResponse{Result: clientio.EmptyArray, Error: nil},
		},
		{
			name: "HVALS key exists",
			setup: func() {
				key := "MOCK_KEY"
				field := "mock_field"
				newMap := make(HashMap)
				newMap[field] = "mock_value"

				obj := &object.Obj{
					TypeEncoding:   object.ObjTypeHashMap | object.ObjEncodingHashMap,
					Value:          newMap,
					LastAccessedAt: uint32(time.Now().Unix()),
				}

				store.Put(key, obj)
			},
			input:          []string{"MOCK_KEY"},
			migratedOutput: EvalResponse{Result: []string{"mock_value"}, Error: nil},
		},
	}

	for _, tt := range tests {
		t.Run(tt.name, func(t *testing.T) {

			if tt.setup != nil {
				tt.setup()
			}

			response := evalHVALS(tt.input, store)

			fmt.Printf("Eval Response: %v\n", response)

			// Handle comparison for byte slices
			if responseBytes, ok := response.Result.([]byte); ok && tt.migratedOutput.Result != nil {
				if expectedBytes, ok := tt.migratedOutput.Result.([]byte); ok {
					testifyAssert.True(t, bytes.Equal(responseBytes, expectedBytes), "expected and actual byte slices should be equal")
				}
			} else {
				fmt.Printf("G1: %v | %v\n", response.Result, tt.migratedOutput.Result)
				switch e := tt.migratedOutput.Result.(type) {
				case []interface{}, []string:
					testifyAssert.ElementsMatch(t, e, response.Result)
				default:
					assert.Equal(t, tt.migratedOutput.Result, response.Result)
				}
			}

			if tt.migratedOutput.Error != nil {
				testifyAssert.EqualError(t, response.Error, tt.migratedOutput.Error.Error())
			} else {
				testifyAssert.NoError(t, response.Error)
			}
		})
	}
}

func testEvalHSTRLEN(t *testing.T, store *dstore.Store) {
	tests := map[string]evalTestCase{
		"wrong number of args passed": {
			setup:          func() {},
			input:          nil,
			migratedOutput: EvalResponse{Result: nil, Error: diceerrors.ErrWrongArgumentCount("HSTRLEN")},
		},
		"only key passed": {
			setup:          func() {},
			input:          []string{"KEY"},
			migratedOutput: EvalResponse{Result: nil, Error: diceerrors.ErrWrongArgumentCount("HSTRLEN")},
		},
		"key doesn't exist": {
			setup:          func() {},
			input:          []string{"KEY", "field_name"},
			migratedOutput: EvalResponse{Result: clientio.IntegerZero, Error: nil},
		},
		"key exists but field_name doesn't exists": {
			setup: func() {
				key := "KEY_MOCK"
				field := "mock_field_name"
				newMap := make(HashMap)
				newMap[field] = "mock_field_value"

				obj := &object.Obj{
					TypeEncoding:   object.ObjTypeHashMap | object.ObjEncodingHashMap,
					Value:          newMap,
					LastAccessedAt: uint32(time.Now().Unix()),
				}

				store.Put(key, obj)
			},
			input:          []string{"KEY_MOCK", "non_existent_key"},
			migratedOutput: EvalResponse{Result: clientio.IntegerZero, Error: nil},
		},
		"both key and field_name exists": {
			setup: func() {
				key := "KEY_MOCK"
				field := "mock_field_name"
				newMap := make(HashMap)
				newMap[field] = "HelloWorld"

				obj := &object.Obj{
					TypeEncoding:   object.ObjTypeHashMap | object.ObjEncodingHashMap,
					Value:          newMap,
					LastAccessedAt: uint32(time.Now().Unix()),
				}

				store.Put(key, obj)
			},
			input:          []string{"KEY_MOCK", "mock_field_name"},
			migratedOutput: EvalResponse{Result: 10, Error: nil},
		},
	}

	runMigratedEvalTests(t, tests, evalHSTRLEN, store)
}

func testEvalHEXISTS(t *testing.T, store *dstore.Store) {
	tests := []evalTestCase{
		{
			name:           "HEXISTS wrong number of args passed",
			setup:          nil,
			input:          nil,
			migratedOutput: EvalResponse{Result: nil, Error: errors.New("ERR wrong number of arguments for 'hexists' command")},
		},
		{
			name:           "HEXISTS only key passed",
			setup:          nil,
			input:          []string{"KEY"},
			migratedOutput: EvalResponse{Result: nil, Error: errors.New("ERR wrong number of arguments for 'hexists' command")},
		},
		{
			name:           "HEXISTS key doesn't exist",
			setup:          nil,
			input:          []string{"KEY", "field_name"},
			migratedOutput: EvalResponse{Result: clientio.IntegerZero, Error: nil},
		},
		{
			name: "HEXISTS key exists but field_name doesn't exists",
			setup: func() {
				key := "KEY_MOCK"
				field := "mock_field_name"
				newMap := make(HashMap)
				newMap[field] = "mock_field_value"

				obj := &object.Obj{
					TypeEncoding:   object.ObjTypeHashMap | object.ObjEncodingHashMap,
					Value:          newMap,
					LastAccessedAt: uint32(time.Now().Unix()),
				}

				store.Put(key, obj)
			},
			input:          []string{"KEY_MOCK", "non_existent_key"},
			migratedOutput: EvalResponse{Result: clientio.IntegerZero, Error: nil},
		},
		{
			name: "HEXISTS both key and field_name exists",
			setup: func() {
				key := "KEY_MOCK"
				field := "mock_field_name"
				newMap := make(HashMap)
				newMap[field] = "HelloWorld"

				obj := &object.Obj{
					TypeEncoding:   object.ObjTypeHashMap | object.ObjEncodingHashMap,
					Value:          newMap,
					LastAccessedAt: uint32(time.Now().Unix()),
				}

				store.Put(key, obj)
			},
			input:          []string{"KEY_MOCK", "mock_field_name"},
			migratedOutput: EvalResponse{Result: clientio.IntegerOne, Error: nil},
		},
	}

	for _, tt := range tests {
		t.Run(tt.name, func(t *testing.T) {

			if tt.setup != nil {
				tt.setup()
			}

			response := evalHEXISTS(tt.input, store)

			// Handle comparison for byte slices
			if responseBytes, ok := response.Result.([]byte); ok && tt.migratedOutput.Result != nil {
				// If has result
				if expectedBytes, ok := tt.migratedOutput.Result.([]byte); ok {
					// fmt.Printf("%v | %v\n", responseBytes, expectedBytes)
					testifyAssert.True(t, bytes.Equal(responseBytes, expectedBytes), "expected and actual byte slices should be equal")
				}
			} else {
				// If has error
				assert.Equal(t, tt.migratedOutput.Result, response.Result)
			}

			if tt.migratedOutput.Error != nil {
				testifyAssert.EqualError(t, response.Error, tt.migratedOutput.Error.Error())
			} else {
				testifyAssert.NoError(t, response.Error)
			}
		})
	}
}

func testEvalHDEL(t *testing.T, store *dstore.Store) {
	tests := map[string]evalTestCase{
		"HDEL with wrong number of args": {
			input:  []string{"key"},
			output: []byte("-ERR wrong number of arguments for 'hdel' command\r\n"),
		},
		"HDEL with key does not exist": {
			input:  []string{"nonexistent", "field"},
			output: clientio.RespZero,
		},
		"HDEL with key exists but not a hash": {
			setup: func() {
				evalSET([]string{"string_key", "string_value"}, store)
			},
			input:  []string{"string_key", "field"},
			output: []byte("-WRONGTYPE Operation against a key holding the wrong kind of value\r\n"),
		},
		"HDEL with delete existing fields": {
			setup: func() {
				evalHSET([]string{"hash_key", "field1", "value1", "field2", "value2"}, store)
			},
			input:  []string{"hash_key", "field1", "field2", "nonexistent"},
			output: clientio.Encode(int64(2), false),
		},
		"HDEL with delete non-existing fields": {
			setup: func() {
				evalHSET([]string{"hash_key", "field1", "value1"}, store)
			},
			input:  []string{"hash_key", "nonexistent1", "nonexistent2"},
			output: clientio.RespZero,
		},
	}

	runEvalTests(t, tests, evalHDEL, store)
}

func testEvalHSCAN(t *testing.T, store *dstore.Store) {
	tests := map[string]evalTestCase{
		"HSCAN with wrong number of args": {
			input:          []string{"key"},
			migratedOutput: EvalResponse{Result: nil, Error: diceerrors.ErrWrongArgumentCount("HSCAN")},
		},
		"HSCAN with key does not exist": {
			input:          []string{"NONEXISTENT_KEY", "0"},
			migratedOutput: EvalResponse{Result: []interface{}{"0", []string{}}, Error: nil},
		},
		"HSCAN with key exists but not a hash": {
			setup: func() {
				evalSET([]string{"string_key", "string_value"}, store)
			},
			input:          []string{"string_key", "0"},
			migratedOutput: EvalResponse{Result: nil, Error: diceerrors.ErrWrongTypeOperation},
		},
		"HSCAN with valid key and cursor": {
			setup: func() {
				evalHSET([]string{"hash_key", "field1", "value1", "field2", "value2"}, store)
			},
			input:          []string{"hash_key", "0"},
			migratedOutput: EvalResponse{Result: []interface{}{"0", []string{"field1", "value1", "field2", "value2"}}, Error: nil},
		},
		"HSCAN with cursor at the end": {
			setup: func() {
				evalHSET([]string{"hash_key", "field1", "value1", "field2", "value2"}, store)
			},
			input:          []string{"hash_key", "2"},
			migratedOutput: EvalResponse{Result: []interface{}{"0", []string{}}, Error: nil},
		},
		"HSCAN with cursor at the beginning": {
			setup: func() {
				evalHSET([]string{"hash_key", "field1", "value1", "field2", "value2"}, store)
			},
			input:          []string{"hash_key", "0"},
			migratedOutput: EvalResponse{Result: []interface{}{"0", []string{"field1", "value1", "field2", "value2"}}, Error: nil},
		},
		"HSCAN with cursor in the middle": {
			setup: func() {
				evalHSET([]string{"hash_key", "field1", "value1", "field2", "value2"}, store)
			},
			input:          []string{"hash_key", "1"},
			migratedOutput: EvalResponse{Result: []interface{}{"0", []string{"field2", "value2"}}, Error: nil},
		},
		"HSCAN with MATCH argument": {
			setup: func() {
				evalHSET([]string{"hash_key", "field1", "value1", "field2", "value2", "field3", "value3"}, store)
			},
			input:          []string{"hash_key", "0", "MATCH", "field[12]*"},
			migratedOutput: EvalResponse{Result: []interface{}{"0", []string{"field1", "value1", "field2", "value2"}}, Error: nil},
		},
		"HSCAN with COUNT argument": {
			setup: func() {
				evalHSET([]string{"hash_key", "field1", "value1", "field2", "value2", "field3", "value3"}, store)
			},
			input:          []string{"hash_key", "0", "COUNT", "2"},
			migratedOutput: EvalResponse{Result: []interface{}{"2", []string{"field1", "value1", "field2", "value2"}}, Error: nil},
		},
		"HSCAN with MATCH and COUNT arguments": {
			setup: func() {
				evalHSET([]string{"hash_key", "field1", "value1", "field2", "value2", "field3", "value3", "field4", "value4"}, store)
			},
			input:          []string{"hash_key", "0", "MATCH", "field[13]*", "COUNT", "1"},
			migratedOutput: EvalResponse{Result: []interface{}{"1", []string{"field1", "value1"}}, Error: nil},
		},
		"HSCAN with invalid MATCH pattern": {
			setup: func() {
				evalHSET([]string{"hash_key", "field1", "value1", "field2", "value2"}, store)
			},
			input:          []string{"hash_key", "0", "MATCH", "[invalid"},
			migratedOutput: EvalResponse{Result: nil, Error: diceerrors.ErrGeneral("Invalid glob pattern: unexpected end of input")},
		},
		"HSCAN with invalid COUNT value": {
			setup: func() {
				evalHSET([]string{"hash_key", "field1", "value1", "field2", "value2"}, store)
			},
			input:          []string{"hash_key", "0", "COUNT", "invalid"},
			migratedOutput: EvalResponse{Result: nil, Error: diceerrors.ErrIntegerOutOfRange},
		},
	}

	runMigratedEvalTests(t, tests, evalHSCAN, store)
}

func testEvalJSONSTRLEN(t *testing.T, store *dstore.Store) {
	tests := map[string]evalTestCase{
		"jsonstrlen nil value": {
			name:  "jsonstrlen nil value",
			setup: func() {},
			input: nil,
			migratedOutput: EvalResponse{
				Result: nil,
				Error:  diceerrors.ErrWrongArgumentCount("JSON.STRLEN"),
			},
		},
		"jsonstrlen key does not exist": {
			name:  "jsonstrlen key does not exist",
			setup: func() {},
			input: []string{"NONEXISTENT_KEY"},
			migratedOutput: EvalResponse{
				Result: nil,
				Error:  nil,
			},
		},
		"jsonstrlen root not string(object)": {
			name: "jsonstrlen root not string(object)",
			setup: func() {
				key := "EXISTING_KEY"
				value := "{\"name\":\"Bhima\",\"age\":10}"
				var rootData interface{}
				_ = sonic.Unmarshal([]byte(value), &rootData)
				obj := store.NewObj(rootData, -1, object.ObjTypeJSON, object.ObjEncodingJSON)
				store.Put(key, obj)
			},
			input: []string{"EXISTING_KEY"},
			migratedOutput: EvalResponse{
				Result: nil,
				Error:  diceerrors.ErrUnexpectedJSONPathType("string", "object"),
			},
		},
		"jsonstrlen root not string(number)": {
			name: "jsonstrlen root not string(number)",
			setup: func() {
				key := "EXISTING_KEY"
				value := "10.9"
				var rootData interface{}
				_ = sonic.Unmarshal([]byte(value), &rootData)
				obj := store.NewObj(rootData, -1, object.ObjTypeJSON, object.ObjEncodingJSON)
				store.Put(key, obj)
			},
			input: []string{"EXISTING_KEY"},
			migratedOutput: EvalResponse{
				Result: nil,
				Error:  diceerrors.ErrUnexpectedJSONPathType("string", "number"),
			},
		},
		"jsonstrlen root not string(integer)": {
			name: "jsonstrlen root not string(integer)",
			setup: func() {
				key := "EXISTING_KEY"
				value := "10"
				var rootData interface{}
				_ = sonic.Unmarshal([]byte(value), &rootData)
				obj := store.NewObj(rootData, -1, object.ObjTypeJSON, object.ObjEncodingJSON)
				store.Put(key, obj)
			},
			input: []string{"EXISTING_KEY"},
			migratedOutput: EvalResponse{
				Result: nil,
				Error:  diceerrors.ErrUnexpectedJSONPathType("string", "integer"),
			},
		},
		"jsonstrlen not string(array)": {
			name: "jsonstrlen not string(array)",
			setup: func() {
				key := "EXISTING_KEY"
				value := "[\"age\", \"name\"]"
				var rootData interface{}
				_ = sonic.Unmarshal([]byte(value), &rootData)
				obj := store.NewObj(rootData, -1, object.ObjTypeJSON, object.ObjEncodingJSON)
				store.Put(key, obj)
			},
			input: []string{"EXISTING_KEY"},
			migratedOutput: EvalResponse{
				Result: nil,
				Error:  diceerrors.ErrUnexpectedJSONPathType("string", "array"),
			},
		},
		"jsonstrlen not string(boolean)": {
			name: "jsonstrlen not string(boolean)",
			setup: func() {
				key := "EXISTING_KEY"
				value := "true"
				var rootData interface{}
				_ = sonic.Unmarshal([]byte(value), &rootData)
				obj := store.NewObj(rootData, -1, object.ObjTypeJSON, object.ObjEncodingJSON)
				store.Put(key, obj)
			},
			input: []string{"EXISTING_KEY"},
			migratedOutput: EvalResponse{
				Result: nil,
				Error:  diceerrors.ErrUnexpectedJSONPathType("string", "boolean"),
			},
		},
		"jsonstrlen root array": {
			name: "jsonstrlen root array",
			setup: func() {
				key := "EXISTING_KEY"
				value := `"hello"`
				var rootData interface{}
				_ = sonic.Unmarshal([]byte(value), &rootData)
				obj := store.NewObj(rootData, -1, object.ObjTypeJSON, object.ObjEncodingJSON)
				store.Put(key, obj)
			},
			input: []string{"EXISTING_KEY"},
			migratedOutput: EvalResponse{
				Result: int64(5),
				Error:  nil,
			},
		},
		"jsonstrlen subpath string": {
			name: "jsonstrlen subpath string",
			setup: func() {
				key := "EXISTING_KEY"
				value := `{"partner":{"name":"tom","language":["rust"]}}`
				var rootData interface{}
				_ = sonic.Unmarshal([]byte(value), &rootData)
				obj := store.NewObj(rootData, -1, object.ObjTypeJSON, object.ObjEncodingJSON)
				store.Put(key, obj)
			},

			input: []string{"EXISTING_KEY", "$..name"},
			migratedOutput: EvalResponse{
				Result: []interface{}{int64(3)},
				Error:  nil,
			},
		},
		"jsonstrlen subpath not string": {
			name: "jsonstrlen subpath not string",
			setup: func() {
				key := "EXISTING_KEY"
				value := `{"partner":{"name":21,"language":["rust"]}}`
				var rootData interface{}
				_ = sonic.Unmarshal([]byte(value), &rootData)
				obj := store.NewObj(rootData, -1, object.ObjTypeJSON, object.ObjEncodingJSON)
				store.Put(key, obj)
			},

			input: []string{"EXISTING_KEY", "$..name"},
			migratedOutput: EvalResponse{
				Result: []interface{}{nil},
				Error:  nil,
			},
		},
	}
	for _, tt := range tests {
		t.Run(tt.name, func(t *testing.T) {
			store = setupTest(store)
			if tt.setup != nil {
				tt.setup()
			}

			response := evalJSONSTRLEN(tt.input, store)
			if tt.migratedOutput.Result != nil {
				if slice, ok := tt.migratedOutput.Result.([]interface{}); ok {
					assert.DeepEqual(t, slice, response.Result)
				} else {
					assert.Equal(t, tt.migratedOutput.Result, response.Result)
				}
			}

			if tt.migratedOutput.Error != nil {
				testifyAssert.EqualError(t, response.Error, tt.migratedOutput.Error.Error())
			} else {
				testifyAssert.NoError(t, response.Error)
			}
		})
	}
}

func testEvalLLEN(t *testing.T, store *dstore.Store) {
	tests := map[string]evalTestCase{
		"nil value": {
			input:  nil,
			output: []byte("-ERR wrong number of arguments for 'llen' command\r\n"),
		},
		"empty args": {
			input:  []string{},
			output: []byte("-ERR wrong number of arguments for 'llen' command\r\n"),
		},
		"wrong number of args": {
			input:  []string{"KEY1", "KEY2"},
			output: []byte("-ERR wrong number of arguments for 'llen' command\r\n"),
		},
		"key does not exist": {
			input:  []string{"NONEXISTENT_KEY"},
			output: clientio.RespZero,
		},
		"key exists": {
			setup: func() {
				evalLPUSH([]string{"EXISTING_KEY", "mock_value"}, store)
			},
			input:  []string{"EXISTING_KEY"},
			output: clientio.RespOne,
		},
		"key with different type": {
			setup: func() {
				evalSET([]string{"EXISTING_KEY", "mock_value"}, store)
			},
			input:  []string{"EXISTING_KEY"},
			output: []byte("-ERR Existing key has wrong Dice type\r\n"),
		},
	}

	runEvalTests(t, tests, evalLLEN, store)
}

func testEvalJSONNUMINCRBY(t *testing.T, store *dstore.Store) {
	tests := map[string]evalTestCase{
		"incr on numeric field": {
			setup: func() {
				key := "number"
				value := "{\"a\": 2}"
				var rootData interface{}
				_ = sonic.Unmarshal([]byte(value), &rootData)
				obj := store.NewObj(rootData, -1, object.ObjTypeJSON, object.ObjEncodingJSON)
				store.Put(key, obj)
			},
			input:  []string{"number", "$.a", "3"},
			output: []byte("$3\r\n[5]\r\n"),
		},

		"incr on float field": {
			setup: func() {
				key := "number"
				value := "{\"a\": 2.5}"
				var rootData interface{}
				_ = sonic.Unmarshal([]byte(value), &rootData)
				obj := store.NewObj(rootData, -1, object.ObjTypeJSON, object.ObjEncodingJSON)
				store.Put(key, obj)
			},
			input:  []string{"number", "$.a", "1.5"},
			output: []byte("$5\r\n[4.0]\r\n"),
		},

		"incr on multiple fields": {
			setup: func() {
				key := "number"
				value := "{\"a\": 2, \"b\": 10, \"c\": [15, {\"d\": 20}]}"
				var rootData interface{}
				_ = sonic.Unmarshal([]byte(value), &rootData)
				obj := store.NewObj(rootData, -1, object.ObjTypeJSON, object.ObjEncodingJSON)
				store.Put(key, obj)
			},
			input:  []string{"number", "$..*", "5"},
			output: []byte("$22\r\n[25,20,null,7,15,null]\r\n"),
			validator: func(output []byte) {
				outPutString := string(output)
				startIndex := strings.Index(outPutString, "[")
				endIndex := strings.Index(outPutString, "]")
				arrayString := outPutString[startIndex+1 : endIndex]
				arr := strings.Split(arrayString, ",")
				testifyAssert.ElementsMatch(t, arr, []string{"25", "20", "7", "15", "null", "null"})
			},
		},

		"incr on array element": {
			setup: func() {
				key := "number"
				value := "{\"a\": [1, 2, 3]}"
				var rootData interface{}
				_ = sonic.Unmarshal([]byte(value), &rootData)
				obj := store.NewObj(rootData, -1, object.ObjTypeJSON, object.ObjEncodingJSON)
				store.Put(key, obj)
			},
			input:  []string{"number", "$.a[1]", "5"},
			output: []byte("$3\r\n[7]\r\n"),
		},
		"incr on non-existent field": {
			setup: func() {
				key := "number"
				value := "{\"a\": 2}"
				var rootData interface{}
				_ = sonic.Unmarshal([]byte(value), &rootData)
				obj := store.NewObj(rootData, -1, object.ObjTypeJSON, object.ObjEncodingJSON)
				store.Put(key, obj)
			},
			input:  []string{"number", "$.b", "3"},
			output: []byte("$2\r\n[]\r\n"),
		},
		"incr with mixed fields": {
			setup: func() {
				key := "number"
				value := "{\"a\": 5, \"b\": \"not a number\", \"c\": [1, 2]}"
				var rootData interface{}
				_ = sonic.Unmarshal([]byte(value), &rootData)
				obj := store.NewObj(rootData, -1, object.ObjTypeJSON, object.ObjEncodingJSON)
				store.Put(key, obj)
			},
			input:  []string{"number", "$..*", "2"},
			output: []byte("$17\r\n[3,4,null,7,null]\r\n"),
			validator: func(output []byte) {
				outPutString := string(output)
				startIndex := strings.Index(outPutString, "[")
				endIndex := strings.Index(outPutString, "]")
				arrayString := outPutString[startIndex+1 : endIndex]
				arr := strings.Split(arrayString, ",")
				testifyAssert.ElementsMatch(t, arr, []string{"3", "4", "7", "null", "null"})
			},
		},

		"incr on nested fields": {
			setup: func() {
				key := "number"
				value := "{\"a\": {\"b\": {\"c\": 10}}}"
				var rootData interface{}
				_ = sonic.Unmarshal([]byte(value), &rootData)
				obj := store.NewObj(rootData, -1, object.ObjTypeJSON, object.ObjEncodingJSON)
				store.Put(key, obj)
			},
			input:  []string{"number", "$..c", "5"},
			output: []byte("$4\r\n[15]\r\n"),
		},
	}

	runEvalTests(t, tests, evalJSONNUMINCRBY, store)
}

func runEvalTests(t *testing.T, tests map[string]evalTestCase, evalFunc func([]string, *dstore.Store) []byte, store *dstore.Store) {
	for name, tc := range tests {
		t.Run(name, func(t *testing.T) {
			store = setupTest(store)

			if tc.setup != nil {
				tc.setup()
			}

			output := evalFunc(tc.input, store)

			if tc.validator != nil {
				tc.validator(output)
			} else {
				assert.Equal(t, string(tc.output), string(output))
			}
		})
	}
}

func runMigratedEvalTests(t *testing.T, tests map[string]evalTestCase, evalFunc func([]string, *dstore.Store) *EvalResponse, store *dstore.Store) {
	for name, tc := range tests {
		t.Run(name, func(t *testing.T) {
			store = setupTest(store)

			if tc.setup != nil {
				tc.setup()
			}

			output := evalFunc(tc.input, store)

			if tc.newValidator != nil {
				if tc.migratedOutput.Error != nil {
					tc.newValidator(tc.migratedOutput.Error)
				} else {
					tc.newValidator(output.Result)
				}
				return
			}

			if tc.migratedOutput.Error != nil {
				testifyAssert.EqualError(t, output.Error, tc.migratedOutput.Error.Error())
				return
			}

			// Handle comparison for byte slices and string slices
			// TODO: Make this generic so that all kind of slices can be handled
			if b, ok := output.Result.([]byte); ok && tc.migratedOutput.Result != nil {
				if expectedBytes, ok := tc.migratedOutput.Result.([]byte); ok {
					testifyAssert.True(t, bytes.Equal(b, expectedBytes), "expected and actual byte slices should be equal")
				}
			} else if a, ok := output.Result.([]string); ok && tc.migratedOutput.Result != nil {
				if expectedStringSlice, ok := tc.migratedOutput.Result.([]string); ok {
					testifyAssert.ElementsMatch(t, a, expectedStringSlice)
				}
			} else {
				testifyAssert.Equal(t, tc.migratedOutput.Result, output.Result)
			}

			testifyAssert.NoError(t, output.Error)
		})
	}
}

func BenchmarkEvalMSET(b *testing.B) {
	b.ResetTimer()
	for i := 0; i < b.N; i++ {
		store := dstore.NewStore(nil, nil)
		evalMSET([]string{"KEY", "VAL", "KEY2", "VAL2"}, store)
	}
}

func BenchmarkEvalHSET(b *testing.B) {
	store := dstore.NewStore(nil, nil)
	for i := 0; i < b.N; i++ {
		evalHSET([]string{"KEY", fmt.Sprintf("FIELD_%d", i), fmt.Sprintf("VALUE_%d", i)}, store)
	}
}

func testEvalHSET(t *testing.T, store *dstore.Store) {
	tests := map[string]evalTestCase{
		"wrong number of args passed": {
			setup:  func() {},
			input:  nil,
			output: []byte("-ERR wrong number of arguments for 'hset' command\r\n"),
		},
		"only key passed": {
			setup:  func() {},
			input:  []string{"key"},
			output: []byte("-ERR wrong number of arguments for 'hset' command\r\n"),
		},
		"only key and field_name passed": {
			setup:  func() {},
			input:  []string{"KEY", "field_name"},
			output: []byte("-ERR wrong number of arguments for 'hset' command\r\n"),
		},
		"key, field and value passed": {
			setup:  func() {},
			input:  []string{"KEY1", "field_name", "value"},
			output: clientio.Encode(int64(1), false),
		},
		"key, field and value updated": {
			setup:  func() {},
			input:  []string{"KEY1", "field_name", "value_new"},
			output: clientio.Encode(int64(1), false),
		},
		"new set of key, field and value added": {
			setup:  func() {},
			input:  []string{"KEY2", "field_name_new", "value_new_new"},
			output: clientio.Encode(int64(1), false),
		},
		"apply with duplicate key, field and value names": {
			setup: func() {
				key := "KEY_MOCK"
				field := "mock_field_name"
				newMap := make(HashMap)
				newMap[field] = "mock_field_value"

				obj := &object.Obj{
					TypeEncoding:   object.ObjTypeHashMap | object.ObjEncodingHashMap,
					Value:          newMap,
					LastAccessedAt: uint32(time.Now().Unix()),
				}

				store.Put(key, obj)
			},
			input:  []string{"KEY_MOCK", "mock_field_name", "mock_field_value"},
			output: clientio.Encode(int64(0), false),
		},
		"same key -> update value, add new field and value": {
			setup: func() {
				key := "KEY_MOCK"
				field := "mock_field_name"
				mockValue := "mock_field_value"
				newMap := make(HashMap)
				newMap[field] = mockValue

				obj := &object.Obj{
					TypeEncoding:   object.ObjTypeHashMap | object.ObjEncodingHashMap,
					Value:          newMap,
					LastAccessedAt: uint32(time.Now().Unix()),
				}

				store.Put(key, obj)

				// Check if the map is saved correctly in the store
				res, err := getValueFromHashMap(key, field, store)

				assert.Assert(t, err == nil)
				assert.DeepEqual(t, res, clientio.Encode(mockValue, false))
			},
			input: []string{
				"KEY_MOCK",
				"mock_field_name",
				"mock_field_value_new",
				"mock_field_name_new",
				"mock_value_new",
			},
			output: clientio.Encode(int64(1), false),
		},
	}

	runEvalTests(t, tests, evalHSET, store)
}

func testEvalHMSET(t *testing.T, store *dstore.Store) {
	tests := map[string]evalTestCase{
		"wrong number of args passed": {
			setup:  func() {},
			input:  nil,
			output: []byte("-ERR wrong number of arguments for 'hmset' command\r\n"),
		},
		"only key passed": {
			setup:  func() {},
			input:  []string{"key"},
			output: []byte("-ERR wrong number of arguments for 'hmset' command\r\n"),
		},
		"only key and field_name passed": {
			setup:  func() {},
			input:  []string{"KEY", "field_name"},
			output: []byte("-ERR wrong number of arguments for 'hmset' command\r\n"),
		},
		"key, field and value passed": {
			setup:  func() {},
			input:  []string{"KEY1", "field_name", "value"},
			output: clientio.RespOK,
		},
		"key, field and value updated": {
			setup:  func() {},
			input:  []string{"KEY1", "field_name", "value_new"},
			output: clientio.RespOK,
		},
		"new set of key, field and value added": {
			setup:  func() {},
			input:  []string{"KEY2", "field_name_new", "value_new_new"},
			output: clientio.RespOK,
		},
		"apply with duplicate key, field and value names": {
			setup: func() {
				key := "KEY_MOCK"
				field := "mock_field_name"
				newMap := make(HashMap)
				newMap[field] = "mock_field_value"

				obj := &object.Obj{
					TypeEncoding:   object.ObjTypeHashMap | object.ObjEncodingHashMap,
					Value:          newMap,
					LastAccessedAt: uint32(time.Now().Unix()),
				}

				store.Put(key, obj)
			},
			input:  []string{"KEY_MOCK", "mock_field_name", "mock_field_value"},
			output: clientio.RespOK,
		},
		"same key -> update value, add new field and value": {
			setup: func() {
				key := "KEY_MOCK"
				field := "mock_field_name"
				mockValue := "mock_field_value"
				newMap := make(HashMap)
				newMap[field] = mockValue

				obj := &object.Obj{
					TypeEncoding:   object.ObjTypeHashMap | object.ObjEncodingHashMap,
					Value:          newMap,
					LastAccessedAt: uint32(time.Now().Unix()),
				}

				store.Put(key, obj)

				// Check if the map is saved correctly in the store
				res, err := getValueFromHashMap(key, field, store)

				assert.Assert(t, err == nil)
				assert.DeepEqual(t, res, clientio.Encode(mockValue, false))
			},
			input: []string{
				"KEY_MOCK",
				"mock_field_name",
				"mock_field_value_new",
				"mock_field_name_new",
				"mock_value_new",
			},
			output: clientio.RespOK,
		},
	}

	runEvalTests(t, tests, evalHMSET, store)
}

func testEvalHKEYS(t *testing.T, store *dstore.Store) {
	tests := []evalTestCase{
		{
			name:           "HKEYS wrong number of args passed",
			setup:          nil,
			input:          nil,
			migratedOutput: EvalResponse{Result: nil, Error: errors.New("ERR wrong number of arguments for 'hkeys' command")},
		},
		{
			name:           "HKEYS key doesn't exist",
			setup:          nil,
			input:          []string{"KEY"},
			migratedOutput: EvalResponse{Result: clientio.EmptyArray, Error: nil},
		},
		{
			name: "HKEYS key exists but not a hash",
			setup: func() {
				evalSET([]string{"string_key", "string_value"}, store)
			},
			input:          []string{"string_key"},
			migratedOutput: EvalResponse{Result: nil, Error: errors.New("ERR -WRONGTYPE Operation against a key holding the wrong kind of value")},
		},
		{
			name: "HKEYS key exists and is a hash",
			setup: func() {
				key := "KEY_MOCK"
				field1 := "mock_field_name"
				newMap := make(HashMap)
				newMap[field1] = "HelloWorld"

				obj := &object.Obj{
					TypeEncoding:   object.ObjTypeHashMap | object.ObjEncodingHashMap,
					Value:          newMap,
					LastAccessedAt: uint32(time.Now().Unix()),
				}

				store.Put(key, obj)
			},
			input:          []string{"KEY_MOCK"},
			migratedOutput: EvalResponse{Result: []string{"mock_field_name"}, Error: nil},
		},
	}

	for _, tt := range tests {
		t.Run(tt.name, func(t *testing.T) {

			if tt.setup != nil {
				tt.setup()
			}

			response := evalHKEYS(tt.input, store)

			// fmt.Printf("EvalReponse: %v\n", response)

			// Handle comparison for byte slices
			if responseBytes, ok := response.Result.([]byte); ok && tt.migratedOutput.Result != nil {
				if expectedBytes, ok := tt.migratedOutput.Result.([]byte); ok {
					// fmt.Printf("G: %v | %v\n", responseBytes, expectedBytes)
					testifyAssert.True(t, bytes.Equal(responseBytes, expectedBytes), "expected and actual byte slices should be equal")
				}
			} else {
				// fmt.Printf("G1: %v | %v\n", response.Result, tt.migratedOutput.Result)
				switch e := tt.migratedOutput.Result.(type) {
				case []interface{}, []string:
					testifyAssert.ElementsMatch(t, e, response.Result)
				default:
					assert.Equal(t, tt.migratedOutput.Result, response.Result)
				}
			}

			if tt.migratedOutput.Error != nil {
				// fmt.Printf("E: %v | %v\n", response.Error, tt.migratedOutput.Error.Error())
				testifyAssert.EqualError(t, response.Error, tt.migratedOutput.Error.Error())
			} else {
				testifyAssert.NoError(t, response.Error)
			}
		})
	}
}

func BenchmarkEvalHKEYS(b *testing.B) {
	store := dstore.NewStore(nil, nil)

	for i := 0; i < b.N; i++ {
		evalHSET([]string{"KEY", fmt.Sprintf("FIELD_%d", i), fmt.Sprintf("VALUE_%d", i)}, store)
	}
	// Benchmark HKEYS
	for i := 0; i < b.N; i++ {
		evalHKEYS([]string{"KEY"}, store)
	}
}

func BenchmarkEvalPFCOUNT(b *testing.B) {
	store := *dstore.NewStore(nil, nil)

	// Helper function to create and insert HLL objects
	createAndInsertHLL := func(key string, items []string) {
		hll := hyperloglog.New()
		for _, item := range items {
			hll.Insert([]byte(item))
		}
		obj := &object.Obj{
			Value:          hll,
			LastAccessedAt: uint32(time.Now().Unix()),
		}
		store.Put(key, obj)
	}

	// Create small HLLs (10000 items each)
	smallItems := make([]string, 10000)
	for i := 0; i < 100; i++ {
		smallItems[i] = fmt.Sprintf("SmallItem%d", i)
	}
	createAndInsertHLL("SMALL1", smallItems)
	createAndInsertHLL("SMALL2", smallItems)

	// Create medium HLLs (1000000 items each)
	mediumItems := make([]string, 1000000)
	for i := 0; i < 100; i++ {
		mediumItems[i] = fmt.Sprintf("MediumItem%d", i)
	}
	createAndInsertHLL("MEDIUM1", mediumItems)
	createAndInsertHLL("MEDIUM2", mediumItems)

	// Create large HLLs (1000000000 items each)
	largeItems := make([]string, 1000000000)
	for i := 0; i < 10000; i++ {
		largeItems[i] = fmt.Sprintf("LargeItem%d", i)
	}
	createAndInsertHLL("LARGE1", largeItems)
	createAndInsertHLL("LARGE2", largeItems)

	tests := []struct {
		name string
		args []string
	}{
		{"SingleSmallKey", []string{"SMALL1"}},
		{"TwoSmallKeys", []string{"SMALL1", "SMALL2"}},
		{"SingleMediumKey", []string{"MEDIUM1"}},
		{"TwoMediumKeys", []string{"MEDIUM1", "MEDIUM2"}},
		{"SingleLargeKey", []string{"LARGE1"}},
		{"TwoLargeKeys", []string{"LARGE1", "LARGE2"}},
		{"MixedSizes", []string{"SMALL1", "MEDIUM1", "LARGE1"}},
		{"ManySmallKeys", []string{"SMALL1", "SMALL2", "SMALL1", "SMALL2", "SMALL1"}},
		{"ManyMediumKeys", []string{"MEDIUM1", "MEDIUM2", "MEDIUM1", "MEDIUM2", "MEDIUM1"}},
		{"ManyLargeKeys", []string{"LARGE1", "LARGE2", "LARGE1", "LARGE2", "LARGE1"}},
		{"NonExistentKey", []string{"SMALL1", "NONEXISTENT", "LARGE1"}},
		{"AllKeys", []string{"SMALL1", "SMALL2", "MEDIUM1", "MEDIUM2", "LARGE1", "LARGE2"}},
	}

	b.ResetTimer()

	for _, tt := range tests {
		b.Run(tt.name, func(b *testing.B) {
			for i := 0; i < b.N; i++ {
				evalPFCOUNT(tt.args, &store)
			}
		})
	}
}

func testEvalDebug(t *testing.T, store *dstore.Store) {
	tests := map[string]evalTestCase{
		// invalid subcommand tests
		"no subcommand passed": {
			setup:  func() {},
			input:  nil,
			output: []byte("-ERR wrong number of arguments for 'json.debug' command\r\n"),
		},

		"wrong subcommand passed": {
			setup:  func() {},
			input:  []string{"WRONG_SUBCOMMAND"},
			output: []byte("-ERR unknown subcommand - try `JSON.DEBUG HELP`\r\n"),
		},

		// help subcommand tests
		"help no args": {
			setup:  func() {},
			input:  []string{"HELP"},
			output: []byte("*2\r\n$42\r\nMEMORY <key> [path] - reports memory usage\r\n$34\r\nHELP                - this message\r\n"),
		},

		"help with args": {
			setup:  func() {},
			input:  []string{"HELP", "EXTRA_ARG"},
			output: []byte("*2\r\n$42\r\nMEMORY <key> [path] - reports memory usage\r\n$34\r\nHELP                - this message\r\n"),
		},

		// memory subcommand tests
		"memory without args": {
			setup:  func() {},
			input:  []string{"MEMORY"},
			output: []byte("-ERR wrong number of arguments for 'json.debug' command\r\n"),
		},

		"memory nonexistent key": {
			setup:  func() {},
			input:  []string{"MEMORY", "NONEXISTENT_KEY"},
			output: clientio.RespZero,
		},

		// memory subcommand tests for existing key
		"no path": {
			setup: func() {
				key := "EXISTING_KEY"
				value := "{\"a\": 1}"
				var rootData interface{}
				_ = sonic.Unmarshal([]byte(value), &rootData)
				obj := store.NewObj(rootData, -1, object.ObjTypeJSON, object.ObjEncodingJSON)
				store.Put(key, obj)
			},
			input:  []string{"MEMORY", "EXISTING_KEY"},
			output: []byte(":89\r\n"),
		},

		"root path": {
			setup: func() {
				key := "EXISTING_KEY"
				value := "{\"a\": 1}"
				var rootData interface{}
				_ = sonic.Unmarshal([]byte(value), &rootData)
				obj := store.NewObj(rootData, -1, object.ObjTypeJSON, object.ObjEncodingJSON)
				store.Put(key, obj)
			},
			input:  []string{"MEMORY", "EXISTING_KEY", "$"},
			output: []byte(":89\r\n"),
		},

		"invalid path": {
			setup: func() {
				key := "EXISTING_KEY"
				value := "{\"a\": 1}"
				var rootData interface{}
				_ = sonic.Unmarshal([]byte(value), &rootData)
				obj := store.NewObj(rootData, -1, object.ObjTypeJSON, object.ObjEncodingJSON)
				store.Put(key, obj)
			},
			input:  []string{"MEMORY", "EXISTING_KEY", "INVALID_PATH"},
			output: []byte("-ERR Path '$.INVALID_PATH' does not exist\r\n"),
		},

		"valid path": {
			setup: func() {
				key := "EXISTING_KEY"
				value := "{\"a\": 1, \"b\": 2}"
				var rootData interface{}
				_ = sonic.Unmarshal([]byte(value), &rootData)
				obj := store.NewObj(rootData, -1, object.ObjTypeJSON, object.ObjEncodingJSON)
				store.Put(key, obj)
			},
			input:  []string{"MEMORY", "EXISTING_KEY", "$.a"},
			output: []byte("*1\r\n:16\r\n"),
		},

		// only the first path is picked whether it's valid or not for an object json
		// memory can be fetched only for one path in a command for an object json
		"multiple paths for object json": {
			setup: func() {
				key := "EXISTING_KEY"
				value := "{\"a\": 1, \"b\": \"dice\"}"
				var rootData interface{}
				_ = sonic.Unmarshal([]byte(value), &rootData)
				obj := store.NewObj(rootData, -1, object.ObjTypeJSON, object.ObjEncodingJSON)
				store.Put(key, obj)
			},
			input:  []string{"MEMORY", "EXISTING_KEY", "$.a", "$.b"},
			output: []byte("*1\r\n:16\r\n"),
		},

		"single index path for array json": {
			setup: func() {
				key := "EXISTING_KEY"
				value := "[\"roll\", \"the\", \"dices\"]"
				var rootData interface{}
				_ = sonic.Unmarshal([]byte(value), &rootData)
				obj := store.NewObj(rootData, -1, object.ObjTypeJSON, object.ObjEncodingJSON)
				store.Put(key, obj)
			},
			input:  []string{"MEMORY", "EXISTING_KEY", "$[1]"},
			output: []byte("*1\r\n:19\r\n"),
		},

		"multiple index paths for array json": {
			setup: func() {
				key := "EXISTING_KEY"
				value := "[\"roll\", \"the\", \"dices\"]"
				var rootData interface{}
				_ = sonic.Unmarshal([]byte(value), &rootData)
				obj := store.NewObj(rootData, -1, object.ObjTypeJSON, object.ObjEncodingJSON)
				store.Put(key, obj)
			},
			input:  []string{"MEMORY", "EXISTING_KEY", "$[1,2]"},
			output: []byte("*2\r\n:19\r\n:21\r\n"),
		},

		"index path out of range for array json": {
			setup: func() {
				key := "EXISTING_KEY"
				value := "[\"roll\", \"the\", \"dices\"]"
				var rootData interface{}
				_ = sonic.Unmarshal([]byte(value), &rootData)
				obj := store.NewObj(rootData, -1, object.ObjTypeJSON, object.ObjEncodingJSON)
				store.Put(key, obj)
			},
			input:  []string{"MEMORY", "EXISTING_KEY", "$[4]"},
			output: clientio.RespEmptyArray,
		},

		"multiple valid and invalid index paths": {
			setup: func() {
				key := "EXISTING_KEY"
				value := "[\"roll\", \"the\", \"dices\"]"
				var rootData interface{}
				_ = sonic.Unmarshal([]byte(value), &rootData)
				obj := store.NewObj(rootData, -1, object.ObjTypeJSON, object.ObjEncodingJSON)
				store.Put(key, obj)
			},
			input:  []string{"MEMORY", "EXISTING_KEY", "$[1,2,4]"},
			output: []byte("*2\r\n:19\r\n:21\r\n"),
		},

		"negative index path": {
			setup: func() {
				key := "EXISTING_KEY"
				value := "[\"roll\", \"the\", \"dices\"]"
				var rootData interface{}
				_ = sonic.Unmarshal([]byte(value), &rootData)
				obj := store.NewObj(rootData, -1, object.ObjTypeJSON, object.ObjEncodingJSON)
				store.Put(key, obj)
			},
			input:  []string{"MEMORY", "EXISTING_KEY", "$[-1]"},
			output: []byte("*1\r\n:21\r\n"),
		},

		"multiple negative indexe paths": {
			setup: func() {
				key := "EXISTING_KEY"
				value := "[\"roll\", \"the\", \"dices\"]"
				var rootData interface{}
				_ = sonic.Unmarshal([]byte(value), &rootData)
				obj := store.NewObj(rootData, -1, object.ObjTypeJSON, object.ObjEncodingJSON)
				store.Put(key, obj)
			},
			input:  []string{"MEMORY", "EXISTING_KEY", "$[-1,-2]"},
			output: []byte("*2\r\n:21\r\n:19\r\n"),
		},

		"negative index path out of bound": {
			setup: func() {
				key := "EXISTING_KEY"
				value := "[\"roll\", \"the\", \"dices\"]"
				var rootData interface{}
				_ = sonic.Unmarshal([]byte(value), &rootData)
				obj := store.NewObj(rootData, -1, object.ObjTypeJSON, object.ObjEncodingJSON)
				store.Put(key, obj)
			},
			input:  []string{"MEMORY", "EXISTING_KEY", "$[-4]"},
			output: []byte("-ERR Path '$.$[-4]' does not exist\r\n"),
		},

		"all paths with asterix for array json": {
			setup: func() {
				key := "EXISTING_KEY"
				value := "[\"roll\", \"the\", \"dices\"]"
				var rootData interface{}
				_ = sonic.Unmarshal([]byte(value), &rootData)
				obj := store.NewObj(rootData, -1, object.ObjTypeJSON, object.ObjEncodingJSON)
				store.Put(key, obj)
			},
			input:  []string{"MEMORY", "EXISTING_KEY", "$[*]"},
			output: []byte("*3\r\n:20\r\n:19\r\n:21\r\n"),
		},

		"all paths with semicolon for array json": {
			setup: func() {
				key := "EXISTING_KEY"
				value := "[\"roll\", \"the\", \"dices\"]"
				var rootData interface{}
				_ = sonic.Unmarshal([]byte(value), &rootData)
				obj := store.NewObj(rootData, -1, object.ObjTypeJSON, object.ObjEncodingJSON)
				store.Put(key, obj)
			},
			input:  []string{"MEMORY", "EXISTING_KEY", "$[:]"},
			output: []byte("*3\r\n:20\r\n:19\r\n:21\r\n"),
		},

		"array json with mixed types": {
			setup: func() {
				key := "EXISTING_KEY"
				value := "[2, 3.5, true, null, \"dice\", {}, [], {\"a\": 1, \"b\": 2}, [7, 8, 0]]"
				var rootData interface{}
				_ = sonic.Unmarshal([]byte(value), &rootData)
				obj := store.NewObj(rootData, -1, object.ObjTypeJSON, object.ObjEncodingJSON)
				store.Put(key, obj)
			},
			input:  []string{"MEMORY", "EXISTING_KEY", "$[:]"},
			output: []byte("*9\r\n:16\r\n:16\r\n:16\r\n:16\r\n:20\r\n:16\r\n:16\r\n:82\r\n:64\r\n"),
		},
	}

	runEvalTests(t, tests, evalJSONDebug, store)
}

func testEvalHLEN(t *testing.T, store *dstore.Store) {
	tests := map[string]evalTestCase{
		"HLEN wrong number of args": {
			input:          []string{},
			migratedOutput: EvalResponse{Result: nil, Error: diceerrors.ErrWrongArgumentCount("HLEN")},
		},
		"HLEN non-existent key": {
			input:          []string{"nonexistent_key"},
			migratedOutput: EvalResponse{Result: clientio.IntegerZero, Error: nil},
		},
		"HLEN key exists but not a hash": {
			setup: func() {
				evalSET([]string{"string_key", "string_value"}, store)
			},
			input:          []string{"string_key"},
			migratedOutput: EvalResponse{Result: nil, Error: diceerrors.ErrWrongTypeOperation},
		},
		"HLEN empty hash": {
			setup:          func() {},
			input:          []string{"empty_hash"},
			migratedOutput: EvalResponse{Result: clientio.IntegerZero, Error: nil},
		},
		"HLEN hash with elements": {
			setup: func() {
				evalHSET([]string{"hash_key", "field1", "value1", "field2", "value2", "field3", "value3"}, store)
			},
			input:          []string{"hash_key"},
			migratedOutput: EvalResponse{Result: 3, Error: nil},
		},
	}

	runMigratedEvalTests(t, tests, evalHLEN, store)
}

func BenchmarkEvalHLEN(b *testing.B) {
	sizes := []int{0, 10, 100, 1000, 10000, 100000}
	store := dstore.NewStore(nil, nil)

	for _, size := range sizes {
		b.Run(fmt.Sprintf("HashSize_%d", size), func(b *testing.B) {
			key := fmt.Sprintf("benchmark_hash_%d", size)

			args := []string{key}
			for i := 0; i < size; i++ {
				args = append(args, fmt.Sprintf("field%d", i), fmt.Sprintf("value%d", i))
			}
			evalHSET(args, store)

			b.ResetTimer()
			b.ReportAllocs()
			for i := 0; i < b.N; i++ {
				evalHLEN([]string{key}, store)
			}
		})
	}
}

func testEvalSELECT(t *testing.T, store *dstore.Store) {
	tests := map[string]evalTestCase{
		"nil value": {
			setup:  func() {},
			input:  nil,
			output: []byte("-ERR wrong number of arguments for 'select' command\r\n"),
		},
		"database is specified": {
			setup:  func() {},
			input:  []string{"1"},
			output: clientio.RespOK,
		},
	}
	runEvalTests(t, tests, evalSELECT, store)
}

func testEvalJSONARRPOP(t *testing.T, store *dstore.Store) {
	tests := map[string]evalTestCase{
		"wrong number of args passed": {
			setup:  func() {},
			input:  nil,
			output: []byte("-ERR wrong number of arguments for 'json.arrpop' command\r\n"),
            migratedOutput: EvalResponse{
                Result: nil,
			    Error:  diceerrors.ErrWrongArgumentCount("JSON.ARRPOP"),
            },
		},
		"key does not exist": {
			setup:  func() {},
			input:  []string{"NOTEXISTANT_KEY"},
			output: []byte("-ERR could not perform this operation on a key that doesn't exist\r\n"),
            migratedOutput: EvalResponse{
                Result: nil,
                Error: diceerrors.ErrKeyNotFound,
            },
		},
		"empty array at root path": {
			setup: func() {
				key := "MOCK_KEY"
				value := "[]"
				var rootData interface{}
				_ = sonic.Unmarshal([]byte(value), &rootData)
				obj := store.NewObj(rootData, -1, object.ObjTypeJSON, object.ObjEncodingJSON)
				store.Put(key, obj)
			},
			input:  []string{"MOCK_KEY"},
			output: []byte("-ERR Path '$' does not exist or not an array\r\n"),
            migratedOutput: EvalResponse{
                Result: nil,
                Error: diceerrors.ErrWrongTypeOperation,
            },
		},
		"empty array at nested path": {
			setup: func() {
				key := "MOCK_KEY"
				value := "{\"a\": 1, \"b\": []}"
				var rootData interface{}
				_ = sonic.Unmarshal([]byte(value), &rootData)
				obj := store.NewObj(rootData, -1, object.ObjTypeJSON, object.ObjEncodingJSON)
				store.Put(key, obj)
			},
			input:  []string{"MOCK_KEY", "$.b"},
			output: []byte("*1\r\n$-1\r\n"),
            migratedOutput: EvalResponse{
                Result: []interface{}{clientio.NIL},
                Error: nil,
            },
		},
		"all paths with asterix": {
			setup: func() {
				key := "MOCK_KEY"
				value := "{\"a\": 1, \"b\": []}"
				var rootData interface{}
				_ = sonic.Unmarshal([]byte(value), &rootData)
				obj := store.NewObj(rootData, -1, object.ObjTypeJSON, object.ObjEncodingJSON)
				store.Put(key, obj)
			},
			input:  []string{"MOCK_KEY", "$.*"},
			output: []byte("*2\r\n$-1\r\n$-1\r\n"),
            migratedOutput: EvalResponse{
                Result: []interface{}{clientio.NIL,clientio.NIL},
                Error: nil,
            },
		},
		"array root path no index": {
			setup: func() {
				key := "MOCK_KEY"
				value := "[0, 1, 2, 3, 4, 5]"
				var rootData interface{}
				_ = sonic.Unmarshal([]byte(value), &rootData)
				obj := store.NewObj(rootData, -1, object.ObjTypeJSON, object.ObjEncodingJSON)
				store.Put(key, obj)
			},
			input:  []string{"MOCK_KEY"},
			output: []byte(":5\r\n"),
            migratedOutput: EvalResponse{
                Result: float64(5),
                Error: nil,
            },
		},
		"array root path valid positive index": {
			setup: func() {
				key := "MOCK_KEY"
				value := "[0, 1, 2, 3, 4, 5]"
				var rootData interface{}
				_ = sonic.Unmarshal([]byte(value), &rootData)
				obj := store.NewObj(rootData, -1, object.ObjTypeJSON, object.ObjEncodingJSON)
				store.Put(key, obj)
			},
			input:  []string{"MOCK_KEY", "$", "2"},
			output: []byte(":2\r\n"),
            migratedOutput: EvalResponse{
                Result: float64(2),
                Error: nil,
            },
		},
		"array root path out of bound positive index": {
			setup: func() {
				key := "MOCK_KEY"
				value := "[0, 1, 2, 3, 4, 5]"
				var rootData interface{}
				_ = sonic.Unmarshal([]byte(value), &rootData)
				obj := store.NewObj(rootData, -1, object.ObjTypeJSON, object.ObjEncodingJSON)
				store.Put(key, obj)
			},
			input:  []string{"MOCK_KEY", "$", "10"},
			output: []byte(":5\r\n"),
            migratedOutput: EvalResponse{
                Result: float64(5),
                Error: nil,
            },
		},
		"array root path valid negative index": {
			setup: func() {
				key := "MOCK_KEY"
				value := "[0, 1, 2, 3, 4, 5]"
				var rootData interface{}
				_ = sonic.Unmarshal([]byte(value), &rootData)
				obj := store.NewObj(rootData, -1, object.ObjTypeJSON, object.ObjEncodingJSON)
				store.Put(key, obj)
			},
			input:  []string{"MOCK_KEY", "$", "-2"},
			output: []byte(":4\r\n"),
            migratedOutput: EvalResponse{
                Result: float64(4),
                Error: nil,
            },
		},
		"array root path out of bound negative index": {
			setup: func() {
				key := "MOCK_KEY"
				value := "[0, 1, 2, 3, 4, 5]"
				var rootData interface{}
				_ = sonic.Unmarshal([]byte(value), &rootData)
				obj := store.NewObj(rootData, -1, object.ObjTypeJSON, object.ObjEncodingJSON)
				store.Put(key, obj)
			},
			input:  []string{"MOCK_KEY", "$", "-10"},
			output: []byte(":0\r\n"),
            migratedOutput: EvalResponse{
                Result: float64(0),
                Error: nil,
            },
		},
		"array at root path updated correctly": {
			setup: func() {
				key := "MOCK_KEY"
				value := "[0, 1, 2, 3, 4, 5]"
				var rootData interface{}
				_ = sonic.Unmarshal([]byte(value), &rootData)
				obj := store.NewObj(rootData, -1, object.ObjTypeJSON, object.ObjEncodingJSON)
				store.Put(key, obj)
			},
			input:  []string{"MOCK_KEY", "$", "2"},
			output: []byte(":0\r\n"),
			validator: func(output []byte) {
				key := "MOCK_KEY"
				obj := store.Get(key)
				want := []interface{}{float64(0), float64(1), float64(3), float64(4), float64(5)}
				equal := reflect.DeepEqual(obj.Value, want)
				assert.Equal(t, equal, true)
			},
            migratedOutput: EvalResponse{
                Result: float64(2),
                Error: nil,
            },
		},
		"nested array updated correctly": {
			setup: func() {
				key := "MOCK_KEY"
				value := "{\"a\": 2, \"b\": [0, 1, 2, 3, 4, 5]}"
				var rootData interface{}
				_ = sonic.Unmarshal([]byte(value), &rootData)
				obj := store.NewObj(rootData, -1, object.ObjTypeJSON, object.ObjEncodingJSON)
				store.Put(key, obj)
			},
			input:  []string{"MOCK_KEY", "$.b", "2"},
			output: []byte("*1\r\n:2\r\n"),
			validator: func(output []byte) {
				key := "MOCK_KEY"
				path := "$.b"
				obj := store.Get(key)

				expr, err := jp.ParseString(path)
				assert.NilError(t, err, "error parsing path")

				results := expr.Get(obj.Value)
				assert.Equal(t, len(results), 1)

				want := []interface{}{float64(0), float64(1), float64(3), float64(4), float64(5)}

				equal := reflect.DeepEqual(results[0], want)
				assert.Equal(t, equal, true)
			},
            migratedOutput: EvalResponse{
                Result: []interface{}{float64(2)},
                Error: nil,
            },
		},
	}
	for _, tt := range tests {
		t.Run(tt.name, func(t *testing.T) {
			store = setupTest(store)

			if tt.setup != nil {
				tt.setup()
			}
			response := evalJSONARRPOP(tt.input, store)

			if tt.migratedOutput.Result != nil {
				if slice, ok := tt.migratedOutput.Result.([]interface{}); ok {
					assert.DeepEqual(t, slice, response.Result)
				} else {
                    assert.Equal(t, tt.migratedOutput.Result, response.Result)
                }
			}

			if tt.migratedOutput.Error != nil {
				testifyAssert.EqualError(t, response.Error, tt.migratedOutput.Error.Error())
			} else {
				testifyAssert.NoError(t, response.Error)
			}
		})
	}
}

func testEvalTYPE(t *testing.T, store *dstore.Store) {
	tests := map[string]evalTestCase{
		"TYPE : incorrect number of arguments": {
			setup:  func() {},
			input:  []string{},
			output: diceerrors.NewErrArity("TYPE"),
		},
		"TYPE : key does not exist": {
			setup:  func() {},
			input:  []string{"nonexistent_key"},
			output: []byte("+none\r\n"),
		},
		"TYPE : key exists and is of type String": {
			setup: func() {
				store.Put("string_key", store.NewObj("value", -1, object.ObjTypeString, object.ObjEncodingRaw))
			},
			input:  []string{"string_key"},
			output: []byte("+string\r\n"),
		},
		"TYPE : key exists and is of type List": {
			setup: func() {
				store.Put("list_key", store.NewObj([]byte("value"), -1, object.ObjTypeByteList, object.ObjEncodingRaw))
			},
			input:  []string{"list_key"},
			output: []byte("+list\r\n"),
		},
		"TYPE : key exists and is of type Set": {
			setup: func() {
				store.Put("set_key", store.NewObj([]byte("value"), -1, object.ObjTypeSet, object.ObjEncodingRaw))
			},
			input:  []string{"set_key"},
			output: []byte("+set\r\n"),
		},
		"TYPE : key exists and is of type Hash": {
			setup: func() {
				store.Put("hash_key", store.NewObj([]byte("value"), -1, object.ObjTypeHashMap, object.ObjEncodingRaw))
			},
			input:  []string{"hash_key"},
			output: []byte("+hash\r\n"),
		},
	}
	runEvalTests(t, tests, evalTYPE, store)
}

func BenchmarkEvalTYPE(b *testing.B) {
	store := dstore.NewStore(nil, nil)

	// Define different types of objects to benchmark
	objectTypes := map[string]func(){
		"String": func() {
			store.Put("string_key", store.NewObj("value", -1, object.ObjTypeString, object.ObjEncodingRaw))
		},
		"List": func() {
			store.Put("list_key", store.NewObj([]byte("value"), -1, object.ObjTypeByteList, object.ObjEncodingRaw))
		},
		"Set": func() {
			store.Put("set_key", store.NewObj([]byte("value"), -1, object.ObjTypeSet, object.ObjEncodingRaw))
		},
		"Hash": func() {
			store.Put("hash_key", store.NewObj([]byte("value"), -1, object.ObjTypeHashMap, object.ObjEncodingRaw))
		},
	}

	for objType, setupFunc := range objectTypes {
		b.Run(fmt.Sprintf("ObjectType_%s", objType), func(b *testing.B) {
			// Set up the object in the store
			setupFunc()

			b.ResetTimer()
			b.ReportAllocs()

			// Benchmark the evalTYPE function
			for i := 0; i < b.N; i++ {
				_ = evalTYPE([]string{fmt.Sprintf("%s_key", strings.ToLower(objType))}, store)
			}
		})
	}
}

func testEvalCOMMAND(t *testing.T, store *dstore.Store) {
	tests := map[string]evalTestCase{
		"command help": {
			input: []string{"HELP"},
			output: []byte("*15\r\n" +
				"$64\r\n" +
				"COMMAND <subcommand> [<arg> [value] [opt] ...]. Subcommands are:\r\n" +
				"$15\r\n" +
				"(no subcommand)\r\n" +
				"$46\r\n" +
				"     Return details about all DiceDB commands.\r\n" +
				"$5\r\n" +
				"COUNT\r\n" +
				"$63\r\n" +
				"     Return the total number of commands in this DiceDB server.\r\n" +
				"$4\r\n" +
				"LIST\r\n" +
				"$57\r\n" +
				"     Return a list of all commands in this DiceDB server.\r\n" +
				"$25\r\n" +
				"INFO [<command-name> ...]\r\n" +
				"$140\r\n" +
				"     Return details about the specified DiceDB commands. If no command names are given, documentation details for all commands are returned.\r\n" +
				"$25\r\n" +
				"DOCS [<command-name> ...]\r\n" +
				"$147\r\n" +
				"\tReturn documentation details about multiple diceDB commands.\n\tIf no command names are given, documentation details for all\n\tcommands are returned.\r\n" +
				"$22\r\n" +
				"GETKEYS <full-command>\r\n" +
				"$48\r\n" +
				"     Return the keys from a full DiceDB command.\r\n" +
				"$4\r\n" +
				"HELP\r\n" +
				"$21\r\n" +
				"     Print this help.\r\n"),
		},
		"command help with wrong number of arguments": {
			input:  []string{"HELP", "EXTRA-ARGS"},
			output: []byte("-ERR wrong number of arguments for 'command|help' command\r\n"),
		},
		"command info valid command SET": {
			input:  []string{"INFO", "SET"},
			output: []byte("*1\r\n*6\r\n$3\r\nset\r\n:-3\r\n:1\r\n:0\r\n:0\r\n*0\r\n"),
		},
		"command info valid command GET": {
			input:  []string{"INFO", "GET"},
			output: []byte("*1\r\n*6\r\n$3\r\nget\r\n:2\r\n:1\r\n:0\r\n:0\r\n*0\r\n"),
		},
		"command info valid command PING": {
			input:  []string{"INFO", "PING"},
			output: []byte("*1\r\n*6\r\n$4\r\nping\r\n:-1\r\n:0\r\n:0\r\n:0\r\n*0\r\n"),
		},
		"command info multiple valid commands": {
			input:  []string{"INFO", "SET", "GET"},
			output: []byte("*2\r\n*6\r\n$3\r\nset\r\n:-3\r\n:1\r\n:0\r\n:0\r\n*0\r\n*6\r\n$3\r\nget\r\n:2\r\n:1\r\n:0\r\n:0\r\n*0\r\n"),
		},
		"command info invalid command": {
			input:  []string{"INFO", "INVALID_CMD"},
			output: []byte("*1\r\n$-1\r\n"),
		},
		"command info mixture of valid and invalid commands": {
			input:  []string{"INFO", "SET", "INVALID_CMD"},
			output: []byte("*2\r\n*6\r\n$3\r\nset\r\n:-3\r\n:1\r\n:0\r\n:0\r\n*0\r\n$-1\r\n"),
		},
		"command count with wrong number of arguments": {
			input:  []string{"COUNT", "EXTRA-ARGS"},
			output: []byte("-ERR wrong number of arguments for 'command|count' command\r\n"),
		},
		"command list with wrong number of arguments": {
			input:  []string{"LIST", "EXTRA-ARGS"},
			output: []byte("-ERR wrong number of arguments for 'command|list' command\r\n"),
		},
		"command unknown": {
			input:  []string{"UNKNOWN"},
			output: []byte("-ERR unknown subcommand 'UNKNOWN'. Try COMMAND HELP.\r\n"),
		},
		"command getkeys with incorrect number of arguments": {
			input:  []string{"GETKEYS"},
			output: []byte("-ERR wrong number of arguments for 'command|getkeys' command\r\n"),
		},
		"command getkeys with unknown command": {
			input:  []string{"GETKEYS", "UNKNOWN"},
			output: []byte("-ERR invalid command specified\r\n"),
		},
		"command getkeys with a command that accepts no key arguments": {
			input:  []string{"GETKEYS", "FLUSHDB"},
			output: []byte("-ERR the command has no key arguments\r\n"),
		},
		"command getkeys with an invalid number of arguments for a command": {
			input:  []string{"GETKEYS", "MSET", "key1"},
			output: []byte("-ERR invalid number of arguments specified for command\r\n"),
		},
		"command docs valid command SET": {
			input: []string{"DOCS", "SET"},
			output: []byte("*1\r\n*2\r\n$3\r\nset\r\n*10\r\n$7\r\nsummary\r\n$489\r\n" +
				"SET puts a new <key, value> pair in db as in the args\n" +
				"\t\targs must contain key and value.\n" +
				"\t\targs can also contain multiple options -\n" +
				"\t\tEX or ex which will set the expiry time(in secs) for the key\n" +
				"\t\tReturns encoded error response if at least a <key, value> pair is not part of args\n" +
				"\t\tReturns encoded error response if expiry tme value in not integer\n" +
				"\t\tReturns encoded OK RESP once new entry is added\n" +
				"\t\tIf the key already exists then the value will be overwritten and expiry will be discarded\r\n" +
				"$5\r\narity\r\n" +
				":-3\r\n$10\r\nbeginIndex\r\n:1\r\n$9\r\nlastIndex\r\n:0\r\n$4\r\nstep\r\n:0\r\n"),
		},
		"command docs valid command GET": {
			input: []string{"DOCS", "GET"},
			output: []byte(
				"*1\r\n*2\r\n$3\r\nget\r\n*10\r\n$7\r\nsummary\r\n$210\r\n" +
					"GET returns the value for the queried key in args\n" +
					"\t\tThe key should be the only param in args\n" +
					"\t\tThe RESP value of the key is encoded and then returned\n" +
					"\t\tGET returns RespNIL if key is expired or it does not exist\r\n" +
					"$5\r\narity\r\n:2\r\n$10\r\nbeginIndex\r\n" +
					":1\r\n$9\r\nlastIndex\r\n:0\r\n$4\r\nstep\r\n:0\r\n"),
		},
		"command docs valid command PING": {
			input: []string{"DOCS", "PING"},
			output: []byte("*1\r\n*2\r\n$4\r\nping\r\n*10\r\n$7\r\nsummary\r\n$111\r\nPING returns with an encoded \"PONG\"" +
				" If any message is added with the ping command,the message will be returned.\r\n" +
				"$5\r\narity\r\n:-1\r\n$10\r\nbeginIndex\r\n:0\r\n$9\r\nlastIndex\r\n:0\r\n$4\r\nstep\r\n:0\r\n"),
		},
		"command docs multiple valid commands": {
			input: []string{"DOCS", "SET", "GET"},
			output: []byte("*2\r\n*2\r\n$3\r\nset\r\n*10\r\n$7\r\n" +
				"summary\r\n$489\r\n" +
				"SET puts a new <key, value> pair in db as in the args\n" +
				"\t\targs must contain key and value.\n" +
				"\t\targs can also contain multiple options -\n" +
				"\t\tEX or ex which will set the expiry time(in secs) for the key\n" +
				"\t\tReturns encoded error response if at least a <key, value> pair is not part of args\n" +
				"\t\tReturns encoded error response if expiry tme value in not integer\n" +
				"\t\tReturns encoded OK RESP once new entry is added\n" +
				"\t\tIf the key already exists then the value will be overwritten and expiry will be discarded\r\n" +
				"$5\r\narity\r\n" +
				":-3\r\n$10\r\nbeginIndex\r\n:1\r\n$9\r\nlastIndex\r\n:0\r\n$4\r\nstep\r\n:0\r\n" +
				"*2\r\n$3\r\nget\r\n*10\r\n$7\r\nsummary\r\n$210\r\n" +
				"GET returns the value for the queried key in args\n" +
				"\t\tThe key should be the only param in args\n" +
				"\t\tThe RESP value of the key is encoded and then returned\n" +
				"\t\tGET returns RespNIL if key is expired or it does not exist\r\n$5\r\narity\r\n" +
				":2\r\n$10\r\nbeginIndex\r\n:1\r\n$9\r\nlastIndex\r\n:0\r\n$4\r\nstep\r\n:0\r\n"),
		},
		"command docs invalid command": {
			input:  []string{"DOCS", "INVALID_CMD"},
			output: []byte("*0\r\n"),
		},
		"command docs mixture of valid and invalid commands": {
			input: []string{"DOCS", "SET", "INVALID_CMD"},
			output: []byte("*1\r\n*2\r\n$3\r\nset\r\n*10\r\n$7\r\n" +
				"summary\r\n$489\r\nSET puts a new <key, value> pair in db as in the args\n" +
				"\t\targs must contain key and value.\n" +
				"\t\targs can also contain multiple options -\n" +
				"\t\tEX or ex which will set the expiry time(in secs) for the key\n" +
				"\t\tReturns encoded error response if at least a <key, value> pair is not part of args\n" +
				"\t\tReturns encoded error response if expiry tme value in not integer\n" +
				"\t\tReturns encoded OK RESP once new entry is added\n" +
				"\t\tIf the key already exists then the value will be overwritten and expiry will be discarded\r\n" +
				"$5\r\narity\r\n:-3\r\n$10\r\nbeginIndex\r\n:1\r\n$9\r\nlastIndex\r\n:0\r\n$4\r\nstep\r\n:0\r\n"),
		},
		"command docs unknown command": {
			input:  []string{"UNKNOWN"},
			output: []byte("-ERR unknown subcommand 'UNKNOWN'. Try COMMAND HELP.\r\n"),
		},
	}

	runEvalTests(t, tests, evalCommand, store)
}

func testEvalJSONOBJKEYS(t *testing.T, store *dstore.Store) {
	tests := []evalTestCase{
		{
			name:  "nil value",
			setup: func() {},
			input: nil,
			migratedOutput: EvalResponse{
				Result: nil,
				Error:  diceerrors.ErrWrongArgumentCount("JSON.OBJKEYS"),
			},
		},
		{
			name:  "empty args",
			setup: func() {},
			input: []string{},
			migratedOutput: EvalResponse{
				Result: nil,
				Error:  diceerrors.ErrWrongArgumentCount("JSON.OBJKEYS"),
			},
		},
		{
			name:  "key does not exist",
			setup: func() {},
			input: []string{"NONEXISTENT_KEY"},
			migratedOutput: EvalResponse{
				Result: nil,
				Error:  diceerrors.ErrGeneral("could not perform this operation on a key that doesn't exist"),
			},
		},
		{
			name: "root not object",
			setup: func() {
				key := "EXISTING_KEY"
				value := "[1]"
				var rootData interface{}
				_ = sonic.Unmarshal([]byte(value), &rootData)
				obj := store.NewObj(rootData, -1, object.ObjTypeJSON, object.ObjEncodingJSON)
				store.Put(key, obj)
			},
			input: []string{"EXISTING_KEY"},
			migratedOutput: EvalResponse{
				Result: nil,
				Error:  diceerrors.ErrWrongTypeOperation,
			},
		},
		{
			name: "wildcard no object objkeys",
			setup: func() {
				key := "EXISTING_KEY"
				value := `{"name":"John","age":30,"pets":null,"languages":["python","golang"],"flag":false}`
				var rootData interface{}
				_ = sonic.Unmarshal([]byte(value), &rootData)
				obj := store.NewObj(rootData, -1, object.ObjTypeJSON, object.ObjEncodingJSON)
				store.Put(key, obj)
			},
			input: []string{"EXISTING_KEY", "$.*"},
			migratedOutput: EvalResponse{
				Result: []interface{}{nil, nil, nil, nil, nil},
				Error:  nil,
			},
		},
		{
			name: "incompatible type (int)",
			setup: func() {
				key := "EXISTING_KEY"
				value := `{"person":{"name":"John","age":30},"languages":["python","golang"]}`
				var rootData interface{}
				_ = sonic.Unmarshal([]byte(value), &rootData)
				obj := store.NewObj(rootData, -1, object.ObjTypeJSON, object.ObjEncodingJSON)
				store.Put(key, obj)
			},
			input: []string{"EXISTING_KEY", "$.person.age"},
			migratedOutput: EvalResponse{
				Result: []interface{}{nil},
				Error:  nil,
			},
		},
		{
			name: "incompatible type (string)",
			setup: func() {
				key := "EXISTING_KEY"
				value := `{"person":{"name":"John","age":30},"languages":["python","golang"]}`
				var rootData interface{}
				_ = sonic.Unmarshal([]byte(value), &rootData)
				obj := store.NewObj(rootData, -1, object.ObjTypeJSON, object.ObjEncodingJSON)
				store.Put(key, obj)
			},
			input: []string{"EXISTING_KEY", "$.person.name"},
			migratedOutput: EvalResponse{
				Result: []interface{}{nil},
				Error:  nil,
			},
		},
		{
			name: "incompatible type (array)",
			setup: func() {
				key := "EXISTING_KEY"
				value := `{"person":{"name":"John","age":30},"languages":["python","golang"]}`
				var rootData interface{}
				_ = sonic.Unmarshal([]byte(value), &rootData)
				obj := store.NewObj(rootData, -1, object.ObjTypeJSON, object.ObjEncodingJSON)
				store.Put(key, obj)
			},
			input: []string{"EXISTING_KEY", "$.languages"},
			migratedOutput: EvalResponse{
				Result: []interface{}{nil},
				Error:  nil,
			},
		},
	}

	for _, tt := range tests {
		t.Run(tt.name, func(t *testing.T) {
			store = setupTest(store)

			if tt.setup != nil {
				tt.setup()
			}

			response := evalJSONOBJKEYS(tt.input, store)

			if b, ok := response.Result.([]byte); ok && tt.migratedOutput.Result != nil {
				if expectedBytes, ok := tt.migratedOutput.Result.([]byte); ok {
					testifyAssert.True(t, bytes.Equal(b, expectedBytes), "expected and actual byte slices should be equal")
				}
			} else {
				testifyAssert.Equal(t, tt.migratedOutput.Result, response.Result)
			}

			if tt.migratedOutput.Error != nil {
				testifyAssert.EqualError(t, response.Error, tt.migratedOutput.Error.Error())
			} else {
				testifyAssert.NoError(t, response.Error)
			}
		})
	}
}


func BenchmarkEvalJSONOBJKEYS(b *testing.B) {
	sizes := []int{0, 10, 100, 1000, 10000, 100000} // Various sizes of JSON objects
	store := dstore.NewStore(nil, nil)

	for _, size := range sizes {
		b.Run(fmt.Sprintf("JSONObjectSize_%d", size), func(b *testing.B) {
			key := fmt.Sprintf("benchmark_json_objkeys_%d", size)

			// Create a large JSON object with the given size
			jsonObj := make(map[string]interface{})
			for i := 0; i < size; i++ {
				jsonObj[fmt.Sprintf("key%d", i)] = fmt.Sprintf("value%d", i)
			}

			// Set the JSON object in the store
			args := []string{key, "$", fmt.Sprintf("%v", jsonObj)}
			evalJSONSET(args, store)

			b.ResetTimer()
			b.ReportAllocs()

			// Benchmark the evalJSONOBJKEYS function
			for i := 0; i < b.N; i++ {
				_ = evalJSONOBJKEYS([]string{key, "$"}, store)
			}
		})
	}
}

func testEvalGETRANGE(t *testing.T, store *dstore.Store) {
	setupForStringValue := func() {
		store.Put("STRING_KEY", store.NewObj("Hello World", maxExDuration, object.ObjTypeString, object.ObjEncodingRaw))
	}
	setupForIntegerValue := func() {
		store.Put("INTEGER_KEY", store.NewObj("1234", maxExDuration, object.ObjTypeString, object.ObjEncodingRaw))
	}
	tests := map[string]evalTestCase{
		"GETRANGE against non-existing key": {
			input: []string{"NON_EXISTING_KEY", "0", "-1"},
			migratedOutput: EvalResponse{
				Result: "",
				Error:  nil,
			},
		},
		"GETRANGE against wrong key type": {
			setup: func() {
				evalLPUSH([]string{"LKEY1", "list"}, store)
			},
			input: []string{"LKEY1", "0", "-1"},
			migratedOutput: EvalResponse{
				Result: nil,
				Error:  diceerrors.ErrWrongTypeOperation,
			},
		},
		"GETRANGE against string value: 0, 3": {
			setup: setupForStringValue,
			input: []string{"STRING_KEY", "0", "3"},
			migratedOutput: EvalResponse{
				Result: "Hell",
				Error:  nil,
			},
		},
		"GETRANGE against string value: 0, -1": {
			setup: setupForStringValue,
			input: []string{"STRING_KEY", "0", "-1"},
			migratedOutput: EvalResponse{
				Result: "Hello World",
				Error:  nil,
			},
		},
		"GETRANGE against string value: -4, -1": {
			setup: setupForStringValue,
			input: []string{"STRING_KEY", "-4", "-1"},
			migratedOutput: EvalResponse{
				Result: "orld",
				Error:  nil,
			},
		},
		"GETRANGE against string value: 5, 3": {
			setup: setupForStringValue,
			input: []string{"STRING_KEY", "5", "3"},
			migratedOutput: EvalResponse{
				Result: "",
				Error:  nil,
			},
		},
		"GETRANGE against string value: -5000, 10000": {
			setup: setupForStringValue,
			input: []string{"STRING_KEY", "-5000", "10000"},
			migratedOutput: EvalResponse{
				Result: "Hello World",
				Error:  nil,
			},
		},
		"GETRANGE against string value: 0, -100": {
			setup: setupForStringValue,
			input: []string{"STRING_KEY", "0", "-100"},
			migratedOutput: EvalResponse{
				Result: "",
				Error:  nil,
			},
		},
		"GETRANGE against string value: 1, -100": {
			setup: setupForStringValue,
			input: []string{"STRING_KEY", "1", "-100"},
			migratedOutput: EvalResponse{
				Result: "",
				Error:  nil,
			},
		},
		"GETRANGE against string value: -1, -100": {
			setup: setupForStringValue,
			input: []string{"STRING_KEY", "-1", "-100"},
			migratedOutput: EvalResponse{
				Result: "",
				Error:  nil,
			},
		},
		"GETRANGE against string value: -100, -100": {
			setup: setupForStringValue,
			input: []string{"STRING_KEY", "-100", "-100"},
			migratedOutput: EvalResponse{
				Result: "",
				Error:  nil,
			},
		},
		"GETRANGE against string value: -100, -101": {
			setup: setupForStringValue,
			input: []string{"STRING_KEY", "-100", "-101"},
			migratedOutput: EvalResponse{
				Result: "",
				Error:  nil,
			},
		},
		"GETRANGE against integer value: 0, 2": {
			setup: setupForIntegerValue,
			input: []string{"INTEGER_KEY", "0", "2"},
			migratedOutput: EvalResponse{
				Result: "123",
				Error:  nil,
			},
		},
		"GETRANGE against integer value: 0, -1": {
			setup: setupForIntegerValue,
			input: []string{"INTEGER_KEY", "0", "-1"},
			migratedOutput: EvalResponse{
				Result: "1234",
				Error:  nil,
			},
		},
		"GETRANGE against integer value: -3, -1": {
			setup: setupForIntegerValue,
			input: []string{"INTEGER_KEY", "-3", "-1"},
			migratedOutput: EvalResponse{
				Result: "234",
				Error:  nil,
			},
		},
		"GETRANGE against integer value: 5, 3": {
			setup: setupForIntegerValue,
			input: []string{"INTEGER_KEY", "5", "3"},
			migratedOutput: EvalResponse{
				Result: "",
				Error:  nil,
			},
		},
		"GETRANGE against integer value: 3, 5000": {
			setup: setupForIntegerValue,
			input: []string{"INTEGER_KEY", "3", "5000"},
			migratedOutput: EvalResponse{
				Result: "4",
				Error:  nil,
			},
		},
		"GETRANGE against integer value: -5000, 10000": {
			setup: setupForIntegerValue,
			input: []string{"INTEGER_KEY", "-5000", "10000"},
			migratedOutput: EvalResponse{
				Result: "1234",
				Error:  nil,
			},
		},
		"GETRANGE against integer value: 0, -100": {
			setup: setupForIntegerValue,
			input: []string{"INTEGER_KEY", "0", "-100"},
			migratedOutput: EvalResponse{
				Result: "",
				Error:  nil,
			},
		},
		"GETRANGE against integer value: 1, -100": {
			setup: setupForIntegerValue,
			input: []string{"INTEGER_KEY", "1", "-100"},
			migratedOutput: EvalResponse{
				Result: "",
				Error:  nil,
			},
		},
		"GETRANGE against integer value: -1, -100": {
			setup: setupForIntegerValue,
			input: []string{"INTEGER_KEY", "-1", "-100"},
			migratedOutput: EvalResponse{
				Result: "",
				Error:  nil,
			},
		},
		"GETRANGE against integer value: -100, -99": {
			setup: setupForIntegerValue,
			input: []string{"INTEGER_KEY", "-100", "-99"},
			migratedOutput: EvalResponse{
				Result: "",
				Error:  nil,
			},
		},
		"GETRANGE against integer value: -100, -100": {
			setup: setupForIntegerValue,
			input: []string{"INTEGER_KEY", "-100", "-100"},
			migratedOutput: EvalResponse{
				Result: "",
				Error:  nil,
			},
		},
		"GETRANGE against integer value: -100, -101": {
			setup: setupForIntegerValue,
			input: []string{"INTEGER_KEY", "-100", "-101"},
			migratedOutput: EvalResponse{
				Result: "",
				Error:  nil,
			},
		},
	}

	runMigratedEvalTests(t, tests, evalGETRANGE, store)
}

func BenchmarkEvalGETRANGE(b *testing.B) {
	store := dstore.NewStore(nil, nil)
	store.Put("BENCHMARK_KEY", store.NewObj("Hello World", maxExDuration, object.ObjTypeString, object.ObjEncodingRaw))

	inputs := []struct {
		start string
		end   string
	}{
		{"0", "3"},
		{"0", "-1"},
		{"-4", "-1"},
		{"5", "3"},
		{"5", "5000"},
		{"-5000", "10000"},
	}

	for _, input := range inputs {
		b.Run(fmt.Sprintf("GETRANGE start=%s end=%s", input.start, input.end), func(b *testing.B) {
			for i := 0; i < b.N; i++ {
				_ = evalGETRANGE([]string{"BENCHMARK_KEY", input.start, input.end}, store)
			}
		})
	}
}

func BenchmarkEvalHSETNX(b *testing.B) {
	store := dstore.NewStore(nil, nil)
	for i := 0; i < b.N; i++ {
		evalHSETNX([]string{"KEY", fmt.Sprintf("FIELD_%d", i/2), fmt.Sprintf("VALUE_%d", i)}, store)
	}
}

func testEvalHSETNX(t *testing.T, store *dstore.Store) {
	tests := map[string]evalTestCase{
		"no args passed": {
			setup:  func() {},
			input:  nil,
			output: []byte("-ERR wrong number of arguments for 'hsetnx' command\r\n"),
		},
		"only key passed": {
			setup:  func() {},
			input:  []string{"key"},
			output: []byte("-ERR wrong number of arguments for 'hsetnx' command\r\n"),
		},
		"only key and field_name passed": {
			setup:  func() {},
			input:  []string{"KEY", "field_name"},
			output: []byte("-ERR wrong number of arguments for 'hsetnx' command\r\n"),
		},
		"more than one field and value passed": {
			setup:  func() {},
			input:  []string{"KEY", "field1", "value1", "field2", "value2"},
			output: []byte("-ERR wrong number of arguments for 'hsetnx' command\r\n"),
		},
		"key, field and value passed": {
			setup:  func() {},
			input:  []string{"KEY1", "field_name", "value"},
			output: clientio.Encode(int64(1), false),
		},
		"new set of key, field and value added": {
			setup:  func() {},
			input:  []string{"KEY2", "field_name_new", "value_new_new"},
			output: clientio.Encode(int64(1), false),
		},
		"apply with duplicate key, field and value names": {
			setup: func() {
				key := "KEY_MOCK"
				field := "mock_field_name"
				newMap := make(HashMap)
				newMap[field] = "mock_field_value"

				obj := &object.Obj{
					TypeEncoding:   object.ObjTypeHashMap | object.ObjEncodingHashMap,
					Value:          newMap,
					LastAccessedAt: uint32(time.Now().Unix()),
				}

				store.Put(key, obj)
			},
			input:  []string{"KEY_MOCK", "mock_field_name", "mock_field_value_2"},
			output: clientio.Encode(int64(0), false),
		},
	}

	runEvalTests(t, tests, evalHSETNX, store)
}

func TestMSETConsistency(t *testing.T) {
	store := dstore.NewStore(nil, nil)
	evalMSET([]string{"KEY", "VAL", "KEY2", "VAL2"}, store)

	assert.Equal(t, "VAL", store.Get("KEY").Value)
	assert.Equal(t, "VAL2", store.Get("KEY2").Value)
}

func BenchmarkEvalHINCRBY(b *testing.B) {
	store := dstore.NewStore(nil, nil)

	// creating new fields
	for i := 0; i < b.N; i++ {
		evalHINCRBY([]string{"KEY", fmt.Sprintf("FIELD_%d", i), fmt.Sprintf("%d", i)}, store)
	}

	// updating the existing fields
	for i := 0; i < b.N; i++ {
		evalHINCRBY([]string{"KEY", fmt.Sprintf("FIELD_%d", i), fmt.Sprintf("%d", i*10)}, store)
	}
}

func testEvalHINCRBY(t *testing.T, store *dstore.Store) {
	tests := map[string]evalTestCase{
		"invalid number of args passed": {
			setup:          func() {},
			input:          nil,
			migratedOutput: EvalResponse{Result: nil, Error: diceerrors.ErrWrongArgumentCount("HINCRBY")},
		},
		"only key is passed in args": {
			setup:          func() {},
			input:          []string{"key"},
			migratedOutput: EvalResponse{Result: nil, Error: diceerrors.ErrWrongArgumentCount("HINCRBY")},
		},
		"only key and field is passed in args": {
			setup:          func() {},
			input:          []string{"key field"},
			migratedOutput: EvalResponse{Result: nil, Error: diceerrors.ErrWrongArgumentCount("HINCRBY")},
		},
		"key, field and increment passed in args": {
			setup:          func() {},
			input:          []string{"key", "field", "10"},
			migratedOutput: EvalResponse{Result: int64(10), Error: nil},
		},
		"update the already existing field in the key": {
			setup: func() {
				key := "key"
				field := "field"
				h := make(HashMap)
				h[field] = "10"
				obj := &object.Obj{
					TypeEncoding:   object.ObjTypeHashMap | object.ObjEncodingHashMap,
					Value:          h,
					LastAccessedAt: uint32(time.Now().Unix()),
				}
				store.Put(key, obj)
			},
			input:          []string{"key", "field", "10"},
			migratedOutput: EvalResponse{Result: int64(20), Error: nil},
		},
		"increment value is not int64": {
			setup:          func() {},
			input:          []string{"key", "field", "hello"},
			migratedOutput: EvalResponse{Result: nil, Error: diceerrors.ErrIntegerOutOfRange},
		},
		"increment value is greater than the bound of int64": {
			setup:          func() {},
			input:          []string{"key", "field", "99999999999999999999999999999999999999999999999999999"},
			migratedOutput: EvalResponse{Result: nil, Error: diceerrors.ErrIntegerOutOfRange},
		},
		"update the existing field whose datatype is not int64": {
			setup: func() {
				key := "new_key"
				field := "new_field"
				newMap := make(HashMap)
				newMap[field] = "new_value"
				obj := &object.Obj{
					TypeEncoding:   object.ObjTypeHashMap | object.ObjEncodingHashMap,
					Value:          newMap,
					LastAccessedAt: uint32(time.Now().Unix()),
				}

				store.Put(key, obj)
			},
			input:          []string{"new_key", "new_field", "10"},
			migratedOutput: EvalResponse{Result: nil, Error: diceerrors.ErrHashValueNotInteger},
		},
		"update the existing field which has spaces": {
			setup: func() {
				key := "key"
				field := "field"
				h := make(HashMap)
				h[field] = " 10  "

				obj := &object.Obj{
					TypeEncoding:   object.ObjTypeHashMap | object.ObjEncodingHashMap,
					Value:          h,
					LastAccessedAt: uint32(time.Now().Unix()),
				}
				store.Put(key, obj)
			},
			input:          []string{"key", "field", "10"},
			migratedOutput: EvalResponse{Result: nil, Error: diceerrors.ErrHashValueNotInteger},
		},
		"updating the new field with negative value": {
			setup:          func() {},
			input:          []string{"key", "field", "-10"},
			migratedOutput: EvalResponse{Result: int64(-10), Error: nil},
		},
		"update the existing field with negative value": {
			setup: func() {
				key := "key"
				field := "field"
				h := make(HashMap)

				h[field] = "-10"
				obj := &object.Obj{
					TypeEncoding:   object.ObjTypeHashMap | object.ObjEncodingHashMap,
					Value:          h,
					LastAccessedAt: uint32(time.Now().Unix()),
				}
				store.Put(key, obj)
			},
			input:          []string{"key", "field", "-10"},
			migratedOutput: EvalResponse{Result: int64(-20), Error: nil},
		},
		"updating the existing field which would lead to positive overflow": {
			setup: func() {
				key := "key"
				field := "field"
				h := make(HashMap)

				h[field] = fmt.Sprintf("%v", math.MaxInt64)
				obj := &object.Obj{
					TypeEncoding:   object.ObjTypeHashMap | object.ObjEncodingHashMap,
					Value:          h,
					LastAccessedAt: uint32(time.Now().Unix()),
				}
				store.Put(key, obj)
			},
			input:          []string{"key", "field", "10"},
			migratedOutput: EvalResponse{Result: nil, Error: diceerrors.ErrOverflow},
		},
		"updating the existing field which would lead to negative overflow": {
			setup: func() {
				key := "key"
				field := "field"
				h := make(HashMap)

				h[field] = fmt.Sprintf("%v", math.MinInt64)
				obj := &object.Obj{
					TypeEncoding:   object.ObjTypeHashMap | object.ObjEncodingHashMap,
					Value:          h,
					LastAccessedAt: uint32(time.Now().Unix()),
				}
				store.Put(key, obj)
			},
			input:          []string{"key", "field", "-10"},
			migratedOutput: EvalResponse{Result: nil, Error: diceerrors.ErrOverflow},
		},
	}

	runMigratedEvalTests(t, tests, evalHINCRBY, store)
}

func testEvalSETEX(t *testing.T, store *dstore.Store) {
	mockTime := &utils.MockClock{CurrTime: time.Now()}
	utils.CurrentTime = mockTime

	tests := map[string]evalTestCase{
		"nil value":                              {input: nil, migratedOutput: EvalResponse{Result: nil, Error: errors.New("ERR wrong number of arguments for 'setex' command")}},
		"empty array":                            {input: []string{}, migratedOutput: EvalResponse{Result: nil, Error: errors.New("ERR wrong number of arguments for 'setex' command")}},
		"one value":                              {input: []string{"KEY"}, migratedOutput: EvalResponse{Result: nil, Error: errors.New("ERR wrong number of arguments for 'setex' command")}},
		"key val pair":                           {input: []string{"KEY", "VAL"}, migratedOutput: EvalResponse{Result: nil, Error: errors.New("ERR wrong number of arguments for 'setex' command")}},
		"key exp pair":                           {input: []string{"KEY", "123456"}, migratedOutput: EvalResponse{Result: nil, Error: errors.New("ERR wrong number of arguments for 'setex' command")}},
		"key exp value pair":                     {input: []string{"KEY", "123", "VAL"}, migratedOutput: EvalResponse{Result: clientio.OK, Error: nil}},
		"key exp value pair with extra args":     {input: []string{"KEY", "123", "VAL", " "}, migratedOutput: EvalResponse{Result: nil, Error: errors.New("ERR wrong number of arguments for 'setex' command")}},
		"key exp value pair with invalid exp":    {input: []string{"KEY", "0", "VAL"}, migratedOutput: EvalResponse{Result: nil, Error: errors.New("ERR invalid expire time in 'setex' command")}},
		"key exp value pair with exp > maxexp":   {input: []string{"KEY", "9223372036854776", "VAL"}, migratedOutput: EvalResponse{Result: nil, Error: errors.New("ERR invalid expire time in 'setex' command")}},
		"key exp value pair with exp > maxint64": {input: []string{"KEY", "92233720368547760000000", "VAL"}, migratedOutput: EvalResponse{Result: nil, Error: errors.New("ERR value is not an integer or out of range")}},
		"key exp value pair with negative exp":   {input: []string{"KEY", "-23", "VAL"}, migratedOutput: EvalResponse{Result: nil, Error: errors.New("ERR invalid expire time in 'setex' command")}},
		"key exp value pair with not-int exp":    {input: []string{"KEY", "12a", "VAL"}, migratedOutput: EvalResponse{Result: nil, Error: errors.New("ERR value is not an integer or out of range")}},

		"set and get": {
			setup: func() {},
			input: []string{"TEST_KEY", "5", "TEST_VALUE"},
			newValidator: func(output interface{}) {
				assert.Equal(t, clientio.OK, output)

				// Check if the key was set correctly
				getValue := evalGET([]string{"TEST_KEY"}, store)
				assert.Equal(t, "TEST_VALUE", getValue.Result)

				// Check if the TTL is set correctly (should be 5 seconds or less)
				ttlValue := evalTTL([]string{"TEST_KEY"}, store)
				ttl, err := strconv.Atoi(strings.TrimPrefix(strings.TrimSpace(string(ttlValue)), ":"))
				assert.NilError(t, err, "Failed to parse TTL")
				assert.Assert(t, ttl > 0 && ttl <= 5)

				// Wait for the key to expire
				mockTime.SetTime(mockTime.CurrTime.Add(6 * time.Second))

				// Check if the key has been deleted after expiry
				expiredValue := evalGET([]string{"TEST_KEY"}, store)
				assert.Equal(t, clientio.NIL, expiredValue.Result)
			},
		},
		"update existing key": {
			setup: func() {
				evalSET([]string{"EXISTING_KEY", "OLD_VALUE"}, store)
			},
			input: []string{"EXISTING_KEY", "10", "NEW_VALUE"},
			newValidator: func(output interface{}) {
				assert.Equal(t, clientio.OK, output)

				// Check if the key was updated correctly
				getValue := evalGET([]string{"EXISTING_KEY"}, store)
				assert.Equal(t, "NEW_VALUE", getValue.Result)

				// Check if the TTL is set correctly
				ttlValue := evalTTL([]string{"EXISTING_KEY"}, store)
				ttl, err := strconv.Atoi(strings.TrimPrefix(strings.TrimSpace(string(ttlValue)), ":"))
				assert.NilError(t, err, "Failed to parse TTL")
				assert.Assert(t, ttl > 0 && ttl <= 10)
			},
		},
	}

	for _, tt := range tests {
		t.Run(tt.name, func(t *testing.T) {
			response := evalSETEX(tt.input, store)

			if tt.newValidator != nil {
				if tt.migratedOutput.Error != nil {
					tt.newValidator(tt.migratedOutput.Error)
				} else {
					tt.newValidator(response.Result)
				}
			} else {
				// Handle comparison for byte slices
				if b, ok := response.Result.([]byte); ok && tt.migratedOutput.Result != nil {
					if expectedBytes, ok := tt.migratedOutput.Result.([]byte); ok {
						testifyAssert.True(t, bytes.Equal(b, expectedBytes), "expected and actual byte slices should be equal")
					}
				} else {
					assert.Equal(t, tt.migratedOutput.Result, response.Result)
				}

				if tt.migratedOutput.Error != nil {
					testifyAssert.EqualError(t, response.Error, tt.migratedOutput.Error.Error())
				} else {
					testifyAssert.NoError(t, response.Error)
				}
			}
		})
	}
}

func BenchmarkEvalSETEX(b *testing.B) {
	store := dstore.NewStore(nil, nil)

	b.ResetTimer()
	for i := 0; i < b.N; i++ {
		key := fmt.Sprintf("key_%d", i)
		value := fmt.Sprintf("value_%d", i)
		expiry := "10" // 10 seconds expiry

		evalSETEX([]string{key, expiry, value}, store)
	}
}

func testEvalFLUSHDB(t *testing.T, store *dstore.Store) {
	tests := map[string]evalTestCase{
		"one key exists in db": {
			setup: func() {
				evalSET([]string{"key", "val"}, store)
			},
			input:  nil,
			output: clientio.RespOK,
		},
		"two keys exist in db": {
			setup: func() {
				evalSET([]string{"key1", "val1"}, store)
				evalSET([]string{"key2", "val2"}, store)
			},
			input:  nil,
			output: clientio.RespOK,
		},
	}
	runEvalTests(t, tests, evalFLUSHDB, store)
}

func testEvalINCRBYFLOAT(t *testing.T, store *dstore.Store) {
	tests := []evalTestCase{
		{
			name:           "INCRBYFLOAT on a non existing key",
			input:          []string{"float", "0.1"},
			migratedOutput: EvalResponse{Result: "0.1", Error: nil},
		},
		{
			name: "INCRBYFLOAT on an existing key",
			setup: func() {
				key := "key"
				value := "2.1"
				obj := store.NewObj(value, -1, object.ObjTypeString, object.ObjEncodingRaw)
				store.Put(key, obj)
			},
			input:          []string{"key", "0.1"},
			migratedOutput: EvalResponse{Result: "2.2", Error: nil},
		},
		{
			name: "INCRBYFLOAT on a key with integer value",
			setup: func() {
				key := "key"
				value := "2"
				obj := store.NewObj(value, -1, object.ObjTypeInt, object.ObjEncodingInt)
				store.Put(key, obj)
			},
			input:          []string{"key", "0.1"},
			migratedOutput: EvalResponse{Result: "2.1", Error: nil},
		},
		{
			name: "INCRBYFLOAT by a negative increment",
			setup: func() {
				key := "key"
				value := "2"
				obj := store.NewObj(value, -1, object.ObjTypeInt, object.ObjEncodingInt)
				store.Put(key, obj)
			},
			input:          []string{"key", "-0.1"},
			migratedOutput: EvalResponse{Result: "1.9", Error: nil},
		},
		{
			name: "INCRBYFLOAT by a scientific notation increment",
			setup: func() {
				key := "key"
				value := "1"
				obj := store.NewObj(value, -1, object.ObjTypeInt, object.ObjEncodingInt)
				store.Put(key, obj)
			},
			input:          []string{"key", "1e-2"},
			migratedOutput: EvalResponse{Result: "1.01", Error: nil},
		},
		{
			name: "INCRBYFLOAT on a key holding a scientific notation value",
			setup: func() {
				key := "key"
				value := "1e2"
				obj := store.NewObj(value, -1, object.ObjTypeString, object.ObjEncodingEmbStr)
				store.Put(key, obj)
			},
			input:          []string{"key", "1e-1"},
			migratedOutput: EvalResponse{Result: "100.1", Error: nil},
		},
		{
			name: "INCRBYFLOAT by an negative increment of the same value",
			setup: func() {
				key := "key"
				value := "0.1"
				obj := store.NewObj(value, -1, object.ObjTypeString, object.ObjEncodingEmbStr)
				store.Put(key, obj)
			},
			input:          []string{"key", "-0.1"},
			migratedOutput: EvalResponse{Result: "0", Error: nil},
		},
		{
			name: "INCRBYFLOAT on a key with spaces",
			setup: func() {
				key := "key"
				value := "   2   "
				obj := store.NewObj(value, -1, object.ObjTypeString, object.ObjEncodingEmbStr)
				store.Put(key, obj)
			},
			input:          []string{"key", "0.1"},
			migratedOutput: EvalResponse{Result: nil, Error: diceerrors.ErrGeneral("value is not a valid float")},
		},
		{
			name: "INCRBYFLOAT on a key with non numeric value",
			setup: func() {
				key := "key"
				value := "string"
				obj := store.NewObj(value, -1, object.ObjTypeString, object.ObjEncodingEmbStr)
				store.Put(key, obj)
			},
			input:          []string{"key", "0.1"},
			migratedOutput: EvalResponse{Result: nil, Error: diceerrors.ErrGeneral("value is not a valid float")},
		},
		{
			name: "INCRBYFLOAT by a non numeric increment",
			setup: func() {
				key := "key"
				value := "2.0"
				obj := store.NewObj(value, -1, object.ObjTypeString, object.ObjEncodingEmbStr)
				store.Put(key, obj)
			},
			input:          []string{"key", "a"},
			migratedOutput: EvalResponse{Result: nil, Error: diceerrors.ErrGeneral("value is not a valid float")},
		},
		{
			name: "INCRBYFLOAT by a number that would turn float64 to Inf",
			setup: func() {
				key := "key"
				value := "1e308"
				obj := store.NewObj(value, -1, object.ObjTypeString, object.ObjEncodingEmbStr)
				store.Put(key, obj)
			},
			input:          []string{"key", "1e308"},
			migratedOutput: EvalResponse{Result: nil, Error: diceerrors.ErrValueOutOfRange},
		},
	}

	for _, tt := range tests {
		t.Run(tt.name, func(t *testing.T) {
			store = setupTest(store)
			if tt.setup != nil {
				tt.setup()
			}

			response := evalINCRBYFLOAT(tt.input, store)
			// Handle comparison for byte slices
			if b, ok := response.Result.([]byte); ok && tt.migratedOutput.Result != nil {
				if expectedBytes, ok := tt.migratedOutput.Result.([]byte); ok {
					testifyAssert.True(t, bytes.Equal(b, expectedBytes), "expected and actual byte slices should be equal")
				}
			} else {
				assert.Equal(t, tt.migratedOutput.Result, response.Result)
			}

			if tt.migratedOutput.Error != nil {
				testifyAssert.EqualError(t, response.Error, tt.migratedOutput.Error.Error())
			} else {
				testifyAssert.NoError(t, response.Error)
			}
		})
	}
}

func BenchmarkEvalINCRBYFLOAT(b *testing.B) {
	store := dstore.NewStore(nil, nil)
	store.Put("key1", store.NewObj("1", maxExDuration, object.ObjTypeString, object.ObjEncodingEmbStr))
	store.Put("key2", store.NewObj("1.2", maxExDuration, object.ObjTypeString, object.ObjEncodingEmbStr))

	inputs := []struct {
		key  string
		incr string
	}{
		{"key1", "0.1"},
		{"key1", "-0.1"},
		{"key2", "1000000.1"},
		{"key2", "-1000000.1"},
		{"key3", "-10.1234"},
	}

	for _, input := range inputs {
		b.Run(fmt.Sprintf("INCRBYFLOAT %s %s", input.key, input.incr), func(b *testing.B) {
			for i := 0; i < b.N; i++ {
				_ = evalGETRANGE([]string{"INCRBYFLOAT", input.key, input.incr}, store)
			}
		})
	}
}

func testEvalBITOP(t *testing.T, store *dstore.Store) {
	tests := map[string]evalTestCase{
		"BITOP NOT (empty string)": {
			setup: func() {
				store.Put("s{t}", store.NewObj(&ByteArray{data: []byte("")}, maxExDuration, object.ObjTypeByteArray, object.ObjEncodingByteArray))
			},
			input:  []string{"NOT", "dest{t}", "s{t}"},
			output: clientio.Encode(0, true),
			validator: func(output []byte) {
				expectedResult := []byte{}
				assert.DeepEqual(t, expectedResult, store.Get("dest{t}").Value.(*ByteArray).data)
			},
		},
		"BITOP NOT (known string)": {
			setup: func() {
				store.Put("s{t}", store.NewObj(&ByteArray{data: []byte{0xaa, 0x00, 0xff, 0x55}}, maxExDuration, object.ObjTypeByteArray, object.ObjEncodingByteArray))
			},
			input:  []string{"NOT", "dest{t}", "s{t}"},
			output: clientio.Encode(4, true),
			validator: func(output []byte) {
				expectedResult := []byte{0x55, 0xff, 0x00, 0xaa}
				assert.DeepEqual(t, expectedResult, store.Get("dest{t}").Value.(*ByteArray).data)
			},
		},
		"BITOP where dest and target are the same key": {
			setup: func() {
				store.Put("s", store.NewObj(&ByteArray{data: []byte{0xaa, 0x00, 0xff, 0x55}}, maxExDuration, object.ObjTypeByteArray, object.ObjEncodingByteArray))
			},
			input:  []string{"NOT", "s", "s"},
			output: clientio.Encode(4, true),
			validator: func(output []byte) {
				expectedResult := []byte{0x55, 0xff, 0x00, 0xaa}
				assert.DeepEqual(t, expectedResult, store.Get("s").Value.(*ByteArray).data)
			},
		},
		"BITOP AND|OR|XOR don't change the string with single input key": {
			setup: func() {
				store.Put("a{t}", store.NewObj(&ByteArray{data: []byte{0x01, 0x02, 0xff}}, maxExDuration, object.ObjTypeByteArray, object.ObjEncodingByteArray))
			},
			input:  []string{"AND", "res1{t}", "a{t}"},
			output: clientio.Encode(3, true),
			validator: func(output []byte) {
				expectedResult := []byte{0x01, 0x02, 0xff}
				assert.DeepEqual(t, expectedResult, store.Get("res1{t}").Value.(*ByteArray).data)
			},
		},
		"BITOP missing key is considered a stream of zero": {
			setup: func() {
				store.Put("a{t}", store.NewObj(&ByteArray{data: []byte{0x01, 0x02, 0xff}}, maxExDuration, object.ObjTypeByteArray, object.ObjEncodingByteArray))
			},
			input:  []string{"AND", "res1{t}", "no-such-key{t}", "a{t}"},
			output: clientio.Encode(3, true),
			validator: func(output []byte) {
				expectedResult := []byte{0x00, 0x00, 0x00}
				assert.DeepEqual(t, expectedResult, store.Get("res1{t}").Value.(*ByteArray).data)
			},
		},
		"BITOP shorter keys are zero-padded to the key with max length": {
			setup: func() {
				store.Put("a{t}", store.NewObj(&ByteArray{data: []byte{0x01, 0x02, 0xff, 0xff}}, maxExDuration, object.ObjTypeByteArray, object.ObjEncodingByteArray))
				store.Put("b{t}", store.NewObj(&ByteArray{data: []byte{0x01, 0x02, 0xff}}, maxExDuration, object.ObjTypeByteArray, object.ObjEncodingByteArray))
			},
			input:  []string{"AND", "res1{t}", "a{t}", "b{t}"},
			output: clientio.Encode(4, true),
			validator: func(output []byte) {
				expectedResult := []byte{0x01, 0x02, 0xff, 0x00}
				assert.DeepEqual(t, expectedResult, store.Get("res1{t}").Value.(*ByteArray).data)
			},
		},
		"BITOP with non string source key": {
			setup: func() {
				store.Put("a{t}", store.NewObj("1", maxExDuration, object.ObjTypeString, object.ObjEncodingRaw))
				store.Put("b{t}", store.NewObj("2", maxExDuration, object.ObjTypeString, object.ObjEncodingRaw))
				store.Put("c{t}", store.NewObj([]byte("foo"), maxExDuration, object.ObjTypeByteList, object.ObjEncodingRaw))
			},
			input:  []string{"XOR", "dest{t}", "a{t}", "b{t}", "c{t}", "d{t}"},
			output: []byte("-WRONGTYPE Operation against a key holding the wrong kind of value\r\n"),
		},
		"BITOP with empty string after non empty string": {
			setup: func() {
				store.Put("a{t}", store.NewObj(&ByteArray{data: []byte("\x00\x00\x00\x00\x00\x00\x00\x00\x00\x00\x00\x00\x00\x00\x00\x00\x00\x00\x00\x00\x00\x00\x00\x00\x00\x00\x00\x00\x00\x00\x00\x00")}, -1, object.ObjTypeByteArray, object.ObjEncodingByteArray))
			},
			input:  []string{"OR", "x{t}", "a{t}", "b{t}"},
			output: clientio.Encode(32, true),
		},
	}

	runEvalTests(t, tests, evalBITOP, store)
}

func BenchmarkEvalBITOP(b *testing.B) {
	store := dstore.NewStore(nil, nil)

	// Setup initial data for benchmarking
	store.Put("key1", store.NewObj(&ByteArray{data: []byte{0x01, 0x02, 0xff}}, maxExDuration, object.ObjTypeByteArray, object.ObjEncodingByteArray))
	store.Put("key2", store.NewObj(&ByteArray{data: []byte{0x01, 0x02, 0xff}}, maxExDuration, object.ObjTypeByteArray, object.ObjEncodingByteArray))

	// Define different operations to benchmark
	operations := []struct {
		name string
		op   string
	}{
		{"AND", "AND"},
		{"OR", "OR"},
		{"XOR", "XOR"},
		{"NOT", "NOT"},
	}

	for _, operation := range operations {
		b.Run(fmt.Sprintf("BITOP_%s", operation.name), func(b *testing.B) {
			for i := 0; i < b.N; i++ {
				if operation.op == "NOT" {
					evalBITOP([]string{operation.op, "dest", "key1"}, store)
				} else {
					evalBITOP([]string{operation.op, "dest", "key1", "key2"}, store)
				}
			}
		})
	}
}

func testEvalHRANDFIELD(t *testing.T, store *dstore.Store) {
	tests := map[string]evalTestCase{
		"wrong number of args passed": {
			setup:          func() {},
			input:          nil,
			migratedOutput: EvalResponse{Result: nil, Error: diceerrors.ErrWrongArgumentCount("HRANDFIELD")},
		},
		"key doesn't exist": {
			setup: func() {},
			input: []string{"KEY"},
			migratedOutput: EvalResponse{
				Result: clientio.RespType(0),
				Error:  nil,
			},
		},
		"key exists with fields and no count argument": {
			setup: func() {
				key := "KEY_MOCK"
				newMap := make(HashMap)
				newMap["field1"] = "Value1"
				newMap["field2"] = "Value2"

				obj := &object.Obj{
					TypeEncoding:   object.ObjTypeHashMap | object.ObjEncodingHashMap,
					Value:          newMap,
					LastAccessedAt: uint32(time.Now().Unix()),
				}

				store.Put(key, obj)
			},
			input: []string{"KEY_MOCK"},
			newValidator: func(output interface{}) {
				assert.Assert(t, output != nil)
				stringSlice, ok := output.([]string)
				if !ok {
					testifyAssert.Error(t, diceerrors.ErrUnexpectedType("[]string", reflect.TypeOf(output)))
				}
				resultString := strings.Join(stringSlice, " ")
				assert.Assert(t,
					resultString == "field1" || resultString == "field2",
					"Unexpected field returned: %s", resultString)
			},
		},
		"key exists with fields and count argument": {
			setup: func() {
				key := "KEY_MOCK"
				newMap := make(HashMap)
				newMap["field1"] = "value1"
				newMap["field2"] = "value2"
				newMap["field3"] = "value3"

				obj := &object.Obj{
					TypeEncoding:   object.ObjTypeHashMap | object.ObjEncodingHashMap,
					Value:          newMap,
					LastAccessedAt: uint32(time.Now().Unix()),
				}

				store.Put(key, obj)
			},
			input: []string{"KEY_MOCK", "2"},
			newValidator: func(output interface{}) {
				assert.Assert(t, output != nil)
				stringSlice, ok := output.([]string)
				if !ok {
					testifyAssert.Error(t, diceerrors.ErrUnexpectedType("[]string", reflect.TypeOf(output)))
				}
				decodedResult := strings.Join(stringSlice, " ")
				fields := []string{"field1", "field2", "field3"}
				count := 0

				for _, field := range fields {
					if strings.Contains(decodedResult, field) {
						count++
					}
				}

				assert.Assert(t, count == 2)
			},
		},
		"key exists with count and WITHVALUES argument": {
			setup: func() {
				key := "KEY_MOCK"
				newMap := make(HashMap)
				newMap["field1"] = "value1"
				newMap["field2"] = "value2"
				newMap["field3"] = "value3"

				obj := &object.Obj{
					TypeEncoding:   object.ObjTypeHashMap | object.ObjEncodingHashMap,
					Value:          newMap,
					LastAccessedAt: uint32(time.Now().Unix()),
				}

				store.Put(key, obj)
			},
			input: []string{"KEY_MOCK", "2", WithValues},
			newValidator: func(output interface{}) {
				assert.Assert(t, output != nil)
				stringSlice, ok := output.([]string)
				if !ok {
					testifyAssert.Error(t, diceerrors.ErrUnexpectedType("[]string", reflect.TypeOf(output)))
				}
				decodedResult := strings.Join(stringSlice, " ")
				fieldsAndValues := []string{"field1", "value1", "field2", "value2", "field3", "value3"}
				count := 0
				for _, item := range fieldsAndValues {
					if strings.Contains(decodedResult, item) {
						count++
					}
				}

				assert.Equal(t, 4, count, "Expected 4 fields and values, found %d", count)
			},
		},
	}

	runMigratedEvalTests(t, tests, evalHRANDFIELD, store)
}

func testEvalAPPEND(t *testing.T, store *dstore.Store) {
	tests := map[string]evalTestCase{
		"nil value": {
			setup:          func() {},
			input:          nil,
			migratedOutput: EvalResponse{Result: nil, Error: diceerrors.ErrWrongArgumentCount("APPEND")},
		},
		"append invalid number of arguments": {
			setup: func() {
				store.Del("key")
			},
			input:          []string{"key", "val", "val2"},
			migratedOutput: EvalResponse{Result: nil, Error: diceerrors.ErrWrongArgumentCount("APPEND")},
		},
		"append to non-existing key": {
			setup: func() {
				store.Del("key")
			},
			input:          []string{"key", "val"},
			migratedOutput: EvalResponse{Result: 3, Error: nil},
		},
		"append string value to existing key having string value": {
			setup: func() {
				key := "key"
				value := "val"
				obj := store.NewObj(value, -1, object.ObjTypeString, object.ObjEncodingRaw)
				store.Put(key, obj)
			},
			input:          []string{"key", "val"},
			migratedOutput: EvalResponse{Result: 6, Error: nil},
		},
		"append integer value to non existing key": {
			setup: func() {
				store.Del("key")
			},
			input:          []string{"key", "123"},
			migratedOutput: EvalResponse{Result: 3, Error: nil},
			validator: func(output []byte) {
				obj := store.Get("key")
				_, enc := object.ExtractTypeEncoding(obj)
				if enc != object.ObjEncodingInt {
					t.Errorf("unexpected encoding")
				}
			},
		},
		"append string value to existing key having integer value": {
			setup: func() {
				key := "key"
				value := "123"
				storedValue, _ := strconv.ParseInt(value, 10, 64)
				obj := store.NewObj(storedValue, -1, object.ObjTypeInt, object.ObjEncodingInt)
				store.Put(key, obj)
			},
			input:          []string{"key", "val"},
			migratedOutput: EvalResponse{Result: 6, Error: nil},
		},
		"append empty string to non-existing key": {
			setup: func() {
				store.Del("key")
			},
			input:          []string{"key", ""},
			migratedOutput: EvalResponse{Result: 0, Error: nil},
		},
		"append empty string to existing key having empty string": {
			setup: func() {
				key := "key"
				value := ""
				obj := store.NewObj(value, -1, object.ObjTypeString, object.ObjEncodingRaw)
				store.Put(key, obj)
			},
			input:          []string{"key", ""},
			migratedOutput: EvalResponse{Result: 0, Error: nil},
		},
		"append empty string to existing key": {
			setup: func() {
				key := "key"
				value := "val"
				obj := store.NewObj(value, -1, object.ObjTypeString, object.ObjEncodingRaw)
				store.Put(key, obj)
			},
			input:          []string{"key", ""},
			migratedOutput: EvalResponse{Result: 3, Error: nil},
		},
		"append modifies the encoding from int to raw": {
			setup: func() {
				store.Del("key")
				storedValue, _ := strconv.ParseInt("1", 10, 64)
				obj := store.NewObj(storedValue, -1, object.ObjTypeInt, object.ObjEncodingInt)
				store.Put("key", obj)
			},
			input:          []string{"key", "2"},
			migratedOutput: EvalResponse{Result: 2, Error: nil},
			validator: func(output []byte) {
				obj := store.Get("key")
				_, enc := object.ExtractTypeEncoding(obj)
				if enc != object.ObjEncodingRaw {
					t.Errorf("unexpected encoding")
				}
			},
		},
		"append to key created using LPUSH": {
			setup: func() {
				key := "listKey"
				value := "val"
				// Create a new list object
				obj := store.NewObj(NewDeque(), -1, object.ObjTypeByteList, object.ObjEncodingDeque)
				store.Put(key, obj)
				obj.Value.(*Deque).LPush(value)
			},
			input:          []string{"listKey", "val"},
			migratedOutput: EvalResponse{Result: nil, Error: diceerrors.ErrWrongTypeOperation},
		},
		"append to key created using SADD": {
			setup: func() {
				key := "setKey"
				// Create a new set object
				initialValues := map[string]struct{}{
					"existingVal": {},
					"anotherVal":  {},
				}
				obj := store.NewObj(initialValues, -1, object.ObjTypeSet, object.ObjEncodingSetStr)
				store.Put(key, obj)
			},
			input:          []string{"setKey", "val"},
			migratedOutput: EvalResponse{Result: nil, Error: diceerrors.ErrWrongTypeOperation},
		},
		"append to key created using HSET": {
			setup: func() {
				key := "hashKey"
				// Create a new hash map object
				initialValues := HashMap{
					"field1": "value1",
					"field2": "value2",
				}
				obj := store.NewObj(initialValues, -1, object.ObjTypeHashMap, object.ObjEncodingHashMap)
				store.Put(key, obj)
			},
			input:          []string{"hashKey", "val"},
			migratedOutput: EvalResponse{Result: nil, Error: diceerrors.ErrWrongTypeOperation},
		},
		"append to key created using SETBIT": {
			setup: func() {
				key := "bitKey"
				// Create a new byte array object
				initialByteArray := NewByteArray(1) // Initialize with 1 byte
				initialByteArray.SetBit(0, true)    // Set the first bit to 1
				obj := store.NewObj(initialByteArray, -1, object.ObjTypeByteArray, object.ObjEncodingByteArray)
				store.Put(key, obj)
			},
			input:          []string{"bitKey", "val"},
			migratedOutput: EvalResponse{Result: nil, Error: diceerrors.ErrWrongTypeOperation},
		},
		"append value with leading zeros": {
			setup: func() {
				store.Del("key_with_leading_zeros")
			},
			input:          []string{"key_with_leading_zeros", "0043"},
			migratedOutput: EvalResponse{Result: 4, Error: nil}, // The length of "0043" is 4
		},
	}

	runMigratedEvalTests(t, tests, evalAPPEND, store)
}

func BenchmarkEvalAPPEND(b *testing.B) {
	store := dstore.NewStore(nil, nil)
	for i := 0; i < b.N; i++ {
		evalAPPEND([]string{"key", fmt.Sprintf("val_%d", i)}, store)
	}
}

func testEvalJSONRESP(t *testing.T, store *dstore.Store) {
	tests := map[string]evalTestCase{
		"wrong number of args passed": {
			setup:  func() {},
			input:  nil,
			output: []byte("-ERR wrong number of arguments for 'json.resp' command\r\n"),
		},
		"key does not exist": {
			setup:  func() {},
			input:  []string{"NOTEXISTANT_KEY"},
			output: []byte("$-1\r\n"),
		},
		"string json": {
			setup: func() {
				key := "MOCK_KEY"
				value := "\"Roll the Dice\""
				var rootData interface{}
				_ = sonic.Unmarshal([]byte(value), &rootData)
				obj := store.NewObj(rootData, -1, object.ObjTypeJSON, object.ObjEncodingJSON)
				store.Put(key, obj)
			},
			input:  []string{"MOCK_KEY"},
			output: []byte("*1\r\n$13\r\nRoll the Dice\r\n"),
		},
		"integer json": {
			setup: func() {
				key := "MOCK_KEY"
				value := "10"
				var rootData interface{}
				_ = sonic.Unmarshal([]byte(value), &rootData)
				obj := store.NewObj(rootData, -1, object.ObjTypeJSON, object.ObjEncodingJSON)
				store.Put(key, obj)
			},
			input:  []string{"MOCK_KEY"},
			output: []byte("*1\r\n:10\r\n"),
		},
		"bool json": {
			setup: func() {
				key := "MOCK_KEY"
				value := "true"
				var rootData interface{}
				_ = sonic.Unmarshal([]byte(value), &rootData)
				obj := store.NewObj(rootData, -1, object.ObjTypeJSON, object.ObjEncodingJSON)
				store.Put(key, obj)
			},
			input:  []string{"MOCK_KEY"},
			output: []byte("*1\r\n+true\r\n"),
		},
		"nil json": {
			setup: func() {
				key := "MOCK_KEY"
				var rootData interface{}
				_ = sonic.Unmarshal([]byte(nil), &rootData)
				obj := store.NewObj(rootData, -1, object.ObjTypeJSON, object.ObjEncodingJSON)
				store.Put(key, obj)
			},
			input:  []string{"MOCK_KEY"},
			output: []byte("*1\r\n$-1\r\n"),
		},
		"empty array": {
			setup: func() {
				key := "MOCK_KEY"
				value := "[]"
				var rootData interface{}
				_ = sonic.Unmarshal([]byte(value), &rootData)
				obj := store.NewObj(rootData, -1, object.ObjTypeJSON, object.ObjEncodingJSON)
				store.Put(key, obj)
			},
			input:  []string{"MOCK_KEY"},
			output: []byte("*1\r\n+[\r\n"),
		},
		"empty object": {
			setup: func() {
				key := "MOCK_KEY"
				value := "{}"
				var rootData interface{}
				_ = sonic.Unmarshal([]byte(value), &rootData)
				obj := store.NewObj(rootData, -1, object.ObjTypeJSON, object.ObjEncodingJSON)
				store.Put(key, obj)
			},
			input:  []string{"MOCK_KEY"},
			output: []byte("*1\r\n+{\r\n"),
		},
		"array with mixed types": {
			setup: func() {
				key := "MOCK_KEY"
				value := "[\"dice\", 10, 10.5, true, null]"
				var rootData interface{}
				_ = sonic.Unmarshal([]byte(value), &rootData)
				obj := store.NewObj(rootData, -1, object.ObjTypeJSON, object.ObjEncodingJSON)
				store.Put(key, obj)
			},
			input:  []string{"MOCK_KEY"},
			output: []byte("*6\r\n+[\r\n$4\r\ndice\r\n:10\r\n$4\r\n10.5\r\n+true\r\n$-1\r\n"),
		},
		"one layer of nesting no path": {
			setup: func() {
				key := "MOCK_KEY"
				value := "{\"b\": [\"dice\", 10, 10.5, true, null]}"
				var rootData interface{}
				_ = sonic.Unmarshal([]byte(value), &rootData)
				obj := store.NewObj(rootData, -1, object.ObjTypeJSON, object.ObjEncodingJSON)
				store.Put(key, obj)
			},
			input:  []string{"MOCK_KEY"},
			output: []byte("*3\r\n+{\r\n$1\r\nb\r\n*6\r\n+[\r\n$4\r\ndice\r\n:10\r\n$4\r\n10.5\r\n+true\r\n$-1\r\n"),
		},
		"one layer of nesting with path": {
			setup: func() {
				key := "MOCK_KEY"
				value := "{\"b\": [\"dice\", 10, 10.5, true, null]}"
				var rootData interface{}
				_ = sonic.Unmarshal([]byte(value), &rootData)
				obj := store.NewObj(rootData, -1, object.ObjTypeJSON, object.ObjEncodingJSON)
				store.Put(key, obj)
			},
			input:  []string{"MOCK_KEY", "$.b"},
			output: []byte("*1\r\n*6\r\n+[\r\n$4\r\ndice\r\n:10\r\n$4\r\n10.5\r\n+true\r\n$-1\r\n"),
		},
	}

	runEvalTests(t, tests, evalJSONRESP, store)
}

func testEvalZADD(t *testing.T, store *dstore.Store) {
	tests := map[string]evalTestCase{
		"ZADD with wrong number of arguments": {
			input: []string{"myzset", "1"},
			migratedOutput: EvalResponse{
				Result: nil,
				Error:  diceerrors.ErrWrongArgumentCount("ZADD"),
			},
		},
		"ZADD with non-numeric score": {
			input: []string{"myzset", "score", "member1"},
			migratedOutput: EvalResponse{
				Result: nil,
				Error:  diceerrors.ErrInvalidNumberFormat,
			},
		},
		"ZADD new member to non-existing key": {
			input: []string{"myzset", "1", "member1"},
			migratedOutput: EvalResponse{
				Result: 1,
				Error:  nil,
			},
		},
		"ZADD existing member with updated score": {
			setup: func() {
				evalZADD([]string{"myzset", "1", "member1"}, store)
			},
			input: []string{"myzset", "2", "member1"},
			migratedOutput: EvalResponse{
				Result: 0,
				Error:  nil,
			},
		},
		"ZADD multiple members": {
			setup: func() {
				evalZADD([]string{"myzset", "1", "member1"}, store)
			},
			input: []string{"myzset", "2", "member2", "3", "member3"},
			migratedOutput: EvalResponse{
				Result: 2,
				Error:  nil,
			},
		},
		"ZADD with negative score": {
			input: []string{"myzset", "-1", "member_neg"},
			migratedOutput: EvalResponse{
				Result: 1,
				Error:  nil,
			},
		},
		"ZADD with duplicate members": {
			setup: func() {
				evalZADD([]string{"myzset", "1", "member1"}, store)
			},
			input: []string{"myzset", "2", "member1", "2", "member1"},
			migratedOutput: EvalResponse{
				Result: 0,
				Error:  nil,
			},
		},
		"ZADD with extreme float value": {
			input: []string{"myzset", "1e308", "member_large"},
			migratedOutput: EvalResponse{
				Result: 1,
				Error:  nil,
			},
		},
		"ZADD with NaN score": {
			input: []string{"myzset", "NaN", "member_nan"},
			migratedOutput: EvalResponse{
				Result: nil,
				Error:  diceerrors.ErrInvalidNumberFormat,
			},
		},
		"ZADD with INF score": {
			input: []string{"myzset", "INF", "member_inf"},
			migratedOutput: EvalResponse{
				Result: 1,
				Error:  nil,
			},
		},
		"ZADD to a key of wrong type": {
			setup: func() {
				store.Put("mywrongtypekey", store.NewObj("string_value", -1, object.ObjTypeString, object.ObjEncodingRaw))
			},
			input: []string{"mywrongtypekey", "1", "member1"},
			migratedOutput: EvalResponse{
				Result: nil,
				Error:  diceerrors.ErrWrongTypeOperation,
			},
		},
	}

	runMigratedEvalTests(t, tests, evalZADD, store)
}

func testEvalZRANGE(t *testing.T, store *dstore.Store) {
	tests := map[string]evalTestCase{
		"ZRANGE on non-existing key": {
			input: []string{"non_existing_key", "0", "-1"},
			migratedOutput: EvalResponse{
				Result: []string{},
				Error:  nil,
			},
		},
		"ZRANGE with wrong type key": {
			setup: func() {
				store.Put("mystring", store.NewObj("string_value", -1, object.ObjTypeString, object.ObjEncodingRaw))
			},
			input: []string{"mystring", "0", "-1"},
			migratedOutput: EvalResponse{
				Result: nil,
				Error:  diceerrors.ErrWrongTypeOperation,
			},
		},
		"ZRANGE with normal indices": {
			setup: func() {
				evalZADD([]string{"myzset", "1", "member1", "2", "member2", "3", "member3"}, store)
			},
			input: []string{"myzset", "0", "1"},
			migratedOutput: EvalResponse{
				Result: []string{"member1", "member2"},
				Error:  nil,
			},
		},
		"ZRANGE with negative indices": {
			setup: func() {
				evalZADD([]string{"myzset", "1", "member1", "2", "member2", "3", "member3"}, store)
			},
			input: []string{"myzset", "-2", "-1"},
			migratedOutput: EvalResponse{
				Result: []string{"member2", "member3"},
				Error:  nil,
			},
		},
		"ZRANGE with start > stop": {
			setup: func() {
				evalZADD([]string{"myzset", "1", "member1", "2", "member2", "3", "member3"}, store)
			},
			input: []string{"myzset", "2", "1"},
			migratedOutput: EvalResponse{
				Result: []string{},
				Error:  nil,
			},
		},
		"ZRANGE with indices out of bounds": {
			setup: func() {
				evalZADD([]string{"myzset", "1", "member1"}, store)
			},
			input: []string{"myzset", "0", "5"},
			migratedOutput: EvalResponse{
				Result: []string{"member1"},
				Error:  nil,
			},
		},
		"ZRANGE WITHSCORES option": {
			setup: func() {
				evalZADD([]string{"myzset", "1", "member1", "2", "member2"}, store)
			},
			input: []string{"myzset", "0", "-1", "WITHSCORES"},
			migratedOutput: EvalResponse{
				Result: []string{"member1", "1", "member2", "2"},
				Error:  nil,
			},
		},
		"ZRANGE with invalid option": {
			setup: func() {
				evalZADD([]string{"myzset", "1", "member1"}, store)
			},
			input: []string{"myzset", "0", "-1", "INVALIDOPTION"},
			migratedOutput: EvalResponse{
				Result: nil,
				Error:  diceerrors.ErrSyntax,
			},
		},
		"ZRANGE with REV option": {
			setup: func() {
				evalZADD([]string{"myzset", "1", "member1", "2", "member2", "3", "member3"}, store)
			},
			input: []string{"myzset", "0", "-1", "REV"},
			migratedOutput: EvalResponse{
				Result: []string{"member3", "member2", "member1"},
				Error:  nil,
			},
		},
		"ZRANGE with REV and WITHSCORES options": {
			setup: func() {
				evalZADD([]string{"myzset", "1", "member1", "2", "member2", "3", "member3"}, store)
			},
			input: []string{"myzset", "0", "-1", "REV", "WITHSCORES"},
			migratedOutput: EvalResponse{
				Result: []string{"member3", "3", "member2", "2", "member1", "1"},
				Error:  nil,
			},
		},
		"ZRANGE with start index greater than length": {
			setup: func() {
				evalZADD([]string{"myzset", "1", "member1"}, store)
			},
			input: []string{"myzset", "5", "10"},
			migratedOutput: EvalResponse{
				Result: []string{},
				Error:  nil,
			},
		},
		"ZRANGE with negative start index greater than length": {
			setup: func() {
				evalZADD([]string{"myzset", "1", "member1"}, store)
			},
			input: []string{"myzset", "-10", "-5"},
			migratedOutput: EvalResponse{
				Result: []string{},
				Error:  nil,
			},
		},
	}

	runMigratedEvalTests(t, tests, evalZRANGE, store)
}

func testEvalZPOPMIN(t *testing.T, store *dstore.Store) {
	tests := map[string]evalTestCase{
		"ZPOPMIN on non-existing key with/without count argument": {
			input: []string{"NON_EXISTING_KEY"},
			migratedOutput: EvalResponse{
				Result: []string{},
				Error:  nil,
			},
		},
		"ZPOPMIN with wrong type of key with/without count argument": {
			setup: func() {
				store.Put("mystring", store.NewObj("string_value", -1, object.ObjTypeString, object.ObjEncodingRaw))
			},
			input: []string{"mystring", "1"},
			migratedOutput: EvalResponse{
				Result: nil,
				Error:  diceerrors.ErrWrongTypeOperation,
			},
		},
		"ZPOPMIN on existing key (without count argument)": {
			setup: func() {
				evalZADD([]string{"myzset", "1", "member1", "2", "member2"}, store)
			},
			input: []string{"myzset"},
			migratedOutput: EvalResponse{
				Result: []string{"1", "member1"},
				Error:  nil,
			},
		},
		"ZPOPMIN with normal count argument": {
			setup: func() {
				evalZADD([]string{"myzset", "1", "member1", "2", "member2", "3", "member3"}, store)
			},
			input: []string{"myzset", "2"},
			migratedOutput: EvalResponse{
				Result: []string{"1", "member1", "2", "member2"},
				Error:  nil,
			},
		},
		"ZPOPMIN with count argument but multiple members have the same score": {
			setup: func() {
				evalZADD([]string{"myzset", "1", "member1", "1", "member2", "1", "member3"}, store)
			},
			input: []string{"myzset", "2"},
			migratedOutput: EvalResponse{
				Result: []string{"1", "member1", "1", "member2"},
				Error:  nil,
			},
		},
		"ZPOPMIN with negative count argument": {
			setup: func() {
				evalZADD([]string{"myzset", "1", "member1", "2", "member2", "3", "member3"}, store)
			},
			input: []string{"myzset", "-1"},
			migratedOutput: EvalResponse{
				Result: []string{},
				Error:  nil,
			},
		},
		"ZPOPMIN with invalid count argument": {
			setup: func() {
				evalZADD([]string{"myzset", "1", "member1"}, store)
			},
			input: []string{"myzset", "INCORRECT_COUNT_ARGUMENT"},
			migratedOutput: EvalResponse{
				Result: nil,
				Error:  diceerrors.ErrIntegerOutOfRange,
			},
		},
		"ZPOPMIN with count argument greater than length of sorted set": {
			setup: func() {
				evalZADD([]string{"myzset", "1", "member1", "2", "member2"}, store)
			},
			input: []string{"myzset", "10"},
			migratedOutput: EvalResponse{
				Result: []string{"1", "member1", "2", "member2"},
				Error:  nil,
			},
		},
		"ZPOPMIN on empty sorted set": {
			setup: func() {
				store.Put("myzset", store.NewObj(sortedset.New(), -1, object.ObjTypeSortedSet, object.ObjEncodingBTree)) // Ensure the set exists but is empty
			},
			input: []string{"myzset"},
			migratedOutput: EvalResponse{
				Result: []string{},
				Error:  nil,
			},
		},
		"ZPOPMIN with floating-point scores": {
			setup: func() {
				evalZADD([]string{"myzset", "1.5", "member1", "2.7", "member2"}, store)
			},
			input: []string{"myzset"},
			migratedOutput: EvalResponse{
				Result: []string{"1.5", "member1"},
				Error:  nil,
			},
		},
	}

	runMigratedEvalTests(t, tests, evalZPOPMIN, store)
}

func BenchmarkEvalZPOPMIN(b *testing.B) {
	// Define benchmark cases with varying sizes of sorted sets
	benchmarks := []struct {
		name  string
		setup func(store *dstore.Store)
		input []string
	}{
		{
			name: "ZPOPMIN on small sorted set (10 members)",
			setup: func(store *dstore.Store) {
				evalZADD([]string{"myzset", "1", "member1", "2", "member2", "3", "member3", "4", "member4", "5", "member5", "6", "member6", "7", "member7", "8", "member8", "9", "member9", "10", "member10"}, store)
			},
			input: []string{"myzset", "3"},
		},
		{
			name: "ZPOPMIN on large sorted set (10000 members)",
			setup: func(store *dstore.Store) {
				args := []string{"myzset"}
				for i := 1; i <= 10000; i++ {
					args = append(args, fmt.Sprintf("%d", i), fmt.Sprintf("member%d", i))
				}
				evalZADD(args, store)
			},
			input: []string{"myzset", "10"},
		},
		{
			name: "ZPOPMIN with duplicate scores",
			setup: func(store *dstore.Store) {
				evalZADD([]string{"myzset", "1", "member1", "1", "member2", "1", "member3"}, store)
			},
			input: []string{"myzset", "2"},
		},
	}

	store := dstore.NewStore(nil, nil)

	for _, bm := range benchmarks {
		b.Run(bm.name, func(b *testing.B) {
			bm.setup(store)

			for i := 0; i < b.N; i++ {
				// Reset the store before each run to avoid contamination
				dstore.ResetStore(store)
				bm.setup(store)
				evalZPOPMIN(bm.input, store)
			}
		})
	}
}

func testEvalZRANK(t *testing.T, store *dstore.Store) {
	tests := map[string]evalTestCase{
		"ZRANK with non-existing key": {
			input: []string{"non_existing_key", "member"},
			migratedOutput: EvalResponse{
				Result: clientio.NIL,
				Error:  nil,
			},
		},
		"ZRANK with existing member": {
			setup: func() {
				evalZADD([]string{"myzset", "1", "member1", "2", "member2", "3", "member3"}, store)
			},
			input: []string{"myzset", "member2"},
			migratedOutput: EvalResponse{
				Result: int64(1),
				Error:  nil,
			},
		},
		"ZRANK with non-existing member": {
			setup: func() {
				evalZADD([]string{"myzset", "1", "member1", "2", "member2", "3", "member3"}, store)
			},
			input: []string{"myzset", "non_existing_member"},
			migratedOutput: EvalResponse{
				Result: clientio.NIL,
				Error:  nil,
			},
		},
		"ZRANK with WITHSCORE option": {
			setup: func() {
				evalZADD([]string{"myzset", "1", "member1", "2", "member2", "3", "member3"}, store)
			},
			input: []string{"myzset", "member2", "WITHSCORE"},
			migratedOutput: EvalResponse{
				Result: []interface{}{int64(1), "2"},
				Error:  nil,
			},
		},
		"ZRANK with invalid option": {
			setup: func() {
				evalZADD([]string{"myzset", "1", "member1", "2", "member2", "3", "member3"}, store)
			},
			input: []string{"myzset", "member2", "INVALID_OPTION"},
			migratedOutput: EvalResponse{
				Result: nil,
				Error:  diceerrors.ErrSyntax,
			},
		},
		"ZRANK with multiple members having same score": {
			setup: func() {
				evalZADD([]string{"myzset", "1", "member1", "1", "member2", "1", "member3"}, store)
			},
			input: []string{"myzset", "member3"},
			migratedOutput: EvalResponse{
				Result: int64(2),
				Error:  nil,
			},
		},
		"ZRANK with non-integer scores": {
			setup: func() {
				evalZADD([]string{"myzset", "1.5", "member1", "2.5", "member2"}, store)
			},
			input: []string{"myzset", "member2"},
			migratedOutput: EvalResponse{
				Result: int64(1),
				Error:  nil,
			},
		},
		"ZRANK with too many arguments": {
			input: []string{"myzset", "member", "WITHSCORES", "extra"},
			migratedOutput: EvalResponse{
				Result: nil,
				Error:  diceerrors.ErrWrongArgumentCount("ZRANK"),
			},
		},
	}

	runMigratedEvalTests(t, tests, evalZRANK, store)
}

func testEvalZREM(t *testing.T, store *dstore.Store) {
	tests := map[string]evalTestCase{
		"ZREM with wrong number of arguments": {
			input: []string{"myzset"},
			migratedOutput: EvalResponse{
				Result: nil,
				Error:  diceerrors.ErrWrongArgumentCount("ZREM"),
			},
		},
		"ZREM with missing key": {
			input: []string{},
			migratedOutput: EvalResponse{
				Result: nil,
				Error:  diceerrors.ErrWrongArgumentCount("ZREM"),
			},
		},
		"ZREM with wrong type key": {
			setup: func() {
				store.Put("string_key", store.NewObj("string_value", -1, object.ObjTypeString, object.ObjEncodingRaw))
			},
			input: []string{"string_key", "field"},
			migratedOutput: EvalResponse{
				Result: nil,
				Error:  diceerrors.ErrWrongTypeOperation,
			},
		},
		"ZREM with non-existent key": {
			input: []string{"non_existent_key", "field"},
			migratedOutput: EvalResponse{
				Result: clientio.IntegerZero,
				Error:  nil,
			},
		},
		"ZREM with non-existent element": {
			setup: func() {
				evalZADD([]string{"myzset", "1", "one"}, store)
			},
			input: []string{"myzset", "two"},
			migratedOutput: EvalResponse{
				Result: int64(0),
				Error:  nil,
			},
		},
		"ZREM with sorted set holding single element": {
			setup: func() {
				evalZADD([]string{"myzset", "1", "one"}, store)
			},
			input: []string{"myzset", "one"},
			migratedOutput: EvalResponse{
				Result: int64(1),
				Error:  nil,
			},
		},
		"ZREM with sorted set holding multiple elements": {
			setup: func() {
				evalZADD([]string{"myzset", "1", "one", "2", "two", "3", "three"}, store)
			},
			input: []string{"myzset", "one", "two"},
			migratedOutput: EvalResponse{
				Result: int64(2),
				Error:  nil,
			},
		},
	}

	runMigratedEvalTests(t, tests, evalZREM, store)
}

func BenchmarkEvalZRANK(b *testing.B) {
	store := dstore.NewStore(nil, nil)

	// Set up initial sorted set
	evalZADD([]string{"myzset", "1", "member1", "2", "member2", "3", "member3"}, store)

	benchmarks := []struct {
		name      string
		input     []string
		withScore bool
	}{
		{"ZRANK existing member", []string{"myzset", "member3"}, false},
		{"ZRANK non-existing member", []string{"myzset", "nonexistent"}, false},
		{"ZRANK with WITHSCORE", []string{"myzset", "member2", "WITHSCORE"}, true},
	}

	for _, bm := range benchmarks {
		b.Run(bm.name, func(b *testing.B) {
			for i := 0; i < b.N; i++ {
				evalZRANK(bm.input, store)
			}
		})
	}
}

func testEvalZCARD(t *testing.T, store *dstore.Store) {
	tests := map[string]evalTestCase{
		"ZCARD with wrong number of arguments": {
			input: []string{"myzset", "field"},
			migratedOutput: EvalResponse{
				Result: nil,
				Error:  diceerrors.ErrWrongArgumentCount("ZCARD"),
			},
		},
		"ZCARD with missing key": {
			input: []string{},
			migratedOutput: EvalResponse{
				Result: nil,
				Error:  diceerrors.ErrWrongArgumentCount("ZCARD"),
			},
		},
		"ZCARD with wrong type key": {
			setup: func() {
				store.Put("string_key", store.NewObj("string_value", -1, object.ObjTypeString, object.ObjEncodingRaw))
			},
			input: []string{"string_key"},
			migratedOutput: EvalResponse{
				Result: nil,
				Error:  diceerrors.ErrWrongTypeOperation,
			},
		},
		"ZCARD with non-existent key": {
			input: []string{"non_existent_key"},
			migratedOutput: EvalResponse{
				Result: clientio.IntegerZero,
				Error:  nil,
			},
		},
		"ZCARD with sorted set holding single element": {
			setup: func() {
				evalZADD([]string{"myzset", "1", "one"}, store)
			},
			input: []string{"myzset"},
			migratedOutput: EvalResponse{
				Result: int64(1),
				Error:  nil,
			},
		},
		"ZCARD with sorted set holding multiple elements": {
			setup: func() {
				evalZADD([]string{"myzset", "1", "one", "2", "two", "3", "three"}, store)
			},
			input: []string{"myzset"},
			migratedOutput: EvalResponse{
				Result: int64(3),
				Error:  nil,
			},
		},
	}

	runMigratedEvalTests(t, tests, evalZCARD, store)
}

func testEvalBitField(t *testing.T, store *dstore.Store) {
	testCases := map[string]evalTestCase{
		"BITFIELD signed SET": {
			input:  []string{"bits", "set", "i8", "0", "-100"},
			output: clientio.Encode([]int64{0}, false),
		},
		"BITFIELD GET": {
			setup: func() {
				args := []string{"bits", "set", "u8", "0", "255"}
				evalBITFIELD(args, store)
			},
			input:  []string{"bits", "get", "u8", "0"},
			output: clientio.Encode([]int64{255}, false),
		},
		"BITFIELD INCRBY": {
			setup: func() {
				args := []string{"bits", "set", "u8", "0", "255"}
				evalBITFIELD(args, store)
			},
			input:  []string{"bits", "incrby", "u8", "0", "100"},
			output: clientio.Encode([]int64{99}, false),
		},
		"BITFIELD Arity": {
			input:  []string{},
			output: diceerrors.NewErrArity("BITFIELD"),
		},
		"BITFIELD invalid combination of commands in a single operation": {
			input:  []string{"bits", "SET", "u8", "0", "255", "INCRBY", "u8", "0", "100", "GET", "u8"},
			output: []byte("-ERR syntax error\r\n"),
		},
		"BITFIELD invalid bitfield type": {
			input:  []string{"bits", "SET", "a8", "0", "255", "INCRBY", "u8", "0", "100", "GET", "u8"},
			output: []byte("-ERR Invalid bitfield type. Use something like i16 u8. Note that u64 is not supported but i64 is.\r\n"),
		},
		"BITFIELD invalid bit offset": {
			input:  []string{"bits", "SET", "u8", "a", "255", "INCRBY", "u8", "0", "100", "GET", "u8"},
			output: []byte("-ERR bit offset is not an integer or out of range\r\n"),
		},
		"BITFIELD invalid overflow type": {
			input:  []string{"bits", "SET", "u8", "0", "255", "INCRBY", "u8", "0", "100", "OVERFLOW", "wraap"},
			output: []byte("-ERR Invalid OVERFLOW type specified\r\n"),
		},
		"BITFIELD missing arguments in SET": {
			input:  []string{"bits", "SET", "u8", "0", "INCRBY", "u8", "0", "100", "GET", "u8", "288"},
			output: []byte("-ERR value is not an integer or out of range\r\n"),
		},
	}
	runEvalTests(t, testCases, evalBITFIELD, store)
}

func testEvalHINCRBYFLOAT(t *testing.T, store *dstore.Store) {
	tests := map[string]evalTestCase{
		"HINCRBYFLOAT on a non-existing key and field": {
			setup:          func() {},
			input:          []string{"key", "field", "0.1"},
			migratedOutput: EvalResponse{Result: "0.1", Error: nil},
		},
		"HINCRBYFLOAT on an existing key and non-existing field": {
			setup: func() {
				key := "key"
				h := make(HashMap)
				obj := &object.Obj{
					TypeEncoding:   object.ObjTypeHashMap | object.ObjEncodingHashMap,
					Value:          h,
					LastAccessedAt: uint32(time.Now().Unix()),
				}
				store.Put(key, obj)
			},
			input:          []string{"key", "field", "0.1"},
			migratedOutput: EvalResponse{Result: "0.1", Error: nil},
		},
		"HINCRBYFLOAT on an existing key and field with a float value": {
			setup: func() {
				key := "key"
				field := "field"
				h := make(HashMap)
				h[field] = "2.1"
				obj := &object.Obj{
					TypeEncoding:   object.ObjTypeHashMap | object.ObjEncodingHashMap,
					Value:          h,
					LastAccessedAt: uint32(time.Now().Unix()),
				}
				store.Put(key, obj)
			},
			input:          []string{"key", "field", "0.1"},
			migratedOutput: EvalResponse{Result: "2.2", Error: nil},
		},
		"HINCRBYFLOAT on an existing key and field with an integer value": {
			setup: func() {
				key := "key"
				field := "field"
				h := make(HashMap)
				h[field] = "2"
				obj := &object.Obj{
					TypeEncoding:   object.ObjTypeHashMap | object.ObjEncodingHashMap,
					Value:          h,
					LastAccessedAt: uint32(time.Now().Unix()),
				}
				store.Put(key, obj)
			},
			input:          []string{"key", "field", "0.1"},
			migratedOutput: EvalResponse{Result: "2.1", Error: nil},
		},
		"HINCRBYFLOAT with a negative increment": {
			setup: func() {
				key := "key"
				field := "field"
				h := make(HashMap)
				h[field] = "2.0"
				obj := &object.Obj{
					TypeEncoding:   object.ObjTypeHashMap | object.ObjEncodingHashMap,
					Value:          h,
					LastAccessedAt: uint32(time.Now().Unix()),
				}
				store.Put(key, obj)
			},
			input:          []string{"key", "field", "-0.1"},
			migratedOutput: EvalResponse{Result: "1.9", Error: nil},
		},
		"HINCRBYFLOAT by a non-numeric increment": {
			setup: func() {
				key := "key"
				field := "field"
				h := make(HashMap)
				h[field] = "2.0"
				obj := &object.Obj{
					TypeEncoding:   object.ObjTypeHashMap | object.ObjEncodingHashMap,
					Value:          h,
					LastAccessedAt: uint32(time.Now().Unix()),
				}
				store.Put(key, obj)
			},
			input:          []string{"key", "field", "a"},
			output:         []byte("-ERR value is not an integer or a float\r\n"),
			migratedOutput: EvalResponse{Result: nil, Error: diceerrors.ErrInvalidNumberFormat},
		},
		"HINCRBYFLOAT on a field with non-numeric value": {
			setup: func() {
				key := "key"
				field := "field"
				h := make(HashMap)
				h[field] = "non_numeric"
				obj := &object.Obj{
					TypeEncoding:   object.ObjTypeHashMap | object.ObjEncodingHashMap,
					Value:          h,
					LastAccessedAt: uint32(time.Now().Unix()),
				}
				store.Put(key, obj)
			},
			input:          []string{"key", "field", "0.1"},
			migratedOutput: EvalResponse{Result: nil, Error: diceerrors.ErrInvalidNumberFormat},
		},
		"HINCRBYFLOAT by a value that would turn float64 to Inf": {
			setup: func() {
				key := "key"
				field := "field"
				h := make(HashMap)
				h[field] = "1e308"
				obj := &object.Obj{
					TypeEncoding:   object.ObjTypeHashMap | object.ObjEncodingHashMap,
					Value:          h,
					LastAccessedAt: uint32(time.Now().Unix()),
				}
				store.Put(key, obj)
			},
			input:          []string{"key", "field", "1e308"},
			migratedOutput: EvalResponse{Result: nil, Error: diceerrors.ErrOverflow},
		},
		"HINCRBYFLOAT with scientific notation": {
			setup: func() {
				key := "key"
				field := "field"
				h := make(HashMap)
				h[field] = "1e2"
				obj := &object.Obj{
					TypeEncoding:   object.ObjTypeHashMap | object.ObjEncodingHashMap,
					Value:          h,
					LastAccessedAt: uint32(time.Now().Unix()),
				}
				store.Put(key, obj)
			},
			input:          []string{"key", "field", "1e-1"},
			migratedOutput: EvalResponse{Result: "100.1", Error: nil},
		},
	}

	runMigratedEvalTests(t, tests, evalHINCRBYFLOAT, store)
}

func BenchmarkEvalHINCRBYFLOAT(b *testing.B) {
	store := dstore.NewStore(nil, nil)

	// Setting initial fields with some values
	store.Put("key1", store.NewObj(HashMap{"field1": "1.0", "field2": "1.2"}, maxExDuration, object.ObjTypeHashMap, object.ObjEncodingHashMap))
	store.Put("key2", store.NewObj(HashMap{"field1": "0.1"}, maxExDuration, object.ObjTypeHashMap, object.ObjEncodingHashMap))

	inputs := []struct {
		key   string
		field string
		incr  string
	}{
		{"key1", "field1", "0.1"},
		{"key1", "field1", "-0.1"},
		{"key1", "field2", "1000000.1"},
		{"key1", "field2", "-1000000.1"},
		{"key2", "field1", "-10.1234"},
		{"key3", "field1", "1.5"},  // testing with non-existing key
		{"key2", "field2", "2.75"}, // testing with non-existing field in existing key
	}

	for _, input := range inputs {
		b.Run(fmt.Sprintf("HINCRBYFLOAT %s %s %s", input.key, input.field, input.incr), func(b *testing.B) {
			for i := 0; i < b.N; i++ {
				_ = evalHINCRBYFLOAT([]string{"HINCRBYFLOAT", input.key, input.field, input.incr}, store)
			}
		})
	}
}

func testEvalDUMP(t *testing.T, store *dstore.Store) {
	tests := map[string]evalTestCase{
		"nil value": {
			setup:  func() {},
			input:  nil,
			output: []byte("-ERR wrong number of arguments for 'dump' command\r\n"),
		},
		"empty array": {
			setup:  func() {},
			input:  []string{},
			output: []byte("-ERR wrong number of arguments for 'dump' command\r\n"),
		},
		"key does not exist": {
			setup:  func() {},
			input:  []string{"NONEXISTENT_KEY"},
			output: []byte("-ERR nil\r\n"),
		}, "dump string value": {
			setup: func() {
				key := "user"
				value := "hello"
				obj := store.NewObj(value, -1, object.ObjTypeString, object.ObjEncodingRaw)
				store.Put(key, obj)
			},
			input: []string{"user"},
			output: clientio.Encode(
				base64.StdEncoding.EncodeToString([]byte{
					0x09, 0x00, 0x00, 0x00, 0x00, 0x05, 0x68, 0x65, 0x6c, 0x6c, 0x6f,
					0xFF, // End marker
					// CRC64 checksum here:
					0x00, 0x47, 0x97, 0x93, 0xBE, 0x36, 0x45, 0xC7,
				}), false),
		},
		"dump integer value": {
			setup: func() {
				key := "INTEGER_KEY"
				value := int64(10)
				obj := store.NewObj(value, -1, object.ObjTypeInt, object.ObjEncodingInt)
				store.Put(key, obj)
			},
			input: []string{"INTEGER_KEY"},
			output: clientio.Encode(base64.StdEncoding.EncodeToString([]byte{
				0x09,
				0xC0,
				0x00, 0x00, 0x00, 0x00, 0x00, 0x00, 0x00, 0x0A,
				0xFF,
				0x12, 0x77, 0xDE, 0x29, 0x53, 0xDB, 0x44, 0xC2,
			}), false),
		},
		"dump expired key": {
			setup: func() {
				key := "EXPIRED_KEY"
				value := "This will expire"
				obj := store.NewObj(value, -1, object.ObjTypeString, object.ObjEncodingRaw)
				store.Put(key, obj)
				var exDurationMs int64 = -1
				store.SetExpiry(obj, exDurationMs)
			},
			input:  []string{"EXPIRED_KEY"},
			output: []byte("-ERR nil\r\n"),
		},
	}

	runEvalTests(t, tests, evalDUMP, store)
}

func testEvalBitFieldRO(t *testing.T, store *dstore.Store) {
	testCases := map[string]evalTestCase{
		"BITFIELD_RO Arity": {
			input:  []string{},
			output: diceerrors.NewErrArity("BITFIELD_RO"),
		},
		"BITFIELD_RO syntax error": {
			input:  []string{"bits", "GET", "u8"},
			output: []byte("-ERR syntax error\r\n"),
		},
		"BITFIELD_RO invalid bitfield type": {
			input:  []string{"bits", "GET", "a8", "0", "255"},
			output: []byte("-ERR Invalid bitfield type. Use something like i16 u8. Note that u64 is not supported but i64 is.\r\n"),
		},
		"BITFIELD_RO unsupported commands": {
			input:  []string{"bits", "set", "u8", "0", "255"},
			output: []byte("-ERR BITFIELD_RO only supports the GET subcommand\r\n"),
		},
	}
	runEvalTests(t, testCases, evalBITFIELDRO, store)
}

func testEvalGEOADD(t *testing.T, store *dstore.Store) {
	tests := map[string]evalTestCase{
		"GEOADD with wrong number of arguments": {
			input:  []string{"mygeo", "1", "2"},
			output: diceerrors.NewErrArity("GEOADD"),
		},
		"GEOADD with non-numeric longitude": {
			input:  []string{"mygeo", "long", "40.7128", "NewYork"},
			output: diceerrors.NewErrWithMessage("ERR invalid longitude"),
		},
		"GEOADD with non-numeric latitude": {
			input:  []string{"mygeo", "-74.0060", "lat", "NewYork"},
			output: diceerrors.NewErrWithMessage("ERR invalid latitude"),
		},
		"GEOADD new member to non-existing key": {
			setup:  func() {},
			input:  []string{"mygeo", "-74.0060", "40.7128", "NewYork"},
			output: clientio.Encode(int64(1), false),
		},
		"GEOADD existing member with updated coordinates": {
			setup: func() {
				evalGEOADD([]string{"mygeo", "-74.0060", "40.7128", "NewYork"}, store)
			},
			input:  []string{"mygeo", "-73.9352", "40.7304", "NewYork"},
			output: clientio.Encode(int64(0), false),
		},
		"GEOADD multiple members": {
			setup: func() {
				evalGEOADD([]string{"mygeo", "-74.0060", "40.7128", "NewYork"}, store)
			},
			input:  []string{"mygeo", "-118.2437", "34.0522", "LosAngeles", "-87.6298", "41.8781", "Chicago"},
			output: clientio.Encode(int64(2), false),
		},
		"GEOADD with NX option (new member)": {
			input:  []string{"mygeo", "NX", "-122.4194", "37.7749", "SanFrancisco"},
			output: clientio.Encode(int64(1), false),
		},
		"GEOADD with NX option (existing member)": {
			setup: func() {
				evalGEOADD([]string{"mygeo", "-74.0060", "40.7128", "NewYork"}, store)
			},
			input:  []string{"mygeo", "NX", "-73.9352", "40.7304", "NewYork"},
			output: clientio.Encode(int64(0), false),
		},
		"GEOADD with XX option (new member)": {
			input:  []string{"mygeo", "XX", "-71.0589", "42.3601", "Boston"},
			output: clientio.Encode(int64(0), false),
		},
		"GEOADD with XX option (existing member)": {
			setup: func() {
				evalGEOADD([]string{"mygeo", "-74.0060", "40.7128", "NewYork"}, store)
			},
			input:  []string{"mygeo", "XX", "-73.9352", "40.7304", "NewYork"},
			output: clientio.Encode(int64(0), false),
		},
		"GEOADD with both NX and XX options": {
			input:  []string{"mygeo", "NX", "XX", "-74.0060", "40.7128", "NewYork"},
			output: diceerrors.NewErrWithMessage("ERR XX and NX options at the same time are not compatible"),
		},
		"GEOADD with invalid option": {
			input:  []string{"mygeo", "INVALID", "-74.0060", "40.7128", "NewYork"},
			output: diceerrors.NewErrArity("GEOADD"),
		},
		"GEOADD to a key of wrong type": {
			setup: func() {
				store.Put("mygeo", store.NewObj("string_value", -1, object.ObjTypeString, object.ObjEncodingRaw))
			},
			input:  []string{"mygeo", "-74.0060", "40.7128", "NewYork"},
			output: []byte("-ERR Existing key has wrong Dice type\r\n"),
		},
		"GEOADD with longitude out of range": {
			input:  []string{"mygeo", "181.0", "40.7128", "Invalid"},
			output: diceerrors.NewErrWithMessage("ERR invalid longitude"),
		},
		"GEOADD with latitude out of range": {
			input:  []string{"mygeo", "-74.0060", "91.0", "Invalid"},
			output: diceerrors.NewErrWithMessage("ERR invalid latitude"),
		},
	}

	runEvalTests(t, tests, evalGEOADD, store)
}

func testEvalGEODIST(t *testing.T, store *dstore.Store) {
	tests := map[string]evalTestCase{
		"GEODIST between existing points": {
			setup: func() {
				evalGEOADD([]string{"points", "13.361389", "38.115556", "Palermo"}, store)
				evalGEOADD([]string{"points", "15.087269", "37.502669", "Catania"}, store)
			},
			input:  []string{"points", "Palermo", "Catania"},
			output: clientio.Encode(float64(166274.1440), false), // Example value
		},
		"GEODIST with units (km)": {
			setup: func() {
				evalGEOADD([]string{"points", "13.361389", "38.115556", "Palermo"}, store)
				evalGEOADD([]string{"points", "15.087269", "37.502669", "Catania"}, store)
			},
			input:  []string{"points", "Palermo", "Catania", "km"},
			output: clientio.Encode(float64(166.2741), false), // Example value
		},
		"GEODIST to same point": {
			setup: func() {
				evalGEOADD([]string{"points", "13.361389", "38.115556", "Palermo"}, store)
			},
			input:  []string{"points", "Palermo", "Palermo"},
			output: clientio.Encode(float64(0.0000), false), // Expecting distance 0 formatted to 4 decimals
		},
		// Add other test cases here...
	}

	runEvalTests(t, tests, evalGEODIST, store)
}

func testEvalSINTER(t *testing.T, store *dstore.Store) {
	tests := map[string]evalTestCase{
		"intersection of two sets": {
			setup: func() {
				evalSADD([]string{"set1", "a", "b", "c"}, store)
				evalSADD([]string{"set2", "c", "d", "e"}, store)
			},
			input:  []string{"set1", "set2"},
			output: clientio.Encode([]string{"c"}, false),
		},
		"intersection of three sets": {
			setup: func() {
				evalSADD([]string{"set1", "a", "b", "c"}, store)
				evalSADD([]string{"set2", "b", "c", "d"}, store)
				evalSADD([]string{"set3", "c", "d", "e"}, store)
			},
			input:  []string{"set1", "set2", "set3"},
			output: clientio.Encode([]string{"c"}, false),
		},
		"intersection with single set": {
			setup: func() {
				evalSADD([]string{"set1", "a"}, store)
			},
			input:  []string{"set1"},
			output: clientio.Encode([]string{"a"}, false),
		},
		"intersection with a non-existent key": {
			setup: func() {
				evalSADD([]string{"set1", "a", "b", "c"}, store)
			},
			input:  []string{"set1", "nonexistent"},
			output: clientio.Encode([]string{}, false),
		},
		"intersection with wrong type": {
			setup: func() {
				evalSADD([]string{"set1", "a", "b", "c"}, store)
				store.Put("string", &object.Obj{Value: "string", TypeEncoding: object.ObjTypeString})
			},
			input:  []string{"set1", "string"},
			output: []byte("-WRONGTYPE Operation against a key holding the wrong kind of value\r\n"),
		},
		"no arguments": {
			input:  []string{},
			output: diceerrors.NewErrArity("SINTER"),
		},
	}

	runEvalTests(t, tests, evalSINTER, store)
}

func testEvalOBJECTENCODING(t *testing.T, store *dstore.Store) {
	tests := map[string]evalTestCase{
		"nil value": {
			setup:  func() {},
			input:  nil,
			output: []byte("-ERR wrong number of arguments for 'object' command\r\n"),
		},
		"empty array": {
			setup:  func() {},
			input:  []string{},
			output: []byte("-ERR wrong number of arguments for 'object' command\r\n"),
		},
		"object with invalid subcommand": {
			setup:  func() {},
			input:  []string{"TESTSUBCOMMAND", "key"},
			output: []byte("-ERR syntax error\r\n"),
		},
		"key does not exist": {
			setup:  func() {},
			input:  []string{"ENCODING", "NONEXISTENT_KEY"},
			output: clientio.RespNIL,
		},
		"key exists": {
			setup: func() {
				evalLPUSH([]string{"EXISTING_KEY", "mock_value"}, store)
			},
			input:  []string{"ENCODING", "EXISTING_KEY"},
			output: []byte("$5\r\ndeque\r\n"),
		},
	}

	runEvalTests(t, tests, evalOBJECT, store)
}

func testEvalJSONSTRAPPEND(t *testing.T, store *dstore.Store) {
	tests := map[string]evalTestCase{
		"append to single field": {
			setup: func() {
				key := "doc1"
				value := "{\"a\":\"foo\", \"nested1\": {\"a\": \"hello\"}, \"nested2\": {\"a\": 31}}"
				var rootData interface{}
				_ = sonic.Unmarshal([]byte(value), &rootData)
				obj := store.NewObj(rootData, -1, object.ObjTypeJSON, object.ObjEncodingJSON)
				store.Put(key, obj)
			},
			input:  []string{"doc1", "$.nested1.a", "\"baz\""},
			output: []byte("*1\r\n:8\r\n"), // Expected length after append
		},
		"append to non-existing key": {
			setup: func() {
				// No setup needed as we are testing a non-existing document.
			},
			input:  []string{"non_existing_doc", "$..a", "\"err\""},
			output: []byte("-ERR Could not perform this operation on a key that doesn't exist\r\n"),
		},
		"append to root node": {
			setup: func() {
				key := "doc1"
				value := "\"abcd\""
				var rootData interface{}
				_ = sonic.Unmarshal([]byte(value), &rootData)
				obj := store.NewObj(rootData, -1, object.ObjTypeJSON, object.ObjEncodingJSON)
				store.Put(key, obj)
			},
			input:  []string{"doc1", "$", "\"piu\""},
			output: []byte("*1\r\n:7\r\n"), // Expected length after appending to "abcd"
		},
	}

	// Run the tests
	runEvalTests(t, tests, evalJSONSTRAPPEND, store)
}

func BenchmarkEvalJSONSTRAPPEND(b *testing.B) {
	store := dstore.NewStore(nil, nil)

	// Setup a sample JSON document
	key := "doc1"
	value := "{\"a\":\"foo\", \"nested1\": {\"a\": \"hello\"}, \"nested2\": {\"a\": 31}}"
	var rootData interface{}
	_ = sonic.Unmarshal([]byte(value), &rootData)
	obj := store.NewObj(rootData, -1, object.ObjTypeJSON, object.ObjEncodingJSON)
	store.Put(key, obj)

	b.ResetTimer()
	for i := 0; i < b.N; i++ {
		// Benchmark appending to multiple fields
		evalJSONSTRAPPEND([]string{"doc1", "$..a", "\"bar\""}, store)
	}
}

func testEvalZPOPMAX(t *testing.T, store *dstore.Store) {
	setup := func() {
		evalZADD([]string{"myzset", "1", "member1", "2", "member2", "3", "member3"}, store)
	}

	tests := map[string]evalTestCase{
		"ZPOPMAX without key": {
			setup: func() {},
			input: []string{"KEY_INVALID"},
			migratedOutput: EvalResponse{
				Result: []string{},
				Error:  nil,
			},
		},
		"ZPOPMAX on wrongtype of key": {
			setup: func() {
				evalSET([]string{"mystring", "shankar"}, store)
			},
			input: []string{"mystring", "1"},
			migratedOutput: EvalResponse{
				Result: nil,
				Error:  diceerrors.ErrWrongTypeOperation,
			},
		},
		"ZPOPMAX without count argument": {
			setup: setup,
			input: []string{"myzset"},
			migratedOutput: EvalResponse{
				Result: []string{"3", "member3"},
				Error:  nil,
			},
		},
		"ZPOPMAX with count argument": {
			setup: setup,
			input: []string{"myzset", "2"},
			migratedOutput: EvalResponse{
				Result: []string{"3", "member3", "2", "member2"},
				Error:  nil,
			},
		},
		"ZPOPMAX with count more than the elements in sorted set": {
			setup: setup,
			input: []string{"myzset", "4"},
			migratedOutput: EvalResponse{
				Result: []string{"3", "member3", "2", "member2", "1", "member1"},
			},
		},
		"ZPOPMAX with count as zero": {
			setup: setup,
			input: []string{"myzsert", "0"},
			migratedOutput: EvalResponse{
				Result: []string{},
				Error:  nil,
			},
		},
		"ZPOPMAX on an empty sorted set": {
			setup: func() {
				store.Put("myzset", store.NewObj(sortedset.New(), -1, object.ObjTypeSortedSet, object.ObjEncodingBTree))
			},
			input: []string{"myzset"},
			migratedOutput: EvalResponse{
				Result: []string{},
				Error:  nil,
			},
		},
	}
	runMigratedEvalTests(t, tests, evalZPOPMAX, store)
}

func BenchmarkEvalZPOPMAX(b *testing.B) {
	// Define benchmark cases with varying sizes of sorted sets
	benchmarks := []struct {
		name  string
		setup func(store *dstore.Store)
		input []string
	}{
		{
			name: "ZPOPMAX on small sorted set (10 members)",
			setup: func(store *dstore.Store) {
				evalZADD([]string{"sortedSet", "1", "member1", "2", "member2", "3", "member3", "4", "member4", "5", "member5", "6", "member6", "7", "member7", "8", "member8", "9", "member9", "10", "member10"}, store)
			},
			input: []string{"sortedSet", "3"},
		},
		{
			name: "ZPOPMAX on large sorted set (10000 members)",
			setup: func(store *dstore.Store) {
				args := []string{"sortedSet"}
				for i := 1; i <= 10000; i++ {
					args = append(args, fmt.Sprintf("%d", i), fmt.Sprintf("member%d", i))
				}
				evalZADD(args, store)
			},
			input: []string{"sortedSet", "10"},
		},
		{
			name: "ZPOPMAX with large sorted set with duplicate scores",
			setup: func(store *dstore.Store) {
				args := []string{"sortedSet"}
				for i := 1; i <= 10000; i++ {
					args = append(args, "1", fmt.Sprintf("member%d", i))
				}
				evalZADD(args, store)
			},
			input: []string{"sortedSet", "2"},
		},
	}

	store := dstore.NewStore(nil, nil)

	for _, bm := range benchmarks {
		b.Run(bm.name, func(b *testing.B) {
			bm.setup(store)

			for i := 0; i < b.N; i++ {
				// Reset the store before each run to avoid contamination
				dstore.ResetStore(store)
				bm.setup(store)
				evalZPOPMAX(bm.input, store)
			}
		})
	}
}
func BenchmarkZCOUNT(b *testing.B) {
	store := dstore.NewStore(nil, nil)

	// Populate the sorted set with some members for basic benchmarks
	evalZADD([]string{"key", "10", "member1", "20", "member2", "30", "member3"}, store)

	// Benchmark for basic ZCOUNT
	b.Run("Basic ZCOUNT", func(b *testing.B) {
		b.ResetTimer()
		for i := 0; i < b.N; i++ {
			evalZCOUNT([]string{"key", "10", "30"}, store) // Count members with scores between 10 and 30
		}
	})

	// Benchmark for large ZCOUNT
	b.Run("Large ZCOUNT", func(b *testing.B) {
		// Setup a large sorted set
		for i := 0; i < 10000; i++ {
			evalZADD([]string{"key", fmt.Sprintf("%d", i), fmt.Sprintf("member%d", i)}, store)
		}

		b.ResetTimer()
		for i := 0; i < b.N; i++ {
			evalZCOUNT([]string{"key", "0", "10000"}, store) // Count all members
		}
	})

	// Benchmark for edge cases
	b.Run("Edge Case ZCOUNT", func(b *testing.B) {
		// Reset the store and set up members
		store = dstore.NewStore(nil, nil)
		evalZADD([]string{"key", "5", "member1", "15", "member2", "25", "member3"}, store)

		b.ResetTimer()
		for i := 0; i < b.N; i++ {
			evalZCOUNT([]string{"key", "-inf", "+inf"}, store) // Count all members
			evalZCOUNT([]string{"key", "10", "10"}, store)     // Count boundary member
			evalZCOUNT([]string{"key", "100", "200"}, store)   // Count out-of-range
		}
	})

	// Benchmark for concurrent ZCOUNT
	b.Run("Concurrent ZCOUNT", func(b *testing.B) {
		// Populate the sorted set with some members
		evalZADD([]string{"key", "10", "member1", "20", "member2", "30", "member3"}, store)

		b.RunParallel(func(pb *testing.PB) {
			for pb.Next() {
				evalZCOUNT([]string{"key", "0", "100"}, store) // Perform concurrent ZCOUNT
			}
		})
	})
}

func testEvalINCR(t *testing.T, store *dstore.Store) {
	tests := []evalTestCase{
		{
			name:           "INCR key does not exist",
			input:          []string{"KEY1"},
			migratedOutput: EvalResponse{Result: int64(1), Error: nil},
		},
		{
			name: "INCR key exists",
			setup: func() {
				key := "KEY2"
				obj := store.NewObj(int64(1), -1, object.ObjTypeInt, object.ObjEncodingInt)
				store.Put(key, obj)
			},
			input:          []string{"KEY2"},
			migratedOutput: EvalResponse{Result: int64(2), Error: nil},
		},
		{
			name: "INCR key holding string value",
			setup: func() {
				key := "KEY3"
				obj := store.NewObj("VAL1", -1, object.ObjTypeString, object.ObjEncodingEmbStr)
				store.Put(key, obj)
			},
			input:          []string{"KEY3"},
			migratedOutput: EvalResponse{Result: nil, Error: errors.New("ERR value is not an integer or out of range")},
		},
		{
			name: "INCR key holding SET type",
			setup: func() {
				evalSADD([]string{"SET1", "1", "2", "3"}, store)
			},
			input:          []string{"SET1"},
			migratedOutput: EvalResponse{Result: nil, Error: errors.New("WRONGTYPE Operation against a key holding the wrong kind of value")},
		},
		{
			name: "INCR key holding MAP type",
			setup: func() {
				evalHSET([]string{"MAP1", "a", "1", "b", "2", "c", "3"}, store)
			},
			input:          []string{"MAP1"},
			migratedOutput: EvalResponse{Result: nil, Error: errors.New("WRONGTYPE Operation against a key holding the wrong kind of value")},
		},
		{
			name:           "INCR More than one args passed",
			input:          []string{"KEY4", "ARG2"},
			migratedOutput: EvalResponse{Result: nil, Error: errors.New("ERR wrong number of arguments for 'incr' command")},
		},
		{
			name: "INCR Max Overflow",
			setup: func() {
				key := "KEY5"
				obj := store.NewObj(int64(math.MaxInt64), -1, object.ObjTypeInt, object.ObjEncodingInt)
				store.Put(key, obj)
			},
			input:          []string{"KEY5"},
			migratedOutput: EvalResponse{Result: nil, Error: errors.New("ERR increment or decrement would overflow")},
		},
	}

	for _, tt := range tests {
		t.Run(tt.name, func(t *testing.T) {
			store = setupTest(store)
			if tt.setup != nil {
				tt.setup()
			}

			response := evalINCR(tt.input, store)

			// Handle comparison for byte slices
			if b, ok := response.Result.([]byte); ok && tt.migratedOutput.Result != nil {
				if expectedBytes, ok := tt.migratedOutput.Result.([]byte); ok {
					testifyAssert.True(t, bytes.Equal(b, expectedBytes), "expected and actual byte slices should be equal")
				}
			} else {
				assert.Equal(t, tt.migratedOutput.Result, response.Result)
			}

			if tt.migratedOutput.Error != nil {
				testifyAssert.EqualError(t, response.Error, tt.migratedOutput.Error.Error())
			} else {
				testifyAssert.NoError(t, response.Error)
			}
		})
	}
}

func testEvalINCRBY(t *testing.T, store *dstore.Store) {
	tests := []evalTestCase{
		{
			name:           "INCRBY key does not exist",
			input:          []string{"KEY1", "2"},
			migratedOutput: EvalResponse{Result: int64(2), Error: nil},
		},
		{
			name: "INCRBY key exists",
			setup: func() {
				key := "KEY2"
				obj := store.NewObj(int64(1), -1, object.ObjTypeInt, object.ObjEncodingInt)
				store.Put(key, obj)
			},
			input:          []string{"KEY2", "3"},
			migratedOutput: EvalResponse{Result: int64(4), Error: nil},
		},
		{
			name: "INCRBY key holding string value",
			setup: func() {
				key := "KEY3"
				obj := store.NewObj("VAL1", -1, object.ObjTypeString, object.ObjEncodingEmbStr)
				store.Put(key, obj)
			},
			input:          []string{"KEY3", "2"},
			migratedOutput: EvalResponse{Result: nil, Error: errors.New("ERR value is not an integer or out of range")},
		},
		{
			name: "INCRBY key holding SET type",
			setup: func() {
				evalSADD([]string{"SET1", "1", "2", "3"}, store)
			},
			input:          []string{"SET1", "2"},
			migratedOutput: EvalResponse{Result: nil, Error: errors.New("WRONGTYPE Operation against a key holding the wrong kind of value")},
		},
		{
			name: "INCRBY key holding MAP type",
			setup: func() {
				evalHSET([]string{"MAP1", "a", "1", "b", "2", "c", "3"}, store)
			},
			input:          []string{"MAP1", "2"},
			migratedOutput: EvalResponse{Result: nil, Error: errors.New("WRONGTYPE Operation against a key holding the wrong kind of value")},
		},
		{
			name:           "INCRBY Wrong number of args passed",
			input:          []string{"KEY4"},
			migratedOutput: EvalResponse{Result: nil, Error: errors.New("ERR wrong number of arguments for 'incrby' command")},
		},
		{
			name: "INCRBY Max Overflow",
			setup: func() {
				key := "KEY5"
				obj := store.NewObj(int64(math.MaxInt64-3), -1, object.ObjTypeInt, object.ObjEncodingInt)
				store.Put(key, obj)
			},
			input:          []string{"KEY5", "4"},
			migratedOutput: EvalResponse{Result: nil, Error: errors.New("ERR increment or decrement would overflow")},
		},
	}

	for _, tt := range tests {
		t.Run(tt.name, func(t *testing.T) {
			store = setupTest(store)
			if tt.setup != nil {
				tt.setup()
			}

			response := evalINCRBY(tt.input, store)

			// Handle comparison for byte slices
			if b, ok := response.Result.([]byte); ok && tt.migratedOutput.Result != nil {
				if expectedBytes, ok := tt.migratedOutput.Result.([]byte); ok {
					testifyAssert.True(t, bytes.Equal(b, expectedBytes), "expected and actual byte slices should be equal")
				}
			} else {
				assert.Equal(t, tt.migratedOutput.Result, response.Result)
			}

			if tt.migratedOutput.Error != nil {
				testifyAssert.EqualError(t, response.Error, tt.migratedOutput.Error.Error())
			} else {
				testifyAssert.NoError(t, response.Error)
			}
		})
	}
}

func testEvalDECR(t *testing.T, store *dstore.Store) {
	tests := []evalTestCase{
		{
			name:           "DECR key does not exist",
			input:          []string{"KEY1"},
			migratedOutput: EvalResponse{Result: int64(-1), Error: nil},
		},
		{
			name: "DECR key exists",
			setup: func() {
				key := "KEY2"
				obj := store.NewObj(int64(1), -1, object.ObjTypeInt, object.ObjEncodingInt)
				store.Put(key, obj)
			},
			input:          []string{"KEY2"},
			migratedOutput: EvalResponse{Result: int64(0), Error: nil},
		},
		{
			name: "DECR key holding string value",
			setup: func() {
				key := "KEY3"
				obj := store.NewObj("VAL1", -1, object.ObjTypeString, object.ObjEncodingEmbStr)
				store.Put(key, obj)
			},
			input:          []string{"KEY3"},
			migratedOutput: EvalResponse{Result: nil, Error: errors.New("ERR value is not an integer or out of range")},
		},
		{
			name: "DECR key holding SET type",
			setup: func() {
				evalSADD([]string{"SET1", "1", "2", "3"}, store)
			},
			input:          []string{"SET1"},
			migratedOutput: EvalResponse{Result: nil, Error: errors.New("WRONGTYPE Operation against a key holding the wrong kind of value")},
		},
		{
			name: "DECR key holding MAP type",
			setup: func() {
				evalHSET([]string{"MAP1", "a", "1", "b", "2", "c", "3"}, store)
			},
			input:          []string{"MAP1"},
			migratedOutput: EvalResponse{Result: nil, Error: errors.New("WRONGTYPE Operation against a key holding the wrong kind of value")},
		},
		{
			name:           "DECR More than one args passed",
			input:          []string{"KEY4", "ARG2"},
			migratedOutput: EvalResponse{Result: nil, Error: errors.New("ERR wrong number of arguments for 'decr' command")},
		},
		{
			name: "DECR Min Overflow",
			setup: func() {
				key := "KEY5"
				obj := store.NewObj(int64(math.MinInt64), -1, object.ObjTypeInt, object.ObjEncodingInt)
				store.Put(key, obj)
			},
			input:          []string{"KEY5"},
			migratedOutput: EvalResponse{Result: nil, Error: errors.New("ERR increment or decrement would overflow")},
		},
	}

	for _, tt := range tests {
		t.Run(tt.name, func(t *testing.T) {
			store = setupTest(store)
			if tt.setup != nil {
				tt.setup()
			}

			response := evalDECR(tt.input, store)

			// Handle comparison for byte slices
			if b, ok := response.Result.([]byte); ok && tt.migratedOutput.Result != nil {
				if expectedBytes, ok := tt.migratedOutput.Result.([]byte); ok {
					testifyAssert.True(t, bytes.Equal(b, expectedBytes), "expected and actual byte slices should be equal")
				}
			} else {
				assert.Equal(t, tt.migratedOutput.Result, response.Result)
			}

			if tt.migratedOutput.Error != nil {
				testifyAssert.EqualError(t, response.Error, tt.migratedOutput.Error.Error())
			} else {
				testifyAssert.NoError(t, response.Error)
			}
		})
	}
}

func testEvalDECRBY(t *testing.T, store *dstore.Store) {
	tests := []evalTestCase{
		{
			name:           "DECRBY key does not exist",
			input:          []string{"KEY1", "2"},
			migratedOutput: EvalResponse{Result: int64(-2), Error: nil},
		},
		{
			name: "DECRBY key exists",
			setup: func() {
				key := "KEY2"
				obj := store.NewObj(int64(1), -1, object.ObjTypeInt, object.ObjEncodingInt)
				store.Put(key, obj)
			},
			input:          []string{"KEY2", "3"},
			migratedOutput: EvalResponse{Result: int64(-2), Error: nil},
		},
		{
			name: "DECRBY key holding string value",
			setup: func() {
				key := "KEY3"
				obj := store.NewObj("VAL1", -1, object.ObjTypeString, object.ObjEncodingEmbStr)
				store.Put(key, obj)
			},
			input:          []string{"KEY3", "2"},
			migratedOutput: EvalResponse{Result: nil, Error: errors.New("ERR value is not an integer or out of range")},
		},
		{
			name: "DECRBY key holding SET type",
			setup: func() {
				evalSADD([]string{"SET1", "1", "2", "3"}, store)
			},
			input:          []string{"SET1", "2"},
			migratedOutput: EvalResponse{Result: nil, Error: errors.New("WRONGTYPE Operation against a key holding the wrong kind of value")},
		},
		{
			name: "DECRBY key holding MAP type",
			setup: func() {
				evalHSET([]string{"MAP1", "a", "1", "b", "2", "c", "3"}, store)
			},
			input:          []string{"MAP1", "2"},
			migratedOutput: EvalResponse{Result: nil, Error: errors.New("WRONGTYPE Operation against a key holding the wrong kind of value")},
		},
		{
			name:           "DECRBY Wrong number of args passed",
			input:          []string{"KEY4"},
			migratedOutput: EvalResponse{Result: nil, Error: errors.New("ERR wrong number of arguments for 'decrby' command")},
		},
		{
			name: "DECRBY Min Overflow",
			setup: func() {
				key := "KEY5"
				obj := store.NewObj(int64(math.MinInt64+3), -1, object.ObjTypeInt, object.ObjEncodingInt)
				store.Put(key, obj)
			},
			input:          []string{"KEY5", "4"},
			migratedOutput: EvalResponse{Result: nil, Error: errors.New("ERR increment or decrement would overflow")},
		},
	}

	for _, tt := range tests {
		t.Run(tt.name, func(t *testing.T) {
			store = setupTest(store)
			if tt.setup != nil {
				tt.setup()
			}

			response := evalDECRBY(tt.input, store)

			// Handle comparison for byte slices
			if b, ok := response.Result.([]byte); ok && tt.migratedOutput.Result != nil {
				if expectedBytes, ok := tt.migratedOutput.Result.([]byte); ok {
					testifyAssert.True(t, bytes.Equal(b, expectedBytes), "expected and actual byte slices should be equal")
				}
			} else {
				assert.Equal(t, tt.migratedOutput.Result, response.Result)
			}

			if tt.migratedOutput.Error != nil {
				testifyAssert.EqualError(t, response.Error, tt.migratedOutput.Error.Error())
			} else {
				testifyAssert.NoError(t, response.Error)
			}
		})
	}
}

func testEvalBFRESERVE(t *testing.T, store *dstore.Store) {
	tests := []evalTestCase{
		{
			name:           "BF.RESERVE with nil value",
			input:          nil,
			migratedOutput: EvalResponse{Result: nil, Error: errors.New("ERR wrong number of arguments for 'bf.reserve' command")},
		},
		{
			name:           "BF.RESERVE with empty array",
			input:          []string{},
			migratedOutput: EvalResponse{Result: nil, Error: errors.New("ERR wrong number of arguments for 'bf.reserve' command")},
		},
		{
			name:           "BF.RESERVE with invalid error rate",
			input:          []string{"myBloomFilter", "invalid_rate", "1000"},
			migratedOutput: EvalResponse{Result: nil, Error: errors.New("ERR bad error rate")},
		},
		{
			name:           "BF.RESERVE successful reserve",
			input:          []string{"myBloomFilter", "0.01", "1000"},
			migratedOutput: EvalResponse{Result: clientio.OK, Error: nil},
		},
	}

	for _, tt := range tests {
		t.Run(tt.name, func(t *testing.T) {
			store = setupTest(store)
			if tt.setup != nil {
				tt.setup()
			}

			response := evalBFRESERVE(tt.input, store)

			assert.Equal(t, tt.migratedOutput.Result, response.Result)
			if tt.migratedOutput.Error != nil {
				assert.Error(t, response.Error, tt.migratedOutput.Error.Error())
			}
		})
	}
}

func testEvalBFINFO(t *testing.T, store *dstore.Store) {
	tests := []evalTestCase{
		{
			name:           "BF.INFO with nil value",
			input:          nil,
			migratedOutput: EvalResponse{Result: nil, Error: errors.New("ERR wrong number of arguments for 'bf.info' command")},
		},
		{
			name:           "BF.INFO with empty array",
			input:          []string{},
			migratedOutput: EvalResponse{Result: nil, Error: errors.New("ERR wrong number of arguments for 'bf.info' command")},
		},
		{
			name:           "BF.INFO on non-existent filter",
			input:          []string{"nonExistentFilter"},
			migratedOutput: EvalResponse{Result: nil, Error: errors.New("ERR not found")},
		},
	}

	for _, tt := range tests {
		t.Run(tt.name, func(t *testing.T) {
			store = setupTest(store)
			if tt.setup != nil {
				tt.setup()
			}

			response := evalBFINFO(tt.input, store)
			assert.Equal(t, tt.migratedOutput.Result, response.Result)

			if tt.migratedOutput.Error != nil {
				assert.Error(t, response.Error, tt.migratedOutput.Error.Error())
			}
		})
	}
}

func testEvalBFADD(t *testing.T, store *dstore.Store) {
	tests := []evalTestCase{
		{
			name:           "BF.ADD with nil value",
			input:          nil,
			migratedOutput: EvalResponse{Result: nil, Error: errors.New("ERR wrong number of arguments for 'bf.add' command")},
		},
		{
			name:           "BF.ADD with empty array",
			input:          []string{},
			migratedOutput: EvalResponse{Result: nil, Error: errors.New("ERR wrong number of arguments for 'bf.add' command")},
		},
		{
			name:           "BF.ADD to non-existent filter",
			input:          []string{"nonExistentFilter", "element"},
			migratedOutput: EvalResponse{Result: clientio.IntegerOne, Error: nil},
		},
		{
			name: "BF.ADD to existing filter",
			setup: func() {
				evalBFRESERVE([]string{"myBloomFilter", "0.01", "1000"}, store)
			},
			input:          []string{"myBloomFilter", "element"},
			migratedOutput: EvalResponse{Result: clientio.IntegerOne, Error: nil}, // 1 for new addition, 0 if already exists
		},
	}

	for _, tt := range tests {
		t.Run(tt.name, func(t *testing.T) {
			store = setupTest(store)
			if tt.setup != nil {
				tt.setup()
			}

			response := evalBFADD(tt.input, store)

			assert.Equal(t, tt.migratedOutput.Result, response.Result)
			if tt.migratedOutput.Error != nil {
				assert.Error(t, response.Error, tt.migratedOutput.Error.Error())
			}

		})
	}
}

func testEvalBFEXISTS(t *testing.T, store *dstore.Store) {
	tests := []evalTestCase{
		{
			name:           "BF.EXISTS with nil value",
			input:          nil,
			migratedOutput: EvalResponse{Result: nil, Error: errors.New("ERR wrong number of arguments for 'bf.exists' command")},
		},
		{
			name:           "BF.EXISTS with empty array",
			input:          []string{},
			migratedOutput: EvalResponse{Result: nil, Error: errors.New("ERR wrong number of arguments for 'bf.exists' command")},
		},
		{
			name:           "BF.EXISTS on non-existent filter",
			input:          []string{"nonExistentFilter", "element"},
			migratedOutput: EvalResponse{Result: clientio.IntegerZero, Error: nil}, // Item does not exist
		},
		{
			name: "BF.EXISTS element not in filter",
			setup: func() {
				evalBFRESERVE([]string{"myBloomFilter", "0.01", "1000"}, store)
			},
			input:          []string{"myBloomFilter", "element"},
			migratedOutput: EvalResponse{Result: clientio.IntegerZero, Error: nil},
		},
		{
			name: "BF.EXISTS element in filter",
			setup: func() {
				evalBFRESERVE([]string{"myBloomFilter", "0.01", "1000"}, store)
				evalBFADD([]string{"myBloomFilter", "element"}, store)
			},
			input:          []string{"myBloomFilter", "element"},
			migratedOutput: EvalResponse{Result: clientio.IntegerOne, Error: nil}, // 1 indicates the element exists
		},
	}

	for _, tt := range tests {
		t.Run(tt.name, func(t *testing.T) {
			store = setupTest(store)
			if tt.setup != nil {
				tt.setup()
			}

			response := evalBFEXISTS(tt.input, store)

			assert.Equal(t, tt.migratedOutput.Result, response.Result)
			if tt.migratedOutput.Error != nil {
				assert.Error(t, response.Error, tt.migratedOutput.Error.Error())
			}
		})
	}
}<|MERGE_RESOLUTION|>--- conflicted
+++ resolved
@@ -112,11 +112,8 @@
 	testEvalZPOPMAX(t, store)
 	testEvalZPOPMIN(t, store)
 	testEvalZRANK(t, store)
-<<<<<<< HEAD
 	testEvalZCARD(t, store)
-=======
 	testEvalZREM(t, store)
->>>>>>> 27d16750
 	testEvalHVALS(t, store)
 	testEvalBitField(t, store)
 	testEvalHINCRBYFLOAT(t, store)
