package eval

import (
	"bytes"
	"errors"
	"fmt"
	"reflect"
	"strconv"
	"strings"
	"testing"
	"time"

	"github.com/bytedance/sonic"
	"github.com/ohler55/ojg/jp"

	"github.com/axiomhq/hyperloglog"
	"github.com/dicedb/dice/internal/clientio"
	diceerrors "github.com/dicedb/dice/internal/errors"
	"github.com/dicedb/dice/internal/object"
	dstore "github.com/dicedb/dice/internal/store"
	testifyAssert "github.com/stretchr/testify/assert"
	"gotest.tools/v3/assert"
)

type evalTestCase struct {
	name           string
	setup          func()
	input          []string
	output         []byte
	validator      func(output []byte)
	migratedOutput EvalResponse
}

func setupTest(store *dstore.Store) *dstore.Store {
	dstore.ResetStore(store)
	dstore.KeyspaceStat[0] = make(map[string]int)

	return store
}

func TestEval(t *testing.T) {
	store := dstore.NewStore(nil)

	testEvalMSET(t, store)
	testEvalECHO(t, store)
	testEvalHELLO(t, store)
	testEvalSET(t, store)
	testEvalGET(t, store)
	testEvalDebug(t, store)
	testEvalJSONARRPOP(t, store)
	testEvalJSONARRLEN(t, store)
	testEvalJSONDEL(t, store)
	testEvalJSONFORGET(t, store)
	testEvalJSONCLEAR(t, store)
	testEvalJSONTYPE(t, store)
	testEvalJSONGET(t, store)
	testEvalJSONSET(t, store)
	testEvalJSONNUMMULTBY(t, store)
	testEvalJSONTOGGLE(t, store)
	testEvalJSONARRAPPEND(t, store)
	testEvalTTL(t, store)
	testEvalDel(t, store)
	testEvalPersist(t, store)
	testEvalEXPIRE(t, store)
	testEvalEXPIRETIME(t, store)
	testEvalEXPIREAT(t, store)
	testEvalDbsize(t, store)
	testEvalGETSET(t, store)
	testEvalHSET(t, store)
	testEvalPFADD(t, store)
	testEvalPFCOUNT(t, store)
	testEvalHGET(t, store)
	testEvalPFMERGE(t, store)
	testEvalJSONSTRLEN(t, store)
	testEvalJSONOBJLEN(t, store)
	testEvalHLEN(t, store)
	testEvalSELECT(t, store)
	testEvalLLEN(t, store)
	testEvalGETEX(t, store)
	testEvalJSONNUMINCRBY(t, store)
<<<<<<< HEAD
	testEvalJSONRESP(t, store)
=======
	testEvalTYPE(t, store)
	testEvalCOMMAND(t, store)
	testEvalGETRANGE(t, store)
	testEvalPING(t, store)
>>>>>>> 04e52430
}

func testEvalPING(t *testing.T, store *dstore.Store) {
	tests := map[string]evalTestCase{
		"nil value":            {input: nil, output: []byte("+PONG\r\n")},
		"empty args":           {input: []string{}, output: []byte("+PONG\r\n")},
		"one value":            {input: []string{"HEY"}, output: []byte("$3\r\nHEY\r\n")},
		"more than one values": {input: []string{"HEY", "HELLO"}, output: []byte("-ERR wrong number of arguments for 'ping' command\r\n")},
	}

	runEvalTests(t, tests, evalPING, store)
}

func testEvalECHO(t *testing.T, store *dstore.Store) {
	tests := map[string]evalTestCase{
		"nil value":            {input: nil, output: []byte("-ERR wrong number of arguments for 'echo' command\r\n")},
		"empty args":           {input: []string{}, output: []byte("-ERR wrong number of arguments for 'echo' command\r\n")},
		"one value":            {input: []string{"HEY"}, output: []byte("$3\r\nHEY\r\n")},
		"more than one values": {input: []string{"HEY", "HELLO"}, output: []byte("-ERR wrong number of arguments for 'echo' command\r\n")},
	}

	runEvalTests(t, tests, evalECHO, store)
}

func testEvalHELLO(t *testing.T, store *dstore.Store) {
	resp := []interface{}{
		"proto", 2,
		"id", serverID,
		"mode", "standalone",
		"role", "master",
		"modules", []interface{}{},
	}

	tests := map[string]evalTestCase{
		"nil value":            {input: nil, output: clientio.Encode(resp, false)},
		"empty args":           {input: []string{}, output: clientio.Encode(resp, false)},
		"one value":            {input: []string{"HEY"}, output: clientio.Encode(resp, false)},
		"more than one values": {input: []string{"HEY", "HELLO"}, output: []byte("-ERR wrong number of arguments for 'hello' command\r\n")},
	}

	runEvalTests(t, tests, evalHELLO, store)
}

func testEvalSET(t *testing.T, store *dstore.Store) {

	tests := []evalTestCase{
		{
			name:           "nil value",
			input:          nil,
			migratedOutput: EvalResponse{Result: nil, Error: errors.New("-ERR wrong number of arguments for 'set' command\r\n")},
		},
		{
			name:           "empty array",
			input:          []string{},
			migratedOutput: EvalResponse{Result: nil, Error: errors.New("-ERR wrong number of arguments for 'set' command\r\n")},
		},
		{
			name:           "one value",
			input:          []string{"KEY"},
			migratedOutput: EvalResponse{Result: nil, Error: errors.New("-ERR wrong number of arguments for 'set' command\r\n")},
		},
		{
			name:           "key val pair",
			input:          []string{"KEY", "VAL"},
			migratedOutput: EvalResponse{Result: clientio.RespOK, Error: nil},
		},
		{
			name:           "key val pair with int val",
			input:          []string{"KEY", "123456"},
			migratedOutput: EvalResponse{Result: clientio.RespOK, Error: nil},
		},
		{
			name:           "key val pair and expiry key",
			input:          []string{"KEY", "VAL", Px},
			migratedOutput: EvalResponse{Result: nil, Error: errors.New("-ERR syntax error\r\n")},
		},
		{
			name:           "key val pair and EX no val",
			input:          []string{"KEY", "VAL", Ex},
			migratedOutput: EvalResponse{Result: nil, Error: errors.New("-ERR syntax error\r\n")},
		},
		{
			name:           "key val pair and valid EX",
			input:          []string{"KEY", "VAL", Ex, "2"},
			migratedOutput: EvalResponse{Result: clientio.RespOK, Error: nil},
		},
		{
			name:           "key val pair and invalid EX",
			input:          []string{"KEY", "VAL", Ex, "invalid_expiry_val"},
			migratedOutput: EvalResponse{Result: nil, Error: errors.New("-ERR value is not an integer or out of range\r\n")},
		},
		{
			name:           "key val pair and valid PX",
			input:          []string{"KEY", "VAL", Px, "2000"},
			migratedOutput: EvalResponse{Result: clientio.RespOK, Error: nil},
		},
		{
			name:           "key val pair and invalid PX",
			input:          []string{"KEY", "VAL", Px, "invalid_expiry_val"},
			migratedOutput: EvalResponse{Result: nil, Error: errors.New("-ERR value is not an integer or out of range\r\n")},
		},
		{
			name:           "key val pair and both EX and PX",
			input:          []string{"KEY", "VAL", Ex, "2", Px, "2000"},
			migratedOutput: EvalResponse{Result: nil, Error: errors.New("-ERR syntax error\r\n")},
		},
		{
			name:           "key val pair and PXAT no val",
			input:          []string{"KEY", "VAL", Pxat},
			migratedOutput: EvalResponse{Result: nil, Error: errors.New("-ERR syntax error\r\n")},
		},
		{
			name:           "key val pair and invalid PXAT",
			input:          []string{"KEY", "VAL", Pxat, "invalid_expiry_val"},
			migratedOutput: EvalResponse{Result: nil, Error: errors.New("-ERR value is not an integer or out of range\r\n")},
		},
		{
			name:           "key val pair and expired PXAT",
			input:          []string{"KEY", "VAL", Pxat, "2"},
			migratedOutput: EvalResponse{Result: clientio.RespOK, Error: nil},
		},
		{
			name:           "key val pair and negative PXAT",
			input:          []string{"KEY", "VAL", Pxat, "-123456"},
			migratedOutput: EvalResponse{Result: nil, Error: errors.New("-ERR invalid expire time in 'set' command\r\n")},
		},
		{
			name:           "key val pair and valid PXAT",
			input:          []string{"KEY", "VAL", Pxat, strconv.FormatInt(time.Now().Add(2*time.Minute).UnixMilli(), 10)},
			migratedOutput: EvalResponse{Result: clientio.RespOK, Error: nil},
		},
	}

	for _, tt := range tests {
		t.Run(tt.name, func(t *testing.T) {
			response := evalSET(tt.input, store)

			// Handle comparison for byte slices
			if b, ok := response.Result.([]byte); ok && tt.migratedOutput.Result != nil {
				if expectedBytes, ok := tt.migratedOutput.Result.([]byte); ok {
					testifyAssert.True(t, bytes.Equal(b, expectedBytes), "expected and actual byte slices should be equal")
				}
			} else {
				assert.Equal(t, tt.migratedOutput.Result, response.Result)
			}

			if tt.migratedOutput.Error != nil {
				testifyAssert.EqualError(t, response.Error, tt.migratedOutput.Error.Error())
			} else {
				testifyAssert.NoError(t, response.Error)
			}
		})
	}
}

func testEvalGETEX(t *testing.T, store *dstore.Store) {
	tests := map[string]evalTestCase{

		"key val pair and valid EX": {
			setup: func() {
				key := "foo"
				value := "bar"
				obj := &object.Obj{
					Value: value,
				}
				store.Put(key, obj)
			},
			input:  []string{"foo", Ex, "10"},
			output: clientio.Encode("bar", false),
		},
		"key val pair and invalid EX": {
			setup: func() {
				key := "foo"
				value := "bar"
				obj := &object.Obj{
					Value: value,
				}
				store.Put(key, obj)
			},
			input:  []string{"foo", Ex, "10000000000000000"},
			output: []byte("-ERR invalid expire time in 'getex' command\r\n")},
	}

	runEvalTests(t, tests, evalGETEX, store)
}

func testEvalMSET(t *testing.T, store *dstore.Store) {
	tests := map[string]evalTestCase{
		"nil value":         {input: nil, output: []byte("-ERR wrong number of arguments for 'mset' command\r\n")},
		"empty array":       {input: []string{}, output: []byte("-ERR wrong number of arguments for 'mset' command\r\n")},
		"one value":         {input: []string{"KEY"}, output: []byte("-ERR wrong number of arguments for 'mset' command\r\n")},
		"key val pair":      {input: []string{"KEY", "VAL"}, output: clientio.RespOK},
		"odd key val pair":  {input: []string{"KEY", "VAL", "KEY2"}, output: []byte("-ERR wrong number of arguments for 'mset' command\r\n")},
		"even key val pair": {input: []string{"KEY", "VAL", "KEY2", "VAL2"}, output: clientio.RespOK},
	}

	runEvalTests(t, tests, evalMSET, store)
}

func testEvalGET(t *testing.T, store *dstore.Store) {
	tests := []evalTestCase{
		{
			name:           "nil value",
			input:          nil,
			migratedOutput: EvalResponse{Result: nil, Error: errors.New("-ERR wrong number of arguments for 'get' command\r\n")},
		},
		{
			name:           "empty array",
			input:          []string{},
			migratedOutput: EvalResponse{Result: nil, Error: errors.New("-ERR wrong number of arguments for 'get' command\r\n")},
		},
		{
			name:           "key does not exist",
			input:          []string{"NONEXISTENT_KEY"},
			migratedOutput: EvalResponse{Result: clientio.RespNIL, Error: nil},
		},
		{
			name:           "multiple arguments",
			input:          []string{"KEY1", "KEY2"},
			migratedOutput: EvalResponse{Result: nil, Error: errors.New("-ERR wrong number of arguments for 'get' command\r\n")},
		},
		{
			name: "key exists",
			setup: func() {
				key := "EXISTING_KEY"
				value := "mock_value"
				obj := &object.Obj{
					Value:          value,
					LastAccessedAt: uint32(time.Now().Unix()),
				}
				store.Put(key, obj)
			},
			input:          []string{"EXISTING_KEY"},
			migratedOutput: EvalResponse{Result: fmt.Sprintf("$%d\r\n%s\r\n", len("mock_value"), "mock_value"), Error: nil},
		},
		{
			name: "key exists but expired",
			setup: func() {
				key := "EXISTING_KEY"
				value := "mock_value"
				obj := &object.Obj{
					Value:          value,
					LastAccessedAt: uint32(time.Now().Unix()),
				}
				store.Put(key, obj)
				store.SetExpiry(obj, int64(-2*time.Millisecond))
			},
			input:          []string{"EXISTING_KEY"},
			migratedOutput: EvalResponse{Result: clientio.RespNIL, Error: nil},
		},
	}

	for _, tt := range tests {
		t.Run(tt.name, func(t *testing.T) {
			response := evalGET(tt.input, store)

			// Handle comparison for byte slices
			if b, ok := response.Result.([]byte); ok && tt.migratedOutput.Result != nil {
				if expectedBytes, ok := tt.migratedOutput.Result.([]byte); ok {
					testifyAssert.True(t, bytes.Equal(b, expectedBytes), "expected and actual byte slices should be equal")
				}
			} else {
				assert.Equal(t, tt.migratedOutput.Result, response.Result)
			}

			if tt.migratedOutput.Error != nil {
				testifyAssert.EqualError(t, response.Error, tt.migratedOutput.Error.Error())
			} else {
				testifyAssert.NoError(t, response.Error)
			}
		})
	}
}

func testEvalGETSET(t *testing.T, store *dstore.Store) {
	tests := []evalTestCase{
		{
			name:           "GETSET with 1 arg",
			input:          []string{"HELLO"},
			migratedOutput: EvalResponse{Result: nil, Error: errors.New("-ERR wrong number of arguments for 'getset' command\r\n")},
		},
		{
			name:           "GETSET with 3 args",
			input:          []string{"HELLO", "WORLD", "WORLD1"},
			migratedOutput: EvalResponse{Result: nil, Error: errors.New("-ERR wrong number of arguments for 'getset' command\r\n")},
		},
		{
			name:           "GETSET key not exists",
			input:          []string{"HELLO", "WORLD"},
			migratedOutput: EvalResponse{Result: clientio.RespNIL, Error: nil},
		},
		{
			name: "GETSET key exists",
			setup: func() {
				key := "EXISTING_KEY"
				value := "mock_value"
				obj := &object.Obj{
					Value:          value,
					LastAccessedAt: uint32(time.Now().Unix()),
				}
				store.Put(key, obj)
			},
			input:          []string{"EXISTING_KEY", "WORLD"},
			migratedOutput: EvalResponse{Result: fmt.Sprintf("$%d\r\n%s\r\n", len("mock_value"), "mock_value"), Error: nil},
		},
		{
			name: "GETSET key exists TTL should be reset",
			setup: func() {
				key := "EXISTING_KEY"
				value := "mock_value"
				obj := &object.Obj{
					Value:          value,
					LastAccessedAt: uint32(time.Now().Unix()),
				}
				store.Put(key, obj)
			},
			input:          []string{"EXISTING_KEY", "WORLD"},
			migratedOutput: EvalResponse{Result: fmt.Sprintf("$%d\r\n%s\r\n", len("mock_value"), "mock_value"), Error: nil},
		},
	}

	for _, tt := range tests {
		t.Run(tt.name, func(t *testing.T) {
			response := evalGETSET(tt.input, store)

			// Handle comparison for byte slices
			if b, ok := response.Result.([]byte); ok && tt.migratedOutput.Result != nil {
				if expectedBytes, ok := tt.migratedOutput.Result.([]byte); ok {
					testifyAssert.True(t, bytes.Equal(b, expectedBytes), "expected and actual byte slices should be equal")
				}
			} else {
				assert.Equal(t, tt.migratedOutput.Result, response.Result)
			}

			if tt.migratedOutput.Error != nil {
				testifyAssert.EqualError(t, response.Error, tt.migratedOutput.Error.Error())
			} else {
				testifyAssert.NoError(t, response.Error)
			}
		})
	}
}

func testEvalEXPIRE(t *testing.T, store *dstore.Store) {
	tests := map[string]evalTestCase{
		"nil value": {
			input:  nil,
			output: []byte("-ERR wrong number of arguments for 'expire' command\r\n"),
		},
		"empty args": {
			input:  []string{},
			output: []byte("-ERR wrong number of arguments for 'expire' command\r\n"),
		},
		"wrong number of args": {
			input:  []string{"KEY1"},
			output: []byte("-ERR wrong number of arguments for 'expire' command\r\n"),
		},
		"key does not exist": {
			input:  []string{"NONEXISTENT_KEY", strconv.FormatInt(1, 10)},
			output: clientio.RespZero,
		},
		"key exists": {
			setup: func() {
				key := "EXISTING_KEY"
				value := "mock_value"
				obj := &object.Obj{
					Value:          value,
					LastAccessedAt: uint32(time.Now().Unix()),
				}
				store.Put(key, obj)
			},
			input:  []string{"EXISTING_KEY", strconv.FormatInt(1, 10)},
			output: clientio.RespOne,
		},
		"invalid expiry time exists - very large integer": {
			setup: func() {
				key := "EXISTING_KEY"
				value := "mock_value"
				obj := &object.Obj{
					Value:          value,
					LastAccessedAt: uint32(time.Now().Unix()),
				}
				store.Put(key, obj)

			},
			input:  []string{"EXISTING_KEY", strconv.FormatInt(9223372036854776, 10)},
			output: []byte("-ERR invalid expire time in 'expire' command\r\n"),
		},

		"invalid expiry time exists - negative integer": {
			setup: func() {
				key := "EXISTING_KEY"
				value := "mock_value"
				obj := &object.Obj{
					Value:          value,
					LastAccessedAt: uint32(time.Now().Unix()),
				}
				store.Put(key, obj)

			},
			input:  []string{"EXISTING_KEY", strconv.FormatInt(-1, 10)},
			output: []byte("-ERR invalid expire time in 'expire' command\r\n"),
		},
	}

	runEvalTests(t, tests, evalEXPIRE, store)
}

func testEvalEXPIRETIME(t *testing.T, store *dstore.Store) {
	tests := map[string]evalTestCase{
		"wrong number of args": {
			input:  []string{"KEY1", "KEY2"},
			output: []byte("-ERR wrong number of arguments for 'expiretime' command\r\n"),
		},
		"key does not exist": {
			input:  []string{"NONEXISTENT_KEY"},
			output: clientio.RespMinusTwo,
		},
		"key exists without expiry": {
			setup: func() {
				key := "EXISTING_KEY"
				value := "mock_value"
				obj := &object.Obj{
					Value:          value,
					LastAccessedAt: uint32(time.Now().Unix()),
				}
				store.Put(key, obj)
			},
			input:  []string{"EXISTING_KEY"},
			output: clientio.RespMinusOne,
		},
		"key exists with expiry": {
			setup: func() {
				key := "EXISTING_KEY"
				value := "mock_value"
				obj := &object.Obj{
					Value:          value,
					LastAccessedAt: uint32(time.Now().Unix()),
				}
				store.Put(key, obj)

				store.SetUnixTimeExpiry(obj, 2724123456123)
			},
			input:  []string{"EXISTING_KEY"},
			output: []byte(fmt.Sprintf(":%d\r\n", 2724123456123)),
		},
	}

	runEvalTests(t, tests, evalEXPIRETIME, store)
}

func testEvalEXPIREAT(t *testing.T, store *dstore.Store) {
	tests := map[string]evalTestCase{
		"nil value": {
			input:  nil,
			output: []byte("-ERR wrong number of arguments for 'expireat' command\r\n"),
		},
		"empty args": {
			input:  []string{},
			output: []byte("-ERR wrong number of arguments for 'expireat' command\r\n"),
		},
		"wrong number of args": {
			input:  []string{"KEY1"},
			output: []byte("-ERR wrong number of arguments for 'expireat' command\r\n"),
		},
		"key does not exist": {
			input:  []string{"NONEXISTENT_KEY", strconv.FormatInt(time.Now().Add(2*time.Minute).Unix(), 10)},
			output: clientio.RespZero,
		},
		"key exists": {
			setup: func() {
				key := "EXISTING_KEY"
				value := "mock_value"
				obj := &object.Obj{
					Value:          value,
					LastAccessedAt: uint32(time.Now().Unix()),
				}
				store.Put(key, obj)
			},
			input:  []string{"EXISTING_KEY", strconv.FormatInt(time.Now().Add(2*time.Minute).Unix(), 10)},
			output: clientio.RespOne,
		},
		"invalid expire time - very large integer": {
			setup: func() {
				key := "EXISTING_KEY"
				value := "mock_value"
				obj := &object.Obj{
					Value:          value,
					LastAccessedAt: uint32(time.Now().Unix()),
				}
				store.Put(key, obj)

			},
			input:  []string{"EXISTING_KEY", strconv.FormatInt(9223372036854776, 10)},
			output: []byte("-ERR invalid expire time in 'expireat' command\r\n"),
		},
		"invalid expire time - negative integer": {
			setup: func() {
				key := "EXISTING_KEY"
				value := "mock_value"
				obj := &object.Obj{
					Value:          value,
					LastAccessedAt: uint32(time.Now().Unix()),
				}
				store.Put(key, obj)

			},
			input:  []string{"EXISTING_KEY", strconv.FormatInt(-1, 10)},
			output: []byte("-ERR invalid expire time in 'expireat' command\r\n"),
		},
	}

	runEvalTests(t, tests, evalEXPIREAT, store)
}

func testEvalJSONARRLEN(t *testing.T, store *dstore.Store) {
	tests := map[string]evalTestCase{
		"nil value": {
			setup:  func() {},
			input:  nil,
			output: []byte("-ERR wrong number of arguments for 'json.arrlen' command\r\n"),
		},
		"key does not exist": {
			setup:  func() {},
			input:  []string{"NONEXISTENT_KEY"},
			output: []byte("-ERR Path '.' does not exist or not an array\r\n"),
		},
		"root not array arrlen": {
			setup: func() {
				key := "EXISTING_KEY"
				value := "{\"age\":13,\"name\":\"a\"}"
				var rootData interface{}
				_ = sonic.Unmarshal([]byte(value), &rootData)
				obj := store.NewObj(rootData, -1, object.ObjTypeJSON, object.ObjEncodingJSON)
				store.Put(key, obj)
			},
			input:  []string{"EXISTING_KEY"},
			output: []byte("-ERR Path '.' does not exist or not an array\r\n"),
		},
		"root array arrlen": {
			setup: func() {
				key := "EXISTING_KEY"
				value := "[1,2,3]"
				var rootData interface{}
				_ = sonic.Unmarshal([]byte(value), &rootData)
				obj := store.NewObj(rootData, -1, object.ObjTypeJSON, object.ObjEncodingJSON)
				store.Put(key, obj)
			},
			input:  []string{"EXISTING_KEY"},
			output: []byte(":3\r\n"),
		},
		"wildcase no array arrlen": {
			setup: func() {
				key := "EXISTING_KEY"
				value := "{\"age\":13,\"high\":1.60,\"pet\":null,\"flag\":false, \"partner\":{\"name\":\"tom\"}}"
				var rootData interface{}
				_ = sonic.Unmarshal([]byte(value), &rootData)
				obj := store.NewObj(rootData, -1, object.ObjTypeJSON, object.ObjEncodingJSON)
				store.Put(key, obj)
			},

			input:  []string{"EXISTING_KEY", "$.*"},
			output: []byte("*5\r\n$-1\r\n$-1\r\n$-1\r\n$-1\r\n$-1\r\n"),
		},
		"subpath array arrlen": {
			setup: func() {
				key := "EXISTING_KEY"
				value := "{\"age\":13,\"high\":1.60,\"pet\":null,\"language\":[\"python\",\"golang\"], " +
					"\"flag\":false, \"partner\":{\"name\":\"tom\"}}"
				var rootData interface{}
				_ = sonic.Unmarshal([]byte(value), &rootData)
				obj := store.NewObj(rootData, -1, object.ObjTypeJSON, object.ObjEncodingJSON)
				store.Put(key, obj)
			},

			input:  []string{"EXISTING_KEY", "$.language"},
			output: []byte("*1\r\n:2\r\n"),
		},
	}
	runEvalTests(t, tests, evalJSONARRLEN, store)
}

func testEvalJSONOBJLEN(t *testing.T, store *dstore.Store) {
	tests := map[string]evalTestCase{
		"nil value": {
			setup:  func() {},
			input:  nil,
			output: []byte("-ERR wrong number of arguments for 'json.objlen' command\r\n"),
		},
		"empty args": {
			setup:  func() {},
			input:  []string{},
			output: []byte("-ERR wrong number of arguments for 'json.objlen' command\r\n"),
		},
		"key does not exist": {
			setup:  func() {},
			input:  []string{"NONEXISTENT_KEY"},
			output: clientio.RespNIL,
		},
		"root not object": {
			setup: func() {
				key := "EXISTING_KEY"
				value := "[1,2,3]"
				var rootData interface{}
				_ = sonic.Unmarshal([]byte(value), &rootData)
				obj := store.NewObj(rootData, -1, object.ObjTypeJSON, object.ObjEncodingJSON)
				store.Put(key, obj)
			},
			input:  []string{"EXISTING_KEY"},
			output: []byte("-WRONGTYPE Operation against a key holding the wrong kind of value\r\n"),
		},
		"root object objlen": {
			setup: func() {
				key := "EXISTING_KEY"
				value := "{\"name\":\"John\",\"age\":30,\"city\":\"New York\"}"
				var rootData interface{}
				_ = sonic.Unmarshal([]byte(value), &rootData)
				obj := store.NewObj(rootData, -1, object.ObjTypeJSON, object.ObjEncodingJSON)
				store.Put(key, obj)
			},
			input:  []string{"EXISTING_KEY"},
			output: []byte(":3\r\n"),
		},
		"wildcard no object objlen": {
			setup: func() {
				key := "EXISTING_KEY"
				value := "{\"name\":\"John\",\"age\":30,\"pets\":null,\"languages\":[\"python\",\"golang\"],\"flag\":false}"
				var rootData interface{}
				_ = sonic.Unmarshal([]byte(value), &rootData)
				obj := store.NewObj(rootData, -1, object.ObjTypeJSON, object.ObjEncodingJSON)
				store.Put(key, obj)
			},
			input:  []string{"EXISTING_KEY", "$.*"},
			output: []byte("*5\r\n$-1\r\n$-1\r\n$-1\r\n$-1\r\n$-1\r\n"),
		},
		"subpath object objlen": {
			setup: func() {
				key := "EXISTING_KEY"
				value := "{\"person\":{\"name\":\"John\",\"age\":30},\"languages\":[\"python\",\"golang\"]}"
				var rootData interface{}
				_ = sonic.Unmarshal([]byte(value), &rootData)
				obj := store.NewObj(rootData, -1, object.ObjTypeJSON, object.ObjEncodingJSON)
				store.Put(key, obj)
			},
			input:  []string{"EXISTING_KEY", "$.person"},
			output: []byte("*1\r\n:2\r\n"),
		},
		"invalid JSONPath": {
			setup: func() {
				key := "EXISTING_KEY"
				value := "{\"name\":\"John\",\"age\":30}"
				var rootData interface{}
				_ = sonic.Unmarshal([]byte(value), &rootData)
				obj := store.NewObj(rootData, -1, object.ObjTypeJSON, object.ObjEncodingJSON)
				store.Put(key, obj)
			},
			input:  []string{"EXISTING_KEY", "$invalid_path"},
			output: []byte("-ERR parse error at 2 in $invalid_path\r\n"),
		},
		"incomapitable type(int) objlen": {
			setup: func() {
				key := "EXISTING_KEY"
				value := "{\"person\":{\"name\":\"John\",\"age\":30},\"languages\":[\"python\",\"golang\"]}"
				var rootData interface{}
				_ = sonic.Unmarshal([]byte(value), &rootData)
				obj := store.NewObj(rootData, -1, object.ObjTypeJSON, object.ObjEncodingJSON)
				store.Put(key, obj)
			},
			input:  []string{"EXISTING_KEY", "$.person.age"},
			output: []byte("*1\r\n$-1\r\n"),
		},
		"incomapitable type(string) objlen": {
			setup: func() {
				key := "EXISTING_KEY"
				value := "{\"person\":{\"name\":\"John\",\"age\":30},\"languages\":[\"python\",\"golang\"]}"
				var rootData interface{}
				_ = sonic.Unmarshal([]byte(value), &rootData)
				obj := store.NewObj(rootData, -1, object.ObjTypeJSON, object.ObjEncodingJSON)
				store.Put(key, obj)
			},
			input:  []string{"EXISTING_KEY", "$.person.name"},
			output: []byte("*1\r\n$-1\r\n"),
		},
		"incomapitable type(array) objlen": {
			setup: func() {
				key := "EXISTING_KEY"
				value := "{\"person\":{\"name\":\"John\",\"age\":30},\"languages\":[\"python\",\"golang\"]}"
				var rootData interface{}
				_ = sonic.Unmarshal([]byte(value), &rootData)
				obj := store.NewObj(rootData, -1, object.ObjTypeJSON, object.ObjEncodingJSON)
				store.Put(key, obj)
			},
			input:  []string{"EXISTING_KEY", "$.languages"},
			output: []byte("*1\r\n$-1\r\n"),
		},
	}

	runEvalTests(t, tests, evalJSONOBJLEN, store)
}

func BenchmarkEvalJSONOBJLEN(b *testing.B) {
	sizes := []int{0, 10, 100, 1000, 10000, 100000} // Various sizes of JSON objects
	store := dstore.NewStore(nil)

	for _, size := range sizes {
		b.Run(fmt.Sprintf("JSONObjectSize_%d", size), func(b *testing.B) {
			key := fmt.Sprintf("benchmark_json_obj_%d", size)

			// Create a large JSON object with the given size
			jsonObj := make(map[string]interface{})
			for i := 0; i < size; i++ {
				jsonObj[fmt.Sprintf("key%d", i)] = fmt.Sprintf("value%d", i)
			}

			// Set the JSON object in the store
			args := []string{key, "$", fmt.Sprintf("%v", jsonObj)}
			evalJSONSET(args, store)

			b.ResetTimer()
			b.ReportAllocs()

			// Benchmark the evalJSONOBJLEN function
			for i := 0; i < b.N; i++ {
				_ = evalJSONOBJLEN([]string{key, "$"}, store)
			}
		})
	}
}

func testEvalJSONDEL(t *testing.T, store *dstore.Store) {
	tests := map[string]evalTestCase{
		"nil value": {
			setup:  func() {},
			input:  nil,
			output: []byte("-ERR wrong number of arguments for 'json.del' command\r\n"),
		},
		"key does not exist": {
			setup:  func() {},
			input:  []string{"NONEXISTENT_KEY"},
			output: clientio.RespZero,
		},
		"root path del": {
			setup: func() {
				key := "EXISTING_KEY"
				value := "{\"age\":13,\"high\":1.60,\"pet\":null,\"language\":[\"python\",\"golang\"], " +
					"\"flag\":false, \"partner\":{\"name\":\"tom\",\"language\":[\"rust\"]}}"
				var rootData interface{}
				_ = sonic.Unmarshal([]byte(value), &rootData)
				obj := store.NewObj(rootData, -1, object.ObjTypeJSON, object.ObjEncodingJSON)
				store.Put(key, obj)
			},
			input:  []string{"EXISTING_KEY"},
			output: clientio.RespOne,
		},
		"part path del": {
			setup: func() {
				key := "EXISTING_KEY"
				value := "{\"age\":13,\"high\":1.60,\"pet\":null,\"language\":[\"python\",\"golang\"], " +
					"\"flag\":false, \"partner\":{\"name\":\"tom\",\"language\":[\"rust\"]}}"
				var rootData interface{}
				_ = sonic.Unmarshal([]byte(value), &rootData)
				obj := store.NewObj(rootData, -1, object.ObjTypeJSON, object.ObjEncodingJSON)
				store.Put(key, obj)
			},

			input:  []string{"EXISTING_KEY", "$..language"},
			output: []byte(":2\r\n"),
		},
		"wildcard path del": {
			setup: func() {
				key := "EXISTING_KEY"
				value := "{\"age\":13,\"high\":1.60,\"pet\":null,\"language\":[\"python\",\"golang\"], " +
					"\"flag\":false, \"partner\":{\"name\":\"tom\",\"language\":[\"rust\"]}}"
				var rootData interface{}
				_ = sonic.Unmarshal([]byte(value), &rootData)
				obj := store.NewObj(rootData, -1, object.ObjTypeJSON, object.ObjEncodingJSON)
				store.Put(key, obj)
			},

			input:  []string{"EXISTING_KEY", "$.*"},
			output: []byte(":6\r\n"),
		},
	}
	runEvalTests(t, tests, evalJSONDEL, store)
}

func testEvalJSONFORGET(t *testing.T, store *dstore.Store) {
	tests := map[string]evalTestCase{
		"nil value": {
			setup:  func() {},
			input:  nil,
			output: []byte("-ERR wrong number of arguments for 'json.forget' command\r\n"),
		},
		"key does not exist": {
			setup:  func() {},
			input:  []string{"NONEXISTENT_KEY"},
			output: clientio.RespZero,
		},
		"root path forget": {
			setup: func() {
				key := "EXISTING_KEY"
				value := "{\"age\":13,\"high\":1.60,\"pet\":null,\"language\":[\"python\",\"golang\"], " +
					"\"flag\":false, \"partner\":{\"name\":\"tom\",\"language\":[\"rust\"]}}"
				var rootData interface{}
				_ = sonic.Unmarshal([]byte(value), &rootData)
				obj := store.NewObj(rootData, -1, object.ObjTypeJSON, object.ObjEncodingJSON)
				store.Put(key, obj)
			},
			input:  []string{"EXISTING_KEY"},
			output: clientio.RespOne,
		},
		"part path forget": {
			setup: func() {
				key := "EXISTING_KEY"
				value := "{\"age\":13,\"high\":1.60,\"pet\":null,\"language\":[\"python\",\"golang\"], " +
					"\"flag\":false, \"partner\":{\"name\":\"tom\",\"language\":[\"rust\"]}}"
				var rootData interface{}
				_ = sonic.Unmarshal([]byte(value), &rootData)
				obj := store.NewObj(rootData, -1, object.ObjTypeJSON, object.ObjEncodingJSON)
				store.Put(key, obj)
			},

			input:  []string{"EXISTING_KEY", "$..language"},
			output: []byte(":2\r\n"),
		},
		"wildcard path forget": {
			setup: func() {
				key := "EXISTING_KEY"
				value := "{\"age\":13,\"high\":1.60,\"pet\":null,\"language\":[\"python\",\"golang\"], " +
					"\"flag\":false, \"partner\":{\"name\":\"tom\",\"language\":[\"rust\"]}}"
				var rootData interface{}
				_ = sonic.Unmarshal([]byte(value), &rootData)
				obj := store.NewObj(rootData, -1, object.ObjTypeJSON, object.ObjEncodingJSON)
				store.Put(key, obj)
			},

			input:  []string{"EXISTING_KEY", "$.*"},
			output: []byte(":6\r\n"),
		},
	}
	runEvalTests(t, tests, evalJSONFORGET, store)
}

func testEvalJSONCLEAR(t *testing.T, store *dstore.Store) {
	tests := map[string]evalTestCase{
		"nil value": {
			setup:  func() {},
			input:  nil,
			output: []byte("-ERR wrong number of arguments for 'json.clear' command\r\n"),
		},
		"empty array": {
			setup:  func() {},
			input:  []string{},
			output: []byte("-ERR wrong number of arguments for 'json.clear' command\r\n"),
		},
		"key does not exist": {
			setup:  func() {},
			input:  []string{"NONEXISTENT_KEY"},
			output: []byte("-ERR could not perform this operation on a key that doesn't exist\r\n"),
		},
		"root clear": {
			setup: func() {
				key := "EXISTING_KEY"
				value := "{\"age\":13,\"high\":1.60,\"language\":[\"python\",\"golang\"], \"flag\":false, " +
					"\"partner\":{\"name\":\"tom\",\"language\":[\"rust\"]}}"
				var rootData interface{}
				_ = sonic.Unmarshal([]byte(value), &rootData)
				obj := store.NewObj(rootData, -1, object.ObjTypeJSON, object.ObjEncodingJSON)
				store.Put(key, obj)
			},
			input:  []string{"EXISTING_KEY"},
			output: []byte(":1\r\n"),
		},
		"array type clear": {
			setup: func() {
				key := "EXISTING_KEY"
				value := "{\"array\":[1,2,3,\"s\",null]}"
				var rootData interface{}
				_ = sonic.Unmarshal([]byte(value), &rootData)
				obj := store.NewObj(rootData, -1, object.ObjTypeJSON, object.ObjEncodingJSON)
				store.Put(key, obj)
			},

			input:  []string{"EXISTING_KEY"},
			output: []byte(":1\r\n"),
		},
		"string type clear": {
			setup: func() {
				key := "EXISTING_KEY"
				value := "{\"a\":\"test\"}"
				var rootData interface{}
				_ = sonic.Unmarshal([]byte(value), &rootData)
				obj := store.NewObj(rootData, -1, object.ObjTypeJSON, object.ObjEncodingJSON)
				store.Put(key, obj)
			},

			input:  []string{"EXISTING_KEY", "$.a"},
			output: []byte(":0\r\n"),
		},
		"integer type clear": {
			setup: func() {
				key := "EXISTING_KEY"
				value := "{\"age\":13}"
				var rootData interface{}
				_ = sonic.Unmarshal([]byte(value), &rootData)
				obj := store.NewObj(rootData, -1, object.ObjTypeJSON, object.ObjEncodingJSON)
				store.Put(key, obj)
			},

			input:  []string{"EXISTING_KEY", "$.age"},
			output: []byte(":1\r\n"),
		},
		"number type clear": {
			setup: func() {
				key := "EXISTING_KEY"
				value := "{\"price\":3.14}"
				var rootData interface{}
				_ = sonic.Unmarshal([]byte(value), &rootData)
				obj := store.NewObj(rootData, -1, object.ObjTypeJSON, object.ObjEncodingJSON)
				store.Put(key, obj)
			},

			input:  []string{"EXISTING_KEY", "$.price"},
			output: []byte(":1\r\n"),
		},
		"boolean type clear": {
			setup: func() {
				key := "EXISTING_KEY"
				value := "{\"flag\":false}"
				var rootData interface{}
				_ = sonic.Unmarshal([]byte(value), &rootData)
				obj := store.NewObj(rootData, -1, object.ObjTypeJSON, object.ObjEncodingJSON)
				store.Put(key, obj)
			},
			input:  []string{"EXISTING_KEY", "$.flag"},
			output: []byte(":0\r\n"),
		},
		"multi type clear": {
			setup: func() {
				key := "EXISTING_KEY"
				value := "{\"age\":13,\"high\":1.60,\"name\":\"jerry\",\"language\":[\"python\",\"golang\"]," +
					"\"partner\":{\"name\":\"tom\",\"language\":[\"rust\"]}}"
				var rootData interface{}
				_ = sonic.Unmarshal([]byte(value), &rootData)
				obj := store.NewObj(rootData, -1, object.ObjTypeJSON, object.ObjEncodingJSON)
				store.Put(key, obj)
			},
			input:  []string{"EXISTING_KEY", "$.*"},
			output: []byte(":4\r\n"),
		},
	}
	runEvalTests(t, tests, evalJSONCLEAR, store)
}

func testEvalJSONTYPE(t *testing.T, store *dstore.Store) {
	tests := map[string]evalTestCase{
		"nil value": {
			setup:  func() {},
			input:  nil,
			output: []byte("-ERR wrong number of arguments for 'json.type' command\r\n"),
		},
		"empty array": {
			setup:  func() {},
			input:  []string{},
			output: []byte("-ERR wrong number of arguments for 'json.type' command\r\n"),
		},
		"key does not exist": {
			setup:  func() {},
			input:  []string{"NONEXISTENT_KEY"},
			output: clientio.RespNIL,
		},
		"object type value": {
			setup: func() {
				key := "EXISTING_KEY"
				value := "{\"language\":[\"java\",\"go\",\"python\"]}"
				var rootData interface{}
				_ = sonic.Unmarshal([]byte(value), &rootData)
				obj := store.NewObj(rootData, -1, object.ObjTypeJSON, object.ObjEncodingJSON)
				store.Put(key, obj)
			},

			input:  []string{"EXISTING_KEY"},
			output: []byte("$6\r\nobject\r\n"),
		},
		"array type value": {
			setup: func() {
				key := "EXISTING_KEY"
				value := "{\"language\":[\"java\",\"go\",\"python\"]}"
				var rootData interface{}
				_ = sonic.Unmarshal([]byte(value), &rootData)
				obj := store.NewObj(rootData, -1, object.ObjTypeJSON, object.ObjEncodingJSON)
				store.Put(key, obj)
			},

			input:  []string{"EXISTING_KEY", "$.language"},
			output: []byte("*1\r\n$5\r\narray\r\n"),
		},
		"string type value": {
			setup: func() {
				key := "EXISTING_KEY"
				value := "{\"a\":\"test\"}"
				var rootData interface{}
				_ = sonic.Unmarshal([]byte(value), &rootData)
				obj := store.NewObj(rootData, -1, object.ObjTypeJSON, object.ObjEncodingJSON)
				store.Put(key, obj)
			},

			input:  []string{"EXISTING_KEY", "$.a"},
			output: []byte("*1\r\n$6\r\nstring\r\n"),
		},
		"boolean type value": {
			setup: func() {
				key := "EXISTING_KEY"
				value := "{\"flag\":true}"
				var rootData interface{}
				_ = sonic.Unmarshal([]byte(value), &rootData)
				obj := store.NewObj(rootData, -1, object.ObjTypeJSON, object.ObjEncodingJSON)
				store.Put(key, obj)
			},

			input:  []string{"EXISTING_KEY", "$.flag"},
			output: []byte("*1\r\n$7\r\nboolean\r\n"),
		},
		"number type value": {
			setup: func() {
				key := "EXISTING_KEY"
				value := "{\"price\":3}"
				var rootData interface{}
				_ = sonic.Unmarshal([]byte(value), &rootData)
				obj := store.NewObj(rootData, -1, object.ObjTypeJSON, object.ObjEncodingJSON)
				store.Put(key, obj)
			},

			input:  []string{"EXISTING_KEY", "$.price"},
			output: []byte("*1\r\n$6\r\nnumber\r\n"),
		},
		"null type value": {
			setup: func() {
				key := "EXISTING_KEY"
				value := "{\"price\":3.14}"
				var rootData interface{}
				_ = sonic.Unmarshal([]byte(value), &rootData)
				obj := store.NewObj(rootData, -1, object.ObjTypeJSON, object.ObjEncodingJSON)
				store.Put(key, obj)
			},

			input:  []string{"EXISTING_KEY", "$.language"},
			output: clientio.RespEmptyArray,
		},
		"multi type value": {
			setup: func() {
				key := "EXISTING_KEY"
				value := "{\"name\":\"tom\",\"partner\":{\"name\":\"jerry\"}}"
				var rootData interface{}
				_ = sonic.Unmarshal([]byte(value), &rootData)
				obj := store.NewObj(rootData, -1, object.ObjTypeJSON, object.ObjEncodingJSON)
				store.Put(key, obj)
			},

			input:  []string{"EXISTING_KEY", "$..name"},
			output: []byte("*2\r\n$6\r\nstring\r\n$6\r\nstring\r\n"),
		},
	}

	runEvalTests(t, tests, evalJSONTYPE, store)
}

func testEvalJSONGET(t *testing.T, store *dstore.Store) {
	tests := map[string]evalTestCase{
		"nil value": {
			setup:  func() {},
			input:  nil,
			output: []byte("-ERR wrong number of arguments for 'json.get' command\r\n"),
		},
		"empty array": {
			setup:  func() {},
			input:  []string{},
			output: []byte("-ERR wrong number of arguments for 'json.get' command\r\n"),
		},
		"key does not exist": {
			setup:  func() {},
			input:  []string{"NONEXISTENT_KEY"},
			output: clientio.RespNIL,
		},
		"key exists invalid value": {
			setup: func() {
				key := "EXISTING_KEY"
				value := "{\"a\":2}"
				obj := &object.Obj{
					Value:          value,
					LastAccessedAt: uint32(time.Now().Unix()),
				}
				store.Put(key, obj)
			},
			input:  []string{"EXISTING_KEY"},
			output: []byte("-ERR Existing key has wrong Dice type\r\n"),
		},
		"key exists value": {
			setup: func() {
				key := "EXISTING_KEY"
				value := "{\"a\":2}"
				var rootData interface{}
				_ = sonic.Unmarshal([]byte(value), &rootData)
				obj := store.NewObj(rootData, -1, object.ObjTypeJSON, object.ObjEncodingJSON)
				store.Put(key, obj)
			},

			input:  []string{"EXISTING_KEY"},
			output: []byte("$7\r\n{\"a\":2}\r\n"),
		},
		"key exists but expired": {
			setup: func() {
				key := "EXISTING_KEY"
				value := "mock_value"
				obj := &object.Obj{
					Value:          value,
					LastAccessedAt: uint32(time.Now().Unix()),
				}
				store.Put(key, obj)

				store.SetExpiry(obj, int64(-2*time.Millisecond))
			},
			input:  []string{"EXISTING_KEY"},
			output: clientio.RespNIL,
		},
	}

	runEvalTests(t, tests, evalJSONGET, store)
}

func testEvalJSONSET(t *testing.T, store *dstore.Store) {
	tests := map[string]evalTestCase{
		"nil value": {
			setup:  func() {},
			input:  nil,
			output: []byte("-ERR wrong number of arguments for 'json.set' command\r\n"),
		},
		"empty array": {
			setup:  func() {},
			input:  []string{},
			output: []byte("-ERR wrong number of arguments for 'json.set' command\r\n"),
		},
		"insufficient args": {
			setup:  func() {},
			input:  []string{},
			output: []byte("-ERR wrong number of arguments for 'json.set' command\r\n"),
		},
		"invalid json path": {
			setup:  func() {},
			input:  []string{"doc", "$", "{\"a\":}"},
			output: nil,
			validator: func(output []byte) {
				assert.Assert(t, output != nil)
				assert.Assert(t, strings.Contains(string(output), "-ERR invalid JSON:"))
			},
		},
		"valid json path": {
			setup: func() {
			},
			input:  []string{"doc", "$", "{\"a\":2}"},
			output: clientio.RespOK,
		},
	}

	runEvalTests(t, tests, evalJSONSET, store)
}

func testEvalJSONNUMMULTBY(t *testing.T, store *dstore.Store) {
	tests := map[string]evalTestCase{
		"nil value": {
			setup:  func() {},
			input:  nil,
			output: []byte("-ERR wrong number of arguments for 'json.nummultby' command\r\n"),
		},
		"empty array": {
			setup:  func() {},
			input:  []string{},
			output: []byte("-ERR wrong number of arguments for 'json.nummultby' command\r\n"),
		},
		"insufficient args": {
			setup:  func() {},
			input:  []string{"doc"},
			output: []byte("-ERR wrong number of arguments for 'json.nummultby' command\r\n"),
		},
		"non-numeric multiplier on existing key": {
			setup: func() {
				key := "doc"
				value := "{\"a\":10,\"b\":[{\"a\":2}, {\"a\":5}, {\"a\":\"c\"}]}"
				var rootData interface{}
				_ = sonic.Unmarshal([]byte(value), &rootData)
				obj := store.NewObj(rootData, -1, object.ObjTypeJSON, object.ObjEncodingJSON)
				store.Put(key, obj)
			},
			input:  []string{"doc", "$.a", "qwe"},
			output: []byte("-ERR expected value at line 1 column 1\r\n"),
		},
		"nummultby on non integer root fields": {
			setup: func() {
				key := "doc"
				value := "{\"a\": \"b\",\"b\":[{\"a\":2}, {\"a\":5}, {\"a\":\"c\"}]}"
				var rootData interface{}
				_ = sonic.Unmarshal([]byte(value), &rootData)
				obj := store.NewObj(rootData, -1, object.ObjTypeJSON, object.ObjEncodingJSON)
				store.Put(key, obj)
			},
			input:  []string{"doc", "$.a", "2"},
			output: []byte("$6\r\n[null]\r\n"),
		},
		"nummultby on recursive fields": {
			setup: func() {
				key := "doc"
				value := "{\"a\": \"b\",\"b\":[{\"a\":2}, {\"a\":5}, {\"a\":\"c\"}]}"
				var rootData interface{}
				_ = sonic.Unmarshal([]byte(value), &rootData)
				obj := store.NewObj(rootData, -1, object.ObjTypeJSON, object.ObjEncodingJSON)
				store.Put(key, obj)
			},
			input:  []string{"doc", "$..a", "2"},
			output: []byte("$16\r\n[4,10,null,null]\r\n"),
		},
		"nummultby on integer root fields": {
			setup: func() {
				key := "doc"
				value := "{\"a\":10,\"b\":[{\"a\":2}, {\"a\":5}, {\"a\":\"c\"}]}"
				var rootData interface{}
				_ = sonic.Unmarshal([]byte(value), &rootData)
				obj := store.NewObj(rootData, -1, object.ObjTypeJSON, object.ObjEncodingJSON)
				store.Put(key, obj)
			},
			input:  []string{"doc", "$.a", "2"},
			output: []byte("$4\r\n[20]\r\n"),
		},
		"nummultby on non-existent key": {
			setup: func() {
				key := "doc"
				value := "{\"a\":10,\"b\":[{\"a\":2}, {\"a\":5}, {\"a\":\"c\"}]}"
				var rootData interface{}
				_ = sonic.Unmarshal([]byte(value), &rootData)
				obj := store.NewObj(rootData, -1, object.ObjTypeJSON, object.ObjEncodingJSON)
				store.Put(key, obj)
			},
			input:  []string{"doc", "$..fe", "2"},
			output: []byte("$2\r\n[]\r\n"),
		},
	}
	runEvalTests(t, tests, evalJSONNUMMULTBY, store)
}

func testEvalJSONARRAPPEND(t *testing.T, store *dstore.Store) {
	tests := map[string]evalTestCase{
		"arr append to non array fields": {
			setup: func() {
				key := "array"
				value := "{\"a\":2}"
				var rootData interface{}
				_ = sonic.Unmarshal([]byte(value), &rootData)
				obj := store.NewObj(rootData, -1, object.ObjTypeJSON, object.ObjEncodingJSON)
				store.Put(key, obj)
			},
			input:  []string{"array", "$.a", "6"},
			output: []byte("*1\r\n$-1\r\n"),
		},
		"arr append single element to an array field": {
			setup: func() {
				key := "array"
				value := "{\"a\":[1,2]}"
				var rootData interface{}
				_ = sonic.Unmarshal([]byte(value), &rootData)
				obj := store.NewObj(rootData, -1, object.ObjTypeJSON, object.ObjEncodingJSON)
				store.Put(key, obj)
			},
			input:  []string{"array", "$.a", "6"},
			output: []byte("*1\r\n:3\r\n"),
		},
		"arr append multiple elements to an array field": {
			setup: func() {
				key := "array"
				value := "{\"a\":[1,2]}"
				var rootData interface{}
				_ = sonic.Unmarshal([]byte(value), &rootData)
				obj := store.NewObj(rootData, -1, object.ObjTypeJSON, object.ObjEncodingJSON)
				store.Put(key, obj)
			},
			input:  []string{"array", "$.a", "6", "7", "8"},
			output: []byte("*1\r\n:5\r\n"),
		},
		"arr append string value": {
			setup: func() {
				key := "array"
				value := "{\"b\":[\"b\",\"c\"]}"
				var rootData interface{}
				_ = sonic.Unmarshal([]byte(value), &rootData)
				obj := store.NewObj(rootData, -1, object.ObjTypeJSON, object.ObjEncodingJSON)
				store.Put(key, obj)
			},
			input:  []string{"array", "$.b", `"d"`},
			output: []byte("*1\r\n:3\r\n"),
		},
		"arr append nested array value": {
			setup: func() {
				key := "array"
				value := "{\"a\":[[1,2]]}"
				var rootData interface{}
				_ = sonic.Unmarshal([]byte(value), &rootData)
				obj := store.NewObj(rootData, -1, object.ObjTypeJSON, object.ObjEncodingJSON)
				store.Put(key, obj)
			},
			input:  []string{"array", "$.a", "[1,2,3]"},
			output: []byte("*1\r\n:2\r\n"),
		},
		"arr append with json value": {
			setup: func() {
				key := "array"
				value := "{\"a\":[{\"b\": 1}]}"
				var rootData interface{}
				_ = sonic.Unmarshal([]byte(value), &rootData)
				obj := store.NewObj(rootData, -1, object.ObjTypeJSON, object.ObjEncodingJSON)
				store.Put(key, obj)
			},
			input:  []string{"array", "$.a", "{\"c\": 3}"},
			output: []byte("*1\r\n:2\r\n"),
		},
		"arr append to append on multiple fields": {
			setup: func() {
				key := "array"
				value := "{\"a\":[1,2],\"b\":{\"a\":[10]}}"
				var rootData interface{}
				_ = sonic.Unmarshal([]byte(value), &rootData)
				obj := store.NewObj(rootData, -1, object.ObjTypeJSON, object.ObjEncodingJSON)
				store.Put(key, obj)
			},
			input:  []string{"array", "$..a", "6"},
			output: []byte("*2\r\n:2\r\n:3\r\n"),
		},
		"arr append to append on root node": {
			setup: func() {
				key := "array"
				value := "[1,2,3]"
				var rootData interface{}
				_ = sonic.Unmarshal([]byte(value), &rootData)
				obj := store.NewObj(rootData, -1, object.ObjTypeJSON, object.ObjEncodingJSON)
				store.Put(key, obj)
			},
			input:  []string{"array", "$", "6"},
			output: []byte("*1\r\n:4\r\n"),
		},
		"arr append to an array with different type": {
			setup: func() {
				key := "array"
				value := "{\"a\":[1,2]}"
				var rootData interface{}
				_ = sonic.Unmarshal([]byte(value), &rootData)
				obj := store.NewObj(rootData, -1, object.ObjTypeJSON, object.ObjEncodingJSON)
				store.Put(key, obj)
			},
			input:  []string{"array", "$.a", `"blue"`},
			output: []byte("*1\r\n:3\r\n"),
		},
	}
	runEvalTests(t, tests, evalJSONARRAPPEND, store)
}

func testEvalJSONTOGGLE(t *testing.T, store *dstore.Store) {
	tests := map[string]evalTestCase{
		"nil value": {
			setup:  func() {},
			input:  nil,
			output: []byte("-ERR wrong number of arguments for 'json.toggle' command\r\n"),
		},
		"empty array": {
			setup:  func() {},
			input:  []string{},
			output: []byte("-ERR wrong number of arguments for 'json.toggle' command\r\n"),
		},
		"key does not exist": {
			setup:  func() {},
			input:  []string{"NONEXISTENT_KEY", ".active"},
			output: []byte("-ERR could not perform this operation on a key that doesn't exist\r\n"),
		},
		"key exists, toggling boolean true to false": {
			setup: func() {
				key := "EXISTING_KEY"
				value := `{"active":true}`
				var rootData interface{}
				err := sonic.Unmarshal([]byte(value), &rootData)
				if err != nil {
					fmt.Printf("Debug: Error unmarshaling JSON: %v\n", err)
				}
				obj := store.NewObj(rootData, -1, object.ObjTypeJSON, object.ObjEncodingJSON)
				store.Put(key, obj)

			},
			input:  []string{"EXISTING_KEY", ".active"},
			output: clientio.Encode([]interface{}{0}, false),
		},
		"key exists, toggling boolean false to true": {
			setup: func() {
				key := "EXISTING_KEY"
				value := `{"active":false}`
				var rootData interface{}
				err := sonic.Unmarshal([]byte(value), &rootData)
				if err != nil {
					fmt.Printf("Debug: Error unmarshaling JSON: %v\n", err)
				}
				obj := store.NewObj(rootData, -1, object.ObjTypeJSON, object.ObjEncodingJSON)
				store.Put(key, obj)
			},
			input:  []string{"EXISTING_KEY", ".active"},
			output: clientio.Encode([]interface{}{1}, false),
		},
		"key exists but expired": {
			setup: func() {
				key := "EXISTING_KEY"
				value := "{\"active\":true}"
				obj := &object.Obj{
					Value:          value,
					LastAccessedAt: uint32(time.Now().Unix()),
				}
				store.Put(key, obj)
				store.SetExpiry(obj, int64(-2*time.Millisecond))
			},
			input:  []string{"EXISTING_KEY", ".active"},
			output: []byte("-ERR could not perform this operation on a key that doesn't exist\r\n"),
		},
		"nested JSON structure with multiple booleans": {
			setup: func() {
				key := "NESTED_KEY"
				value := `{"isSimple":true,"nested":{"isSimple":false}}`
				var rootData interface{}
				_ = sonic.Unmarshal([]byte(value), &rootData)
				obj := store.NewObj(rootData, -1, object.ObjTypeJSON, object.ObjEncodingJSON)
				store.Put(key, obj)
			},
			input:  []string{"NESTED_KEY", "$..isSimple"},
			output: clientio.Encode([]interface{}{0, 1}, false),
		},
		"deeply nested JSON structure with multiple matching fields": {
			setup: func() {
				key := "DEEP_NESTED_KEY"
				value := `{"field": true, "nested": {"field": false, "nested": {"field": true}}}`
				var rootData interface{}
				_ = sonic.Unmarshal([]byte(value), &rootData)
				obj := store.NewObj(rootData, -1, object.ObjTypeJSON, object.ObjEncodingJSON)
				store.Put(key, obj)
			},
			input:  []string{"DEEP_NESTED_KEY", "$..field"},
			output: clientio.Encode([]interface{}{0, 1, 0}, false),
		},
	}
	runEvalTests(t, tests, evalJSONTOGGLE, store)
}

func testEvalTTL(t *testing.T, store *dstore.Store) {
	tests := map[string]evalTestCase{
		"nil value": {
			setup:  func() {},
			input:  nil,
			output: []byte("-ERR wrong number of arguments for 'ttl' command\r\n"),
		},
		"empty array": {
			setup:  func() {},
			input:  []string{},
			output: []byte("-ERR wrong number of arguments for 'ttl' command\r\n"),
		},
		"key does not exist": {
			setup:  func() {},
			input:  []string{"NONEXISTENT_KEY"},
			output: clientio.RespMinusTwo,
		},
		"multiple arguments": {
			setup:  func() {},
			input:  []string{"KEY1", "KEY2"},
			output: []byte("-ERR wrong number of arguments for 'ttl' command\r\n"),
		},
		"key exists expiry not set": {
			setup: func() {
				key := "EXISTING_KEY"
				value := "mock_value"
				obj := &object.Obj{
					Value:          value,
					LastAccessedAt: uint32(time.Now().Unix()),
				}
				store.Put(key, obj)
			},
			input:  []string{"EXISTING_KEY"},
			output: clientio.RespMinusOne,
		},
		"key exists not expired": {
			setup: func() {
				key := "EXISTING_KEY"
				value := "mock_value"
				obj := &object.Obj{
					Value:          value,
					LastAccessedAt: uint32(time.Now().Unix()),
				}
				store.Put(key, obj)

				store.SetExpiry(obj, int64(2*time.Millisecond))
			},
			input: []string{"EXISTING_KEY"},
			validator: func(output []byte) {
				assert.Assert(t, output != nil)
				assert.Assert(t, !bytes.Equal(output, clientio.RespMinusOne))
				assert.Assert(t, !bytes.Equal(output, clientio.RespMinusTwo))
			},
		},
		"key exists but expired": {
			setup: func() {
				key := "EXISTING_EXPIRED_KEY"
				value := "mock_value"
				obj := &object.Obj{
					Value:          value,
					LastAccessedAt: uint32(time.Now().Unix()),
				}
				store.Put(key, obj)

				store.SetExpiry(obj, int64(-2*time.Millisecond))
			},
			input:  []string{"EXISTING_KEY"},
			output: clientio.RespMinusTwo,
		},
	}

	runEvalTests(t, tests, evalTTL, store)
}

func testEvalDel(t *testing.T, store *dstore.Store) {
	tests := map[string]evalTestCase{
		"nil value": {
			setup:  func() {},
			input:  nil,
			output: []byte(":0\r\n"),
		},
		"empty array": {
			setup:  func() {},
			input:  []string{},
			output: []byte(":0\r\n"),
		},
		"key does not exist": {
			setup:  func() {},
			input:  []string{"NONEXISTENT_KEY"},
			output: []byte(":0\r\n"),
		},
		"key exists": {
			setup: func() {
				key := "EXISTING_KEY"
				value := "mock_value"
				obj := &object.Obj{
					Value:          value,
					LastAccessedAt: uint32(time.Now().Unix()),
				}
				store.Put(key, obj)

				dstore.KeyspaceStat[0]["keys"]++
			},
			input:  []string{"EXISTING_KEY"},
			output: []byte(":1\r\n"),
		},
	}

	runEvalTests(t, tests, evalDEL, store)
}

// TestEvalPersist tests the evalPersist function using table-driven tests.
func testEvalPersist(t *testing.T, store *dstore.Store) {
	// Define test cases
	tests := map[string]evalTestCase{
		"wrong number of arguments": {
			input:  []string{"key1", "key2"},
			output: clientio.Encode(errors.New("ERR wrong number of arguments for 'persist' command"), false),
		},
		"key does not exist": {
			input:  []string{"nonexistent"},
			output: clientio.RespZero,
		},
		"key exists but no expiration set": {
			input: []string{"existent_no_expiry"},
			setup: func() {
				evalSET([]string{"existent_no_expiry", "value"}, store)
			},
			output: clientio.RespMinusOne,
		},
		"key exists and expiration removed": {
			input: []string{"existent_with_expiry"},
			setup: func() {
				evalSET([]string{"existent_with_expiry", "value", Ex, "1"}, store)
			},
			output: clientio.RespOne,
		},
		"key exists with expiration set and not expired": {
			input: []string{"existent_with_expiry_not_expired"},
			setup: func() {
				// Simulate setting a key with an expiration time that has not yet passed
				evalSET([]string{"existent_with_expiry_not_expired", "value", Ex, "10000"}, store) // 10000 seconds in the future
			},
			output: clientio.RespOne,
		},
	}

	runEvalTests(t, tests, evalPersist, store)
}

func testEvalDbsize(t *testing.T, store *dstore.Store) {
	tests := map[string]evalTestCase{
		"DBSIZE command with invalid no of args": {
			input:  []string{"INVALID_ARG"},
			output: []byte("-ERR wrong number of arguments for 'dbsize' command\r\n"),
		},
		"no key in db": {
			input:  nil,
			output: []byte(":0\r\n"),
		},
		"one key exists in db": {
			setup: func() {
				evalSET([]string{"key", "val"}, store)
			},
			input:  nil,
			output: []byte(":1\r\n"),
		},
		"two keys exist in db": {
			setup: func() {
				evalSET([]string{"key1", "val1"}, store)
				evalSET([]string{"key2", "val2"}, store)
			},
			input:  nil,
			output: []byte(":2\r\n"),
		},
	}

	runEvalTests(t, tests, evalDBSIZE, store)
}

func testEvalPFADD(t *testing.T, store *dstore.Store) {
	tests := map[string]evalTestCase{
		"nil value":           {input: nil, output: []byte("-ERR wrong number of arguments for 'pfadd' command\r\n")},
		"empty array":         {input: []string{}, output: []byte("-ERR wrong number of arguments for 'pfadd' command\r\n")},
		"one value":           {input: []string{"KEY"}, output: []byte(":1\r\n")},
		"key val pair":        {input: []string{"KEY", "VAL"}, output: []byte(":1\r\n")},
		"key multiple values": {input: []string{"KEY", "VAL", "VAL1", "VAL2"}, output: []byte(":1\r\n")},
		"Incorrect type provided": {
			setup: func() {
				key, value := "EXISTING_KEY", "VALUE"
				oType, oEnc := deduceTypeEncoding(value)
				var exDurationMs int64 = -1
				var keepttl bool = false

				store.Put(key, store.NewObj(value, exDurationMs, oType, oEnc), dstore.WithKeepTTL(keepttl))
			},
			input:  []string{"EXISTING_KEY", "1"},
			output: []byte("-WRONGTYPE Key is not a valid HyperLogLog string value.\r\n")},
	}

	runEvalTests(t, tests, evalPFADD, store)
}

func testEvalPFCOUNT(t *testing.T, store *dstore.Store) {
	tests := map[string]evalTestCase{
		"PFCOUNT with empty arg": {
			input:  []string{},
			output: []byte("-ERR wrong number of arguments for 'pfcount' command\r\n"),
		},
		"PFCOUNT key not exists": {
			input:  []string{"HELLO"},
			output: clientio.Encode(0, false),
		},
		"PFCOUNT key exists": {
			setup: func() {
				key := "EXISTING_KEY"
				value := hyperloglog.New()
				value.Insert([]byte("VALUE"))
				obj := &object.Obj{
					Value:          value,
					LastAccessedAt: uint32(time.Now().Unix()),
				}
				store.Put(key, obj)
			},
			input:  []string{"EXISTING_KEY"},
			output: clientio.Encode(1, false),
		},
	}

	runEvalTests(t, tests, evalPFCOUNT, store)
}

func testEvalHGET(t *testing.T, store *dstore.Store) {
	tests := map[string]evalTestCase{
		"wrong number of args passed": {
			setup:  func() {},
			input:  nil,
			output: []byte("-ERR wrong number of arguments for 'hget' command\r\n"),
		},
		"only key passed": {
			setup:  func() {},
			input:  []string{"KEY"},
			output: []byte("-ERR wrong number of arguments for 'hget' command\r\n"),
		},
		"key doesn't exists": {
			setup:  func() {},
			input:  []string{"KEY", "field_name"},
			output: clientio.RespNIL,
		},
		"key exists but field_name doesn't exists": {
			setup: func() {
				key := "KEY_MOCK"
				field := "mock_field_name"
				newMap := make(HashMap)
				newMap[field] = "mock_field_value"

				obj := &object.Obj{
					TypeEncoding:   object.ObjTypeHashMap | object.ObjEncodingHashMap,
					Value:          newMap,
					LastAccessedAt: uint32(time.Now().Unix()),
				}

				store.Put(key, obj)
			},
			input:  []string{"KEY_MOCK", "non_existent_key"},
			output: clientio.RespNIL,
		},
		"both key and field_name exists": {
			setup: func() {
				key := "KEY_MOCK"
				field := "mock_field_name"
				newMap := make(HashMap)
				newMap[field] = "mock_field_value"

				obj := &object.Obj{
					TypeEncoding:   object.ObjTypeHashMap | object.ObjEncodingHashMap,
					Value:          newMap,
					LastAccessedAt: uint32(time.Now().Unix()),
				}

				store.Put(key, obj)
			},
			input:  []string{"KEY_MOCK", "mock_field_name"},
			output: clientio.Encode("mock_field_value", false),
		},
	}

	runEvalTests(t, tests, evalHGET, store)
}

func testEvalPFMERGE(t *testing.T, store *dstore.Store) {
	tests := map[string]evalTestCase{
		"nil value":   {input: nil, output: []byte("-ERR wrong number of arguments for 'pfmerge' command\r\n")},
		"empty array": {input: []string{}, output: []byte("-ERR wrong number of arguments for 'pfmerge' command\r\n")},
		"PFMERGE invalid hll object": {
			setup: func() {
				key := "INVALID_OBJ_DEST_KEY"
				value := "123"
				obj := &object.Obj{
					Value:          value,
					LastAccessedAt: uint32(time.Now().Unix()),
				}
				store.Put(key, obj)
			},
			input:  []string{"INVALID_OBJ_DEST_KEY"},
			output: []byte("-WRONGTYPE Key is not a valid HyperLogLog string value.\r\n"),
		},
		"PFMERGE destKey doesn't exist": {
			input:  []string{"NON_EXISTING_DEST_KEY"},
			output: clientio.RespOK,
		},
		"PFMERGE destKey exist": {
			input:  []string{"NON_EXISTING_DEST_KEY"},
			output: clientio.RespOK,
		},
		"PFMERGE destKey exist srcKey doesn't exists": {
			setup: func() {
				key := "EXISTING_DEST_KEY"
				value := hyperloglog.New()
				value.Insert([]byte("VALUE"))
				obj := &object.Obj{
					Value:          value,
					LastAccessedAt: uint32(time.Now().Unix()),
				}
				store.Put(key, obj)
			},
			input:  []string{"EXISTING_DEST_KEY", "NON_EXISTING_SRC_KEY"},
			output: clientio.RespOK,
		},
		"PFMERGE destKey exist srcKey exists": {
			setup: func() {
				key := "EXISTING_DEST_KEY"
				value := hyperloglog.New()
				value.Insert([]byte("VALUE"))
				obj := &object.Obj{
					Value:          value,
					LastAccessedAt: uint32(time.Now().Unix()),
				}
				store.Put(key, obj)
			},
			input:  []string{"EXISTING_DEST_KEY", "NON_EXISTING_SRC_KEY"},
			output: clientio.RespOK,
		},
		"PFMERGE destKey exist multiple srcKey exist": {
			setup: func() {
				key := "EXISTING_DEST_KEY"
				value := hyperloglog.New()
				value.Insert([]byte("VALUE"))
				obj := &object.Obj{
					Value:          value,
					LastAccessedAt: uint32(time.Now().Unix()),
				}
				store.Put(key, obj)
				srcKey := "EXISTING_SRC_KEY"
				srcValue := hyperloglog.New()
				value.Insert([]byte("SRC_VALUE"))
				srcKeyObj := &object.Obj{
					Value:          srcValue,
					LastAccessedAt: uint32(time.Now().Unix()),
				}
				store.Put(srcKey, srcKeyObj)
			},
			input:  []string{"EXISTING_DEST_KEY", "EXISTING_SRC_KEY"},
			output: clientio.RespOK,
		},
	}

	runEvalTests(t, tests, evalPFMERGE, store)
}

func testEvalJSONSTRLEN(t *testing.T, store *dstore.Store) {
	tests := map[string]evalTestCase{
		"nil value": {
			setup:  func() {},
			input:  nil,
			output: []byte("-ERR wrong number of arguments for 'json.strlen' command\r\n"),
		},
		"key does not exist": {
			setup:  func() {},
			input:  []string{"NONEXISTENT_KEY"},
			output: []byte("$-1\r\n"),
		},
		"root not string strlen": {
			setup: func() {
				key := "EXISTING_KEY"
				value := "{\"age\":13,\"name\":\"a\"}"
				var rootData interface{}
				_ = sonic.Unmarshal([]byte(value), &rootData)
				obj := store.NewObj(rootData, -1, object.ObjTypeJSON, object.ObjEncodingJSON)
				store.Put(key, obj)
			},
			input:  []string{"EXISTING_KEY"},
			output: []byte("-WRONGTYPE wrong type of path value - expected string but found integer\r\n"),
		},
		"root array strlen": {
			setup: func() {
				key := "EXISTING_KEY"
				value := `"hello"`
				var rootData interface{}
				_ = sonic.Unmarshal([]byte(value), &rootData)
				obj := store.NewObj(rootData, -1, object.ObjTypeJSON, object.ObjEncodingJSON)
				store.Put(key, obj)
			},
			input:  []string{"EXISTING_KEY"},
			output: []byte(":5\r\n"),
		},
		"subpath string strlen": {
			setup: func() {
				key := "EXISTING_KEY"
				value := `{"partner":{"name":"tom","language":["rust"]}}`
				var rootData interface{}
				_ = sonic.Unmarshal([]byte(value), &rootData)
				obj := store.NewObj(rootData, -1, object.ObjTypeJSON, object.ObjEncodingJSON)
				store.Put(key, obj)
			},

			input:  []string{"EXISTING_KEY", "$..name"},
			output: []byte("*1\r\n:3\r\n"),
		},
		"subpath not string strlen": {
			setup: func() {
				key := "EXISTING_KEY"
				value := `{"partner":{"name":21,"language":["rust"]}}`
				var rootData interface{}
				_ = sonic.Unmarshal([]byte(value), &rootData)
				obj := store.NewObj(rootData, -1, object.ObjTypeJSON, object.ObjEncodingJSON)
				store.Put(key, obj)
			},

			input:  []string{"EXISTING_KEY", "$..name"},
			output: []byte("*1\r\n$-1\r\n"),
		},
	}
	runEvalTests(t, tests, evalJSONSTRLEN, store)
}

func testEvalLLEN(t *testing.T, store *dstore.Store) {
	tests := map[string]evalTestCase{
		"nil value": {
			input:  nil,
			output: []byte("-ERR wrong number of arguments for 'llen' command\r\n"),
		},
		"empty args": {
			input:  []string{},
			output: []byte("-ERR wrong number of arguments for 'llen' command\r\n"),
		},
		"wrong number of args": {
			input:  []string{"KEY1", "KEY2"},
			output: []byte("-ERR wrong number of arguments for 'llen' command\r\n"),
		},
		"key does not exist": {
			input:  []string{"NONEXISTENT_KEY"},
			output: clientio.RespZero,
		},
		"key exists": {
			setup: func() {
				evalLPUSH([]string{"EXISTING_KEY", "mock_value"}, store)
			},
			input:  []string{"EXISTING_KEY"},
			output: clientio.RespOne,
		},
		"key with different type": {
			setup: func() {
				evalSET([]string{"EXISTING_KEY", "mock_value"}, store)
			},
			input:  []string{"EXISTING_KEY"},
			output: []byte("-ERR Existing key has wrong Dice type\r\n"),
		},
	}

	runEvalTests(t, tests, evalLLEN, store)
}

func testEvalJSONNUMINCRBY(t *testing.T, store *dstore.Store) {
	tests := map[string]evalTestCase{
		"incr on numeric field": {
			setup: func() {
				key := "number"
				value := "{\"a\": 2}"
				var rootData interface{}
				_ = sonic.Unmarshal([]byte(value), &rootData)
				obj := store.NewObj(rootData, -1, object.ObjTypeJSON, object.ObjEncodingJSON)
				store.Put(key, obj)
			},
			input:  []string{"number", "$.a", "3"},
			output: []byte("$3\r\n[5]\r\n"),
		},

		"incr on float field": {
			setup: func() {
				key := "number"
				value := "{\"a\": 2.5}"
				var rootData interface{}
				_ = sonic.Unmarshal([]byte(value), &rootData)
				obj := store.NewObj(rootData, -1, object.ObjTypeJSON, object.ObjEncodingJSON)
				store.Put(key, obj)
			},
			input:  []string{"number", "$.a", "1.5"},
			output: []byte("$5\r\n[4.0]\r\n"),
		},

		"incr on multiple fields": {
			setup: func() {
				key := "number"
				value := "{\"a\": 2, \"b\": 10, \"c\": [15, {\"d\": 20}]}"
				var rootData interface{}
				_ = sonic.Unmarshal([]byte(value), &rootData)
				obj := store.NewObj(rootData, -1, object.ObjTypeJSON, object.ObjEncodingJSON)
				store.Put(key, obj)
			},
			input:  []string{"number", "$..*", "5"},
			output: []byte("$22\r\n[25,20,null,7,15,null]\r\n"),
			validator: func(output []byte) {
				outPutString := string(output)
				startIndex := strings.Index(outPutString, "[")
				endIndex := strings.Index(outPutString, "]")
				arrayString := outPutString[startIndex+1 : endIndex]
				arr := strings.Split(arrayString, ",")
				testifyAssert.ElementsMatch(t, arr, []string{"25", "20", "7", "15", "null", "null"})
			},
		},

		"incr on array element": {
			setup: func() {
				key := "number"
				value := "{\"a\": [1, 2, 3]}"
				var rootData interface{}
				_ = sonic.Unmarshal([]byte(value), &rootData)
				obj := store.NewObj(rootData, -1, object.ObjTypeJSON, object.ObjEncodingJSON)
				store.Put(key, obj)
			},
			input:  []string{"number", "$.a[1]", "5"},
			output: []byte("$3\r\n[7]\r\n"),
		},
		"incr on non-existent field": {
			setup: func() {
				key := "number"
				value := "{\"a\": 2}"
				var rootData interface{}
				_ = sonic.Unmarshal([]byte(value), &rootData)
				obj := store.NewObj(rootData, -1, object.ObjTypeJSON, object.ObjEncodingJSON)
				store.Put(key, obj)
			},
			input:  []string{"number", "$.b", "3"},
			output: []byte("$2\r\n[]\r\n"),
		},
		"incr with mixed fields": {
			setup: func() {
				key := "number"
				value := "{\"a\": 5, \"b\": \"not a number\", \"c\": [1, 2]}"
				var rootData interface{}
				_ = sonic.Unmarshal([]byte(value), &rootData)
				obj := store.NewObj(rootData, -1, object.ObjTypeJSON, object.ObjEncodingJSON)
				store.Put(key, obj)
			},
			input:  []string{"number", "$..*", "2"},
			output: []byte("$17\r\n[3,4,null,7,null]\r\n"),
			validator: func(output []byte) {
				outPutString := string(output)
				startIndex := strings.Index(outPutString, "[")
				endIndex := strings.Index(outPutString, "]")
				arrayString := outPutString[startIndex+1 : endIndex]
				arr := strings.Split(arrayString, ",")
				testifyAssert.ElementsMatch(t, arr, []string{"3", "4", "7", "null", "null"})
			},
		},

		"incr on nested fields": {
			setup: func() {
				key := "number"
				value := "{\"a\": {\"b\": {\"c\": 10}}}"
				var rootData interface{}
				_ = sonic.Unmarshal([]byte(value), &rootData)
				obj := store.NewObj(rootData, -1, object.ObjTypeJSON, object.ObjEncodingJSON)
				store.Put(key, obj)
			},
			input:  []string{"number", "$..c", "5"},
			output: []byte("$4\r\n[15]\r\n"),
		},
	}

	runEvalTests(t, tests, evalJSONNUMINCRBY, store)
}

func runEvalTests(t *testing.T, tests map[string]evalTestCase, evalFunc func([]string, *dstore.Store) []byte, store *dstore.Store) {
	for name, tc := range tests {
		t.Run(name, func(t *testing.T) {
			store = setupTest(store)

			if tc.setup != nil {
				tc.setup()
			}

			output := evalFunc(tc.input, store)

			if tc.validator != nil {
				tc.validator(output)
			} else {
				assert.Equal(t, string(tc.output), string(output))
			}
		})
	}
}

func BenchmarkEvalMSET(b *testing.B) {
	b.ResetTimer()
	for i := 0; i < b.N; i++ {
		store := dstore.NewStore(nil)
		evalMSET([]string{"KEY", "VAL", "KEY2", "VAL2"}, store)
	}
}

func BenchmarkEvalHSET(b *testing.B) {
	store := dstore.NewStore(nil)
	for i := 0; i < b.N; i++ {
		evalHSET([]string{"KEY", fmt.Sprintf("FIELD_%d", i), fmt.Sprintf("VALUE_%d", i)}, store)
	}
}

func testEvalHSET(t *testing.T, store *dstore.Store) {
	tests := map[string]evalTestCase{
		"wrong number of args passed": {
			setup:  func() {},
			input:  nil,
			output: []byte("-ERR wrong number of arguments for 'hset' command\r\n"),
		},
		"only key passed": {
			setup:  func() {},
			input:  []string{"key"},
			output: []byte("-ERR wrong number of arguments for 'hset' command\r\n"),
		},
		"only key and field_name passed": {
			setup:  func() {},
			input:  []string{"KEY", "field_name"},
			output: []byte("-ERR wrong number of arguments for 'hset' command\r\n"),
		},
		"key, field and value passed": {
			setup:  func() {},
			input:  []string{"KEY1", "field_name", "value"},
			output: clientio.Encode(int64(1), false),
		},
		"key, field and value updated": {
			setup:  func() {},
			input:  []string{"KEY1", "field_name", "value_new"},
			output: clientio.Encode(int64(1), false),
		},
		"new set of key, field and value added": {
			setup:  func() {},
			input:  []string{"KEY2", "field_name_new", "value_new_new"},
			output: clientio.Encode(int64(1), false),
		},
		"apply with duplicate key, field and value names": {
			setup: func() {
				key := "KEY_MOCK"
				field := "mock_field_name"
				newMap := make(HashMap)
				newMap[field] = "mock_field_value"

				obj := &object.Obj{
					TypeEncoding:   object.ObjTypeHashMap | object.ObjEncodingHashMap,
					Value:          newMap,
					LastAccessedAt: uint32(time.Now().Unix()),
				}

				store.Put(key, obj)
			},
			input:  []string{"KEY_MOCK", "mock_field_name", "mock_field_value"},
			output: clientio.Encode(int64(0), false),
		},
		"same key -> update value, add new field and value": {
			setup: func() {
				key := "KEY_MOCK"
				field := "mock_field_name"
				mock_value := "mock_field_value"
				newMap := make(HashMap)
				newMap[field] = mock_value

				obj := &object.Obj{
					TypeEncoding:   object.ObjTypeHashMap | object.ObjEncodingHashMap,
					Value:          newMap,
					LastAccessedAt: uint32(time.Now().Unix()),
				}

				store.Put(key, obj)

				// Check if the map is saved correctly in the store
				res, err := getValueFromHashMap(key, field, store)

				assert.Assert(t, err == nil)
				assert.DeepEqual(t, res, clientio.Encode(mock_value, false))
			},
			input: []string{
				"KEY_MOCK",
				"mock_field_name",
				"mock_field_value_new",
				"mock_field_name_new",
				"mock_value_new",
			},
			output: clientio.Encode(int64(1), false),
		},
	}

	runEvalTests(t, tests, evalHSET, store)
}

func BenchmarkEvalPFCOUNT(b *testing.B) {
	store := *dstore.NewStore(nil)

	// Helper function to create and insert HLL objects
	createAndInsertHLL := func(key string, items []string) {
		hll := hyperloglog.New()
		for _, item := range items {
			hll.Insert([]byte(item))
		}
		obj := &object.Obj{
			Value:          hll,
			LastAccessedAt: uint32(time.Now().Unix()),
		}
		store.Put(key, obj)
	}

	// Create small HLLs (10000 items each)
	smallItems := make([]string, 10000)
	for i := 0; i < 100; i++ {
		smallItems[i] = fmt.Sprintf("SmallItem%d", i)
	}
	createAndInsertHLL("SMALL1", smallItems)
	createAndInsertHLL("SMALL2", smallItems)

	// Create medium HLLs (1000000 items each)
	mediumItems := make([]string, 1000000)
	for i := 0; i < 100; i++ {
		mediumItems[i] = fmt.Sprintf("MediumItem%d", i)
	}
	createAndInsertHLL("MEDIUM1", mediumItems)
	createAndInsertHLL("MEDIUM2", mediumItems)

	// Create large HLLs (1000000000 items each)
	largeItems := make([]string, 1000000000)
	for i := 0; i < 10000; i++ {
		largeItems[i] = fmt.Sprintf("LargeItem%d", i)
	}
	createAndInsertHLL("LARGE1", largeItems)
	createAndInsertHLL("LARGE2", largeItems)

	tests := []struct {
		name string
		args []string
	}{
		{"SingleSmallKey", []string{"SMALL1"}},
		{"TwoSmallKeys", []string{"SMALL1", "SMALL2"}},
		{"SingleMediumKey", []string{"MEDIUM1"}},
		{"TwoMediumKeys", []string{"MEDIUM1", "MEDIUM2"}},
		{"SingleLargeKey", []string{"LARGE1"}},
		{"TwoLargeKeys", []string{"LARGE1", "LARGE2"}},
		{"MixedSizes", []string{"SMALL1", "MEDIUM1", "LARGE1"}},
		{"ManySmallKeys", []string{"SMALL1", "SMALL2", "SMALL1", "SMALL2", "SMALL1"}},
		{"ManyMediumKeys", []string{"MEDIUM1", "MEDIUM2", "MEDIUM1", "MEDIUM2", "MEDIUM1"}},
		{"ManyLargeKeys", []string{"LARGE1", "LARGE2", "LARGE1", "LARGE2", "LARGE1"}},
		{"NonExistentKey", []string{"SMALL1", "NONEXISTENT", "LARGE1"}},
		{"AllKeys", []string{"SMALL1", "SMALL2", "MEDIUM1", "MEDIUM2", "LARGE1", "LARGE2"}},
	}

	b.ResetTimer()

	for _, tt := range tests {
		b.Run(tt.name, func(b *testing.B) {
			for i := 0; i < b.N; i++ {
				evalPFCOUNT(tt.args, &store)
			}
		})
	}
}

func testEvalDebug(t *testing.T, store *dstore.Store) {
	tests := map[string]evalTestCase{

		// invalid subcommand tests
		"no subcommand passed": {
			setup:  func() {},
			input:  nil,
			output: []byte("-ERR wrong number of arguments for 'json.debug' command\r\n"),
		},

		"wrong subcommand passed": {
			setup:  func() {},
			input:  []string{"WRONG_SUBCOMMAND"},
			output: []byte("-ERR unknown subcommand - try `JSON.DEBUG HELP`\r\n"),
		},

		// help subcommand tests
		"help no args": {
			setup:  func() {},
			input:  []string{"HELP"},
			output: []byte("*2\r\n$42\r\nMEMORY <key> [path] - reports memory usage\r\n$34\r\nHELP                - this message\r\n"),
		},

		"help with args": {
			setup:  func() {},
			input:  []string{"HELP", "EXTRA_ARG"},
			output: []byte("*2\r\n$42\r\nMEMORY <key> [path] - reports memory usage\r\n$34\r\nHELP                - this message\r\n"),
		},

		// memory subcommand tests
		"memory without args": {
			setup:  func() {},
			input:  []string{"MEMORY"},
			output: []byte("-ERR wrong number of arguments for 'json.debug' command\r\n"),
		},

		"memory nonexistant key": {
			setup:  func() {},
			input:  []string{"MEMORY", "NONEXISTANT_KEY"},
			output: clientio.RespZero,
		},

		// memory subcommand tests for existing key
		"no path": {
			setup: func() {
				key := "EXISTING_KEY"
				value := "{\"a\": 1}"
				var rootData interface{}
				_ = sonic.Unmarshal([]byte(value), &rootData)
				obj := store.NewObj(rootData, -1, object.ObjTypeJSON, object.ObjEncodingJSON)
				store.Put(key, obj)
			},
			input:  []string{"MEMORY", "EXISTING_KEY"},
			output: []byte(":89\r\n"),
		},

		"root path": {
			setup: func() {
				key := "EXISTING_KEY"
				value := "{\"a\": 1}"
				var rootData interface{}
				_ = sonic.Unmarshal([]byte(value), &rootData)
				obj := store.NewObj(rootData, -1, object.ObjTypeJSON, object.ObjEncodingJSON)
				store.Put(key, obj)
			},
			input:  []string{"MEMORY", "EXISTING_KEY", "$"},
			output: []byte(":89\r\n"),
		},

		"invalid path": {
			setup: func() {
				key := "EXISTING_KEY"
				value := "{\"a\": 1}"
				var rootData interface{}
				_ = sonic.Unmarshal([]byte(value), &rootData)
				obj := store.NewObj(rootData, -1, object.ObjTypeJSON, object.ObjEncodingJSON)
				store.Put(key, obj)
			},
			input:  []string{"MEMORY", "EXISTING_KEY", "INVALID_PATH"},
			output: []byte("-ERR Path '$.INVALID_PATH' does not exist\r\n"),
		},

		"valid path": {
			setup: func() {
				key := "EXISTING_KEY"
				value := "{\"a\": 1, \"b\": 2}"
				var rootData interface{}
				_ = sonic.Unmarshal([]byte(value), &rootData)
				obj := store.NewObj(rootData, -1, object.ObjTypeJSON, object.ObjEncodingJSON)
				store.Put(key, obj)
			},
			input:  []string{"MEMORY", "EXISTING_KEY", "$.a"},
			output: []byte("*1\r\n:16\r\n"),
		},

		// only the first path is picked whether it's valid or not for an object json
		// memory can be fetched only for one path in a command for an object json
		"multiple paths for object json": {
			setup: func() {
				key := "EXISTING_KEY"
				value := "{\"a\": 1, \"b\": \"dice\"}"
				var rootData interface{}
				_ = sonic.Unmarshal([]byte(value), &rootData)
				obj := store.NewObj(rootData, -1, object.ObjTypeJSON, object.ObjEncodingJSON)
				store.Put(key, obj)
			},
			input:  []string{"MEMORY", "EXISTING_KEY", "$.a", "$.b"},
			output: []byte("*1\r\n:16\r\n"),
		},

		"single index path for array json": {
			setup: func() {
				key := "EXISTING_KEY"
				value := "[\"roll\", \"the\", \"dices\"]"
				var rootData interface{}
				_ = sonic.Unmarshal([]byte(value), &rootData)
				obj := store.NewObj(rootData, -1, object.ObjTypeJSON, object.ObjEncodingJSON)
				store.Put(key, obj)
			},
			input:  []string{"MEMORY", "EXISTING_KEY", "$[1]"},
			output: []byte("*1\r\n:19\r\n"),
		},

		"multiple index paths for array json": {
			setup: func() {
				key := "EXISTING_KEY"
				value := "[\"roll\", \"the\", \"dices\"]"
				var rootData interface{}
				_ = sonic.Unmarshal([]byte(value), &rootData)
				obj := store.NewObj(rootData, -1, object.ObjTypeJSON, object.ObjEncodingJSON)
				store.Put(key, obj)
			},
			input:  []string{"MEMORY", "EXISTING_KEY", "$[1,2]"},
			output: []byte("*2\r\n:19\r\n:21\r\n"),
		},

		"index path out of range for array json": {
			setup: func() {
				key := "EXISTING_KEY"
				value := "[\"roll\", \"the\", \"dices\"]"
				var rootData interface{}
				_ = sonic.Unmarshal([]byte(value), &rootData)
				obj := store.NewObj(rootData, -1, object.ObjTypeJSON, object.ObjEncodingJSON)
				store.Put(key, obj)
			},
			input:  []string{"MEMORY", "EXISTING_KEY", "$[4]"},
			output: clientio.RespEmptyArray,
		},

		"multiple valid and invalid index paths": {
			setup: func() {
				key := "EXISTING_KEY"
				value := "[\"roll\", \"the\", \"dices\"]"
				var rootData interface{}
				_ = sonic.Unmarshal([]byte(value), &rootData)
				obj := store.NewObj(rootData, -1, object.ObjTypeJSON, object.ObjEncodingJSON)
				store.Put(key, obj)
			},
			input:  []string{"MEMORY", "EXISTING_KEY", "$[1,2,4]"},
			output: []byte("*2\r\n:19\r\n:21\r\n"),
		},

		"negative index path": {
			setup: func() {
				key := "EXISTING_KEY"
				value := "[\"roll\", \"the\", \"dices\"]"
				var rootData interface{}
				_ = sonic.Unmarshal([]byte(value), &rootData)
				obj := store.NewObj(rootData, -1, object.ObjTypeJSON, object.ObjEncodingJSON)
				store.Put(key, obj)
			},
			input:  []string{"MEMORY", "EXISTING_KEY", "$[-1]"},
			output: []byte("*1\r\n:21\r\n"),
		},

		"multiple negative indexe paths": {
			setup: func() {
				key := "EXISTING_KEY"
				value := "[\"roll\", \"the\", \"dices\"]"
				var rootData interface{}
				_ = sonic.Unmarshal([]byte(value), &rootData)
				obj := store.NewObj(rootData, -1, object.ObjTypeJSON, object.ObjEncodingJSON)
				store.Put(key, obj)
			},
			input:  []string{"MEMORY", "EXISTING_KEY", "$[-1,-2]"},
			output: []byte("*2\r\n:21\r\n:19\r\n"),
		},

		"negative index path out of bound": {
			setup: func() {
				key := "EXISTING_KEY"
				value := "[\"roll\", \"the\", \"dices\"]"
				var rootData interface{}
				_ = sonic.Unmarshal([]byte(value), &rootData)
				obj := store.NewObj(rootData, -1, object.ObjTypeJSON, object.ObjEncodingJSON)
				store.Put(key, obj)
			},
			input:  []string{"MEMORY", "EXISTING_KEY", "$[-4]"},
			output: []byte("-ERR Path '$.$[-4]' does not exist\r\n"),
		},

		"all paths with asterix for array json": {
			setup: func() {
				key := "EXISTING_KEY"
				value := "[\"roll\", \"the\", \"dices\"]"
				var rootData interface{}
				_ = sonic.Unmarshal([]byte(value), &rootData)
				obj := store.NewObj(rootData, -1, object.ObjTypeJSON, object.ObjEncodingJSON)
				store.Put(key, obj)
			},
			input:  []string{"MEMORY", "EXISTING_KEY", "$[*]"},
			output: []byte("*3\r\n:20\r\n:19\r\n:21\r\n"),
		},

		"all paths with semicolon for array json": {
			setup: func() {
				key := "EXISTING_KEY"
				value := "[\"roll\", \"the\", \"dices\"]"
				var rootData interface{}
				_ = sonic.Unmarshal([]byte(value), &rootData)
				obj := store.NewObj(rootData, -1, object.ObjTypeJSON, object.ObjEncodingJSON)
				store.Put(key, obj)
			},
			input:  []string{"MEMORY", "EXISTING_KEY", "$[:]"},
			output: []byte("*3\r\n:20\r\n:19\r\n:21\r\n"),
		},

		"array json with mixed types": {
			setup: func() {
				key := "EXISTING_KEY"
				value := "[2, 3.5, true, null, \"dice\", {}, [], {\"a\": 1, \"b\": 2}, [7, 8, 0]]"
				var rootData interface{}
				_ = sonic.Unmarshal([]byte(value), &rootData)
				obj := store.NewObj(rootData, -1, object.ObjTypeJSON, object.ObjEncodingJSON)
				store.Put(key, obj)
			},
			input:  []string{"MEMORY", "EXISTING_KEY", "$[:]"},
			output: []byte("*9\r\n:16\r\n:16\r\n:16\r\n:16\r\n:20\r\n:16\r\n:16\r\n:82\r\n:64\r\n"),
		},
	}

	runEvalTests(t, tests, evalJSONDebug, store)
}

func testEvalHLEN(t *testing.T, store *dstore.Store) {
	tests := map[string]evalTestCase{
		"wrong number of args": {
			input:  []string{},
			output: []byte("-ERR wrong number of arguments for 'hlen' command\r\n"),
		},
		"key does not exist": {
			input:  []string{"nonexistent_key"},
			output: clientio.RespZero,
		},
		"key exists but not a hash": {
			setup: func() {
				evalSET([]string{"string_key", "string_value"}, store)
			},
			input:  []string{"string_key"},
			output: []byte("-WRONGTYPE Operation against a key holding the wrong kind of value\r\n"),
		},
		"empty hash": {
			setup:  func() {},
			input:  []string{"empty_hash"},
			output: clientio.RespZero,
		},
		"hash with elements": {
			setup: func() {
				evalHSET([]string{"hash_key", "field1", "value1", "field2", "value2", "field3", "value3"}, store)
			},
			input:  []string{"hash_key"},
			output: clientio.Encode(int64(3), false),
		},
	}

	runEvalTests(t, tests, evalHLEN, store)
}

func BenchmarkEvalHLEN(b *testing.B) {
	sizes := []int{0, 10, 100, 1000, 10000, 100000}
	store := dstore.NewStore(nil)

	for _, size := range sizes {
		b.Run(fmt.Sprintf("HashSize_%d", size), func(b *testing.B) {
			key := fmt.Sprintf("benchmark_hash_%d", size)

			args := []string{key}
			for i := 0; i < size; i++ {
				args = append(args, fmt.Sprintf("field%d", i), fmt.Sprintf("value%d", i))
			}
			evalHSET(args, store)

			b.ResetTimer()
			b.ReportAllocs()
			for i := 0; i < b.N; i++ {
				evalHLEN([]string{key}, store)
			}
		})
	}
}

func testEvalSELECT(t *testing.T, store *dstore.Store) {
	tests := map[string]evalTestCase{
		"nil value": {
			setup:  func() {},
			input:  nil,
			output: []byte("-ERR wrong number of arguments for 'select' command\r\n"),
		},
		"database is specified": {
			setup:  func() {},
			input:  []string{"1"},
			output: clientio.RespOK,
		},
	}
	runEvalTests(t, tests, evalSELECT, store)
}

func testEvalJSONARRPOP(t *testing.T, store *dstore.Store) {
	tests := map[string]evalTestCase{
		"wrong number of args passed": {
			setup:  func() {},
			input:  nil,
			output: []byte("-ERR wrong number of arguments for 'json.arrpop' command\r\n"),
		},
		"key does not exist": {
			setup:  func() {},
			input:  []string{"NOTEXISTANT_KEY"},
			output: []byte("-ERR could not perform this operation on a key that doesn't exist\r\n"),
		},
		"empty array at root path": {
			setup: func() {
				key := "MOCK_KEY"
				value := "[]"
				var rootData interface{}
				_ = sonic.Unmarshal([]byte(value), &rootData)
				obj := store.NewObj(rootData, -1, object.ObjTypeJSON, object.ObjEncodingJSON)
				store.Put(key, obj)
			},
			input:  []string{"MOCK_KEY"},
			output: []byte("-ERR Path '$' does not exist or not an array\r\n"),
		},
		"empty array at nested path": {
			setup: func() {
				key := "MOCK_KEY"
				value := "{\"a\": 1, \"b\": []}"
				var rootData interface{}
				_ = sonic.Unmarshal([]byte(value), &rootData)
				obj := store.NewObj(rootData, -1, object.ObjTypeJSON, object.ObjEncodingJSON)
				store.Put(key, obj)
			},
			input:  []string{"MOCK_KEY", "$.b"},
			output: []byte("*1\r\n$-1\r\n"),
		},
		"all paths with asterix": {
			setup: func() {
				key := "MOCK_KEY"
				value := "{\"a\": 1, \"b\": []}"
				var rootData interface{}
				_ = sonic.Unmarshal([]byte(value), &rootData)
				obj := store.NewObj(rootData, -1, object.ObjTypeJSON, object.ObjEncodingJSON)
				store.Put(key, obj)
			},
			input:  []string{"MOCK_KEY", "$.*"},
			output: []byte("*2\r\n$-1\r\n$-1\r\n"),
		},
		"array root path no index": {
			setup: func() {
				key := "MOCK_KEY"
				value := "[0, 1, 2, 3, 4, 5]"
				var rootData interface{}
				_ = sonic.Unmarshal([]byte(value), &rootData)
				obj := store.NewObj(rootData, -1, object.ObjTypeJSON, object.ObjEncodingJSON)
				store.Put(key, obj)
			},
			input:  []string{"MOCK_KEY"},
			output: []byte(":5\r\n"),
		},
		"array root path valid positive index": {
			setup: func() {
				key := "MOCK_KEY"
				value := "[0, 1, 2, 3, 4, 5]"
				var rootData interface{}
				_ = sonic.Unmarshal([]byte(value), &rootData)
				obj := store.NewObj(rootData, -1, object.ObjTypeJSON, object.ObjEncodingJSON)
				store.Put(key, obj)
			},
			input:  []string{"MOCK_KEY", "$", "2"},
			output: []byte(":2\r\n"),
		},
		"array root path out of bound positive index": {
			setup: func() {
				key := "MOCK_KEY"
				value := "[0, 1, 2, 3, 4, 5]"
				var rootData interface{}
				_ = sonic.Unmarshal([]byte(value), &rootData)
				obj := store.NewObj(rootData, -1, object.ObjTypeJSON, object.ObjEncodingJSON)
				store.Put(key, obj)
			},
			input:  []string{"MOCK_KEY", "$", "10"},
			output: []byte(":5\r\n"),
		},
		"array root path valid negative index": {
			setup: func() {
				key := "MOCK_KEY"
				value := "[0, 1, 2, 3, 4, 5]"
				var rootData interface{}
				_ = sonic.Unmarshal([]byte(value), &rootData)
				obj := store.NewObj(rootData, -1, object.ObjTypeJSON, object.ObjEncodingJSON)
				store.Put(key, obj)
			},
			input:  []string{"MOCK_KEY", "$", "-2"},
			output: []byte(":4\r\n"),
		},
		"array root path out of bound negative index": {
			setup: func() {
				key := "MOCK_KEY"
				value := "[0, 1, 2, 3, 4, 5]"
				var rootData interface{}
				_ = sonic.Unmarshal([]byte(value), &rootData)
				obj := store.NewObj(rootData, -1, object.ObjTypeJSON, object.ObjEncodingJSON)
				store.Put(key, obj)
			},
			input:  []string{"MOCK_KEY", "$", "-10"},
			output: []byte(":0\r\n"),
		},
		"array at root path updated correctly": {
			setup: func() {
				key := "MOCK_KEY"
				value := "[0, 1, 2, 3, 4, 5]"
				var rootData interface{}
				_ = sonic.Unmarshal([]byte(value), &rootData)
				obj := store.NewObj(rootData, -1, object.ObjTypeJSON, object.ObjEncodingJSON)
				store.Put(key, obj)
			},
			input:  []string{"MOCK_KEY", "$", "2"},
			output: []byte(":0\r\n"),
			validator: func(ouput []byte) {
				key := "MOCK_KEY"
				obj := store.Get(key)
				want := []interface{}{float64(0), float64(1), float64(3), float64(4), float64(5)}
				equal := reflect.DeepEqual(obj.Value, want)
				assert.Equal(t, equal, true)
			},
		},
		"nested array updated correctly": {
			setup: func() {
				key := "MOCK_KEY"
				value := "{\"a\": 2, \"b\": [0, 1, 2, 3, 4, 5]}"
				var rootData interface{}
				_ = sonic.Unmarshal([]byte(value), &rootData)
				obj := store.NewObj(rootData, -1, object.ObjTypeJSON, object.ObjEncodingJSON)
				store.Put(key, obj)
			},
			input:  []string{"MOCK_KEY", "$.b", "2"},
			output: []byte("*1\r\n:2\r\n"),
			validator: func(ouput []byte) {
				key := "MOCK_KEY"
				path := "$.b"
				obj := store.Get(key)

				expr, err := jp.ParseString(path)
				assert.NilError(t, err, "error parsing path")

				results := expr.Get(obj.Value)
				assert.Equal(t, len(results), 1)

				want := []interface{}{float64(0), float64(1), float64(3), float64(4), float64(5)}

				equal := reflect.DeepEqual(results[0], want)
				assert.Equal(t, equal, true)
			},
		},
	}

	runEvalTests(t, tests, evalJSONARRPOP, store)
}

<<<<<<< HEAD
func testEvalJSONRESP(t *testing.T, store *dstore.Store) {
	tests := map[string]evalTestCase{
		"wrong number of args passed": {
			setup:  func() {},
			input:  nil,
			output: []byte("-ERR wrong number of arguments for 'json.resp' command\r\n"),
		},
		"key does not exist": {
			setup:  func() {},
			input:  []string{"NOTEXISTANT_KEY"},
			output: []byte("$-1\r\n"),
		},
		"string json": {
			setup: func() {
				key := "MOCK_KEY"
				value := "\"Roll the Dice\""
				var rootData interface{}
				_ = sonic.Unmarshal([]byte(value), &rootData)
				obj := store.NewObj(rootData, -1, object.ObjTypeJSON, object.ObjEncodingJSON)
				store.Put(key, obj)
			},
			input:  []string{"MOCK_KEY"},
			output: []byte("*1\r\n$13\r\nRoll the Dice\r\n"),
		},
		"integer json": {
			setup: func() {
				key := "MOCK_KEY"
				value := "10"
				var rootData interface{}
				_ = sonic.Unmarshal([]byte(value), &rootData)
				obj := store.NewObj(rootData, -1, object.ObjTypeJSON, object.ObjEncodingJSON)
				store.Put(key, obj)
			},
			input:  []string{"MOCK_KEY"},
			output: []byte("*1\r\n:10\r\n"),
		},
		"bool json": {
			setup: func() {
				key := "MOCK_KEY"
				value := "true"
				var rootData interface{}
				_ = sonic.Unmarshal([]byte(value), &rootData)
				obj := store.NewObj(rootData, -1, object.ObjTypeJSON, object.ObjEncodingJSON)
				store.Put(key, obj)
			},
			input:  []string{"MOCK_KEY"},
			output: []byte("*1\r\n+true\r\n"),
		},
		"nil json": {
			setup: func() {
				key := "MOCK_KEY"
				var rootData interface{}
				_ = sonic.Unmarshal([]byte(nil), &rootData)
				obj := store.NewObj(rootData, -1, object.ObjTypeJSON, object.ObjEncodingJSON)
				store.Put(key, obj)
			},
			input:  []string{"MOCK_KEY"},
			output: []byte("*1\r\n$-1\r\n"),
		},
		"empty array": {
			setup: func() {
				key := "MOCK_KEY"
				value := "[]"
				var rootData interface{}
				_ = sonic.Unmarshal([]byte(value), &rootData)
				obj := store.NewObj(rootData, -1, object.ObjTypeJSON, object.ObjEncodingJSON)
				store.Put(key, obj)
			},
			input:  []string{"MOCK_KEY"},
			output: []byte("*1\r\n+[\r\n"),
		},
		"empty object": {
			setup: func() {
				key := "MOCK_KEY"
				value := "{}"
				var rootData interface{}
				_ = sonic.Unmarshal([]byte(value), &rootData)
				obj := store.NewObj(rootData, -1, object.ObjTypeJSON, object.ObjEncodingJSON)
				store.Put(key, obj)
			},
			input:  []string{"MOCK_KEY"},
			output: []byte("*1\r\n+{\r\n"),
		},
		"array with mixed types": {
			setup: func() {
				key := "MOCK_KEY"
				value := "[\"dice\", 10, 10.5, true, null]"
				var rootData interface{}
				_ = sonic.Unmarshal([]byte(value), &rootData)
				obj := store.NewObj(rootData, -1, object.ObjTypeJSON, object.ObjEncodingJSON)
				store.Put(key, obj)
			},
			input:  []string{"MOCK_KEY"},
			output: []byte("*6\r\n+[\r\n$4\r\ndice\r\n:10\r\n$4\r\n10.5\r\n+true\r\n$-1\r\n"),
		},
		// [TODO] fix arbitrary order of objects
		// "object with mixed types": {
		// 	setup: func() {
		// 		key := "MOCK_KEY"
		// 		value := "{\"a\": 1, \"b\": 1.5676475867, \"c\": \"dice\", \"d\": null, \"e\": false}"
		// 		var rootData interface{}
		// 		_ = sonic.Unmarshal([]byte(value), &rootData)
		// 		obj := store.NewObj(rootData, -1, object.ObjTypeJSON, object.ObjEncodingJSON)
		// 		store.Put(key, obj)
		// 	},
		// 	input:  []string{"MOCK_KEY"},
		// 	output: []byte("*6\r\n+[\r\n$4\r\ndice\r\n:10\r\n$4\r\n10.5\r\n+true\r\n$-1\r\n"),
		// },
	}

	runEvalTests(t, tests, evalJSONRESP, store)
=======
func testEvalTYPE(t *testing.T, store *dstore.Store) {
	tests := map[string]evalTestCase{
		"TYPE : incorrect number of arguments": {
			setup:  func() {},
			input:  []string{},
			output: diceerrors.NewErrArity("TYPE"),
		},
		"TYPE : key does not exist": {
			setup:  func() {},
			input:  []string{"nonexistent_key"},
			output: clientio.Encode("none", false),
		},
		"TYPE : key exists and is of type String": {
			setup: func() {
				store.Put("string_key", store.NewObj("value", -1, object.ObjTypeString, object.ObjEncodingRaw))
			},
			input:  []string{"string_key"},
			output: clientio.Encode("string", false),
		},
		"TYPE : key exists and is of type List": {
			setup: func() {
				store.Put("list_key", store.NewObj([]byte("value"), -1, object.ObjTypeByteList, object.ObjEncodingRaw))
			},
			input:  []string{"list_key"},
			output: clientio.Encode("list", false),
		},
		"TYPE : key exists and is of type Set": {
			setup: func() {
				store.Put("set_key", store.NewObj([]byte("value"), -1, object.ObjTypeSet, object.ObjEncodingRaw))
			},
			input:  []string{"set_key"},
			output: clientio.Encode("set", false),
		},
		"TYPE : key exists and is of type Hash": {
			setup: func() {
				store.Put("hash_key", store.NewObj([]byte("value"), -1, object.ObjTypeHashMap, object.ObjEncodingRaw))
			},
			input:  []string{"hash_key"},
			output: clientio.Encode("hash", false),
		},
	}
	runEvalTests(t, tests, evalTYPE, store)
}

func BenchmarkEvalTYPE(b *testing.B) {
	store := dstore.NewStore(nil)

	// Define different types of objects to benchmark
	objectTypes := map[string]func(){
		"String": func() {
			store.Put("string_key", store.NewObj("value", -1, object.ObjTypeString, object.ObjEncodingRaw))
		},
		"List": func() {
			store.Put("list_key", store.NewObj([]byte("value"), -1, object.ObjTypeByteList, object.ObjEncodingRaw))
		},
		"Set": func() {
			store.Put("set_key", store.NewObj([]byte("value"), -1, object.ObjTypeSet, object.ObjEncodingRaw))
		},
		"Hash": func() {
			store.Put("hash_key", store.NewObj([]byte("value"), -1, object.ObjTypeHashMap, object.ObjEncodingRaw))
		},
	}

	for objType, setupFunc := range objectTypes {
		b.Run(fmt.Sprintf("ObjectType_%s", objType), func(b *testing.B) {
			// Setup the object in the store
			setupFunc()

			b.ResetTimer()
			b.ReportAllocs()

			// Benchmark the evalTYPE function
			for i := 0; i < b.N; i++ {
				_ = evalTYPE([]string{fmt.Sprintf("%s_key", strings.ToLower(objType))}, store)
			}
		})
	}
}

func testEvalCOMMAND(t *testing.T, store *dstore.Store) {
	tests := map[string]evalTestCase{
		"command help": {
			input: []string{"HELP"},
			output: []byte("*11\r\n" +
				"$64\r\n" +
				"COMMAND <subcommand> [<arg> [value] [opt] ...]. Subcommands are:\r\n" +
				"$15\r\n" +
				"(no subcommand)\r\n" +
				"$43\r\n" +
				"    Return details about all Dice commands.\r\n" +
				"$5\r\n" +
				"COUNT\r\n" +
				"$60\r\n" +
				"    Return the total number of commands in this Dice server.\r\n" +
				"$4\r\n" +
				"LIST\r\n" +
				"$55\r\n" +
				"     Return a list of all commands in this Dice server.\r\n" +
				"$22\r\n" +
				"GETKEYS <full-command>\r\n" +
				"$46\r\n" +
				"     Return the keys from a full Dice command.\r\n" +
				"$4\r\n" +
				"HELP\r\n" +
				"$21\r\n" +
				"     Print this help.\r\n"),
		},
	}

	runEvalTests(t, tests, evalCommand, store)
}
func testEvalGETRANGE(t *testing.T, store *dstore.Store) {
	setupForStringValue := func() {
		store.Put("STRING_KEY", store.NewObj("Hello World", maxExDuration, object.ObjTypeString, object.ObjEncodingRaw))
	}
	setupForIntegerValue := func() {
		store.Put("INTEGER_KEY", store.NewObj("1234", maxExDuration, object.ObjTypeString, object.ObjEncodingRaw))
	}
	tests := map[string]evalTestCase{
		"GETRANGE against non-existing key": {
			setup:  func() {},
			input:  []string{"NON_EXISTING_KEY", "0", "-1"},
			output: clientio.Encode("", false),
		},
		"GETRANGE against wrong key type": {
			setup: func() {
				evalLPUSH([]string{"LKEY1", "list"}, store)
			},
			input:  []string{"LKEY1", "0", "-1"},
			output: diceerrors.NewErrWithFormattedMessage(diceerrors.WrongTypeErr),
		},
		"GETRANGE against string value: 0, 3": {
			setup:  setupForStringValue,
			input:  []string{"STRING_KEY", "0", "3"},
			output: clientio.Encode("Hell", false),
		},
		"GETRANGE against string value: 0, -1": {
			setup:  setupForStringValue,
			input:  []string{"STRING_KEY", "0", "-1"},
			output: clientio.Encode("Hello World", false),
		},
		"GETRANGE against string value: -4, -1": {
			setup:  setupForStringValue,
			input:  []string{"STRING_KEY", "-4", "-1"},
			output: clientio.Encode("orld", false),
		},
		"GETRANGE against string value: 5, 3": {
			setup:  setupForStringValue,
			input:  []string{"STRING_KEY", "5", "3"},
			output: clientio.Encode("", false),
		},
		"GETRANGE against string value: 5, 5000": {
			setup:  setupForStringValue,
			input:  []string{"STRING_KEY", "5", "5000"},
			output: clientio.Encode(" World", false),
		},
		"GETRANGE against string value: -5000, 10000": {
			setup:  setupForStringValue,
			input:  []string{"STRING_KEY", "-5000", "10000"},
			output: clientio.Encode("Hello World", false),
		},
		"GETRANGE against string value: 0, -100": {
			setup:  setupForStringValue,
			input:  []string{"STRING_KEY", "0", "-100"},
			output: clientio.Encode("", false),
		},
		"GETRANGE against string value: 1, -100": {
			setup:  setupForStringValue,
			input:  []string{"STRING_KEY", "1", "-100"},
			output: clientio.Encode("", false),
		},
		"GETRANGE against string value: -1, -100": {
			setup:  setupForStringValue,
			input:  []string{"STRING_KEY", "-1", "-100"},
			output: clientio.Encode("", false),
		},
		"GETRANGE against string value: -100, -100": {
			setup:  setupForStringValue,
			input:  []string{"STRING_KEY", "-100", "-100"},
			output: clientio.Encode("", false),
		},
		"GETRANGE against string value: -100, -101": {
			setup:  setupForStringValue,
			input:  []string{"STRING_KEY", "-100", "-101"},
			output: clientio.Encode("", false),
		},
		"GETRANGE against integer value: 0, 2": {
			setup:  setupForIntegerValue,
			input:  []string{"INTEGER_KEY", "0", "2"},
			output: clientio.Encode("123", false),
		},
		"GETRANGE against integer value: 0, -1": {
			setup:  setupForIntegerValue,
			input:  []string{"INTEGER_KEY", "0", "-1"},
			output: clientio.Encode("1234", false),
		},
		"GETRANGE against integer value: -3, -1": {
			setup:  setupForIntegerValue,
			input:  []string{"INTEGER_KEY", "-3", "-1"},
			output: clientio.Encode("234", false),
		},
		"GETRANGE against integer value: 5, 3": {
			setup:  setupForIntegerValue,
			input:  []string{"INTEGER_KEY", "5", "3"},
			output: clientio.Encode("", false),
		},
		"GETRANGE against integer value: 3, 5000": {
			setup:  setupForIntegerValue,
			input:  []string{"INTEGER_KEY", "3", "5000"},
			output: clientio.Encode("4", false),
		},

		"GETRANGE against integer value: -5000, 10000": {
			setup:  setupForIntegerValue,
			input:  []string{"INTEGER_KEY", "-5000", "10000"},
			output: clientio.Encode("1234", false),
		},
		"GETRANGE against integer value: 0, -100": {
			setup:  setupForIntegerValue,
			input:  []string{"INTEGER_KEY", "0", "-100"},
			output: clientio.Encode("", false),
		},
		"GETRANGE against integer value: 1, -100": {
			setup:  setupForIntegerValue,
			input:  []string{"INTEGER_KEY", "1", "-100"},
			output: clientio.Encode("", false),
		},
		"GETRANGE against integer value: -1, -100": {
			setup:  setupForIntegerValue,
			input:  []string{"INTEGER_KEY", "-1", "-100"},
			output: clientio.Encode("", false),
		},
		"GETRANGE against integer value: -100, -99": {
			setup:  setupForIntegerValue,
			input:  []string{"INTEGER_KEY", "-100", "-99"},
			output: clientio.Encode("", false),
		},
		"GETRANGE against integer value: -100, -100": {
			setup:  setupForIntegerValue,
			input:  []string{"INTEGER_KEY", "-100", "-100"},
			output: clientio.Encode("", false),
		},
		"GETRANGE against integer value: -100, -101": {
			setup:  setupForIntegerValue,
			input:  []string{"INTEGER_KEY", "-100", "-101"},
			output: clientio.Encode("", false),
		},
	}
	runEvalTests(t, tests, evalGETRANGE, store)
}

func BenchmarkEvalGETRANGE(b *testing.B) {
	store := dstore.NewStore(nil)
	store.Put("BENCHMARK_KEY", store.NewObj("Hello World", maxExDuration, object.ObjTypeString, object.ObjEncodingRaw))

	inputs := []struct {
		start string
		end   string
	}{
		{"0", "3"},
		{"0", "-1"},
		{"-4", "-1"},
		{"5", "3"},
		{"5", "5000"},
		{"-5000", "10000"},
	}

	for _, input := range inputs {
		b.Run(fmt.Sprintf("GETRANGE start=%s end=%s", input.start, input.end), func(b *testing.B) {
			for i := 0; i < b.N; i++ {
				_ = evalGETRANGE([]string{"BENCHMARK_KEY", input.start, input.end}, store)
			}
		})
	}
}

func TestMSETConsistency(t *testing.T) {
	store := dstore.NewStore(nil)
	evalMSET([]string{"KEY", "VAL", "KEY2", "VAL2"}, store)

	assert.Equal(t, "VAL", store.Get("KEY").Value)
	assert.Equal(t, "VAL2", store.Get("KEY2").Value)
>>>>>>> 04e52430
}<|MERGE_RESOLUTION|>--- conflicted
+++ resolved
@@ -78,14 +78,11 @@
 	testEvalLLEN(t, store)
 	testEvalGETEX(t, store)
 	testEvalJSONNUMINCRBY(t, store)
-<<<<<<< HEAD
 	testEvalJSONRESP(t, store)
-=======
 	testEvalTYPE(t, store)
 	testEvalCOMMAND(t, store)
 	testEvalGETRANGE(t, store)
 	testEvalPING(t, store)
->>>>>>> 04e52430
 }
 
 func testEvalPING(t *testing.T, store *dstore.Store) {
@@ -2789,7 +2786,6 @@
 	runEvalTests(t, tests, evalJSONARRPOP, store)
 }
 
-<<<<<<< HEAD
 func testEvalJSONRESP(t *testing.T, store *dstore.Store) {
 	tests := map[string]evalTestCase{
 		"wrong number of args passed": {
@@ -2901,7 +2897,8 @@
 	}
 
 	runEvalTests(t, tests, evalJSONRESP, store)
-=======
+}
+
 func testEvalTYPE(t *testing.T, store *dstore.Store) {
 	tests := map[string]evalTestCase{
 		"TYPE : incorrect number of arguments": {
@@ -3184,5 +3181,4 @@
 
 	assert.Equal(t, "VAL", store.Get("KEY").Value)
 	assert.Equal(t, "VAL2", store.Get("KEY2").Value)
->>>>>>> 04e52430
 }