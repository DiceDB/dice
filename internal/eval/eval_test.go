--- conflicted
+++ resolved
@@ -1422,7 +1422,6 @@
 	runEvalTests(t, tests, evalHSET, store)
 }
 
-<<<<<<< HEAD
 func BenchmarkEvalPFCOUNT(b *testing.B) {
     store := *dstore.NewStore(nil)
 
@@ -1490,7 +1489,8 @@
             }
         })
     }
-=======
+}
+
 func testEvalDebug(t *testing.T, store *dstore.Store) {
 	tests := map[string]evalTestCase{
 
@@ -1733,7 +1733,6 @@
 	}
 
 	runEvalTests(t, tests, evalJSONDebug, store)
->>>>>>> cea0ff8e
 }
 
 func testEvalHLEN(t *testing.T, store *dstore.Store) {
