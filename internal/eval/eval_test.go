--- conflicted
+++ resolved
@@ -130,11 +130,7 @@
 	testEvalBitFieldRO(t, store)
 	testEvalGEOADD(t, store)
 	testEvalGEODIST(t, store)
-<<<<<<< HEAD
 	testEvalGEOPOS(t, store)
-	testEvalSINTER(t, store)
-=======
->>>>>>> dfe05d51
 	testEvalJSONSTRAPPEND(t, store)
 	testEvalINCR(t, store)
 	testEvalINCRBY(t, store)
@@ -8252,139 +8248,86 @@
 	runMigratedEvalTests(t, tests, evalGEODIST, store)
 }
 
-<<<<<<< HEAD
 func testEvalGEOPOS(t *testing.T, store *dstore.Store) {
-    tests := map[string]evalTestCase{
-        "GEOPOS for existing single point": {
-            setup: func() {
-                evalGEOADD([]string{"index", "13.361387", "38.115556", "Palermo"}, store)
-            },
-            input: []string{"index", "Palermo"},
-            migratedOutput: EvalResponse{
-                Result: []interface{}{[]interface{}{float64(13.361387), float64(38.115556)}},
-                Error:  nil,
-            },
-        },
-        "GEOPOS for multiple existing points": {
-            setup: func() {
-                evalGEOADD([]string{"points", "13.361387", "38.115556", "Palermo"}, store)
-                evalGEOADD([]string{"points", "15.087265", "37.502668", "Catania"}, store)
-            },
-            input: []string{"points", "Palermo", "Catania"},
-            migratedOutput: EvalResponse{
-                Result: []interface{}{
-                    []interface{}{float64(13.361387), float64(38.115556)},
-                    []interface{}{float64(15.087265), float64(37.502668)},
-                },
-                Error: nil,
-            },
-        },
-        "GEOPOS for a point that does not exist": {
-            setup: func() {
-                evalGEOADD([]string{"index", "13.361387", "38.115556", "Palermo"}, store)
-            },
-            input: []string{"index", "NonExisting"},
-            migratedOutput: EvalResponse{
-                Result: []interface{}{nil},
-                Error:  nil,
-            },
-        },
-        "GEOPOS for multiple points, one existing and one non-existing": {
-            setup: func() {
-                evalGEOADD([]string{"index", "13.361387", "38.115556", "Palermo"}, store)
-            },
-            input: []string{"index", "Palermo", "NonExisting"},
-            migratedOutput: EvalResponse{
-                Result: []interface{}{
-                    []interface{}{float64(13.361387), float64(38.115556)},
-                    nil,
-                },
-                Error: nil,
-            },
-        },
-        "GEOPOS for empty index": {
-            setup: func() {
-                evalGEOADD([]string{"", "13.361387", "38.115556", "Palermo"}, store)
-            },
-            input: []string{"", "Palermo"},
-            migratedOutput: EvalResponse{
-                Result: []interface{}{
-                    []interface{}{float64(13.361387), float64(38.115556)},
-                },
-                Error: nil,
-            },
-        },
-        "GEOPOS with no members in key": {
-            input: []string{"index", "Palermo"},
-            migratedOutput: EvalResponse{
-                Result: clientio.NIL, 
-                Error:  nil,
-            },
-        },
-        "GEOPOS with invalid number of arguments": {
-            input: []string{"index"},
-            migratedOutput: EvalResponse{
-                Result: nil,
-                Error: diceerrors.ErrWrongArgumentCount("GEOPOS"),
-            },
-        },
-    }
-
-    runMigratedEvalTests(t, tests, evalGEOPOS, store)
-}
-
-func testEvalSINTER(t *testing.T, store *dstore.Store) {
 	tests := map[string]evalTestCase{
-		"intersection of two sets": {
-			setup: func() {
-				evalSADD([]string{"set1", "a", "b", "c"}, store)
-				evalSADD([]string{"set2", "c", "d", "e"}, store)
-			},
-			input:  []string{"set1", "set2"},
-			output: clientio.Encode([]string{"c"}, false),
-		},
-		"intersection of three sets": {
-			setup: func() {
-				evalSADD([]string{"set1", "a", "b", "c"}, store)
-				evalSADD([]string{"set2", "b", "c", "d"}, store)
-				evalSADD([]string{"set3", "c", "d", "e"}, store)
-			},
-			input:  []string{"set1", "set2", "set3"},
-			output: clientio.Encode([]string{"c"}, false),
-		},
-		"intersection with single set": {
-			setup: func() {
-				evalSADD([]string{"set1", "a"}, store)
-			},
-			input:  []string{"set1"},
-			output: clientio.Encode([]string{"a"}, false),
-		},
-		"intersection with a non-existent key": {
-			setup: func() {
-				evalSADD([]string{"set1", "a", "b", "c"}, store)
-			},
-			input:  []string{"set1", "nonexistent"},
-			output: clientio.Encode([]string{}, false),
-		},
-		"intersection with wrong type": {
-			setup: func() {
-				evalSADD([]string{"set1", "a", "b", "c"}, store)
-				store.Put("string", &object.Obj{Value: "string", Type: object.ObjTypeString})
-			},
-			input:  []string{"set1", "string"},
-			output: []byte("-WRONGTYPE Operation against a key holding the wrong kind of value\r\n"),
-		},
-		"no arguments": {
-			input:  []string{},
-			output: diceerrors.NewErrArity("SINTER"),
-		},
-	}
-
-	runEvalTests(t, tests, evalSINTER, store)
-}
-
-=======
->>>>>>> dfe05d51
+		"GEOPOS for existing single point": {
+			setup: func() {
+				evalGEOADD([]string{"index", "13.361387", "38.115556", "Palermo"}, store)
+			},
+			input: []string{"index", "Palermo"},
+			migratedOutput: EvalResponse{
+				Result: []interface{}{[]interface{}{float64(13.361387), float64(38.115556)}},
+				Error:  nil,
+			},
+		},
+		"GEOPOS for multiple existing points": {
+			setup: func() {
+				evalGEOADD([]string{"points", "13.361387", "38.115556", "Palermo"}, store)
+				evalGEOADD([]string{"points", "15.087265", "37.502668", "Catania"}, store)
+			},
+			input: []string{"points", "Palermo", "Catania"},
+			migratedOutput: EvalResponse{
+				Result: []interface{}{
+					[]interface{}{float64(13.361387), float64(38.115556)},
+					[]interface{}{float64(15.087265), float64(37.502668)},
+				},
+				Error: nil,
+			},
+		},
+		"GEOPOS for a point that does not exist": {
+			setup: func() {
+				evalGEOADD([]string{"index", "13.361387", "38.115556", "Palermo"}, store)
+			},
+			input: []string{"index", "NonExisting"},
+			migratedOutput: EvalResponse{
+				Result: []interface{}{nil},
+				Error:  nil,
+			},
+		},
+		"GEOPOS for multiple points, one existing and one non-existing": {
+			setup: func() {
+				evalGEOADD([]string{"index", "13.361387", "38.115556", "Palermo"}, store)
+			},
+			input: []string{"index", "Palermo", "NonExisting"},
+			migratedOutput: EvalResponse{
+				Result: []interface{}{
+					[]interface{}{float64(13.361387), float64(38.115556)},
+					nil,
+				},
+				Error: nil,
+			},
+		},
+		"GEOPOS for empty index": {
+			setup: func() {
+				evalGEOADD([]string{"", "13.361387", "38.115556", "Palermo"}, store)
+			},
+			input: []string{"", "Palermo"},
+			migratedOutput: EvalResponse{
+				Result: []interface{}{
+					[]interface{}{float64(13.361387), float64(38.115556)},
+				},
+				Error: nil,
+			},
+		},
+		"GEOPOS with no members in key": {
+			input: []string{"index", "Palermo"},
+			migratedOutput: EvalResponse{
+				Result: clientio.NIL,
+				Error:  nil,
+			},
+		},
+		"GEOPOS with invalid number of arguments": {
+			input: []string{"index"},
+			migratedOutput: EvalResponse{
+				Result: nil,
+				Error:  diceerrors.ErrWrongArgumentCount("GEOPOS"),
+			},
+		},
+	}
+
+	runMigratedEvalTests(t, tests, evalGEOPOS, store)
+}
+
 func testEvalJSONSTRAPPEND(t *testing.T, store *dstore.Store) {
 	tests := map[string]evalTestCase{
 		"append to single field": {
