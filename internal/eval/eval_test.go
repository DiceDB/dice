--- conflicted
+++ resolved
@@ -10,12 +10,7 @@
 	"strings"
 	"testing"
 	"time"
-<<<<<<< HEAD
-
-=======
-  
-	"github.com/bytedance/sonic"
->>>>>>> 13984032
+
 	"github.com/dicedb/dice/internal/server/utils"
 
 	"github.com/bytedance/sonic"
@@ -93,11 +88,8 @@
 	testEvalJSONNUMINCRBY(t, store)
 	testEvalTYPE(t, store)
 	testEvalCOMMAND(t, store)
-<<<<<<< HEAD
 	testEvalHINCRBY(t, store)
-=======
 	testEvalJSONOBJKEYS(t, store)
->>>>>>> 13984032
 	testEvalGETRANGE(t, store)
 	testEvalHSETNX(t, store)
 	testEvalPING(t, store)
@@ -3226,7 +3218,7 @@
 		"key does not exist": {
 			setup:  func() {},
 			input:  []string{"NONEXISTENT_KEY"},
-			output:  []byte("-ERR could not perform this operation on a key that doesn't exist\r\n"),
+			output: []byte("-ERR could not perform this operation on a key that doesn't exist\r\n"),
 		},
 		"root not object": {
 			setup: func() {
@@ -3524,8 +3516,8 @@
 			output: []byte("-ERR wrong number of arguments for 'hsetnx' command\r\n"),
 		},
 		"more than one field and value passed": {
-			setup: func() {},
-			input: []string{"KEY", "field1", "value1", "field2", "value2"},
+			setup:  func() {},
+			input:  []string{"KEY", "field1", "value1", "field2", "value2"},
 			output: []byte("-ERR wrong number of arguments for 'hsetnx' command\r\n"),
 		},
 		"key, field and value passed": {
