package eval

import (
	"bytes"
	"errors"
	"fmt"
	"reflect"
	"strconv"
	"strings"
	"testing"
	"time"

	"github.com/bytedance/sonic"
	"github.com/ohler55/ojg/jp"

	"github.com/axiomhq/hyperloglog"
	"github.com/dicedb/dice/internal/clientio"
	diceerrors "github.com/dicedb/dice/internal/errors"
	"github.com/dicedb/dice/internal/object"
	dstore "github.com/dicedb/dice/internal/store"
	testifyAssert "github.com/stretchr/testify/assert"
	"gotest.tools/v3/assert"
)

type evalTestCase struct {
	setup     func()
	input     []string
	output    []byte
	validator func(output []byte)
}

func setupTest(store *dstore.Store) *dstore.Store {
	dstore.ResetStore(store)
	dstore.KeyspaceStat[0] = make(map[string]int)

	return store
}

func TestEval(t *testing.T) {
	store := dstore.NewStore(nil)

	testEvalMSET(t, store)
	testEvalPING(t, store)
	testEvalHELLO(t, store)
	testEvalSET(t, store)
	testEvalGET(t, store)
	testEvalDebug(t, store)
	testEvalJSONARRPOP(t, store)
	testEvalJSONARRLEN(t, store)
	testEvalJSONDEL(t, store)
	testEvalJSONFORGET(t, store)
	testEvalJSONCLEAR(t, store)
	testEvalJSONTYPE(t, store)
	testEvalJSONGET(t, store)
	testEvalJSONSET(t, store)
	testEvalJSONTOGGLE(t, store)
	testEvalJSONARRAPPEND(t, store)
	testEvalTTL(t, store)
	testEvalDel(t, store)
	testEvalPersist(t, store)
	testEvalEXPIRE(t, store)
	testEvalEXPIRETIME(t, store)
	testEvalEXPIREAT(t, store)
	testEvalDbsize(t, store)
	testEvalGETSET(t, store)
	testEvalHSET(t, store)
	testEvalPFADD(t, store)
	testEvalPFCOUNT(t, store)
	testEvalHGET(t, store)
	testEvalPFMERGE(t, store)
	testEvalJSONSTRLEN(t, store)
	testEvalJSONOBJLEN(t, store)
	testEvalHLEN(t, store)
	testEvalSELECT(t, store)
	testEvalLLEN(t, store)
	testEvalGETEX(t, store)
	testEvalJSONNUMINCRBY(t, store)
	testEvalTYPE(t, store)
	testEvalCOMMAND(t, store)
	testEvalJSONOBJKEYS(t, store)
}

func testEvalPING(t *testing.T, store *dstore.Store) {
	tests := map[string]evalTestCase{
		"nil value":            {input: nil, output: []byte("+PONG\r\n")},
		"empty args":           {input: []string{}, output: []byte("+PONG\r\n")},
		"one value":            {input: []string{"HEY"}, output: []byte("$3\r\nHEY\r\n")},
		"more than one values": {input: []string{"HEY", "HELLO"}, output: []byte("-ERR wrong number of arguments for 'ping' command\r\n")},
	}

	runEvalTests(t, tests, evalPING, store)
}

func testEvalHELLO(t *testing.T, store *dstore.Store) {
	resp := []interface{}{
		"proto", 2,
		"id", serverID,
		"mode", "standalone",
		"role", "master",
		"modules", []interface{}{},
	}

	tests := map[string]evalTestCase{
		"nil value":            {input: nil, output: clientio.Encode(resp, false)},
		"empty args":           {input: []string{}, output: clientio.Encode(resp, false)},
		"one value":            {input: []string{"HEY"}, output: clientio.Encode(resp, false)},
		"more than one values": {input: []string{"HEY", "HELLO"}, output: []byte("-ERR wrong number of arguments for 'hello' command\r\n")},
	}

	runEvalTests(t, tests, evalHELLO, store)
}

func testEvalSET(t *testing.T, store *dstore.Store) {
	tests := map[string]evalTestCase{
		"nil value":                       {input: nil, output: []byte("-ERR wrong number of arguments for 'set' command\r\n")},
		"empty array":                     {input: []string{}, output: []byte("-ERR wrong number of arguments for 'set' command\r\n")},
		"one value":                       {input: []string{"KEY"}, output: []byte("-ERR wrong number of arguments for 'set' command\r\n")},
		"key val pair":                    {input: []string{"KEY", "VAL"}, output: clientio.RespOK},
		"key val pair with int val":       {input: []string{"KEY", "123456"}, output: clientio.RespOK},
		"key val pair and expiry key":     {input: []string{"KEY", "VAL", Px}, output: []byte("-ERR syntax error\r\n")},
		"key val pair and EX no val":      {input: []string{"KEY", "VAL", Ex}, output: []byte("-ERR syntax error\r\n")},
		"key val pair and valid EX":       {input: []string{"KEY", "VAL", Ex, "2"}, output: clientio.RespOK},
		"key val pair and invalid EX":     {input: []string{"KEY", "VAL", Ex, "invalid_expiry_val"}, output: []byte("-ERR value is not an integer or out of range\r\n")},
		"key val pair and valid PX":       {input: []string{"KEY", "VAL", Px, "2000"}, output: clientio.RespOK},
		"key val pair and invalid PX":     {input: []string{"KEY", "VAL", Px, "invalid_expiry_val"}, output: []byte("-ERR value is not an integer or out of range\r\n")},
		"key val pair and both EX and PX": {input: []string{"KEY", "VAL", Ex, "2", Px, "2000"}, output: []byte("-ERR syntax error\r\n")},
		"key val pair and PXAT no val":    {input: []string{"KEY", "VAL", Pxat}, output: []byte("-ERR syntax error\r\n")},
		"key val pair and invalid PXAT":   {input: []string{"KEY", "VAL", Pxat, "invalid_expiry_val"}, output: []byte("-ERR value is not an integer or out of range\r\n")},
		"key val pair and expired PXAT":   {input: []string{"KEY", "VAL", Pxat, "2"}, output: clientio.RespOK},
		"key val pair and negative PXAT":  {input: []string{"KEY", "VAL", Pxat, "-123456"}, output: []byte("-ERR invalid expire time in 'set' command\r\n")},
		"key val pair and valid PXAT":     {input: []string{"KEY", "VAL", Pxat, strconv.FormatInt(time.Now().Add(2*time.Minute).UnixMilli(), 10)}, output: clientio.RespOK},
	}

	runEvalTests(t, tests, evalSET, store)
}

func testEvalGETEX(t *testing.T, store *dstore.Store) {
	tests := map[string]evalTestCase{

		"key val pair and valid EX": {
			setup: func() {
				key := "foo"
				value := "bar"
				obj := &object.Obj{
					Value: value,
				}
				store.Put(key, obj)
			},
			input:  []string{"foo", Ex, "10"},
			output: clientio.Encode("bar", false),
		},
		"key val pair and invalid EX": {
			setup: func() {
				key := "foo"
				value := "bar"
				obj := &object.Obj{
					Value: value,
				}
				store.Put(key, obj)
			},
			input:  []string{"foo", Ex, "10000000000000000"},
			output: []byte("-ERR invalid expire time in 'getex' command\r\n")},
	}

	runEvalTests(t, tests, evalGETEX, store)
}

func testEvalMSET(t *testing.T, store *dstore.Store) {
	tests := map[string]evalTestCase{
		"nil value":         {input: nil, output: []byte("-ERR wrong number of arguments for 'mset' command\r\n")},
		"empty array":       {input: []string{}, output: []byte("-ERR wrong number of arguments for 'mset' command\r\n")},
		"one value":         {input: []string{"KEY"}, output: []byte("-ERR wrong number of arguments for 'mset' command\r\n")},
		"key val pair":      {input: []string{"KEY", "VAL"}, output: clientio.RespOK},
		"odd key val pair":  {input: []string{"KEY", "VAL", "KEY2"}, output: []byte("-ERR wrong number of arguments for 'mset' command\r\n")},
		"even key val pair": {input: []string{"KEY", "VAL", "KEY2", "VAL2"}, output: clientio.RespOK},
	}

	runEvalTests(t, tests, evalMSET, store)
}

func testEvalGET(t *testing.T, store *dstore.Store) {
	tests := map[string]evalTestCase{
		"nil value": {
			setup:  func() {},
			input:  nil,
			output: []byte("-ERR wrong number of arguments for 'get' command\r\n"),
		},
		"empty array": {
			setup:  func() {},
			input:  []string{},
			output: []byte("-ERR wrong number of arguments for 'get' command\r\n"),
		},
		"key does not exist": {
			setup:  func() {},
			input:  []string{"NONEXISTENT_KEY"},
			output: clientio.RespNIL,
		},
		"multiple arguments": {
			setup:  func() {},
			input:  []string{"KEY1", "KEY2"},
			output: []byte("-ERR wrong number of arguments for 'get' command\r\n"),
		},
		"key exists": {
			setup: func() {
				key := "EXISTING_KEY"
				value := "mock_value"
				obj := &object.Obj{
					Value:          value,
					LastAccessedAt: uint32(time.Now().Unix()),
				}
				store.Put(key, obj)
			},
			input:  []string{"EXISTING_KEY"},
			output: clientio.Encode("mock_value", false),
		},
		"key exists but expired": {
			setup: func() {
				key := "EXISTING_KEY"
				value := "mock_value"
				obj := &object.Obj{
					Value:          value,
					LastAccessedAt: uint32(time.Now().Unix()),
				}
				store.Put(key, obj)

				store.SetExpiry(obj, int64(-2*time.Millisecond))
			},
			input:  []string{"EXISTING_KEY"},
			output: clientio.RespNIL,
		},
	}

	runEvalTests(t, tests, evalGET, store)
}

func testEvalEXPIRE(t *testing.T, store *dstore.Store) {
	tests := map[string]evalTestCase{
		"nil value": {
			input:  nil,
			output: []byte("-ERR wrong number of arguments for 'expire' command\r\n"),
		},
		"empty args": {
			input:  []string{},
			output: []byte("-ERR wrong number of arguments for 'expire' command\r\n"),
		},
		"wrong number of args": {
			input:  []string{"KEY1"},
			output: []byte("-ERR wrong number of arguments for 'expire' command\r\n"),
		},
		"key does not exist": {
			input:  []string{"NONEXISTENT_KEY", strconv.FormatInt(1, 10)},
			output: clientio.RespZero,
		},
		"key exists": {
			setup: func() {
				key := "EXISTING_KEY"
				value := "mock_value"
				obj := &object.Obj{
					Value:          value,
					LastAccessedAt: uint32(time.Now().Unix()),
				}
				store.Put(key, obj)
			},
			input:  []string{"EXISTING_KEY", strconv.FormatInt(1, 10)},
			output: clientio.RespOne,
		},
		"invalid expiry time exists - very large integer": {
			setup: func() {
				key := "EXISTING_KEY"
				value := "mock_value"
				obj := &object.Obj{
					Value:          value,
					LastAccessedAt: uint32(time.Now().Unix()),
				}
				store.Put(key, obj)

			},
			input:  []string{"EXISTING_KEY", strconv.FormatInt(9223372036854776, 10)},
			output: []byte("-ERR invalid expire time in 'expire' command\r\n"),
		},

		"invalid expiry time exists - negative integer": {
			setup: func() {
				key := "EXISTING_KEY"
				value := "mock_value"
				obj := &object.Obj{
					Value:          value,
					LastAccessedAt: uint32(time.Now().Unix()),
				}
				store.Put(key, obj)

			},
			input:  []string{"EXISTING_KEY", strconv.FormatInt(-1, 10)},
			output: []byte("-ERR invalid expire time in 'expire' command\r\n"),
		},
	}

	runEvalTests(t, tests, evalEXPIRE, store)
}

func testEvalEXPIRETIME(t *testing.T, store *dstore.Store) {
	tests := map[string]evalTestCase{
		"wrong number of args": {
			input:  []string{"KEY1", "KEY2"},
			output: []byte("-ERR wrong number of arguments for 'expiretime' command\r\n"),
		},
		"key does not exist": {
			input:  []string{"NONEXISTENT_KEY"},
			output: clientio.RespMinusTwo,
		},
		"key exists without expiry": {
			setup: func() {
				key := "EXISTING_KEY"
				value := "mock_value"
				obj := &object.Obj{
					Value:          value,
					LastAccessedAt: uint32(time.Now().Unix()),
				}
				store.Put(key, obj)
			},
			input:  []string{"EXISTING_KEY"},
			output: clientio.RespMinusOne,
		},
		"key exists with expiry": {
			setup: func() {
				key := "EXISTING_KEY"
				value := "mock_value"
				obj := &object.Obj{
					Value:          value,
					LastAccessedAt: uint32(time.Now().Unix()),
				}
				store.Put(key, obj)

				store.SetUnixTimeExpiry(obj, 2724123456123)
			},
			input:  []string{"EXISTING_KEY"},
			output: []byte(fmt.Sprintf(":%d\r\n", 2724123456123)),
		},
	}

	runEvalTests(t, tests, evalEXPIRETIME, store)
}

func testEvalEXPIREAT(t *testing.T, store *dstore.Store) {
	tests := map[string]evalTestCase{
		"nil value": {
			input:  nil,
			output: []byte("-ERR wrong number of arguments for 'expireat' command\r\n"),
		},
		"empty args": {
			input:  []string{},
			output: []byte("-ERR wrong number of arguments for 'expireat' command\r\n"),
		},
		"wrong number of args": {
			input:  []string{"KEY1"},
			output: []byte("-ERR wrong number of arguments for 'expireat' command\r\n"),
		},
		"key does not exist": {
			input:  []string{"NONEXISTENT_KEY", strconv.FormatInt(time.Now().Add(2*time.Minute).Unix(), 10)},
			output: clientio.RespZero,
		},
		"key exists": {
			setup: func() {
				key := "EXISTING_KEY"
				value := "mock_value"
				obj := &object.Obj{
					Value:          value,
					LastAccessedAt: uint32(time.Now().Unix()),
				}
				store.Put(key, obj)
			},
			input:  []string{"EXISTING_KEY", strconv.FormatInt(time.Now().Add(2*time.Minute).Unix(), 10)},
			output: clientio.RespOne,
		},
		"invalid expire time - very large integer": {
			setup: func() {
				key := "EXISTING_KEY"
				value := "mock_value"
				obj := &object.Obj{
					Value:          value,
					LastAccessedAt: uint32(time.Now().Unix()),
				}
				store.Put(key, obj)

			},
			input:  []string{"EXISTING_KEY", strconv.FormatInt(9223372036854776, 10)},
			output: []byte("-ERR invalid expire time in 'expireat' command\r\n"),
		},
		"invalid expire time - negative integer": {
			setup: func() {
				key := "EXISTING_KEY"
				value := "mock_value"
				obj := &object.Obj{
					Value:          value,
					LastAccessedAt: uint32(time.Now().Unix()),
				}
				store.Put(key, obj)

			},
			input:  []string{"EXISTING_KEY", strconv.FormatInt(-1, 10)},
			output: []byte("-ERR invalid expire time in 'expireat' command\r\n"),
		},
	}

	runEvalTests(t, tests, evalEXPIREAT, store)
}

func testEvalJSONARRLEN(t *testing.T, store *dstore.Store) {
	tests := map[string]evalTestCase{
		"nil value": {
			setup:  func() {},
			input:  nil,
			output: []byte("-ERR wrong number of arguments for 'json.arrlen' command\r\n"),
		},
		"key does not exist": {
			setup:  func() {},
			input:  []string{"NONEXISTENT_KEY"},
			output: []byte("-ERR Path '.' does not exist or not an array\r\n"),
		},
		"root not array arrlen": {
			setup: func() {
				key := "EXISTING_KEY"
				value := "{\"age\":13,\"name\":\"a\"}"
				var rootData interface{}
				_ = sonic.Unmarshal([]byte(value), &rootData)
				obj := store.NewObj(rootData, -1, object.ObjTypeJSON, object.ObjEncodingJSON)
				store.Put(key, obj)
			},
			input:  []string{"EXISTING_KEY"},
			output: []byte("-ERR Path '.' does not exist or not an array\r\n"),
		},
		"root array arrlen": {
			setup: func() {
				key := "EXISTING_KEY"
				value := "[1,2,3]"
				var rootData interface{}
				_ = sonic.Unmarshal([]byte(value), &rootData)
				obj := store.NewObj(rootData, -1, object.ObjTypeJSON, object.ObjEncodingJSON)
				store.Put(key, obj)
			},
			input:  []string{"EXISTING_KEY"},
			output: []byte(":3\r\n"),
		},
		"wildcase no array arrlen": {
			setup: func() {
				key := "EXISTING_KEY"
				value := "{\"age\":13,\"high\":1.60,\"pet\":null,\"flag\":false, \"partner\":{\"name\":\"tom\"}}"
				var rootData interface{}
				_ = sonic.Unmarshal([]byte(value), &rootData)
				obj := store.NewObj(rootData, -1, object.ObjTypeJSON, object.ObjEncodingJSON)
				store.Put(key, obj)
			},

			input:  []string{"EXISTING_KEY", "$.*"},
			output: []byte("*5\r\n$-1\r\n$-1\r\n$-1\r\n$-1\r\n$-1\r\n"),
		},
		"subpath array arrlen": {
			setup: func() {
				key := "EXISTING_KEY"
				value := "{\"age\":13,\"high\":1.60,\"pet\":null,\"language\":[\"python\",\"golang\"], " +
					"\"flag\":false, \"partner\":{\"name\":\"tom\"}}"
				var rootData interface{}
				_ = sonic.Unmarshal([]byte(value), &rootData)
				obj := store.NewObj(rootData, -1, object.ObjTypeJSON, object.ObjEncodingJSON)
				store.Put(key, obj)
			},

			input:  []string{"EXISTING_KEY", "$.language"},
			output: []byte("*1\r\n:2\r\n"),
		},
	}
	runEvalTests(t, tests, evalJSONARRLEN, store)
}

func testEvalJSONOBJLEN(t *testing.T, store *dstore.Store) {
	tests := map[string]evalTestCase{
		"nil value": {
			setup:  func() {},
			input:  nil,
			output: []byte("-ERR wrong number of arguments for 'json.objlen' command\r\n"),
		},
		"empty args": {
			setup:  func() {},
			input:  []string{},
			output: []byte("-ERR wrong number of arguments for 'json.objlen' command\r\n"),
		},
		"key does not exist": {
			setup:  func() {},
			input:  []string{"NONEXISTENT_KEY"},
			output: clientio.RespNIL,
		},
		"root not object": {
			setup: func() {
				key := "EXISTING_KEY"
				value := "[1,2,3]"
				var rootData interface{}
				_ = sonic.Unmarshal([]byte(value), &rootData)
				obj := store.NewObj(rootData, -1, object.ObjTypeJSON, object.ObjEncodingJSON)
				store.Put(key, obj)
			},
			input:  []string{"EXISTING_KEY"},
			output: []byte("-WRONGTYPE Operation against a key holding the wrong kind of value\r\n"),
		},
		"root object objlen": {
			setup: func() {
				key := "EXISTING_KEY"
				value := "{\"name\":\"John\",\"age\":30,\"city\":\"New York\"}"
				var rootData interface{}
				_ = sonic.Unmarshal([]byte(value), &rootData)
				obj := store.NewObj(rootData, -1, object.ObjTypeJSON, object.ObjEncodingJSON)
				store.Put(key, obj)
			},
			input:  []string{"EXISTING_KEY"},
			output: []byte(":3\r\n"),
		},
		"wildcard no object objlen": {
			setup: func() {
				key := "EXISTING_KEY"
				value := "{\"name\":\"John\",\"age\":30,\"pets\":null,\"languages\":[\"python\",\"golang\"],\"flag\":false}"
				var rootData interface{}
				_ = sonic.Unmarshal([]byte(value), &rootData)
				obj := store.NewObj(rootData, -1, object.ObjTypeJSON, object.ObjEncodingJSON)
				store.Put(key, obj)
			},
			input:  []string{"EXISTING_KEY", "$.*"},
			output: []byte("*5\r\n$-1\r\n$-1\r\n$-1\r\n$-1\r\n$-1\r\n"),
		},
		"subpath object objlen": {
			setup: func() {
				key := "EXISTING_KEY"
				value := "{\"person\":{\"name\":\"John\",\"age\":30},\"languages\":[\"python\",\"golang\"]}"
				var rootData interface{}
				_ = sonic.Unmarshal([]byte(value), &rootData)
				obj := store.NewObj(rootData, -1, object.ObjTypeJSON, object.ObjEncodingJSON)
				store.Put(key, obj)
			},
			input:  []string{"EXISTING_KEY", "$.person"},
			output: []byte("*1\r\n:2\r\n"),
		},
		"invalid JSONPath": {
			setup: func() {
				key := "EXISTING_KEY"
				value := "{\"name\":\"John\",\"age\":30}"
				var rootData interface{}
				_ = sonic.Unmarshal([]byte(value), &rootData)
				obj := store.NewObj(rootData, -1, object.ObjTypeJSON, object.ObjEncodingJSON)
				store.Put(key, obj)
			},
			input:  []string{"EXISTING_KEY", "$invalid_path"},
			output: []byte("-ERR parse error at 2 in $invalid_path\r\n"),
		},
		"incomapitable type(int) objlen": {
			setup: func() {
				key := "EXISTING_KEY"
				value := "{\"person\":{\"name\":\"John\",\"age\":30},\"languages\":[\"python\",\"golang\"]}"
				var rootData interface{}
				_ = sonic.Unmarshal([]byte(value), &rootData)
				obj := store.NewObj(rootData, -1, object.ObjTypeJSON, object.ObjEncodingJSON)
				store.Put(key, obj)
			},
			input:  []string{"EXISTING_KEY", "$.person.age"},
			output: []byte("*1\r\n$-1\r\n"),
		},
		"incomapitable type(string) objlen": {
			setup: func() {
				key := "EXISTING_KEY"
				value := "{\"person\":{\"name\":\"John\",\"age\":30},\"languages\":[\"python\",\"golang\"]}"
				var rootData interface{}
				_ = sonic.Unmarshal([]byte(value), &rootData)
				obj := store.NewObj(rootData, -1, object.ObjTypeJSON, object.ObjEncodingJSON)
				store.Put(key, obj)
			},
			input:  []string{"EXISTING_KEY", "$.person.name"},
			output: []byte("*1\r\n$-1\r\n"),
		},
		"incomapitable type(array) objlen": {
			setup: func() {
				key := "EXISTING_KEY"
				value := "{\"person\":{\"name\":\"John\",\"age\":30},\"languages\":[\"python\",\"golang\"]}"
				var rootData interface{}
				_ = sonic.Unmarshal([]byte(value), &rootData)
				obj := store.NewObj(rootData, -1, object.ObjTypeJSON, object.ObjEncodingJSON)
				store.Put(key, obj)
			},
			input:  []string{"EXISTING_KEY", "$.languages"},
			output: []byte("*1\r\n$-1\r\n"),
		},
	}

	runEvalTests(t, tests, evalJSONOBJLEN, store)
}

func BenchmarkEvalJSONOBJLEN(b *testing.B) {
	sizes := []int{0, 10, 100, 1000, 10000, 100000} // Various sizes of JSON objects
	store := dstore.NewStore(nil)

	for _, size := range sizes {
		b.Run(fmt.Sprintf("JSONObjectSize_%d", size), func(b *testing.B) {
			key := fmt.Sprintf("benchmark_json_obj_%d", size)

			// Create a large JSON object with the given size
			jsonObj := make(map[string]interface{})
			for i := 0; i < size; i++ {
				jsonObj[fmt.Sprintf("key%d", i)] = fmt.Sprintf("value%d", i)
			}

			// Set the JSON object in the store
			args := []string{key, "$", fmt.Sprintf("%v", jsonObj)}
			evalJSONSET(args, store)

			b.ResetTimer()
			b.ReportAllocs()

			// Benchmark the evalJSONOBJLEN function
			for i := 0; i < b.N; i++ {
				_ = evalJSONOBJLEN([]string{key, "$"}, store)
			}
		})
	}
}

func testEvalJSONDEL(t *testing.T, store *dstore.Store) {
	tests := map[string]evalTestCase{
		"nil value": {
			setup:  func() {},
			input:  nil,
			output: []byte("-ERR wrong number of arguments for 'json.del' command\r\n"),
		},
		"key does not exist": {
			setup:  func() {},
			input:  []string{"NONEXISTENT_KEY"},
			output: clientio.RespZero,
		},
		"root path del": {
			setup: func() {
				key := "EXISTING_KEY"
				value := "{\"age\":13,\"high\":1.60,\"pet\":null,\"language\":[\"python\",\"golang\"], " +
					"\"flag\":false, \"partner\":{\"name\":\"tom\",\"language\":[\"rust\"]}}"
				var rootData interface{}
				_ = sonic.Unmarshal([]byte(value), &rootData)
				obj := store.NewObj(rootData, -1, object.ObjTypeJSON, object.ObjEncodingJSON)
				store.Put(key, obj)
			},
			input:  []string{"EXISTING_KEY"},
			output: clientio.RespOne,
		},
		"part path del": {
			setup: func() {
				key := "EXISTING_KEY"
				value := "{\"age\":13,\"high\":1.60,\"pet\":null,\"language\":[\"python\",\"golang\"], " +
					"\"flag\":false, \"partner\":{\"name\":\"tom\",\"language\":[\"rust\"]}}"
				var rootData interface{}
				_ = sonic.Unmarshal([]byte(value), &rootData)
				obj := store.NewObj(rootData, -1, object.ObjTypeJSON, object.ObjEncodingJSON)
				store.Put(key, obj)
			},

			input:  []string{"EXISTING_KEY", "$..language"},
			output: []byte(":2\r\n"),
		},
		"wildcard path del": {
			setup: func() {
				key := "EXISTING_KEY"
				value := "{\"age\":13,\"high\":1.60,\"pet\":null,\"language\":[\"python\",\"golang\"], " +
					"\"flag\":false, \"partner\":{\"name\":\"tom\",\"language\":[\"rust\"]}}"
				var rootData interface{}
				_ = sonic.Unmarshal([]byte(value), &rootData)
				obj := store.NewObj(rootData, -1, object.ObjTypeJSON, object.ObjEncodingJSON)
				store.Put(key, obj)
			},

			input:  []string{"EXISTING_KEY", "$.*"},
			output: []byte(":6\r\n"),
		},
	}
	runEvalTests(t, tests, evalJSONDEL, store)
}

func testEvalJSONFORGET(t *testing.T, store *dstore.Store) {
	tests := map[string]evalTestCase{
		"nil value": {
			setup:  func() {},
			input:  nil,
			output: []byte("-ERR wrong number of arguments for 'json.forget' command\r\n"),
		},
		"key does not exist": {
			setup:  func() {},
			input:  []string{"NONEXISTENT_KEY"},
			output: clientio.RespZero,
		},
		"root path forget": {
			setup: func() {
				key := "EXISTING_KEY"
				value := "{\"age\":13,\"high\":1.60,\"pet\":null,\"language\":[\"python\",\"golang\"], " +
					"\"flag\":false, \"partner\":{\"name\":\"tom\",\"language\":[\"rust\"]}}"
				var rootData interface{}
				_ = sonic.Unmarshal([]byte(value), &rootData)
				obj := store.NewObj(rootData, -1, object.ObjTypeJSON, object.ObjEncodingJSON)
				store.Put(key, obj)
			},
			input:  []string{"EXISTING_KEY"},
			output: clientio.RespOne,
		},
		"part path forget": {
			setup: func() {
				key := "EXISTING_KEY"
				value := "{\"age\":13,\"high\":1.60,\"pet\":null,\"language\":[\"python\",\"golang\"], " +
					"\"flag\":false, \"partner\":{\"name\":\"tom\",\"language\":[\"rust\"]}}"
				var rootData interface{}
				_ = sonic.Unmarshal([]byte(value), &rootData)
				obj := store.NewObj(rootData, -1, object.ObjTypeJSON, object.ObjEncodingJSON)
				store.Put(key, obj)
			},

			input:  []string{"EXISTING_KEY", "$..language"},
			output: []byte(":2\r\n"),
		},
		"wildcard path forget": {
			setup: func() {
				key := "EXISTING_KEY"
				value := "{\"age\":13,\"high\":1.60,\"pet\":null,\"language\":[\"python\",\"golang\"], " +
					"\"flag\":false, \"partner\":{\"name\":\"tom\",\"language\":[\"rust\"]}}"
				var rootData interface{}
				_ = sonic.Unmarshal([]byte(value), &rootData)
				obj := store.NewObj(rootData, -1, object.ObjTypeJSON, object.ObjEncodingJSON)
				store.Put(key, obj)
			},

			input:  []string{"EXISTING_KEY", "$.*"},
			output: []byte(":6\r\n"),
		},
	}
	runEvalTests(t, tests, evalJSONFORGET, store)
}

func testEvalJSONCLEAR(t *testing.T, store *dstore.Store) {
	tests := map[string]evalTestCase{
		"nil value": {
			setup:  func() {},
			input:  nil,
			output: []byte("-ERR wrong number of arguments for 'json.clear' command\r\n"),
		},
		"empty array": {
			setup:  func() {},
			input:  []string{},
			output: []byte("-ERR wrong number of arguments for 'json.clear' command\r\n"),
		},
		"key does not exist": {
			setup:  func() {},
			input:  []string{"NONEXISTENT_KEY"},
			output: []byte("-ERR could not perform this operation on a key that doesn't exist\r\n"),
		},
		"root clear": {
			setup: func() {
				key := "EXISTING_KEY"
				value := "{\"age\":13,\"high\":1.60,\"language\":[\"python\",\"golang\"], \"flag\":false, " +
					"\"partner\":{\"name\":\"tom\",\"language\":[\"rust\"]}}"
				var rootData interface{}
				_ = sonic.Unmarshal([]byte(value), &rootData)
				obj := store.NewObj(rootData, -1, object.ObjTypeJSON, object.ObjEncodingJSON)
				store.Put(key, obj)
			},
			input:  []string{"EXISTING_KEY"},
			output: []byte(":1\r\n"),
		},
		"array type clear": {
			setup: func() {
				key := "EXISTING_KEY"
				value := "{\"array\":[1,2,3,\"s\",null]}"
				var rootData interface{}
				_ = sonic.Unmarshal([]byte(value), &rootData)
				obj := store.NewObj(rootData, -1, object.ObjTypeJSON, object.ObjEncodingJSON)
				store.Put(key, obj)
			},

			input:  []string{"EXISTING_KEY"},
			output: []byte(":1\r\n"),
		},
		"string type clear": {
			setup: func() {
				key := "EXISTING_KEY"
				value := "{\"a\":\"test\"}"
				var rootData interface{}
				_ = sonic.Unmarshal([]byte(value), &rootData)
				obj := store.NewObj(rootData, -1, object.ObjTypeJSON, object.ObjEncodingJSON)
				store.Put(key, obj)
			},

			input:  []string{"EXISTING_KEY", "$.a"},
			output: []byte(":0\r\n"),
		},
		"integer type clear": {
			setup: func() {
				key := "EXISTING_KEY"
				value := "{\"age\":13}"
				var rootData interface{}
				_ = sonic.Unmarshal([]byte(value), &rootData)
				obj := store.NewObj(rootData, -1, object.ObjTypeJSON, object.ObjEncodingJSON)
				store.Put(key, obj)
			},

			input:  []string{"EXISTING_KEY", "$.age"},
			output: []byte(":1\r\n"),
		},
		"number type clear": {
			setup: func() {
				key := "EXISTING_KEY"
				value := "{\"price\":3.14}"
				var rootData interface{}
				_ = sonic.Unmarshal([]byte(value), &rootData)
				obj := store.NewObj(rootData, -1, object.ObjTypeJSON, object.ObjEncodingJSON)
				store.Put(key, obj)
			},

			input:  []string{"EXISTING_KEY", "$.price"},
			output: []byte(":1\r\n"),
		},
		"boolean type clear": {
			setup: func() {
				key := "EXISTING_KEY"
				value := "{\"flag\":false}"
				var rootData interface{}
				_ = sonic.Unmarshal([]byte(value), &rootData)
				obj := store.NewObj(rootData, -1, object.ObjTypeJSON, object.ObjEncodingJSON)
				store.Put(key, obj)
			},
			input:  []string{"EXISTING_KEY", "$.flag"},
			output: []byte(":0\r\n"),
		},
		"multi type clear": {
			setup: func() {
				key := "EXISTING_KEY"
				value := "{\"age\":13,\"high\":1.60,\"name\":\"jerry\",\"language\":[\"python\",\"golang\"]," +
					"\"partner\":{\"name\":\"tom\",\"language\":[\"rust\"]}}"
				var rootData interface{}
				_ = sonic.Unmarshal([]byte(value), &rootData)
				obj := store.NewObj(rootData, -1, object.ObjTypeJSON, object.ObjEncodingJSON)
				store.Put(key, obj)
			},
			input:  []string{"EXISTING_KEY", "$.*"},
			output: []byte(":4\r\n"),
		},
	}
	runEvalTests(t, tests, evalJSONCLEAR, store)
}

func testEvalJSONTYPE(t *testing.T, store *dstore.Store) {
	tests := map[string]evalTestCase{
		"nil value": {
			setup:  func() {},
			input:  nil,
			output: []byte("-ERR wrong number of arguments for 'json.type' command\r\n"),
		},
		"empty array": {
			setup:  func() {},
			input:  []string{},
			output: []byte("-ERR wrong number of arguments for 'json.type' command\r\n"),
		},
		"key does not exist": {
			setup:  func() {},
			input:  []string{"NONEXISTENT_KEY"},
			output: clientio.RespNIL,
		},
		"object type value": {
			setup: func() {
				key := "EXISTING_KEY"
				value := "{\"language\":[\"java\",\"go\",\"python\"]}"
				var rootData interface{}
				_ = sonic.Unmarshal([]byte(value), &rootData)
				obj := store.NewObj(rootData, -1, object.ObjTypeJSON, object.ObjEncodingJSON)
				store.Put(key, obj)
			},

			input:  []string{"EXISTING_KEY"},
			output: []byte("$6\r\nobject\r\n"),
		},
		"array type value": {
			setup: func() {
				key := "EXISTING_KEY"
				value := "{\"language\":[\"java\",\"go\",\"python\"]}"
				var rootData interface{}
				_ = sonic.Unmarshal([]byte(value), &rootData)
				obj := store.NewObj(rootData, -1, object.ObjTypeJSON, object.ObjEncodingJSON)
				store.Put(key, obj)
			},

			input:  []string{"EXISTING_KEY", "$.language"},
			output: []byte("*1\r\n$5\r\narray\r\n"),
		},
		"string type value": {
			setup: func() {
				key := "EXISTING_KEY"
				value := "{\"a\":\"test\"}"
				var rootData interface{}
				_ = sonic.Unmarshal([]byte(value), &rootData)
				obj := store.NewObj(rootData, -1, object.ObjTypeJSON, object.ObjEncodingJSON)
				store.Put(key, obj)
			},

			input:  []string{"EXISTING_KEY", "$.a"},
			output: []byte("*1\r\n$6\r\nstring\r\n"),
		},
		"boolean type value": {
			setup: func() {
				key := "EXISTING_KEY"
				value := "{\"flag\":true}"
				var rootData interface{}
				_ = sonic.Unmarshal([]byte(value), &rootData)
				obj := store.NewObj(rootData, -1, object.ObjTypeJSON, object.ObjEncodingJSON)
				store.Put(key, obj)
			},

			input:  []string{"EXISTING_KEY", "$.flag"},
			output: []byte("*1\r\n$7\r\nboolean\r\n"),
		},
		"number type value": {
			setup: func() {
				key := "EXISTING_KEY"
				value := "{\"price\":3}"
				var rootData interface{}
				_ = sonic.Unmarshal([]byte(value), &rootData)
				obj := store.NewObj(rootData, -1, object.ObjTypeJSON, object.ObjEncodingJSON)
				store.Put(key, obj)
			},

			input:  []string{"EXISTING_KEY", "$.price"},
			output: []byte("*1\r\n$6\r\nnumber\r\n"),
		},
		"null type value": {
			setup: func() {
				key := "EXISTING_KEY"
				value := "{\"price\":3.14}"
				var rootData interface{}
				_ = sonic.Unmarshal([]byte(value), &rootData)
				obj := store.NewObj(rootData, -1, object.ObjTypeJSON, object.ObjEncodingJSON)
				store.Put(key, obj)
			},

			input:  []string{"EXISTING_KEY", "$.language"},
			output: clientio.RespEmptyArray,
		},
		"multi type value": {
			setup: func() {
				key := "EXISTING_KEY"
				value := "{\"name\":\"tom\",\"partner\":{\"name\":\"jerry\"}}"
				var rootData interface{}
				_ = sonic.Unmarshal([]byte(value), &rootData)
				obj := store.NewObj(rootData, -1, object.ObjTypeJSON, object.ObjEncodingJSON)
				store.Put(key, obj)
			},

			input:  []string{"EXISTING_KEY", "$..name"},
			output: []byte("*2\r\n$6\r\nstring\r\n$6\r\nstring\r\n"),
		},
	}

	runEvalTests(t, tests, evalJSONTYPE, store)
}

func testEvalJSONGET(t *testing.T, store *dstore.Store) {
	tests := map[string]evalTestCase{
		"nil value": {
			setup:  func() {},
			input:  nil,
			output: []byte("-ERR wrong number of arguments for 'json.get' command\r\n"),
		},
		"empty array": {
			setup:  func() {},
			input:  []string{},
			output: []byte("-ERR wrong number of arguments for 'json.get' command\r\n"),
		},
		"key does not exist": {
			setup:  func() {},
			input:  []string{"NONEXISTENT_KEY"},
			output: clientio.RespNIL,
		},
		"key exists invalid value": {
			setup: func() {
				key := "EXISTING_KEY"
				value := "{\"a\":2}"
				obj := &object.Obj{
					Value:          value,
					LastAccessedAt: uint32(time.Now().Unix()),
				}
				store.Put(key, obj)
			},
			input:  []string{"EXISTING_KEY"},
			output: []byte("-ERR Existing key has wrong Dice type\r\n"),
		},
		"key exists value": {
			setup: func() {
				key := "EXISTING_KEY"
				value := "{\"a\":2}"
				var rootData interface{}
				_ = sonic.Unmarshal([]byte(value), &rootData)
				obj := store.NewObj(rootData, -1, object.ObjTypeJSON, object.ObjEncodingJSON)
				store.Put(key, obj)
			},

			input:  []string{"EXISTING_KEY"},
			output: []byte("$7\r\n{\"a\":2}\r\n"),
		},
		"key exists but expired": {
			setup: func() {
				key := "EXISTING_KEY"
				value := "mock_value"
				obj := &object.Obj{
					Value:          value,
					LastAccessedAt: uint32(time.Now().Unix()),
				}
				store.Put(key, obj)

				store.SetExpiry(obj, int64(-2*time.Millisecond))
			},
			input:  []string{"EXISTING_KEY"},
			output: clientio.RespNIL,
		},
	}

	runEvalTests(t, tests, evalJSONGET, store)
}

func testEvalJSONSET(t *testing.T, store *dstore.Store) {
	tests := map[string]evalTestCase{
		"nil value": {
			setup:  func() {},
			input:  nil,
			output: []byte("-ERR wrong number of arguments for 'json.set' command\r\n"),
		},
		"empty array": {
			setup:  func() {},
			input:  []string{},
			output: []byte("-ERR wrong number of arguments for 'json.set' command\r\n"),
		},
		"insufficient args": {
			setup:  func() {},
			input:  []string{},
			output: []byte("-ERR wrong number of arguments for 'json.set' command\r\n"),
		},
		"invalid json path": {
			setup:  func() {},
			input:  []string{"doc", "$", "{\"a\":}"},
			output: nil,
			validator: func(output []byte) {
				assert.Assert(t, output != nil)
				assert.Assert(t, strings.Contains(string(output), "-ERR invalid JSON:"))
			},
		},
		"valid json path": {
			setup: func() {
			},
			input:  []string{"doc", "$", "{\"a\":2}"},
			output: clientio.RespOK,
		},
	}

	runEvalTests(t, tests, evalJSONSET, store)
}

func testEvalJSONARRAPPEND(t *testing.T, store *dstore.Store) {
	tests := map[string]evalTestCase{
		"arr append to non array fields": {
			setup: func() {
				key := "array"
				value := "{\"a\":2}"
				var rootData interface{}
				_ = sonic.Unmarshal([]byte(value), &rootData)
				obj := store.NewObj(rootData, -1, object.ObjTypeJSON, object.ObjEncodingJSON)
				store.Put(key, obj)
			},
			input:  []string{"array", "$.a", "6"},
			output: []byte("*1\r\n$-1\r\n"),
		},
		"arr append single element to an array field": {
			setup: func() {
				key := "array"
				value := "{\"a\":[1,2]}"
				var rootData interface{}
				_ = sonic.Unmarshal([]byte(value), &rootData)
				obj := store.NewObj(rootData, -1, object.ObjTypeJSON, object.ObjEncodingJSON)
				store.Put(key, obj)
			},
			input:  []string{"array", "$.a", "6"},
			output: []byte("*1\r\n:3\r\n"),
		},
		"arr append multiple elements to an array field": {
			setup: func() {
				key := "array"
				value := "{\"a\":[1,2]}"
				var rootData interface{}
				_ = sonic.Unmarshal([]byte(value), &rootData)
				obj := store.NewObj(rootData, -1, object.ObjTypeJSON, object.ObjEncodingJSON)
				store.Put(key, obj)
			},
			input:  []string{"array", "$.a", "6", "7", "8"},
			output: []byte("*1\r\n:5\r\n"),
		},
		"arr append string value": {
			setup: func() {
				key := "array"
				value := "{\"b\":[\"b\",\"c\"]}"
				var rootData interface{}
				_ = sonic.Unmarshal([]byte(value), &rootData)
				obj := store.NewObj(rootData, -1, object.ObjTypeJSON, object.ObjEncodingJSON)
				store.Put(key, obj)
			},
			input:  []string{"array", "$.b", `"d"`},
			output: []byte("*1\r\n:3\r\n"),
		},
		"arr append nested array value": {
			setup: func() {
				key := "array"
				value := "{\"a\":[[1,2]]}"
				var rootData interface{}
				_ = sonic.Unmarshal([]byte(value), &rootData)
				obj := store.NewObj(rootData, -1, object.ObjTypeJSON, object.ObjEncodingJSON)
				store.Put(key, obj)
			},
			input:  []string{"array", "$.a", "[1,2,3]"},
			output: []byte("*1\r\n:2\r\n"),
		},
		"arr append with json value": {
			setup: func() {
				key := "array"
				value := "{\"a\":[{\"b\": 1}]}"
				var rootData interface{}
				_ = sonic.Unmarshal([]byte(value), &rootData)
				obj := store.NewObj(rootData, -1, object.ObjTypeJSON, object.ObjEncodingJSON)
				store.Put(key, obj)
			},
			input:  []string{"array", "$.a", "{\"c\": 3}"},
			output: []byte("*1\r\n:2\r\n"),
		},
		"arr append to append on multiple fields": {
			setup: func() {
				key := "array"
				value := "{\"a\":[1,2],\"b\":{\"a\":[10]}}"
				var rootData interface{}
				_ = sonic.Unmarshal([]byte(value), &rootData)
				obj := store.NewObj(rootData, -1, object.ObjTypeJSON, object.ObjEncodingJSON)
				store.Put(key, obj)
			},
			input:  []string{"array", "$..a", "6"},
			output: []byte("*2\r\n:2\r\n:3\r\n"),
		},
		"arr append to append on root node": {
			setup: func() {
				key := "array"
				value := "[1,2,3]"
				var rootData interface{}
				_ = sonic.Unmarshal([]byte(value), &rootData)
				obj := store.NewObj(rootData, -1, object.ObjTypeJSON, object.ObjEncodingJSON)
				store.Put(key, obj)
			},
			input:  []string{"array", "$", "6"},
			output: []byte("*1\r\n:4\r\n"),
		},
		"arr append to an array with different type": {
			setup: func() {
				key := "array"
				value := "{\"a\":[1,2]}"
				var rootData interface{}
				_ = sonic.Unmarshal([]byte(value), &rootData)
				obj := store.NewObj(rootData, -1, object.ObjTypeJSON, object.ObjEncodingJSON)
				store.Put(key, obj)
			},
			input:  []string{"array", "$.a", `"blue"`},
			output: []byte("*1\r\n:3\r\n"),
		},
	}
	runEvalTests(t, tests, evalJSONARRAPPEND, store)
}

func testEvalJSONTOGGLE(t *testing.T, store *dstore.Store) {
	tests := map[string]evalTestCase{
		"nil value": {
			setup:  func() {},
			input:  nil,
			output: []byte("-ERR wrong number of arguments for 'json.toggle' command\r\n"),
		},
		"empty array": {
			setup:  func() {},
			input:  []string{},
			output: []byte("-ERR wrong number of arguments for 'json.toggle' command\r\n"),
		},
		"key does not exist": {
			setup:  func() {},
			input:  []string{"NONEXISTENT_KEY", ".active"},
			output: []byte("-ERR could not perform this operation on a key that doesn't exist\r\n"),
		},
		"key exists, toggling boolean true to false": {
			setup: func() {
				key := "EXISTING_KEY"
				value := `{"active":true}`
				var rootData interface{}
				err := sonic.Unmarshal([]byte(value), &rootData)
				if err != nil {
					fmt.Printf("Debug: Error unmarshaling JSON: %v\n", err)
				}
				obj := store.NewObj(rootData, -1, object.ObjTypeJSON, object.ObjEncodingJSON)
				store.Put(key, obj)

			},
			input:  []string{"EXISTING_KEY", ".active"},
			output: clientio.Encode([]interface{}{0}, false),
		},
		"key exists, toggling boolean false to true": {
			setup: func() {
				key := "EXISTING_KEY"
				value := `{"active":false}`
				var rootData interface{}
				err := sonic.Unmarshal([]byte(value), &rootData)
				if err != nil {
					fmt.Printf("Debug: Error unmarshaling JSON: %v\n", err)
				}
				obj := store.NewObj(rootData, -1, object.ObjTypeJSON, object.ObjEncodingJSON)
				store.Put(key, obj)
			},
			input:  []string{"EXISTING_KEY", ".active"},
			output: clientio.Encode([]interface{}{1}, false),
		},
		"key exists but expired": {
			setup: func() {
				key := "EXISTING_KEY"
				value := "{\"active\":true}"
				obj := &object.Obj{
					Value:          value,
					LastAccessedAt: uint32(time.Now().Unix()),
				}
				store.Put(key, obj)
				store.SetExpiry(obj, int64(-2*time.Millisecond))
			},
			input:  []string{"EXISTING_KEY", ".active"},
			output: []byte("-ERR could not perform this operation on a key that doesn't exist\r\n"),
		},
		"nested JSON structure with multiple booleans": {
			setup: func() {
				key := "NESTED_KEY"
				value := `{"isSimple":true,"nested":{"isSimple":false}}`
				var rootData interface{}
				_ = sonic.Unmarshal([]byte(value), &rootData)
				obj := store.NewObj(rootData, -1, object.ObjTypeJSON, object.ObjEncodingJSON)
				store.Put(key, obj)
			},
			input:  []string{"NESTED_KEY", "$..isSimple"},
			output: clientio.Encode([]interface{}{0, 1}, false),
		},
		"deeply nested JSON structure with multiple matching fields": {
			setup: func() {
				key := "DEEP_NESTED_KEY"
				value := `{"field": true, "nested": {"field": false, "nested": {"field": true}}}`
				var rootData interface{}
				_ = sonic.Unmarshal([]byte(value), &rootData)
				obj := store.NewObj(rootData, -1, object.ObjTypeJSON, object.ObjEncodingJSON)
				store.Put(key, obj)
			},
			input:  []string{"DEEP_NESTED_KEY", "$..field"},
			output: clientio.Encode([]interface{}{0, 1, 0}, false),
		},
	}
	runEvalTests(t, tests, evalJSONTOGGLE, store)
}

func testEvalTTL(t *testing.T, store *dstore.Store) {
	tests := map[string]evalTestCase{
		"nil value": {
			setup:  func() {},
			input:  nil,
			output: []byte("-ERR wrong number of arguments for 'ttl' command\r\n"),
		},
		"empty array": {
			setup:  func() {},
			input:  []string{},
			output: []byte("-ERR wrong number of arguments for 'ttl' command\r\n"),
		},
		"key does not exist": {
			setup:  func() {},
			input:  []string{"NONEXISTENT_KEY"},
			output: clientio.RespMinusTwo,
		},
		"multiple arguments": {
			setup:  func() {},
			input:  []string{"KEY1", "KEY2"},
			output: []byte("-ERR wrong number of arguments for 'ttl' command\r\n"),
		},
		"key exists expiry not set": {
			setup: func() {
				key := "EXISTING_KEY"
				value := "mock_value"
				obj := &object.Obj{
					Value:          value,
					LastAccessedAt: uint32(time.Now().Unix()),
				}
				store.Put(key, obj)
			},
			input:  []string{"EXISTING_KEY"},
			output: clientio.RespMinusOne,
		},
		"key exists not expired": {
			setup: func() {
				key := "EXISTING_KEY"
				value := "mock_value"
				obj := &object.Obj{
					Value:          value,
					LastAccessedAt: uint32(time.Now().Unix()),
				}
				store.Put(key, obj)

				store.SetExpiry(obj, int64(2*time.Millisecond))
			},
			input: []string{"EXISTING_KEY"},
			validator: func(output []byte) {
				assert.Assert(t, output != nil)
				assert.Assert(t, !bytes.Equal(output, clientio.RespMinusOne))
				assert.Assert(t, !bytes.Equal(output, clientio.RespMinusTwo))
			},
		},
		"key exists but expired": {
			setup: func() {
				key := "EXISTING_EXPIRED_KEY"
				value := "mock_value"
				obj := &object.Obj{
					Value:          value,
					LastAccessedAt: uint32(time.Now().Unix()),
				}
				store.Put(key, obj)

				store.SetExpiry(obj, int64(-2*time.Millisecond))
			},
			input:  []string{"EXISTING_KEY"},
			output: clientio.RespMinusTwo,
		},
	}

	runEvalTests(t, tests, evalTTL, store)
}

func testEvalDel(t *testing.T, store *dstore.Store) {
	tests := map[string]evalTestCase{
		"nil value": {
			setup:  func() {},
			input:  nil,
			output: []byte(":0\r\n"),
		},
		"empty array": {
			setup:  func() {},
			input:  []string{},
			output: []byte(":0\r\n"),
		},
		"key does not exist": {
			setup:  func() {},
			input:  []string{"NONEXISTENT_KEY"},
			output: []byte(":0\r\n"),
		},
		"key exists": {
			setup: func() {
				key := "EXISTING_KEY"
				value := "mock_value"
				obj := &object.Obj{
					Value:          value,
					LastAccessedAt: uint32(time.Now().Unix()),
				}
				store.Put(key, obj)

				dstore.KeyspaceStat[0]["keys"]++
			},
			input:  []string{"EXISTING_KEY"},
			output: []byte(":1\r\n"),
		},
	}

	runEvalTests(t, tests, evalDEL, store)
}

// TestEvalPersist tests the evalPersist function using table-driven tests.
func testEvalPersist(t *testing.T, store *dstore.Store) {
	// Define test cases
	tests := map[string]evalTestCase{
		"wrong number of arguments": {
			input:  []string{"key1", "key2"},
			output: clientio.Encode(errors.New("ERR wrong number of arguments for 'persist' command"), false),
		},
		"key does not exist": {
			input:  []string{"nonexistent"},
			output: clientio.RespZero,
		},
		"key exists but no expiration set": {
			input: []string{"existent_no_expiry"},
			setup: func() {
				evalSET([]string{"existent_no_expiry", "value"}, store)
			},
			output: clientio.RespMinusOne,
		},
		"key exists and expiration removed": {
			input: []string{"existent_with_expiry"},
			setup: func() {
				evalSET([]string{"existent_with_expiry", "value", Ex, "1"}, store)
			},
			output: clientio.RespOne,
		},
		"key exists with expiration set and not expired": {
			input: []string{"existent_with_expiry_not_expired"},
			setup: func() {
				// Simulate setting a key with an expiration time that has not yet passed
				evalSET([]string{"existent_with_expiry_not_expired", "value", Ex, "10000"}, store) // 10000 seconds in the future
			},
			output: clientio.RespOne,
		},
	}

	runEvalTests(t, tests, evalPersist, store)
}

func testEvalDbsize(t *testing.T, store *dstore.Store) {
	tests := map[string]evalTestCase{
		"DBSIZE command with invalid no of args": {
			input:  []string{"INVALID_ARG"},
			output: []byte("-ERR wrong number of arguments for 'dbsize' command\r\n"),
		},
		"no key in db": {
			input:  nil,
			output: []byte(":0\r\n"),
		},
		"one key exists in db": {
			setup: func() {
				evalSET([]string{"key", "val"}, store)
			},
			input:  nil,
			output: []byte(":1\r\n"),
		},
		"two keys exist in db": {
			setup: func() {
				evalSET([]string{"key1", "val1"}, store)
				evalSET([]string{"key2", "val2"}, store)
			},
			input:  nil,
			output: []byte(":2\r\n"),
		},
	}

	runEvalTests(t, tests, evalDBSIZE, store)
}

func testEvalGETSET(t *testing.T, store *dstore.Store) {
	tests := map[string]evalTestCase{
		"GETSET with 1 arg": {
			input:  []string{"HELLO"},
			output: []byte("-ERR wrong number of arguments for 'getset' command\r\n"),
		},
		"GETSET with 3 args": {
			input:  []string{"HELLO", "WORLD", "WORLD1"},
			output: []byte("-ERR wrong number of arguments for 'getset' command\r\n"),
		},
		"GETSET key not exists": {
			input:  []string{"HELLO", "WORLD"},
			output: clientio.RespNIL,
		},
		"GETSET key exists": {
			setup: func() {
				key := "EXISTING_KEY"
				value := "mock_value"
				obj := &object.Obj{
					Value:          value,
					LastAccessedAt: uint32(time.Now().Unix()),
				}
				store.Put(key, obj)
			},
			input:  []string{"EXISTING_KEY", "WORLD"},
			output: clientio.Encode("mock_value", false),
		},
		"GETSET key exists TTL should be reset": {
			setup: func() {
				key := "EXISTING_KEY"
				value := "mock_value"
				obj := &object.Obj{
					Value:          value,
					LastAccessedAt: uint32(time.Now().Unix()),
				}
				store.Put(key, obj)
			},
			input:  []string{"EXISTING_KEY", "WORLD"},
			output: clientio.Encode("mock_value", false),
		},
	}

	runEvalTests(t, tests, evalGETSET, store)
}

func testEvalPFADD(t *testing.T, store *dstore.Store) {
	tests := map[string]evalTestCase{
		"nil value":           {input: nil, output: []byte("-ERR wrong number of arguments for 'pfadd' command\r\n")},
		"empty array":         {input: []string{}, output: []byte("-ERR wrong number of arguments for 'pfadd' command\r\n")},
		"one value":           {input: []string{"KEY"}, output: []byte(":1\r\n")},
		"key val pair":        {input: []string{"KEY", "VAL"}, output: []byte(":1\r\n")},
		"key multiple values": {input: []string{"KEY", "VAL", "VAL1", "VAL2"}, output: []byte(":1\r\n")},
		"Incorrect type provided": {
			setup: func() {
				key, value := "EXISTING_KEY", "VALUE"
				oType, oEnc := deduceTypeEncoding(value)
				var exDurationMs int64 = -1
				var keepttl bool = false

				store.Put(key, store.NewObj(value, exDurationMs, oType, oEnc), dstore.WithKeepTTL(keepttl))
			},
			input:  []string{"EXISTING_KEY", "1"},
			output: []byte("-WRONGTYPE Key is not a valid HyperLogLog string value.\r\n")},
	}

	runEvalTests(t, tests, evalPFADD, store)
}

func testEvalPFCOUNT(t *testing.T, store *dstore.Store) {
	tests := map[string]evalTestCase{
		"PFCOUNT with empty arg": {
			input:  []string{},
			output: []byte("-ERR wrong number of arguments for 'pfcount' command\r\n"),
		},
		"PFCOUNT key not exists": {
			input:  []string{"HELLO"},
			output: clientio.Encode(0, false),
		},
		"PFCOUNT key exists": {
			setup: func() {
				key := "EXISTING_KEY"
				value := hyperloglog.New()
				value.Insert([]byte("VALUE"))
				obj := &object.Obj{
					Value:          value,
					LastAccessedAt: uint32(time.Now().Unix()),
				}
				store.Put(key, obj)
			},
			input:  []string{"EXISTING_KEY"},
			output: clientio.Encode(1, false),
		},
	}

	runEvalTests(t, tests, evalPFCOUNT, store)
}

func testEvalHGET(t *testing.T, store *dstore.Store) {
	tests := map[string]evalTestCase{
		"wrong number of args passed": {
			setup:  func() {},
			input:  nil,
			output: []byte("-ERR wrong number of arguments for 'hget' command\r\n"),
		},
		"only key passed": {
			setup:  func() {},
			input:  []string{"KEY"},
			output: []byte("-ERR wrong number of arguments for 'hget' command\r\n"),
		},
		"key doesn't exists": {
			setup:  func() {},
			input:  []string{"KEY", "field_name"},
			output: clientio.RespNIL,
		},
		"key exists but field_name doesn't exists": {
			setup: func() {
				key := "KEY_MOCK"
				field := "mock_field_name"
				newMap := make(HashMap)
				newMap[field] = "mock_field_value"

				obj := &object.Obj{
					TypeEncoding:   object.ObjTypeHashMap | object.ObjEncodingHashMap,
					Value:          newMap,
					LastAccessedAt: uint32(time.Now().Unix()),
				}

				store.Put(key, obj)
			},
			input:  []string{"KEY_MOCK", "non_existent_key"},
			output: clientio.RespNIL,
		},
		"both key and field_name exists": {
			setup: func() {
				key := "KEY_MOCK"
				field := "mock_field_name"
				newMap := make(HashMap)
				newMap[field] = "mock_field_value"

				obj := &object.Obj{
					TypeEncoding:   object.ObjTypeHashMap | object.ObjEncodingHashMap,
					Value:          newMap,
					LastAccessedAt: uint32(time.Now().Unix()),
				}

				store.Put(key, obj)
			},
			input:  []string{"KEY_MOCK", "mock_field_name"},
			output: clientio.Encode("mock_field_value", false),
		},
	}

	runEvalTests(t, tests, evalHGET, store)
}

func testEvalPFMERGE(t *testing.T, store *dstore.Store) {
	tests := map[string]evalTestCase{
		"nil value":   {input: nil, output: []byte("-ERR wrong number of arguments for 'pfmerge' command\r\n")},
		"empty array": {input: []string{}, output: []byte("-ERR wrong number of arguments for 'pfmerge' command\r\n")},
		"PFMERGE invalid hll object": {
			setup: func() {
				key := "INVALID_OBJ_DEST_KEY"
				value := "123"
				obj := &object.Obj{
					Value:          value,
					LastAccessedAt: uint32(time.Now().Unix()),
				}
				store.Put(key, obj)
			},
			input:  []string{"INVALID_OBJ_DEST_KEY"},
			output: []byte("-WRONGTYPE Key is not a valid HyperLogLog string value.\r\n"),
		},
		"PFMERGE destKey doesn't exist": {
			input:  []string{"NON_EXISTING_DEST_KEY"},
			output: clientio.RespOK,
		},
		"PFMERGE destKey exist": {
			input:  []string{"NON_EXISTING_DEST_KEY"},
			output: clientio.RespOK,
		},
		"PFMERGE destKey exist srcKey doesn't exists": {
			setup: func() {
				key := "EXISTING_DEST_KEY"
				value := hyperloglog.New()
				value.Insert([]byte("VALUE"))
				obj := &object.Obj{
					Value:          value,
					LastAccessedAt: uint32(time.Now().Unix()),
				}
				store.Put(key, obj)
			},
			input:  []string{"EXISTING_DEST_KEY", "NON_EXISTING_SRC_KEY"},
			output: clientio.RespOK,
		},
		"PFMERGE destKey exist srcKey exists": {
			setup: func() {
				key := "EXISTING_DEST_KEY"
				value := hyperloglog.New()
				value.Insert([]byte("VALUE"))
				obj := &object.Obj{
					Value:          value,
					LastAccessedAt: uint32(time.Now().Unix()),
				}
				store.Put(key, obj)
			},
			input:  []string{"EXISTING_DEST_KEY", "NON_EXISTING_SRC_KEY"},
			output: clientio.RespOK,
		},
		"PFMERGE destKey exist multiple srcKey exist": {
			setup: func() {
				key := "EXISTING_DEST_KEY"
				value := hyperloglog.New()
				value.Insert([]byte("VALUE"))
				obj := &object.Obj{
					Value:          value,
					LastAccessedAt: uint32(time.Now().Unix()),
				}
				store.Put(key, obj)
				srcKey := "EXISTING_SRC_KEY"
				srcValue := hyperloglog.New()
				value.Insert([]byte("SRC_VALUE"))
				srcKeyObj := &object.Obj{
					Value:          srcValue,
					LastAccessedAt: uint32(time.Now().Unix()),
				}
				store.Put(srcKey, srcKeyObj)
			},
			input:  []string{"EXISTING_DEST_KEY", "EXISTING_SRC_KEY"},
			output: clientio.RespOK,
		},
	}

	runEvalTests(t, tests, evalPFMERGE, store)
}

func testEvalJSONSTRLEN(t *testing.T, store *dstore.Store) {
	tests := map[string]evalTestCase{
		"nil value": {
			setup:  func() {},
			input:  nil,
			output: []byte("-ERR wrong number of arguments for 'json.strlen' command\r\n"),
		},
		"key does not exist": {
			setup:  func() {},
			input:  []string{"NONEXISTENT_KEY"},
			output: []byte("$-1\r\n"),
		},
		"root not string strlen": {
			setup: func() {
				key := "EXISTING_KEY"
				value := "{\"age\":13,\"name\":\"a\"}"
				var rootData interface{}
				_ = sonic.Unmarshal([]byte(value), &rootData)
				obj := store.NewObj(rootData, -1, object.ObjTypeJSON, object.ObjEncodingJSON)
				store.Put(key, obj)
			},
			input:  []string{"EXISTING_KEY"},
			output: []byte("-WRONGTYPE wrong type of path value - expected string but found integer\r\n"),
		},
		"root array strlen": {
			setup: func() {
				key := "EXISTING_KEY"
				value := `"hello"`
				var rootData interface{}
				_ = sonic.Unmarshal([]byte(value), &rootData)
				obj := store.NewObj(rootData, -1, object.ObjTypeJSON, object.ObjEncodingJSON)
				store.Put(key, obj)
			},
			input:  []string{"EXISTING_KEY"},
			output: []byte(":5\r\n"),
		},
		"subpath string strlen": {
			setup: func() {
				key := "EXISTING_KEY"
				value := `{"partner":{"name":"tom","language":["rust"]}}`
				var rootData interface{}
				_ = sonic.Unmarshal([]byte(value), &rootData)
				obj := store.NewObj(rootData, -1, object.ObjTypeJSON, object.ObjEncodingJSON)
				store.Put(key, obj)
			},

			input:  []string{"EXISTING_KEY", "$..name"},
			output: []byte("*1\r\n:3\r\n"),
		},
		"subpath not string strlen": {
			setup: func() {
				key := "EXISTING_KEY"
				value := `{"partner":{"name":21,"language":["rust"]}}`
				var rootData interface{}
				_ = sonic.Unmarshal([]byte(value), &rootData)
				obj := store.NewObj(rootData, -1, object.ObjTypeJSON, object.ObjEncodingJSON)
				store.Put(key, obj)
			},

			input:  []string{"EXISTING_KEY", "$..name"},
			output: []byte("*1\r\n$-1\r\n"),
		},
	}
	runEvalTests(t, tests, evalJSONSTRLEN, store)
}

func testEvalLLEN(t *testing.T, store *dstore.Store) {
	tests := map[string]evalTestCase{
		"nil value": {
			input:  nil,
			output: []byte("-ERR wrong number of arguments for 'llen' command\r\n"),
		},
		"empty args": {
			input:  []string{},
			output: []byte("-ERR wrong number of arguments for 'llen' command\r\n"),
		},
		"wrong number of args": {
			input:  []string{"KEY1", "KEY2"},
			output: []byte("-ERR wrong number of arguments for 'llen' command\r\n"),
		},
		"key does not exist": {
			input:  []string{"NONEXISTENT_KEY"},
			output: clientio.RespZero,
		},
		"key exists": {
			setup: func() {
				evalLPUSH([]string{"EXISTING_KEY", "mock_value"}, store)
			},
			input:  []string{"EXISTING_KEY"},
			output: clientio.RespOne,
		},
		"key with different type": {
			setup: func() {
				evalSET([]string{"EXISTING_KEY", "mock_value"}, store)
			},
			input:  []string{"EXISTING_KEY"},
			output: []byte("-ERR Existing key has wrong Dice type\r\n"),
		},
	}

	runEvalTests(t, tests, evalLLEN, store)
}

func testEvalJSONNUMINCRBY(t *testing.T, store *dstore.Store) {
	tests := map[string]evalTestCase{
		"incr on numeric field": {
			setup: func() {
				key := "number"
				value := "{\"a\": 2}"
				var rootData interface{}
				_ = sonic.Unmarshal([]byte(value), &rootData)
				obj := store.NewObj(rootData, -1, object.ObjTypeJSON, object.ObjEncodingJSON)
				store.Put(key, obj)
			},
			input:  []string{"number", "$.a", "3"},
			output: []byte("$3\r\n[5]\r\n"),
		},

		"incr on float field": {
			setup: func() {
				key := "number"
				value := "{\"a\": 2.5}"
				var rootData interface{}
				_ = sonic.Unmarshal([]byte(value), &rootData)
				obj := store.NewObj(rootData, -1, object.ObjTypeJSON, object.ObjEncodingJSON)
				store.Put(key, obj)
			},
			input:  []string{"number", "$.a", "1.5"},
			output: []byte("$5\r\n[4.0]\r\n"),
		},

		"incr on multiple fields": {
			setup: func() {
				key := "number"
				value := "{\"a\": 2, \"b\": 10, \"c\": [15, {\"d\": 20}]}"
				var rootData interface{}
				_ = sonic.Unmarshal([]byte(value), &rootData)
				obj := store.NewObj(rootData, -1, object.ObjTypeJSON, object.ObjEncodingJSON)
				store.Put(key, obj)
			},
			input:  []string{"number", "$..*", "5"},
			output: []byte("$22\r\n[25,20,null,7,15,null]\r\n"),
			validator: func(output []byte) {
				outPutString := string(output)
				startIndex := strings.Index(outPutString, "[")
				endIndex := strings.Index(outPutString, "]")
				arrayString := outPutString[startIndex+1 : endIndex]
				arr := strings.Split(arrayString, ",")
				testifyAssert.ElementsMatch(t, arr, []string{"25", "20", "7", "15", "null", "null"})
			},
		},

		"incr on array element": {
			setup: func() {
				key := "number"
				value := "{\"a\": [1, 2, 3]}"
				var rootData interface{}
				_ = sonic.Unmarshal([]byte(value), &rootData)
				obj := store.NewObj(rootData, -1, object.ObjTypeJSON, object.ObjEncodingJSON)
				store.Put(key, obj)
			},
			input:  []string{"number", "$.a[1]", "5"},
			output: []byte("$3\r\n[7]\r\n"),
		},
		"incr on non-existent field": {
			setup: func() {
				key := "number"
				value := "{\"a\": 2}"
				var rootData interface{}
				_ = sonic.Unmarshal([]byte(value), &rootData)
				obj := store.NewObj(rootData, -1, object.ObjTypeJSON, object.ObjEncodingJSON)
				store.Put(key, obj)
			},
			input:  []string{"number", "$.b", "3"},
			output: []byte("$2\r\n[]\r\n"),
		},
		"incr with mixed fields": {
			setup: func() {
				key := "number"
				value := "{\"a\": 5, \"b\": \"not a number\", \"c\": [1, 2]}"
				var rootData interface{}
				_ = sonic.Unmarshal([]byte(value), &rootData)
				obj := store.NewObj(rootData, -1, object.ObjTypeJSON, object.ObjEncodingJSON)
				store.Put(key, obj)
			},
			input:  []string{"number", "$..*", "2"},
			output: []byte("$17\r\n[3,4,null,7,null]\r\n"),
			validator: func(output []byte) {
				outPutString := string(output)
				startIndex := strings.Index(outPutString, "[")
				endIndex := strings.Index(outPutString, "]")
				arrayString := outPutString[startIndex+1 : endIndex]
				arr := strings.Split(arrayString, ",")
				testifyAssert.ElementsMatch(t, arr, []string{"3", "4", "7", "null", "null"})
			},
		},

		"incr on nested fields": {
			setup: func() {
				key := "number"
				value := "{\"a\": {\"b\": {\"c\": 10}}}"
				var rootData interface{}
				_ = sonic.Unmarshal([]byte(value), &rootData)
				obj := store.NewObj(rootData, -1, object.ObjTypeJSON, object.ObjEncodingJSON)
				store.Put(key, obj)
			},
			input:  []string{"number", "$..c", "5"},
			output: []byte("$4\r\n[15]\r\n"),
		},
	}

	runEvalTests(t, tests, evalJSONNUMINCRBY, store)
}

func runEvalTests(t *testing.T, tests map[string]evalTestCase, evalFunc func([]string, *dstore.Store) []byte, store *dstore.Store) {
	for name, tc := range tests {
		t.Run(name, func(t *testing.T) {
			store = setupTest(store)

			if tc.setup != nil {
				tc.setup()
			}

			output := evalFunc(tc.input, store)

			if tc.validator != nil {
				tc.validator(output)
			} else {
				assert.Equal(t, string(tc.output), string(output))
			}
		})
	}
}

func BenchmarkEvalMSET(b *testing.B) {
	b.ResetTimer()
	for i := 0; i < b.N; i++ {
		store := dstore.NewStore(nil)
		evalMSET([]string{"KEY", "VAL", "KEY2", "VAL2"}, store)
	}
}

func BenchmarkEvalHSET(b *testing.B) {
	store := dstore.NewStore(nil)
	for i := 0; i < b.N; i++ {
		evalHSET([]string{"KEY", fmt.Sprintf("FIELD_%d", i), fmt.Sprintf("VALUE_%d", i)}, store)
	}
}

func testEvalHSET(t *testing.T, store *dstore.Store) {
	tests := map[string]evalTestCase{
		"wrong number of args passed": {
			setup:  func() {},
			input:  nil,
			output: []byte("-ERR wrong number of arguments for 'hset' command\r\n"),
		},
		"only key passed": {
			setup:  func() {},
			input:  []string{"key"},
			output: []byte("-ERR wrong number of arguments for 'hset' command\r\n"),
		},
		"only key and field_name passed": {
			setup:  func() {},
			input:  []string{"KEY", "field_name"},
			output: []byte("-ERR wrong number of arguments for 'hset' command\r\n"),
		},
		"key, field and value passed": {
			setup:  func() {},
			input:  []string{"KEY1", "field_name", "value"},
			output: clientio.Encode(int64(1), false),
		},
		"key, field and value updated": {
			setup:  func() {},
			input:  []string{"KEY1", "field_name", "value_new"},
			output: clientio.Encode(int64(1), false),
		},
		"new set of key, field and value added": {
			setup:  func() {},
			input:  []string{"KEY2", "field_name_new", "value_new_new"},
			output: clientio.Encode(int64(1), false),
		},
		"apply with duplicate key, field and value names": {
			setup: func() {
				key := "KEY_MOCK"
				field := "mock_field_name"
				newMap := make(HashMap)
				newMap[field] = "mock_field_value"

				obj := &object.Obj{
					TypeEncoding:   object.ObjTypeHashMap | object.ObjEncodingHashMap,
					Value:          newMap,
					LastAccessedAt: uint32(time.Now().Unix()),
				}

				store.Put(key, obj)
			},
			input:  []string{"KEY_MOCK", "mock_field_name", "mock_field_value"},
			output: clientio.Encode(int64(0), false),
		},
		"same key -> update value, add new field and value": {
			setup: func() {
				key := "KEY_MOCK"
				field := "mock_field_name"
				mock_value := "mock_field_value"
				newMap := make(HashMap)
				newMap[field] = mock_value

				obj := &object.Obj{
					TypeEncoding:   object.ObjTypeHashMap | object.ObjEncodingHashMap,
					Value:          newMap,
					LastAccessedAt: uint32(time.Now().Unix()),
				}

				store.Put(key, obj)

				// Check if the map is saved correctly in the store
				res, err := getValueFromHashMap(key, field, store)

				assert.Assert(t, err == nil)
				assert.DeepEqual(t, res, clientio.Encode(mock_value, false))
			},
			input: []string{
				"KEY_MOCK",
				"mock_field_name",
				"mock_field_value_new",
				"mock_field_name_new",
				"mock_value_new",
			},
			output: clientio.Encode(int64(1), false),
		},
	}

	runEvalTests(t, tests, evalHSET, store)
}

func BenchmarkEvalPFCOUNT(b *testing.B) {
	store := *dstore.NewStore(nil)

	// Helper function to create and insert HLL objects
	createAndInsertHLL := func(key string, items []string) {
		hll := hyperloglog.New()
		for _, item := range items {
			hll.Insert([]byte(item))
		}
		obj := &object.Obj{
			Value:          hll,
			LastAccessedAt: uint32(time.Now().Unix()),
		}
		store.Put(key, obj)
	}

	// Create small HLLs (10000 items each)
	smallItems := make([]string, 10000)
	for i := 0; i < 100; i++ {
		smallItems[i] = fmt.Sprintf("SmallItem%d", i)
	}
	createAndInsertHLL("SMALL1", smallItems)
	createAndInsertHLL("SMALL2", smallItems)

	// Create medium HLLs (1000000 items each)
	mediumItems := make([]string, 1000000)
	for i := 0; i < 100; i++ {
		mediumItems[i] = fmt.Sprintf("MediumItem%d", i)
	}
	createAndInsertHLL("MEDIUM1", mediumItems)
	createAndInsertHLL("MEDIUM2", mediumItems)

	// Create large HLLs (1000000000 items each)
	largeItems := make([]string, 1000000000)
	for i := 0; i < 10000; i++ {
		largeItems[i] = fmt.Sprintf("LargeItem%d", i)
	}
	createAndInsertHLL("LARGE1", largeItems)
	createAndInsertHLL("LARGE2", largeItems)

	tests := []struct {
		name string
		args []string
	}{
		{"SingleSmallKey", []string{"SMALL1"}},
		{"TwoSmallKeys", []string{"SMALL1", "SMALL2"}},
		{"SingleMediumKey", []string{"MEDIUM1"}},
		{"TwoMediumKeys", []string{"MEDIUM1", "MEDIUM2"}},
		{"SingleLargeKey", []string{"LARGE1"}},
		{"TwoLargeKeys", []string{"LARGE1", "LARGE2"}},
		{"MixedSizes", []string{"SMALL1", "MEDIUM1", "LARGE1"}},
		{"ManySmallKeys", []string{"SMALL1", "SMALL2", "SMALL1", "SMALL2", "SMALL1"}},
		{"ManyMediumKeys", []string{"MEDIUM1", "MEDIUM2", "MEDIUM1", "MEDIUM2", "MEDIUM1"}},
		{"ManyLargeKeys", []string{"LARGE1", "LARGE2", "LARGE1", "LARGE2", "LARGE1"}},
		{"NonExistentKey", []string{"SMALL1", "NONEXISTENT", "LARGE1"}},
		{"AllKeys", []string{"SMALL1", "SMALL2", "MEDIUM1", "MEDIUM2", "LARGE1", "LARGE2"}},
	}

	b.ResetTimer()

	for _, tt := range tests {
		b.Run(tt.name, func(b *testing.B) {
			for i := 0; i < b.N; i++ {
				evalPFCOUNT(tt.args, &store)
			}
		})
	}
}

func testEvalDebug(t *testing.T, store *dstore.Store) {
	tests := map[string]evalTestCase{

		// invalid subcommand tests
		"no subcommand passed": {
			setup:  func() {},
			input:  nil,
			output: []byte("-ERR wrong number of arguments for 'json.debug' command\r\n"),
		},

		"wrong subcommand passed": {
			setup:  func() {},
			input:  []string{"WRONG_SUBCOMMAND"},
			output: []byte("-ERR unknown subcommand - try `JSON.DEBUG HELP`\r\n"),
		},

		// help subcommand tests
		"help no args": {
			setup:  func() {},
			input:  []string{"HELP"},
			output: []byte("*2\r\n$42\r\nMEMORY <key> [path] - reports memory usage\r\n$34\r\nHELP                - this message\r\n"),
		},

		"help with args": {
			setup:  func() {},
			input:  []string{"HELP", "EXTRA_ARG"},
			output: []byte("*2\r\n$42\r\nMEMORY <key> [path] - reports memory usage\r\n$34\r\nHELP                - this message\r\n"),
		},

		// memory subcommand tests
		"memory without args": {
			setup:  func() {},
			input:  []string{"MEMORY"},
			output: []byte("-ERR wrong number of arguments for 'json.debug' command\r\n"),
		},

		"memory nonexistant key": {
			setup:  func() {},
			input:  []string{"MEMORY", "NONEXISTANT_KEY"},
			output: clientio.RespZero,
		},

		// memory subcommand tests for existing key
		"no path": {
			setup: func() {
				key := "EXISTING_KEY"
				value := "{\"a\": 1}"
				var rootData interface{}
				_ = sonic.Unmarshal([]byte(value), &rootData)
				obj := store.NewObj(rootData, -1, object.ObjTypeJSON, object.ObjEncodingJSON)
				store.Put(key, obj)
			},
			input:  []string{"MEMORY", "EXISTING_KEY"},
			output: []byte(":89\r\n"),
		},

		"root path": {
			setup: func() {
				key := "EXISTING_KEY"
				value := "{\"a\": 1}"
				var rootData interface{}
				_ = sonic.Unmarshal([]byte(value), &rootData)
				obj := store.NewObj(rootData, -1, object.ObjTypeJSON, object.ObjEncodingJSON)
				store.Put(key, obj)
			},
			input:  []string{"MEMORY", "EXISTING_KEY", "$"},
			output: []byte(":89\r\n"),
		},

		"invalid path": {
			setup: func() {
				key := "EXISTING_KEY"
				value := "{\"a\": 1}"
				var rootData interface{}
				_ = sonic.Unmarshal([]byte(value), &rootData)
				obj := store.NewObj(rootData, -1, object.ObjTypeJSON, object.ObjEncodingJSON)
				store.Put(key, obj)
			},
			input:  []string{"MEMORY", "EXISTING_KEY", "INVALID_PATH"},
			output: []byte("-ERR Path '$.INVALID_PATH' does not exist\r\n"),
		},

		"valid path": {
			setup: func() {
				key := "EXISTING_KEY"
				value := "{\"a\": 1, \"b\": 2}"
				var rootData interface{}
				_ = sonic.Unmarshal([]byte(value), &rootData)
				obj := store.NewObj(rootData, -1, object.ObjTypeJSON, object.ObjEncodingJSON)
				store.Put(key, obj)
			},
			input:  []string{"MEMORY", "EXISTING_KEY", "$.a"},
			output: []byte("*1\r\n:16\r\n"),
		},

		// only the first path is picked whether it's valid or not for an object json
		// memory can be fetched only for one path in a command for an object json
		"multiple paths for object json": {
			setup: func() {
				key := "EXISTING_KEY"
				value := "{\"a\": 1, \"b\": \"dice\"}"
				var rootData interface{}
				_ = sonic.Unmarshal([]byte(value), &rootData)
				obj := store.NewObj(rootData, -1, object.ObjTypeJSON, object.ObjEncodingJSON)
				store.Put(key, obj)
			},
			input:  []string{"MEMORY", "EXISTING_KEY", "$.a", "$.b"},
			output: []byte("*1\r\n:16\r\n"),
		},

		"single index path for array json": {
			setup: func() {
				key := "EXISTING_KEY"
				value := "[\"roll\", \"the\", \"dices\"]"
				var rootData interface{}
				_ = sonic.Unmarshal([]byte(value), &rootData)
				obj := store.NewObj(rootData, -1, object.ObjTypeJSON, object.ObjEncodingJSON)
				store.Put(key, obj)
			},
			input:  []string{"MEMORY", "EXISTING_KEY", "$[1]"},
			output: []byte("*1\r\n:19\r\n"),
		},

		"multiple index paths for array json": {
			setup: func() {
				key := "EXISTING_KEY"
				value := "[\"roll\", \"the\", \"dices\"]"
				var rootData interface{}
				_ = sonic.Unmarshal([]byte(value), &rootData)
				obj := store.NewObj(rootData, -1, object.ObjTypeJSON, object.ObjEncodingJSON)
				store.Put(key, obj)
			},
			input:  []string{"MEMORY", "EXISTING_KEY", "$[1,2]"},
			output: []byte("*2\r\n:19\r\n:21\r\n"),
		},

		"index path out of range for array json": {
			setup: func() {
				key := "EXISTING_KEY"
				value := "[\"roll\", \"the\", \"dices\"]"
				var rootData interface{}
				_ = sonic.Unmarshal([]byte(value), &rootData)
				obj := store.NewObj(rootData, -1, object.ObjTypeJSON, object.ObjEncodingJSON)
				store.Put(key, obj)
			},
			input:  []string{"MEMORY", "EXISTING_KEY", "$[4]"},
			output: clientio.RespEmptyArray,
		},

		"multiple valid and invalid index paths": {
			setup: func() {
				key := "EXISTING_KEY"
				value := "[\"roll\", \"the\", \"dices\"]"
				var rootData interface{}
				_ = sonic.Unmarshal([]byte(value), &rootData)
				obj := store.NewObj(rootData, -1, object.ObjTypeJSON, object.ObjEncodingJSON)
				store.Put(key, obj)
			},
			input:  []string{"MEMORY", "EXISTING_KEY", "$[1,2,4]"},
			output: []byte("*2\r\n:19\r\n:21\r\n"),
		},

		"negative index path": {
			setup: func() {
				key := "EXISTING_KEY"
				value := "[\"roll\", \"the\", \"dices\"]"
				var rootData interface{}
				_ = sonic.Unmarshal([]byte(value), &rootData)
				obj := store.NewObj(rootData, -1, object.ObjTypeJSON, object.ObjEncodingJSON)
				store.Put(key, obj)
			},
			input:  []string{"MEMORY", "EXISTING_KEY", "$[-1]"},
			output: []byte("*1\r\n:21\r\n"),
		},

		"multiple negative indexe paths": {
			setup: func() {
				key := "EXISTING_KEY"
				value := "[\"roll\", \"the\", \"dices\"]"
				var rootData interface{}
				_ = sonic.Unmarshal([]byte(value), &rootData)
				obj := store.NewObj(rootData, -1, object.ObjTypeJSON, object.ObjEncodingJSON)
				store.Put(key, obj)
			},
			input:  []string{"MEMORY", "EXISTING_KEY", "$[-1,-2]"},
			output: []byte("*2\r\n:21\r\n:19\r\n"),
		},

		"negative index path out of bound": {
			setup: func() {
				key := "EXISTING_KEY"
				value := "[\"roll\", \"the\", \"dices\"]"
				var rootData interface{}
				_ = sonic.Unmarshal([]byte(value), &rootData)
				obj := store.NewObj(rootData, -1, object.ObjTypeJSON, object.ObjEncodingJSON)
				store.Put(key, obj)
			},
			input:  []string{"MEMORY", "EXISTING_KEY", "$[-4]"},
			output: []byte("-ERR Path '$.$[-4]' does not exist\r\n"),
		},

		"all paths with asterix for array json": {
			setup: func() {
				key := "EXISTING_KEY"
				value := "[\"roll\", \"the\", \"dices\"]"
				var rootData interface{}
				_ = sonic.Unmarshal([]byte(value), &rootData)
				obj := store.NewObj(rootData, -1, object.ObjTypeJSON, object.ObjEncodingJSON)
				store.Put(key, obj)
			},
			input:  []string{"MEMORY", "EXISTING_KEY", "$[*]"},
			output: []byte("*3\r\n:20\r\n:19\r\n:21\r\n"),
		},

		"all paths with semicolon for array json": {
			setup: func() {
				key := "EXISTING_KEY"
				value := "[\"roll\", \"the\", \"dices\"]"
				var rootData interface{}
				_ = sonic.Unmarshal([]byte(value), &rootData)
				obj := store.NewObj(rootData, -1, object.ObjTypeJSON, object.ObjEncodingJSON)
				store.Put(key, obj)
			},
			input:  []string{"MEMORY", "EXISTING_KEY", "$[:]"},
			output: []byte("*3\r\n:20\r\n:19\r\n:21\r\n"),
		},

		"array json with mixed types": {
			setup: func() {
				key := "EXISTING_KEY"
				value := "[2, 3.5, true, null, \"dice\", {}, [], {\"a\": 1, \"b\": 2}, [7, 8, 0]]"
				var rootData interface{}
				_ = sonic.Unmarshal([]byte(value), &rootData)
				obj := store.NewObj(rootData, -1, object.ObjTypeJSON, object.ObjEncodingJSON)
				store.Put(key, obj)
			},
			input:  []string{"MEMORY", "EXISTING_KEY", "$[:]"},
			output: []byte("*9\r\n:16\r\n:16\r\n:16\r\n:16\r\n:20\r\n:16\r\n:16\r\n:82\r\n:64\r\n"),
		},
	}

	runEvalTests(t, tests, evalJSONDebug, store)
}

func testEvalHLEN(t *testing.T, store *dstore.Store) {
	tests := map[string]evalTestCase{
		"wrong number of args": {
			input:  []string{},
			output: []byte("-ERR wrong number of arguments for 'hlen' command\r\n"),
		},
		"key does not exist": {
			input:  []string{"nonexistent_key"},
			output: clientio.RespZero,
		},
		"key exists but not a hash": {
			setup: func() {
				evalSET([]string{"string_key", "string_value"}, store)
			},
			input:  []string{"string_key"},
			output: []byte("-WRONGTYPE Operation against a key holding the wrong kind of value\r\n"),
		},
		"empty hash": {
			setup:  func() {},
			input:  []string{"empty_hash"},
			output: clientio.RespZero,
		},
		"hash with elements": {
			setup: func() {
				evalHSET([]string{"hash_key", "field1", "value1", "field2", "value2", "field3", "value3"}, store)
			},
			input:  []string{"hash_key"},
			output: clientio.Encode(int64(3), false),
		},
	}

	runEvalTests(t, tests, evalHLEN, store)
}

func BenchmarkEvalHLEN(b *testing.B) {
	sizes := []int{0, 10, 100, 1000, 10000, 100000}
	store := dstore.NewStore(nil)

	for _, size := range sizes {
		b.Run(fmt.Sprintf("HashSize_%d", size), func(b *testing.B) {
			key := fmt.Sprintf("benchmark_hash_%d", size)

			args := []string{key}
			for i := 0; i < size; i++ {
				args = append(args, fmt.Sprintf("field%d", i), fmt.Sprintf("value%d", i))
			}
			evalHSET(args, store)

			b.ResetTimer()
			b.ReportAllocs()
			for i := 0; i < b.N; i++ {
				evalHLEN([]string{key}, store)
			}
		})
	}
}

func testEvalSELECT(t *testing.T, store *dstore.Store) {
	tests := map[string]evalTestCase{
		"nil value": {
			setup:  func() {},
			input:  nil,
			output: []byte("-ERR wrong number of arguments for 'select' command\r\n"),
		},
		"database is specified": {
			setup:  func() {},
			input:  []string{"1"},
			output: clientio.RespOK,
		},
	}
	runEvalTests(t, tests, evalSELECT, store)
}

func testEvalJSONARRPOP(t *testing.T, store *dstore.Store) {
	tests := map[string]evalTestCase{
		"wrong number of args passed": {
			setup:  func() {},
			input:  nil,
			output: []byte("-ERR wrong number of arguments for 'json.arrpop' command\r\n"),
		},
		"key does not exist": {
			setup:  func() {},
			input:  []string{"NOTEXISTANT_KEY"},
			output: []byte("-ERR could not perform this operation on a key that doesn't exist\r\n"),
		},
		"empty array at root path": {
			setup: func() {
				key := "MOCK_KEY"
				value := "[]"
				var rootData interface{}
				_ = sonic.Unmarshal([]byte(value), &rootData)
				obj := store.NewObj(rootData, -1, object.ObjTypeJSON, object.ObjEncodingJSON)
				store.Put(key, obj)
			},
			input:  []string{"MOCK_KEY"},
			output: []byte("-ERR Path '$' does not exist or not an array\r\n"),
		},
		"empty array at nested path": {
			setup: func() {
				key := "MOCK_KEY"
				value := "{\"a\": 1, \"b\": []}"
				var rootData interface{}
				_ = sonic.Unmarshal([]byte(value), &rootData)
				obj := store.NewObj(rootData, -1, object.ObjTypeJSON, object.ObjEncodingJSON)
				store.Put(key, obj)
			},
			input:  []string{"MOCK_KEY", "$.b"},
			output: []byte("*1\r\n$-1\r\n"),
		},
		"all paths with asterix": {
			setup: func() {
				key := "MOCK_KEY"
				value := "{\"a\": 1, \"b\": []}"
				var rootData interface{}
				_ = sonic.Unmarshal([]byte(value), &rootData)
				obj := store.NewObj(rootData, -1, object.ObjTypeJSON, object.ObjEncodingJSON)
				store.Put(key, obj)
			},
			input:  []string{"MOCK_KEY", "$.*"},
			output: []byte("*2\r\n$-1\r\n$-1\r\n"),
		},
		"array root path no index": {
			setup: func() {
				key := "MOCK_KEY"
				value := "[0, 1, 2, 3, 4, 5]"
				var rootData interface{}
				_ = sonic.Unmarshal([]byte(value), &rootData)
				obj := store.NewObj(rootData, -1, object.ObjTypeJSON, object.ObjEncodingJSON)
				store.Put(key, obj)
			},
			input:  []string{"MOCK_KEY"},
			output: []byte(":5\r\n"),
		},
		"array root path valid positive index": {
			setup: func() {
				key := "MOCK_KEY"
				value := "[0, 1, 2, 3, 4, 5]"
				var rootData interface{}
				_ = sonic.Unmarshal([]byte(value), &rootData)
				obj := store.NewObj(rootData, -1, object.ObjTypeJSON, object.ObjEncodingJSON)
				store.Put(key, obj)
			},
			input:  []string{"MOCK_KEY", "$", "2"},
			output: []byte(":2\r\n"),
		},
		"array root path out of bound positive index": {
			setup: func() {
				key := "MOCK_KEY"
				value := "[0, 1, 2, 3, 4, 5]"
				var rootData interface{}
				_ = sonic.Unmarshal([]byte(value), &rootData)
				obj := store.NewObj(rootData, -1, object.ObjTypeJSON, object.ObjEncodingJSON)
				store.Put(key, obj)
			},
			input:  []string{"MOCK_KEY", "$", "10"},
			output: []byte(":5\r\n"),
		},
		"array root path valid negative index": {
			setup: func() {
				key := "MOCK_KEY"
				value := "[0, 1, 2, 3, 4, 5]"
				var rootData interface{}
				_ = sonic.Unmarshal([]byte(value), &rootData)
				obj := store.NewObj(rootData, -1, object.ObjTypeJSON, object.ObjEncodingJSON)
				store.Put(key, obj)
			},
			input:  []string{"MOCK_KEY", "$", "-2"},
			output: []byte(":4\r\n"),
		},
		"array root path out of bound negative index": {
			setup: func() {
				key := "MOCK_KEY"
				value := "[0, 1, 2, 3, 4, 5]"
				var rootData interface{}
				_ = sonic.Unmarshal([]byte(value), &rootData)
				obj := store.NewObj(rootData, -1, object.ObjTypeJSON, object.ObjEncodingJSON)
				store.Put(key, obj)
			},
			input:  []string{"MOCK_KEY", "$", "-10"},
			output: []byte(":0\r\n"),
		},
		"array at root path updated correctly": {
			setup: func() {
				key := "MOCK_KEY"
				value := "[0, 1, 2, 3, 4, 5]"
				var rootData interface{}
				_ = sonic.Unmarshal([]byte(value), &rootData)
				obj := store.NewObj(rootData, -1, object.ObjTypeJSON, object.ObjEncodingJSON)
				store.Put(key, obj)
			},
			input:  []string{"MOCK_KEY", "$", "2"},
			output: []byte(":0\r\n"),
			validator: func(ouput []byte) {
				key := "MOCK_KEY"
				obj := store.Get(key)
				want := []interface{}{float64(0), float64(1), float64(3), float64(4), float64(5)}
				equal := reflect.DeepEqual(obj.Value, want)
				assert.Equal(t, equal, true)
			},
		},
		"nested array updated correctly": {
			setup: func() {
				key := "MOCK_KEY"
				value := "{\"a\": 2, \"b\": [0, 1, 2, 3, 4, 5]}"
				var rootData interface{}
				_ = sonic.Unmarshal([]byte(value), &rootData)
				obj := store.NewObj(rootData, -1, object.ObjTypeJSON, object.ObjEncodingJSON)
				store.Put(key, obj)
			},
			input:  []string{"MOCK_KEY", "$.b", "2"},
			output: []byte("*1\r\n:2\r\n"),
			validator: func(ouput []byte) {
				key := "MOCK_KEY"
				path := "$.b"
				obj := store.Get(key)

				expr, err := jp.ParseString(path)
				assert.NilError(t, err, "error parsing path")

				results := expr.Get(obj.Value)
				assert.Equal(t, len(results), 1)

				want := []interface{}{float64(0), float64(1), float64(3), float64(4), float64(5)}

				equal := reflect.DeepEqual(results[0], want)
				assert.Equal(t, equal, true)
			},
		},
	}

	runEvalTests(t, tests, evalJSONARRPOP, store)
}

func testEvalTYPE(t *testing.T, store *dstore.Store) {
	tests := map[string]evalTestCase{
		"TYPE : incorrect number of arguments": {
			setup:  func() {},
			input:  []string{},
			output: diceerrors.NewErrArity("TYPE"),
		},
		"TYPE : key does not exist": {
			setup:  func() {},
			input:  []string{"nonexistent_key"},
			output: clientio.Encode("none", false),
		},
		"TYPE : key exists and is of type String": {
			setup: func() {
				store.Put("string_key", store.NewObj("value", -1, object.ObjTypeString, object.ObjEncodingRaw))
			},
			input:  []string{"string_key"},
			output: clientio.Encode("string", false),
		},
		"TYPE : key exists and is of type List": {
			setup: func() {
				store.Put("list_key", store.NewObj([]byte("value"), -1, object.ObjTypeByteList, object.ObjEncodingRaw))
			},
			input:  []string{"list_key"},
			output: clientio.Encode("list", false),
		},
		"TYPE : key exists and is of type Set": {
			setup: func() {
				store.Put("set_key", store.NewObj([]byte("value"), -1, object.ObjTypeSet, object.ObjEncodingRaw))
			},
			input:  []string{"set_key"},
			output: clientio.Encode("set", false),
		},
		"TYPE : key exists and is of type Hash": {
			setup: func() {
				store.Put("hash_key", store.NewObj([]byte("value"), -1, object.ObjTypeHashMap, object.ObjEncodingRaw))
			},
			input:  []string{"hash_key"},
			output: clientio.Encode("hash", false),
		},
	}
	runEvalTests(t, tests, evalTYPE, store)
}

func BenchmarkEvalTYPE(b *testing.B) {
	store := dstore.NewStore(nil)

	// Define different types of objects to benchmark
	objectTypes := map[string]func(){
		"String": func() {
			store.Put("string_key", store.NewObj("value", -1, object.ObjTypeString, object.ObjEncodingRaw))
		},
		"List": func() {
			store.Put("list_key", store.NewObj([]byte("value"), -1, object.ObjTypeByteList, object.ObjEncodingRaw))
		},
		"Set": func() {
			store.Put("set_key", store.NewObj([]byte("value"), -1, object.ObjTypeSet, object.ObjEncodingRaw))
		},
		"Hash": func() {
			store.Put("hash_key", store.NewObj([]byte("value"), -1, object.ObjTypeHashMap, object.ObjEncodingRaw))
		},
	}

	for objType, setupFunc := range objectTypes {
		b.Run(fmt.Sprintf("ObjectType_%s", objType), func(b *testing.B) {
			// Setup the object in the store
			setupFunc()

			b.ResetTimer()
			b.ReportAllocs()

			// Benchmark the evalTYPE function
			for i := 0; i < b.N; i++ {
				_ = evalTYPE([]string{fmt.Sprintf("%s_key", strings.ToLower(objType))}, store)
			}
		})
	}
}

func testEvalCOMMAND(t *testing.T, store *dstore.Store) {
	tests := map[string]evalTestCase{
		"command help": {
			input: []string{"HELP"},
			output: []byte("*11\r\n" +
				"$64\r\n" +
				"COMMAND <subcommand> [<arg> [value] [opt] ...]. Subcommands are:\r\n" +
				"$15\r\n" +
				"(no subcommand)\r\n" +
				"$43\r\n" +
				"    Return details about all Dice commands.\r\n" +
				"$5\r\n" +
				"COUNT\r\n" +
				"$60\r\n" +
				"    Return the total number of commands in this Dice server.\r\n" +
				"$4\r\n" +
				"LIST\r\n" +
				"$55\r\n" +
				"     Return a list of all commands in this Dice server.\r\n" +
				"$22\r\n" +
				"GETKEYS <full-command>\r\n" +
				"$46\r\n" +
				"     Return the keys from a full Dice command.\r\n" +
				"$4\r\n" +
				"HELP\r\n" +
				"$21\r\n" +
				"     Print this help.\r\n"),
		},
	}

	runEvalTests(t, tests, evalCommand, store)
}
<<<<<<< HEAD

func testEvalJSONOBJKEYS(t *testing.T, store *dstore.Store) {
	tests := map[string]evalTestCase{
		"nil value": {
			setup:  func() {},
			input:  nil,
			output: []byte("-ERR wrong number of arguments for 'json.objkeys' command\r\n"),
		},
		"empty args": {
			setup:  func() {},
			input:  []string{},
			output: []byte("-ERR wrong number of arguments for 'json.objkeys' command\r\n"),
		},
		"key does not exist": {
			setup:  func() {},
			input:  []string{"NONEXISTENT_KEY"},
			output: clientio.RespNIL,
		},
		"root not object": {
			setup: func() {
				key := "EXISTING_KEY"
				value := "[1]"
				var rootData interface{}
				_ = sonic.Unmarshal([]byte(value), &rootData)
				obj := store.NewObj(rootData, -1, object.ObjTypeJSON, object.ObjEncodingJSON)
				store.Put(key, obj)
			},
			input:  []string{"EXISTING_KEY"},
			output: []byte("-WRONGTYPE Operation against a key holding the wrong kind of value\r\n"),
		},
		"root object objkeys": {
			setup: func() {
				key := "EXISTING_KEY"
				value := "{\"name\":\"John\",\"age\":30,\"city\":\"New York\"}"
				var rootData interface{}
				_ = sonic.Unmarshal([]byte(value), &rootData)
				obj := store.NewObj(rootData, -1, object.ObjTypeJSON, object.ObjEncodingJSON)
				store.Put(key, obj)
			},
			input:  []string{"EXISTING_KEY"},
			output: clientio.Encode([]interface{}{[]interface{}{"name", "age", "city"},}, false),
		},
		"wildcard no object objkeys": {
			setup: func() {
				key := "EXISTING_KEY"
				value := "{\"name\":\"John\",\"age\":30,\"pets\":null,\"languages\":[\"python\",\"golang\"],\"flag\":false}"
				var rootData interface{}
				_ = sonic.Unmarshal([]byte(value), &rootData)
				obj := store.NewObj(rootData, -1, object.ObjTypeJSON, object.ObjEncodingJSON)
				store.Put(key, obj)
			},
			input:  []string{"EXISTING_KEY", "$.*"},
			output: []byte("*5\r\n$-1\r\n$-1\r\n$-1\r\n$-1\r\n$-1\r\n"),
		},
		"subpath object objkeys": {
			setup: func() {
				key := "EXISTING_KEY"
				value := "{\"person\":{\"name\":\"John\",\"age\":30},\"languages\":[\"python\",\"golang\"]}"
				var rootData interface{}
				_ = sonic.Unmarshal([]byte(value), &rootData)
				obj := store.NewObj(rootData, -1, object.ObjTypeJSON, object.ObjEncodingJSON)
				store.Put(key, obj)
			},
			input:  []string{"EXISTING_KEY", "$.person"},
			output: clientio.Encode([]interface{}{[]interface{}{"name", "age"},}, false),
		},
		"invalid JSONPath": {
			setup: func() {
				key := "EXISTING_KEY"
				value := "{\"name\":\"John\",\"age\":30}"
				var rootData interface{}
				_ = sonic.Unmarshal([]byte(value), &rootData)
				obj := store.NewObj(rootData, -1, object.ObjTypeJSON, object.ObjEncodingJSON)
				store.Put(key, obj)
			},
			input:  []string{"EXISTING_KEY", "$invalid_path"},
			output: []byte("-ERR parse error at 2 in $invalid_path\r\n"),
		},
		"incomapitable type(int)": {
			setup: func() {
				key := "EXISTING_KEY"
				value := "{\"person\":{\"name\":\"John\",\"age\":30},\"languages\":[\"python\",\"golang\"]}"
				var rootData interface{}
				_ = sonic.Unmarshal([]byte(value), &rootData)
				obj := store.NewObj(rootData, -1, object.ObjTypeJSON, object.ObjEncodingJSON)
				store.Put(key, obj)
			},
			input:  []string{"EXISTING_KEY", "$.person.age"},
			output: []byte("*1\r\n$-1\r\n"),
		},
		"incomapitable type(string)": {
			setup: func() {
				key := "EXISTING_KEY"
				value := "{\"person\":{\"name\":\"John\",\"age\":30},\"languages\":[\"python\",\"golang\"]}"
				var rootData interface{}
				_ = sonic.Unmarshal([]byte(value), &rootData)
				obj := store.NewObj(rootData, -1, object.ObjTypeJSON, object.ObjEncodingJSON)
				store.Put(key, obj)
			},
			input:  []string{"EXISTING_KEY", "$.person.name"},
			output: []byte("*1\r\n$-1\r\n"),
		},
		"incomapitable type(array)": {
			setup: func() {
				key := "EXISTING_KEY"
				value := "{\"person\":{\"name\":\"John\",\"age\":30},\"languages\":[\"python\",\"golang\"]}"
				var rootData interface{}
				_ = sonic.Unmarshal([]byte(value), &rootData)
				obj := store.NewObj(rootData, -1, object.ObjTypeJSON, object.ObjEncodingJSON)
				store.Put(key, obj)
			},
			input:  []string{"EXISTING_KEY", "$.languages"},
			output: []byte("*1\r\n$-1\r\n"),
		},
	}

	runEvalTests(t, tests, evalJSONOBJKEYS, store)
}

func BenchmarkEvalJSONOBJKEYS(b *testing.B) {
	sizes := []int{0, 10, 100, 1000, 10000, 100000, 1000000} // Various sizes of JSON objects
	store := dstore.NewStore(nil)

	for _, size := range sizes {
		b.Run(fmt.Sprintf("JSONObjectSize_%d", size), func(b *testing.B) {
			key := fmt.Sprintf("benchmark_json_objkeys_%d", size)

			// Create a large JSON object with the given size
			jsonObj := make(map[string]interface{})
			for i := 0; i < size; i++ {
				jsonObj[fmt.Sprintf("key%d", i)] = fmt.Sprintf("value%d", i)
			}

			// Set the JSON object in the store
			args := []string{key, "$", fmt.Sprintf("%v", jsonObj)}
			evalJSONSET(args, store)

			b.ResetTimer()
			b.ReportAllocs()

			// Benchmark the evalJSONOBJKEYS function
			for i := 0; i < b.N; i++ {
				_ = evalJSONOBJKEYS([]string{key, "$"}, store)
			}
		})
	}
=======
func TestMSETConsistency(t *testing.T) {
	store := dstore.NewStore(nil)
	evalMSET([]string{"KEY", "VAL", "KEY2", "VAL2"}, store)

	assert.Equal(t, "VAL", store.Get("KEY").Value)
	assert.Equal(t, "VAL2", store.Get("KEY2").Value)
>>>>>>> fccf6b43
}<|MERGE_RESOLUTION|>--- conflicted
+++ resolved
@@ -2668,7 +2668,6 @@
 
 	runEvalTests(t, tests, evalCommand, store)
 }
-<<<<<<< HEAD
 
 func testEvalJSONOBJKEYS(t *testing.T, store *dstore.Store) {
 	tests := map[string]evalTestCase{
@@ -2815,12 +2814,12 @@
 			}
 		})
 	}
-=======
+}
+
 func TestMSETConsistency(t *testing.T) {
 	store := dstore.NewStore(nil)
 	evalMSET([]string{"KEY", "VAL", "KEY2", "VAL2"}, store)
 
 	assert.Equal(t, "VAL", store.Get("KEY").Value)
 	assert.Equal(t, "VAL2", store.Get("KEY2").Value)
->>>>>>> fccf6b43
 }