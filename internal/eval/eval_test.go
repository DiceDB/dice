--- conflicted
+++ resolved
@@ -4,11 +4,8 @@
 	"bytes"
 	"errors"
 	"fmt"
-<<<<<<< HEAD
 	"github.com/bytedance/sonic"
-=======
 	"github.com/dicedb/dice/internal/object"
->>>>>>> 7204ba13
 	"strconv"
 	"strings"
 	"testing"
@@ -1119,7 +1116,7 @@
 				key := "EXISTING_DEST_KEY"
 				value := hyperloglog.New()
 				value.Insert([]byte("VALUE"))
-				obj := &dstore.Obj{
+				obj := &object.Obj{
 					Value:          value,
 					LastAccessedAt: uint32(time.Now().Unix()),
 				}
@@ -1133,7 +1130,7 @@
 				key := "EXISTING_DEST_KEY"
 				value := hyperloglog.New()
 				value.Insert([]byte("VALUE"))
-				obj := &dstore.Obj{
+				obj := &object.Obj{
 					Value:          value,
 					LastAccessedAt: uint32(time.Now().Unix()),
 				}
@@ -1147,7 +1144,7 @@
 				key := "EXISTING_DEST_KEY"
 				value := hyperloglog.New()
 				value.Insert([]byte("VALUE"))
-				obj := &dstore.Obj{
+				obj := &object.Obj{
 					Value:          value,
 					LastAccessedAt: uint32(time.Now().Unix()),
 				}
@@ -1155,7 +1152,7 @@
 				srcKey := "EXISTING_SRC_KEY"
 				srcValue := hyperloglog.New()
 				value.Insert([]byte("SRC_VALUE"))
-				srcKeyObj := &dstore.Obj{
+				srcKeyObj := &object.Obj{
 					Value:          srcValue,
 					LastAccessedAt: uint32(time.Now().Unix()),
 				}
