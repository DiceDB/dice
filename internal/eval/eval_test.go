package eval

import (
	"bytes"
	"encoding/base64"
	"errors"
	"fmt"
	"math"
	"reflect"
	"strconv"
	"strings"
	"testing"
	"time"

	"github.com/dicedb/dice/internal/cmd"
	"github.com/dicedb/dice/internal/eval/sortedset"
	"github.com/dicedb/dice/internal/server/utils"

	"github.com/bytedance/sonic"
	"github.com/ohler55/ojg/jp"

	"github.com/axiomhq/hyperloglog"
	"github.com/dicedb/dice/internal/clientio"
	diceerrors "github.com/dicedb/dice/internal/errors"
	"github.com/dicedb/dice/internal/object"
	dstore "github.com/dicedb/dice/internal/store"
	testifyAssert "github.com/stretchr/testify/assert"
	"gotest.tools/v3/assert"
)

type evalTestCase struct {
	name           string
	setup          func()
	input          []string
	output         []byte
	validator      func(output []byte)
	newValidator   func(output interface{})
	migratedOutput EvalResponse
}

func setupTest(store *dstore.Store) *dstore.Store {
	dstore.ResetStore(store)
	return store
}

func TestEval(t *testing.T) {
	store := dstore.NewStore(nil, nil)

	testEvalECHO(t, store)
	testEvalHELLO(t, store)
	testEvalSET(t, store)
	testEvalGET(t, store)
	testEvalGETEX(t, store)
	testEvalDebug(t, store)
	testEvalJSONARRTRIM(t, store)
	testEvalJSONARRINSERT(t, store)
	testEvalJSONARRPOP(t, store)
	testEvalJSONARRLEN(t, store)
	testEvalJSONDEL(t, store)
	testEvalJSONFORGET(t, store)
	testEvalJSONCLEAR(t, store)
	testEvalJSONTYPE(t, store)
	testEvalJSONGET(t, store)
	testEvalJSONSET(t, store)
	testEvalJSONNUMMULTBY(t, store)
	testEvalJSONTOGGLE(t, store)
	testEvalJSONARRAPPEND(t, store)
	testEvalJSONRESP(t, store)
	testEvalTTL(t, store)
	testEvalDel(t, store)
	testEvalPersist(t, store)
	testEvalEXPIRE(t, store)
	testEvalEXPIRETIME(t, store)
	testEvalEXPIREAT(t, store)
	testEvalDbsize(t, store)
	testEvalGETSET(t, store)
	testEvalHSET(t, store)
	testEvalHMSET(t, store)
	testEvalHKEYS(t, store)
	testEvalPFADD(t, store)
	testEvalPFCOUNT(t, store)
	testEvalPFMERGE(t, store)
	testEvalHGET(t, store)
	testEvalHMGET(t, store)
	testEvalHSTRLEN(t, store)
	testEvalHEXISTS(t, store)
	testEvalHDEL(t, store)
	testEvalHSCAN(t, store)
	testEvalJSONSTRLEN(t, store)
	testEvalJSONOBJLEN(t, store)
	testEvalHLEN(t, store)
	testEvalSELECT(t, store)
	testEvalLLEN(t, store)
	testEvalGETEX(t, store)
	testEvalJSONNUMINCRBY(t, store)
	testEvalDUMP(t, store)
	testEvalTYPE(t, store)
	testEvalCOMMAND(t, store)
	testEvalHINCRBY(t, store)
	testEvalJSONOBJKEYS(t, store)
	testEvalGETRANGE(t, store)
	testEvalHSETNX(t, store)
	testEvalPING(t, store)
	testEvalSETEX(t, store)
	testEvalFLUSHDB(t, store)
	testEvalINCRBYFLOAT(t, store)
	testEvalBITOP(t, store)
	testEvalAPPEND(t, store)
	testEvalHRANDFIELD(t, store)
	testEvalZADD(t, store)
	testEvalZRANGE(t, store)
	testEvalZPOPMAX(t, store)
	testEvalZPOPMIN(t, store)
	testEvalZRANK(t, store)
	testEvalZCARD(t, store)
	testEvalZREM(t, store)
	testEvalHVALS(t, store)
	testEvalBitField(t, store)
	testEvalHINCRBYFLOAT(t, store)
	testEvalBitFieldRO(t, store)
	testEvalGEOADD(t, store)
	testEvalGEODIST(t, store)
	testEvalSINTER(t, store)
	testEvalOBJECTENCODING(t, store)
	testEvalJSONSTRAPPEND(t, store)
	testEvalINCR(t, store)
	testEvalINCRBY(t, store)
	testEvalDECR(t, store)
	testEvalDECRBY(t, store)
	testEvalBFRESERVE(t, store)
	testEvalBFINFO(t, store)
	testEvalBFEXISTS(t, store)
	testEvalBFADD(t, store)
}

func testEvalPING(t *testing.T, store *dstore.Store) {
	tests := map[string]evalTestCase{
		"nil value":            {input: nil, output: []byte("+PONG\r\n")},
		"empty args":           {input: []string{}, output: []byte("+PONG\r\n")},
		"one value":            {input: []string{"HEY"}, output: []byte("$3\r\nHEY\r\n")},
		"more than one values": {input: []string{"HEY", "HELLO"}, output: []byte("-ERR wrong number of arguments for 'ping' command\r\n")},
	}

	runEvalTests(t, tests, evalPING, store)
}

func testEvalECHO(t *testing.T, store *dstore.Store) {
	tests := map[string]evalTestCase{
		"nil value":            {input: nil, output: []byte("-ERR wrong number of arguments for 'echo' command\r\n")},
		"empty args":           {input: []string{}, output: []byte("-ERR wrong number of arguments for 'echo' command\r\n")},
		"one value":            {input: []string{"HEY"}, output: []byte("$3\r\nHEY\r\n")},
		"more than one values": {input: []string{"HEY", "HELLO"}, output: []byte("-ERR wrong number of arguments for 'echo' command\r\n")},
	}

	runEvalTests(t, tests, evalECHO, store)
}

func testEvalHELLO(t *testing.T, store *dstore.Store) {
	resp := []interface{}{
		"proto", 2,
		"id", serverID,
		"mode", "standalone",
		"role", "master",
		"modules",
		[]interface{}{},
	}

	tests := map[string]evalTestCase{
		"nil value":            {input: nil, output: clientio.Encode(resp, false)},
		"empty args":           {input: []string{}, output: clientio.Encode(resp, false)},
		"one value":            {input: []string{"HEY"}, output: clientio.Encode(resp, false)},
		"more than one values": {input: []string{"HEY", "HELLO"}, output: []byte("-ERR wrong number of arguments for 'hello' command\r\n")},
	}

	runEvalTests(t, tests, evalHELLO, store)
}

func testEvalSET(t *testing.T, store *dstore.Store) {
	tests := []evalTestCase{
		{
			name:           "nil value",
			input:          nil,
			migratedOutput: EvalResponse{Result: nil, Error: errors.New("ERR wrong number of arguments for 'set' command")},
		},
		{
			name:           "empty array",
			input:          []string{},
			migratedOutput: EvalResponse{Result: nil, Error: errors.New("ERR wrong number of arguments for 'set' command")},
		},
		{
			name:           "one value",
			input:          []string{"KEY"},
			migratedOutput: EvalResponse{Result: nil, Error: errors.New("ERR wrong number of arguments for 'set' command")},
		},
		{
			name:           "key val pair",
			input:          []string{"KEY", "VAL"},
			migratedOutput: EvalResponse{Result: clientio.OK, Error: nil},
		},
		{
			name:           "key val pair with int val",
			input:          []string{"KEY", "123456"},
			migratedOutput: EvalResponse{Result: clientio.OK, Error: nil},
		},
		{
			name:           "key val pair and expiry key",
			input:          []string{"KEY", "VAL", Px},
			migratedOutput: EvalResponse{Result: nil, Error: errors.New("ERR syntax error")},
		},
		{
			name:           "key val pair and EX no val",
			input:          []string{"KEY", "VAL", Ex},
			migratedOutput: EvalResponse{Result: nil, Error: errors.New("ERR syntax error")},
		},
		{
			name:           "key val pair and valid EX",
			input:          []string{"KEY", "VAL", Ex, "2"},
			migratedOutput: EvalResponse{Result: clientio.OK, Error: nil},
		},
		{
			name:           "key val pair and invalid negative EX",
			input:          []string{"KEY", "VAL", Ex, "-2"},
			migratedOutput: EvalResponse{Result: nil, Error: errors.New("ERR invalid expire time in 'set' command")},
		},
		{
			name:           "key val pair and invalid float EX",
			input:          []string{"KEY", "VAL", Ex, "2.0"},
			migratedOutput: EvalResponse{Result: nil, Error: errors.New("ERR value is not an integer or out of range")},
		},
		{
			name:           "key val pair and invalid out of range int EX",
			input:          []string{"KEY", "VAL", Ex, "9223372036854775807"},
			migratedOutput: EvalResponse{Result: nil, Error: errors.New("ERR invalid expire time in 'set' command")},
		},
		{
			name:           "key val pair and invalid greater than max duration EX",
			input:          []string{"KEY", "VAL", Ex, "9223372036854775"},
			migratedOutput: EvalResponse{Result: nil, Error: errors.New("ERR invalid expire time in 'set' command")},
		},
		{
			name:           "key val pair and invalid EX",
			input:          []string{"KEY", "VAL", Ex, "invalid_expiry_val"},
			migratedOutput: EvalResponse{Result: nil, Error: errors.New("ERR value is not an integer or out of range")},
		},
		{
			name:           "key val pair and PX no val",
			input:          []string{"KEY", "VAL", Px},
			migratedOutput: EvalResponse{Result: nil, Error: errors.New("ERR syntax error")},
		},
		{
			name:           "key val pair and valid PX",
			input:          []string{"KEY", "VAL", Px, "2000"},
			migratedOutput: EvalResponse{Result: clientio.OK, Error: nil},
		},
		{
			name:           "key val pair and invalid PX",
			input:          []string{"KEY", "VAL", Px, "invalid_expiry_val"},
			migratedOutput: EvalResponse{Result: nil, Error: errors.New("ERR value is not an integer or out of range")},
		},
		{
			name:           "key val pair and invalid negative PX",
			input:          []string{"KEY", "VAL", Px, "-2"},
			migratedOutput: EvalResponse{Result: nil, Error: errors.New("ERR invalid expire time in 'set' command")},
		},
		{
			name:           "key val pair and invalid float PX",
			input:          []string{"KEY", "VAL", Px, "2.0"},
			migratedOutput: EvalResponse{Result: nil, Error: errors.New("ERR value is not an integer or out of range")},
		},
		{
			name:           "key val pair and invalid out of range int PX",
			input:          []string{"KEY", "VAL", Px, "9223372036854775807"},
			migratedOutput: EvalResponse{Result: nil, Error: errors.New("ERR invalid expire time in 'set' command")},
		},
		{
			name:           "key val pair and invalid greater than max duration PX",
			input:          []string{"KEY", "VAL", Px, "9223372036854775"},
			migratedOutput: EvalResponse{Result: nil, Error: errors.New("ERR invalid expire time in 'set' command")},
		},
		{
			name:           "key val pair and both EX and PX",
			input:          []string{"KEY", "VAL", Ex, "2", Px, "2000"},
			migratedOutput: EvalResponse{Result: nil, Error: errors.New("ERR syntax error")},
		},
		{
			name:           "key val pair and PXAT no val",
			input:          []string{"KEY", "VAL", Pxat},
			migratedOutput: EvalResponse{Result: nil, Error: errors.New("ERR syntax error")},
		},
		{
			name:           "key val pair and invalid PXAT",
			input:          []string{"KEY", "VAL", Pxat, "invalid_expiry_val"},
			migratedOutput: EvalResponse{Result: nil, Error: errors.New("ERR value is not an integer or out of range")},
		},
		{
			name:           "key val pair and expired PXAT",
			input:          []string{"KEY", "VAL", Pxat, "2"},
			migratedOutput: EvalResponse{Result: clientio.OK, Error: nil},
		},
		{
			name:           "key val pair and negative PXAT",
			input:          []string{"KEY", "VAL", Pxat, "-123456"},
			migratedOutput: EvalResponse{Result: nil, Error: errors.New("ERR invalid expire time in 'set' command")},
		},
		{
			name:           "key val pair and valid PXAT",
			input:          []string{"KEY", "VAL", Pxat, strconv.FormatInt(time.Now().Add(2*time.Minute).UnixMilli(), 10)},
			migratedOutput: EvalResponse{Result: clientio.OK, Error: nil},
		},
	}

	for _, tt := range tests {
		t.Run(tt.name, func(t *testing.T) {

			cd := &cmd.DiceDBCmd{
				Args: tt.input,
			}
			response := evalSET(cd, store)

			// Handle comparison for byte slices
			if b, ok := response.Result.([]byte); ok && tt.migratedOutput.Result != nil {
				if expectedBytes, ok := tt.migratedOutput.Result.([]byte); ok {
					testifyAssert.True(t, bytes.Equal(b, expectedBytes), "expected and actual byte slices should be equal")
				}
			} else {
				assert.Equal(t, tt.migratedOutput.Result, response.Result)
			}

			if tt.migratedOutput.Error != nil {
				testifyAssert.EqualError(t, response.Error, tt.migratedOutput.Error.Error())
			} else {
				testifyAssert.NoError(t, response.Error)
			}
		})
	}
}

func testEvalGETEX(t *testing.T, store *dstore.Store) {
	tests := map[string]evalTestCase{
		"key val pair and valid EX": {
			setup: func() {
				key := "foo"
				value := "bar"
				obj := &object.Obj{
					Value: value,
				}
				store.Put(key, obj)
			},
			input:  []string{"foo", Ex, "10"},
			output: clientio.Encode("bar", false),
		},
		"key val pair and invalid EX": {
			setup: func() {
				key := "foo"
				value := "bar"
				obj := &object.Obj{
					Value: value,
				}
				store.Put(key, obj)
			},
			input:  []string{"foo", Ex, "10000000000000000"},
			output: []byte("-ERR invalid expire time in 'getex' command\r\n"),
		},
		"key holding json type": {
			setup: func() {
				evalJSONSET([]string{"JSONKEY", "$", "1"}, store)
			},
			input:  []string{"JSONKEY"},
			output: []byte("-WRONGTYPE Operation against a key holding the wrong kind of value\r\n"),
		},
		"key holding set type": {
			setup: func() {
				evalSADD([]string{"SETKEY", "FRUITS", "APPLE", "MANGO", "BANANA"}, store)
			},
			input:  []string{"SETKEY"},
			output: []byte("-WRONGTYPE Operation against a key holding the wrong kind of value\r\n"),
		},
	}

	runEvalTests(t, tests, evalGETEX, store)
}

func testEvalGET(t *testing.T, store *dstore.Store) {
	tests := []evalTestCase{
		{
			name:           "nil value",
			input:          nil,
			migratedOutput: EvalResponse{Result: nil, Error: errors.New("ERR wrong number of arguments for 'get' command")},
		},
		{
			name:           "empty array",
			input:          []string{},
			migratedOutput: EvalResponse{Result: nil, Error: errors.New("ERR wrong number of arguments for 'get' command")},
		},
		{
			name:           "key does not exist",
			input:          []string{"NONEXISTENT_KEY"},
			migratedOutput: EvalResponse{Result: clientio.NIL, Error: nil},
		},
		{
			name:           "multiple arguments",
			input:          []string{"KEY1", "KEY2"},
			migratedOutput: EvalResponse{Result: nil, Error: errors.New("ERR wrong number of arguments for 'get' command")},
		},
		{
			name: "key exists",
			setup: func() {
				key := "diceKey"
				value := "diceVal"
				obj := &object.Obj{
					Value:          value,
					LastAccessedAt: uint32(time.Now().Unix()),
				}
				store.Put(key, obj)
			},
			input:          []string{"diceKey"},
			migratedOutput: EvalResponse{Result: "diceVal", Error: nil},
		},
		{
			name: "key exists but expired",
			setup: func() {
				key := "EXISTING_KEY"
				value := "mock_value"
				obj := &object.Obj{
					Value:          value,
					LastAccessedAt: uint32(time.Now().Unix()),
				}
				store.Put(key, obj)
				store.SetExpiry(obj, int64(-2*time.Millisecond))
			},
			input:          []string{"EXISTING_KEY"},
			migratedOutput: EvalResponse{Result: clientio.NIL, Error: nil},
		},
	}

	for _, tt := range tests {
		t.Run(tt.name, func(t *testing.T) {
			// Setup the test store
			if tt.setup != nil {
				tt.setup()
			}
			cd := &cmd.DiceDBCmd{
				Args: tt.input,
			}
			response := evalGET(cd, store)

			// Handle comparison for byte slices
			if b, ok := response.Result.([]byte); ok && tt.migratedOutput.Result != nil {
				if expectedBytes, ok := tt.migratedOutput.Result.([]byte); ok {
					testifyAssert.True(t, bytes.Equal(b, expectedBytes), "expected and actual byte slices should be equal")
				}
			} else {
				assert.Equal(t, tt.migratedOutput.Result, response.Result)
			}

			if tt.migratedOutput.Error != nil {
				testifyAssert.EqualError(t, response.Error, tt.migratedOutput.Error.Error())
			} else {
				testifyAssert.NoError(t, response.Error)
			}
		})
	}
}

func testEvalGETSET(t *testing.T, store *dstore.Store) {
	tests := []evalTestCase{
		{
			name:           "GETSET with 1 arg",
			input:          []string{"HELLO"},
			migratedOutput: EvalResponse{Result: nil, Error: errors.New("ERR wrong number of arguments for 'getset' command")},
		},
		{
			name:           "GETSET with 3 args",
			input:          []string{"HELLO", "WORLD", "WORLD1"},
			migratedOutput: EvalResponse{Result: nil, Error: errors.New("ERR wrong number of arguments for 'getset' command")},
		},
		{
			name:           "GETSET key not exists",
			input:          []string{"HELLO", "WORLD"},
			migratedOutput: EvalResponse{Result: clientio.NIL, Error: nil},
		},
		{
			name: "GETSET key exists",
			setup: func() {
				key := "EXISTING_KEY"
				value := "mock_value"
				obj := &object.Obj{
					Value:          value,
					LastAccessedAt: uint32(time.Now().Unix()),
				}
				store.Put(key, obj)
			},
			input:          []string{"EXISTING_KEY", "WORLD"},
			migratedOutput: EvalResponse{Result: "mock_value", Error: nil},
		},
		{
			name: "GETSET key exists TTL should be reset",
			setup: func() {
				key := "EXISTING_KEY"
				value := "mock_value"
				obj := &object.Obj{
					Value:          value,
					LastAccessedAt: uint32(time.Now().Unix()),
				}
				store.Put(key, obj)
			},
			input:          []string{"EXISTING_KEY", "WORLD"},
			migratedOutput: EvalResponse{Result: "mock_value", Error: nil},
		},
	}

	for _, tt := range tests {
		t.Run(tt.name, func(t *testing.T) {
			// Setup the test store
			if tt.setup != nil {
				tt.setup()
			}
			cd := &cmd.DiceDBCmd{
				Args: tt.input,
			}
			response := evalGETSET(cd, store)

			// Handle comparison for byte slices
			if b, ok := response.Result.([]byte); ok && tt.migratedOutput.Result != nil {
				if expectedBytes, ok := tt.migratedOutput.Result.([]byte); ok {
					testifyAssert.True(t, bytes.Equal(b, expectedBytes), "expected and actual byte slices should be equal")
				}
			} else {
				assert.Equal(t, tt.migratedOutput.Result, response.Result)
			}

			if tt.migratedOutput.Error != nil {
				testifyAssert.EqualError(t, response.Error, tt.migratedOutput.Error.Error())
			} else {
				testifyAssert.NoError(t, response.Error)
			}
		})
	}
}

func testEvalEXPIRE(t *testing.T, store *dstore.Store) {
	tests := map[string]evalTestCase{
		"nil value": {
			input:  nil,
			output: []byte("-ERR wrong number of arguments for 'expire' command\r\n"),
		},
		"empty args": {
			input:  []string{},
			output: []byte("-ERR wrong number of arguments for 'expire' command\r\n"),
		},
		"wrong number of args": {
			input:  []string{"KEY1"},
			output: []byte("-ERR wrong number of arguments for 'expire' command\r\n"),
		},
		"key does not exist": {
			input:  []string{"NONEXISTENT_KEY", strconv.FormatInt(1, 10)},
			output: clientio.RespZero,
		},
		"key exists": {
			setup: func() {
				key := "EXISTING_KEY"
				value := "mock_value"
				obj := &object.Obj{
					Value:          value,
					LastAccessedAt: uint32(time.Now().Unix()),
				}
				store.Put(key, obj)
			},
			input:  []string{"EXISTING_KEY", strconv.FormatInt(1, 10)},
			output: clientio.RespOne,
		},
		"invalid expiry time exists - very large integer": {
			setup: func() {
				key := "EXISTING_KEY"
				value := "mock_value"
				obj := &object.Obj{
					Value:          value,
					LastAccessedAt: uint32(time.Now().Unix()),
				}
				store.Put(key, obj)
			},
			input:  []string{"EXISTING_KEY", strconv.FormatInt(9223372036854776, 10)},
			output: []byte("-ERR invalid expire time in 'expire' command\r\n"),
		},

		"invalid expiry time exists - negative integer": {
			setup: func() {
				key := "EXISTING_KEY"
				value := "mock_value"
				obj := &object.Obj{
					Value:          value,
					LastAccessedAt: uint32(time.Now().Unix()),
				}
				store.Put(key, obj)
			},
			input:  []string{"EXISTING_KEY", strconv.FormatInt(-1, 10)},
			output: []byte("-ERR invalid expire time in 'expire' command\r\n"),
		},
		"invalid expiry time exists - empty string": {
			setup: func() {
				key := "EXISTING_KEY"
				value := "mock_value"
				obj := &object.Obj{
					Value:          value,
					LastAccessedAt: uint32(time.Now().Unix()),
				}
				store.Put(key, obj)
			},
			input:  []string{"EXISTING_KEY", ""},
			output: []byte("-ERR value is not an integer or out of range\r\n"),
		},
		"invalid expiry time exists - with float number": {
			setup: func() {
				key := "EXISTING_KEY"
				value := "mock_value"
				obj := &object.Obj{
					Value:          value,
					LastAccessedAt: uint32(time.Now().Unix()),
				}
				store.Put(key, obj)
			},
			input:  []string{"EXISTING_KEY", "0.456"},
			output: []byte("-ERR value is not an integer or out of range\r\n"),
		},
	}

	runEvalTests(t, tests, evalEXPIRE, store)
}

func testEvalEXPIRETIME(t *testing.T, store *dstore.Store) {
	tests := map[string]evalTestCase{
		"wrong number of args": {
			input:  []string{"KEY1", "KEY2"},
			output: []byte("-ERR wrong number of arguments for 'expiretime' command\r\n"),
		},
		"key does not exist": {
			input:  []string{"NONEXISTENT_KEY"},
			output: clientio.RespMinusTwo,
		},
		"key exists without expiry": {
			setup: func() {
				key := "EXISTING_KEY"
				value := "mock_value"
				obj := &object.Obj{
					Value:          value,
					LastAccessedAt: uint32(time.Now().Unix()),
				}
				store.Put(key, obj)
			},
			input:  []string{"EXISTING_KEY"},
			output: clientio.RespMinusOne,
		},
		"key exists with expiry": {
			setup: func() {
				key := "EXISTING_KEY"
				value := "mock_value"
				obj := &object.Obj{
					Value:          value,
					LastAccessedAt: uint32(time.Now().Unix()),
				}
				store.Put(key, obj)

				store.SetUnixTimeExpiry(obj, 2724123456123)
			},
			input:  []string{"EXISTING_KEY"},
			output: []byte(fmt.Sprintf(":%d\r\n", 2724123456123)),
		},
	}

	runEvalTests(t, tests, evalEXPIRETIME, store)
}

func testEvalEXPIREAT(t *testing.T, store *dstore.Store) {
	tests := map[string]evalTestCase{
		"nil value": {
			input:  nil,
			output: []byte("-ERR wrong number of arguments for 'expireat' command\r\n"),
		},
		"empty args": {
			input:  []string{},
			output: []byte("-ERR wrong number of arguments for 'expireat' command\r\n"),
		},
		"wrong number of args": {
			input:  []string{"KEY1"},
			output: []byte("-ERR wrong number of arguments for 'expireat' command\r\n"),
		},
		"key does not exist": {
			input:  []string{"NONEXISTENT_KEY", strconv.FormatInt(time.Now().Add(2*time.Minute).Unix(), 10)},
			output: clientio.RespZero,
		},
		"key exists": {
			setup: func() {
				key := "EXISTING_KEY"
				value := "mock_value"
				obj := &object.Obj{
					Value:          value,
					LastAccessedAt: uint32(time.Now().Unix()),
				}
				store.Put(key, obj)
			},
			input:  []string{"EXISTING_KEY", strconv.FormatInt(time.Now().Add(2*time.Minute).Unix(), 10)},
			output: clientio.RespOne,
		},
		"invalid expire time - very large integer": {
			setup: func() {
				key := "EXISTING_KEY"
				value := "mock_value"
				obj := &object.Obj{
					Value:          value,
					LastAccessedAt: uint32(time.Now().Unix()),
				}
				store.Put(key, obj)
			},
			input:  []string{"EXISTING_KEY", strconv.FormatInt(9223372036854776, 10)},
			output: []byte("-ERR invalid expire time in 'expireat' command\r\n"),
		},
		"invalid expire time - negative integer": {
			setup: func() {
				key := "EXISTING_KEY"
				value := "mock_value"
				obj := &object.Obj{
					Value:          value,
					LastAccessedAt: uint32(time.Now().Unix()),
				}
				store.Put(key, obj)
			},
			input:  []string{"EXISTING_KEY", strconv.FormatInt(-1, 10)},
			output: []byte("-ERR invalid expire time in 'expireat' command\r\n"),
		},
	}

	runEvalTests(t, tests, evalEXPIREAT, store)
}

func testEvalJSONARRTRIM(t *testing.T, store *dstore.Store) {
	tests := []evalTestCase{
		{
			name:  "nil value",
			setup: func() {},
			input: nil,
			migratedOutput: EvalResponse{
				Result: nil,
				Error:  diceerrors.ErrWrongArgumentCount("JSON.ARRTRIM"),
			},
		},
		{
			name:  "key does not exist",
			setup: func() {},
			input: []string{"NONEXISTENT_KEY", "$.a", "0", "1"},
			migratedOutput: EvalResponse{
				Result: nil,
				Error:  diceerrors.ErrGeneral("key does not exist"),
			},
		},
		{
			name: "index is not integer",
			setup: func() {
				key := "EXISTING_KEY"
				value := `{"a":2}`
				var rootData interface{}
				_ = sonic.Unmarshal([]byte(value), &rootData)
				obj := store.NewObj(rootData, -1, object.ObjTypeJSON, object.ObjEncodingJSON)
				store.Put(key, obj)
			},
			input: []string{"EXISTING_KEY", "$", "a", "1"},
			migratedOutput: EvalResponse{
				Result: nil,
				Error:  diceerrors.ErrIntegerOutOfRange,
			},
		},
		{
			name: "index out of bounds",
			setup: func() {
				key := "EXISTING_KEY"
				value := `[1,2,3]`
				var rootData interface{}
				_ = sonic.Unmarshal([]byte(value), &rootData)
				obj := store.NewObj(rootData, -1, object.ObjTypeJSON, object.ObjEncodingJSON)
				store.Put(key, obj)
			},
			input: []string{"EXISTING_KEY", "$", "0", "10"},
			migratedOutput: EvalResponse{
				Result: []interface{}{3},
				Error:  nil,
			},
		},
		{
			name: "root path is not array",
			setup: func() {
				key := "EXISTING_KEY"
				value := `{"a":2}`
				var rootData interface{}
				_ = sonic.Unmarshal([]byte(value), &rootData)
				obj := store.NewObj(rootData, -1, object.ObjTypeJSON, object.ObjEncodingJSON)
				store.Put(key, obj)
			},
			input: []string{"EXISTING_KEY", "$.a", "0", "6"},
			migratedOutput: EvalResponse{
				Result: []interface{}{nil},
				Error:  nil,
			},
		},
		{
			name: "root path is array",
			setup: func() {
				key := "EXISTING_KEY"
				value := `[1,2,3,4,5]`
				var rootData interface{}
				_ = sonic.Unmarshal([]byte(value), &rootData)
				obj := store.NewObj(rootData, -1, object.ObjTypeJSON, object.ObjEncodingJSON)
				store.Put(key, obj)
			},
			input: []string{"EXISTING_KEY", "$", "0", "2"},
			migratedOutput: EvalResponse{
				Result: []interface{}{3},
				Error:  nil,
			},
		},
		{
			name: "subpath array",
			setup: func() {
				key := "EXISTING_KEY"
				value := `{"connection":{"wireless":true,"names":[0,1,2,3,4]},"names":[0,1,2,3,4]}`
				var rootData interface{}
				_ = sonic.Unmarshal([]byte(value), &rootData)
				obj := store.NewObj(rootData, -1, object.ObjTypeJSON, object.ObjEncodingJSON)
				store.Put(key, obj)
			},
			input: []string{"EXISTING_KEY", "$.names", "1", "3"},
			migratedOutput: EvalResponse{
				Result: []interface{}{3},
				Error:  nil,
			},
		},
		{
			name: "subpath two arrays",
			setup: func() {
				key := "EXISTING_KEY"
				value := `{
					"connection": {
						"wireless": true,
						"names": [0,1,2,3,4]
					},
					"names": [0,1,2,3,4]
				}`
				var rootData interface{}
				_ = sonic.Unmarshal([]byte(value), &rootData)
				obj := store.NewObj(rootData, -1, object.ObjTypeJSON, object.ObjEncodingJSON)
				store.Put(key, obj)
			},
			input: []string{"EXISTING_KEY", "$..names", "1", "3"},
			migratedOutput: EvalResponse{
				Result: []interface{}{3, 3},
				Error:  nil,
			},
		},
		{
			name: "subpath not array",
			setup: func() {
				key := "EXISTING_KEY"
				value := `{"connection":{"wireless":true,"names":[0,1,2,3,4]},"names":[0,1,2,3,4]}`
				var rootData interface{}
				_ = sonic.Unmarshal([]byte(value), &rootData)
				obj := store.NewObj(rootData, -1, object.ObjTypeJSON, object.ObjEncodingJSON)
				store.Put(key, obj)
			},
			input: []string{"EXISTING_KEY", "$.connection", "1", "2"},
			migratedOutput: EvalResponse{
				Result: []interface{}{nil},
				Error:  nil,
			},
		},
		{
			name: "subpath array index negative",
			setup: func() {
				key := "EXISTING_KEY"
				value := `{"connection":{"wireless":true,"names":[0,1,2,3,4]},"names":[0,1,2,3,4]}`
				var rootData interface{}
				_ = sonic.Unmarshal([]byte(value), &rootData)
				obj := store.NewObj(rootData, -1, object.ObjTypeJSON, object.ObjEncodingJSON)
				store.Put(key, obj)
			},
			input: []string{"EXISTING_KEY", "$.names", "-3", "-1"},
			migratedOutput: EvalResponse{
				Result: []interface{}{3},
				Error:  nil,
			},
		},
		{
			name: "index negative start larger than stop",
			setup: func() {
				key := "EXISTING_KEY"
				value := `{"connection":{"wireless":true,"names":[0,1,2,3,4]},"names":[0,1,2,3,4]}`
				var rootData interface{}
				_ = sonic.Unmarshal([]byte(value), &rootData)
				obj := store.NewObj(rootData, -1, object.ObjTypeJSON, object.ObjEncodingJSON)
				store.Put(key, obj)
			},
			input: []string{"EXISTING_KEY", "$.names", "-1", "-3"},
			migratedOutput: EvalResponse{
				Result: []interface{}{0},
				Error:  nil,
			},
		},
	}

	for _, tt := range tests {
		t.Run(tt.name, func(t *testing.T) {
			store = setupTest(store)

			if tt.setup != nil {
				tt.setup()
			}

			response := evalJSONARRTRIM(tt.input, store)

			// Handle comparison for byte slices
			if b, ok := response.Result.([]byte); ok && tt.migratedOutput.Result != nil {
				if expectedBytes, ok := tt.migratedOutput.Result.([]byte); ok {
					testifyAssert.True(t, bytes.Equal(b, expectedBytes), "expected and actual byte slices should be equal")
				}
			} else {
				testifyAssert.Equal(t, tt.migratedOutput.Result, response.Result)
			}

			if tt.migratedOutput.Error != nil {
				testifyAssert.EqualError(t, response.Error, tt.migratedOutput.Error.Error())
			} else {
				testifyAssert.NoError(t, response.Error)
			}
		})
	}
}

func testEvalJSONARRINSERT(t *testing.T, store *dstore.Store) {
	tests := []evalTestCase{
		{
			name:  "nil value",
			setup: func() {},
			input: nil,
			migratedOutput: EvalResponse{
				Result: nil,
				Error:  diceerrors.ErrWrongArgumentCount("JSON.ARRINSERT"),
			},
		},
		{
			name: "key does not exist",
			setup: func() {
				key := "EXISTING_KEY"
				value := "{\"a\":2}"
				var rootData interface{}
				_ = sonic.Unmarshal([]byte(value), &rootData)
				obj := store.NewObj(rootData, -1, object.ObjTypeJSON, object.ObjEncodingJSON)
				store.Put(key, obj)
			},
			input: []string{"NONEXISTENT_KEY", "$.a", "0", "1"},
			migratedOutput: EvalResponse{
				Result: nil,
				Error:  diceerrors.ErrGeneral("key does not exist"),
			},
		},
		{
			name: "index is not integer",
			setup: func() {
				key := "EXISTING_KEY"
				value := "{\"a\":2}"
				var rootData interface{}
				_ = sonic.Unmarshal([]byte(value), &rootData)
				obj := store.NewObj(rootData, -1, object.ObjTypeJSON, object.ObjEncodingJSON)
				store.Put(key, obj)
			},
			input: []string{"EXISTING_KEY", "$.a", "a", "1"},
			migratedOutput: EvalResponse{
				Result: nil,
				Error:  diceerrors.ErrIntegerOutOfRange,
			},
		},
		{
			name: "index out of bounds",
			setup: func() {
				key := "EXISTING_KEY"
				value := "[1,2,3]"
				var rootData interface{}
				_ = sonic.Unmarshal([]byte(value), &rootData)
				obj := store.NewObj(rootData, -1, object.ObjTypeJSON, object.ObjEncodingJSON)
				store.Put(key, obj)
			},
			input: []string{"EXISTING_KEY", "$", "4", "\"a\"", "1"},
			migratedOutput: EvalResponse{
				Result: nil,
				Error:  diceerrors.ErrGeneral("index out of bounds"),
			},
		},
		{
			name: "root path is not array",
			setup: func() {
				key := "EXISTING_KEY"
				value := "{\"a\":2}"
				var rootData interface{}
				_ = sonic.Unmarshal([]byte(value), &rootData)
				obj := store.NewObj(rootData, -1, object.ObjTypeJSON, object.ObjEncodingJSON)
				store.Put(key, obj)
			},
			input: []string{"EXISTING_KEY", "$.a", "0", "6"},
			migratedOutput: EvalResponse{
				Result: []interface{}{nil},
				Error:  nil,
			},
		},
		{
			name: "root path is array",
			setup: func() {
				key := "EXISTING_KEY"
				value := "[1,2]"
				var rootData interface{}
				_ = sonic.Unmarshal([]byte(value), &rootData)
				obj := store.NewObj(rootData, -1, object.ObjTypeJSON, object.ObjEncodingJSON)
				store.Put(key, obj)
			},
			input: []string{"EXISTING_KEY", "$", "0", "6", "\"a\"", "3.14"},
			migratedOutput: EvalResponse{
				Result: []interface{}{5},
				Error:  nil,
			},
		},
		{
			name: "subpath array insert positive index",
			setup: func() {
				key := "EXISTING_KEY"
				value := `{"connection":{"wireless":true,"names":["1","2"]},"price":99.98,"names":[3,4]}`
				var rootData interface{}
				_ = sonic.Unmarshal([]byte(value), &rootData)
				obj := store.NewObj(rootData, -1, object.ObjTypeJSON, object.ObjEncodingJSON)
				store.Put(key, obj)
			},
			input: []string{"EXISTING_KEY", "$..names", "2", "7", "8"},
			migratedOutput: EvalResponse{
				Result: []interface{}{4, 4},
				Error:  nil,
			},
		},
		{
			name: "subpath array insert negative index",
			setup: func() {
				key := "EXISTING_KEY"
				value := `{"connection":{"wireless":true,"names":["1","2"]},"price":99.98,"names":[3,4]}`
				var rootData interface{}
				_ = sonic.Unmarshal([]byte(value), &rootData)
				obj := store.NewObj(rootData, -1, object.ObjTypeJSON, object.ObjEncodingJSON)
				store.Put(key, obj)
			},
			input: []string{"EXISTING_KEY", "$..names", "-1", "7", "8"},
			migratedOutput: EvalResponse{
				Result: []interface{}{4, 4},
				Error:  nil,
			},
		},
		{
			name: "array insert with multitype value",
			setup: func() {
				key := "EXISTING_KEY"
				value := "{\"a\":[1,2,3]}"
				var rootData interface{}
				_ = sonic.Unmarshal([]byte(value), &rootData)
				obj := store.NewObj(rootData, -1, object.ObjTypeJSON, object.ObjEncodingJSON)
				store.Put(key, obj)
			},
			input: []string{"EXISTING_KEY", "$.a", "0", "1", "null", "3.14", "true", "{\"a\":123}"},
			migratedOutput: EvalResponse{
				Result: []interface{}{8},
				Error:  nil,
			},
		},
	}

	for _, tt := range tests {
		t.Run(tt.name, func(t *testing.T) {
			store = setupTest(store)

			if tt.setup != nil {
				tt.setup()
			}

			response := evalJSONARRINSERT(tt.input, store)

			if b, ok := response.Result.([]byte); ok && tt.migratedOutput.Result != nil {
				if expectedBytes, ok := tt.migratedOutput.Result.([]byte); ok {
					testifyAssert.True(t, bytes.Equal(b, expectedBytes), "expected and actual byte slices should be equal")
				}
			} else {
				testifyAssert.Equal(t, tt.migratedOutput.Result, response.Result)
			}

			if tt.migratedOutput.Error != nil {
				testifyAssert.EqualError(t, response.Error, tt.migratedOutput.Error.Error())
			} else {
				testifyAssert.NoError(t, response.Error)
			}
		})
	}
}

func testEvalJSONARRLEN(t *testing.T, store *dstore.Store) {
	tests := map[string]evalTestCase{
		"nil value": {
			setup:  func() {},
			input:  nil,
			output: []byte("-ERR wrong number of arguments for 'json.arrlen' command\r\n"),
            migratedOutput: EvalResponse{
                Result: nil,
			    Error:  diceerrors.ErrWrongArgumentCount("JSON.ARRLEN"),
            },
		},
		"key does not exist": {
			setup:  func() {},
			input:  []string{"NONEXISTENT_KEY"},
			output: []byte("$-1\r\n"),
            migratedOutput: EvalResponse{
                Result: clientio.NIL,
                Error: nil,
            },
		},
		"root not array arrlen": {
			setup: func() {
				key := "EXISTING_KEY"
				value := "{\"age\":13,\"name\":\"a\"}"
				var rootData interface{}
				_ = sonic.Unmarshal([]byte(value), &rootData)
				obj := store.NewObj(rootData, -1, object.ObjTypeJSON, object.ObjEncodingJSON)
				store.Put(key, obj)
			},
			input:  []string{"EXISTING_KEY"},
			output: []byte("-ERR Path '$' does not exist or not an array\r\n"),
            migratedOutput: EvalResponse{
                Result: nil,
                Error: diceerrors.ErrWrongTypeOperation,
            },
		},
		"root array arrlen": {
			setup: func() {
				key := "EXISTING_KEY"
				value := "[1,2,3]"
				var rootData interface{}
				_ = sonic.Unmarshal([]byte(value), &rootData)
				obj := store.NewObj(rootData, -1, object.ObjTypeJSON, object.ObjEncodingJSON)
				store.Put(key, obj)
			},
			input:  []string{"EXISTING_KEY"},
			output: []byte(":3\r\n"),
            migratedOutput: EvalResponse{
                Result: 3,
                Error: nil,
            },
		},
		"wildcase no array arrlen": {
			setup: func() {
				key := "EXISTING_KEY"
				value := "{\"age\":13,\"high\":1.60,\"pet\":null,\"flag\":false, \"partner\":{\"name\":\"tom\"}}"
				var rootData interface{}
				_ = sonic.Unmarshal([]byte(value), &rootData)
				obj := store.NewObj(rootData, -1, object.ObjTypeJSON, object.ObjEncodingJSON)
				store.Put(key, obj)
			},

			input:  []string{"EXISTING_KEY", "$.*"},
			output: []byte("*5\r\n$-1\r\n$-1\r\n$-1\r\n$-1\r\n$-1\r\n"),
            migratedOutput: EvalResponse{
                Result: []interface{}{clientio.NIL,clientio.NIL,clientio.NIL,clientio.NIL,clientio.NIL},
                Error: nil,
            },
		},
		"subpath array arrlen": {
			setup: func() {
				key := "EXISTING_KEY"
				value := "{\"age\":13,\"high\":1.60,\"pet\":null,\"language\":[\"python\",\"golang\"], " +
					"\"flag\":false, \"partner\":{\"name\":\"tom\"}}"
				var rootData interface{}
				_ = sonic.Unmarshal([]byte(value), &rootData)
				obj := store.NewObj(rootData, -1, object.ObjTypeJSON, object.ObjEncodingJSON)
				store.Put(key, obj)
			},

			input:  []string{"EXISTING_KEY", "$.language"},
			output: []byte(":2\r\n"),
            migratedOutput: EvalResponse{
                Result: 2,
                Error: nil,
            },
		},
	}
	for _, tt := range tests {
		t.Run(tt.name, func(t *testing.T) {
			store = setupTest(store)

			if tt.setup != nil {
				tt.setup()
			}
			response := evalJSONARRLEN(tt.input, store)

			if tt.migratedOutput.Result != nil {
				if slice, ok := tt.migratedOutput.Result.([]interface{}); ok {
					assert.DeepEqual(t, slice, response.Result)
				} else {
                    assert.Equal(t, tt.migratedOutput.Result, response.Result)
                }
			}

			if tt.migratedOutput.Error != nil {
				testifyAssert.EqualError(t, response.Error, tt.migratedOutput.Error.Error())
			} else {
				testifyAssert.NoError(t, response.Error)
			}
		})
	}
}

func testEvalJSONOBJLEN(t *testing.T, store *dstore.Store) {
	tests := map[string]evalTestCase{
		"jsonobjlen nil value": {
			name:  "jsonobjlen objlen nil value",
			setup: func() {},
			input: nil,
			migratedOutput: EvalResponse{
				Result: nil,
				Error:  diceerrors.ErrWrongArgumentCount("JSON.OBJLEN"),
			},
		},
		"jsonobjlen empty args": {
			name:  "jsonobjlen objlen empty args",
			setup: func() {},
			input: []string{},
			migratedOutput: EvalResponse{
				Result: nil,
				Error:  diceerrors.ErrWrongArgumentCount("JSON.OBJLEN"),
			},
		},
		"jsonobjlen key does not exist": {
			name:  "jsonobjlen key does not exist",
			setup: func() {},
			input: []string{"NONEXISTENT_KEY"},
			migratedOutput: EvalResponse{
				Result: nil,
				Error:  nil,
			},
		},
		"jsonobjlen root not object": {
			name: "jsonobjlen root not object",
			setup: func() {
				key := "EXISTING_KEY"
				value := "[1,2,3]"
				var rootData interface{}
				_ = sonic.Unmarshal([]byte(value), &rootData)
				obj := store.NewObj(rootData, -1, object.ObjTypeJSON, object.ObjEncodingJSON)
				store.Put(key, obj)
			},
			input: []string{"EXISTING_KEY"},
			migratedOutput: EvalResponse{
				Result: nil,
				Error:  diceerrors.ErrWrongTypeOperation,
			},
		},
		"jsonobjlen root object": {
			name: "jsonobjlen root object",
			setup: func() {
				key := "EXISTING_KEY"
				value := "{\"name\":\"John\",\"age\":30,\"city\":\"New York\"}"
				var rootData interface{}
				_ = sonic.Unmarshal([]byte(value), &rootData)
				obj := store.NewObj(rootData, -1, object.ObjTypeJSON, object.ObjEncodingJSON)
				store.Put(key, obj)
			},
			input: []string{"EXISTING_KEY"},
			migratedOutput: EvalResponse{
				Result: int64(3),
				Error:  nil,
			},
		},
		"jsonobjlen wildcard no object": {
			name: "jsonobjlen wildcard no object",
			setup: func() {
				key := "EXISTING_KEY"
				value := "{\"name\":\"John\",\"age\":30,\"pets\":null,\"languages\":[\"python\",\"golang\"],\"flag\":false}"
				var rootData interface{}
				_ = sonic.Unmarshal([]byte(value), &rootData)
				obj := store.NewObj(rootData, -1, object.ObjTypeJSON, object.ObjEncodingJSON)
				store.Put(key, obj)
			},
			input: []string{"EXISTING_KEY", "$.*"},
			migratedOutput: EvalResponse{
				Result: []interface{}{nil, nil, nil, nil, nil},
				Error:  nil,
			},
		},
		"jsonobjlen subpath object": {
			name: "jsonobjlen subpath object",
			setup: func() {
				key := "EXISTING_KEY"
				value := "{\"person\":{\"name\":\"John\",\"age\":30},\"languages\":[\"python\",\"golang\"]}"
				var rootData interface{}
				_ = sonic.Unmarshal([]byte(value), &rootData)
				obj := store.NewObj(rootData, -1, object.ObjTypeJSON, object.ObjEncodingJSON)
				store.Put(key, obj)
			},
			input: []string{"EXISTING_KEY", "$.person"},
			migratedOutput: EvalResponse{
				Result: []interface{}{int64(2)},
				Error:  nil,
			},
		},
		"jsonobjlen invalid JSONPath": {
			name: "jsonobjlen invalid JSONPath",
			setup: func() {
				key := "EXISTING_KEY"
				value := "{\"name\":\"John\",\"age\":30}"
				var rootData interface{}
				_ = sonic.Unmarshal([]byte(value), &rootData)
				obj := store.NewObj(rootData, -1, object.ObjTypeJSON, object.ObjEncodingJSON)
				store.Put(key, obj)
			},
			input: []string{"EXISTING_KEY", "$invalid_path"},
			migratedOutput: EvalResponse{
				Result: nil,
				Error:  diceerrors.ErrJSONPathNotFound("$invalid_path"),
			},
		},
		"jsonobjlen incomapitable type(int)": {
			name: "jsonobjlen incomapitable type(int)",
			setup: func() {
				key := "EXISTING_KEY"
				value := "{\"person\":{\"name\":\"John\",\"age\":30},\"languages\":[\"python\",\"golang\"]}"
				var rootData interface{}
				_ = sonic.Unmarshal([]byte(value), &rootData)
				obj := store.NewObj(rootData, -1, object.ObjTypeJSON, object.ObjEncodingJSON)
				store.Put(key, obj)
			},
			input: []string{"EXISTING_KEY", "$.person.age"},
			migratedOutput: EvalResponse{
				Result: []interface{}{nil},
				Error:  nil,
			},
		},
		"jsonobjlen incomapitable type(string)": {
			name: "jsonobjlen incomapitable type(string)",
			setup: func() {
				key := "EXISTING_KEY"
				value := "{\"person\":{\"name\":\"John\",\"age\":30},\"languages\":[\"python\",\"golang\"]}"
				var rootData interface{}
				_ = sonic.Unmarshal([]byte(value), &rootData)
				obj := store.NewObj(rootData, -1, object.ObjTypeJSON, object.ObjEncodingJSON)
				store.Put(key, obj)
			},
			input: []string{"EXISTING_KEY", "$.person.name"},
			migratedOutput: EvalResponse{
				Result: []interface{}{nil},
				Error:  nil,
			},
		},
		"jsonobjlen incomapitable type(array)": {
			name: "jsonobjlen incomapitable type(array)",
			setup: func() {
				key := "EXISTING_KEY"
				value := "{\"person\":{\"name\":\"John\",\"age\":30},\"languages\":[\"python\",\"golang\"]}"
				var rootData interface{}
				_ = sonic.Unmarshal([]byte(value), &rootData)
				obj := store.NewObj(rootData, -1, object.ObjTypeJSON, object.ObjEncodingJSON)
				store.Put(key, obj)
			},
			input: []string{"EXISTING_KEY", "$.languages"},
			migratedOutput: EvalResponse{
				Result: []interface{}{nil},
				Error:  nil,
			},
		},
	}

	for _, tt := range tests {
		t.Run(tt.name, func(t *testing.T) {
			store = setupTest(store)
			if tt.setup != nil {
				tt.setup()
			}
			cd := &cmd.DiceDBCmd{
				Args: tt.input,
			}
			response := evalJSONOBJLEN(cd, store)
			if tt.migratedOutput.Result != nil {
				if slice, ok := tt.migratedOutput.Result.([]interface{}); ok {
					assert.DeepEqual(t, slice, response.Result)
				} else {
					assert.Equal(t, tt.migratedOutput.Result, response.Result)
				}
			}

			if tt.migratedOutput.Error != nil {
				testifyAssert.EqualError(t, response.Error, tt.migratedOutput.Error.Error())
			} else {
				testifyAssert.NoError(t, response.Error)
			}
		})
	}
}

func BenchmarkEvalJSONOBJLEN(b *testing.B) {
	sizes := []int{0, 10, 100, 1000, 10000, 100000} // Various sizes of JSON objects
	store := dstore.NewStore(nil, nil)

	for _, size := range sizes {
		b.Run(fmt.Sprintf("JSONObjectSize_%d", size), func(b *testing.B) {
			key := fmt.Sprintf("benchmark_json_obj_%d", size)

			// Create a large JSON object with the given size
			jsonObj := make(map[string]interface{})
			for i := 0; i < size; i++ {
				jsonObj[fmt.Sprintf("key%d", i)] = fmt.Sprintf("value%d", i)
			}

			// Set the JSON object in the store
			args := []string{key, "$", fmt.Sprintf("%v", jsonObj)}
			evalJSONSET(args, store)

			b.ResetTimer()
			b.ReportAllocs()

			// Benchmark the evalJSONOBJLEN function
			for i := 0; i < b.N; i++ {
				cd := &cmd.DiceDBCmd{
					Args: []string{key, "$"},
				}
				_ = evalJSONOBJLEN(cd, store)
			}
		})
	}
}

func testEvalJSONDEL(t *testing.T, store *dstore.Store) {
	tests := map[string]evalTestCase{
		"nil value": {
			setup:  func() {},
			input:  nil,
			output: []byte("-ERR wrong number of arguments for 'json.del' command\r\n"),
		},
		"key does not exist": {
			setup:  func() {},
			input:  []string{"NONEXISTENT_KEY"},
			output: clientio.RespZero,
		},
		"root path del": {
			setup: func() {
				key := "EXISTING_KEY"
				value := "{\"age\":13,\"high\":1.60,\"pet\":null,\"language\":[\"python\",\"golang\"], " +
					"\"flag\":false, \"partner\":{\"name\":\"tom\",\"language\":[\"rust\"]}}"
				var rootData interface{}
				_ = sonic.Unmarshal([]byte(value), &rootData)
				obj := store.NewObj(rootData, -1, object.ObjTypeJSON, object.ObjEncodingJSON)
				store.Put(key, obj)
			},
			input:  []string{"EXISTING_KEY"},
			output: clientio.RespOne,
		},
		"part path del": {
			setup: func() {
				key := "EXISTING_KEY"
				value := "{\"age\":13,\"high\":1.60,\"pet\":null,\"language\":[\"python\",\"golang\"], " +
					"\"flag\":false, \"partner\":{\"name\":\"tom\",\"language\":[\"rust\"]}}"
				var rootData interface{}
				_ = sonic.Unmarshal([]byte(value), &rootData)
				obj := store.NewObj(rootData, -1, object.ObjTypeJSON, object.ObjEncodingJSON)
				store.Put(key, obj)
			},

			input:  []string{"EXISTING_KEY", "$..language"},
			output: []byte(":2\r\n"),
		},
		"wildcard path del": {
			setup: func() {
				key := "EXISTING_KEY"
				value := "{\"age\":13,\"high\":1.60,\"pet\":null,\"language\":[\"python\",\"golang\"], " +
					"\"flag\":false, \"partner\":{\"name\":\"tom\",\"language\":[\"rust\"]}}"
				var rootData interface{}
				_ = sonic.Unmarshal([]byte(value), &rootData)
				obj := store.NewObj(rootData, -1, object.ObjTypeJSON, object.ObjEncodingJSON)
				store.Put(key, obj)
			},

			input:  []string{"EXISTING_KEY", "$.*"},
			output: []byte(":6\r\n"),
		},
	}
	runEvalTests(t, tests, evalJSONDEL, store)
}

func testEvalJSONFORGET(t *testing.T, store *dstore.Store) {
	tests := map[string]evalTestCase{
		"nil value": {
			setup:  func() {},
			input:  nil,
			output: []byte("-ERR wrong number of arguments for 'json.forget' command\r\n"),
		},
		"key does not exist": {
			setup:  func() {},
			input:  []string{"NONEXISTENT_KEY"},
			output: clientio.RespZero,
		},
		"root path forget": {
			setup: func() {
				key := "EXISTING_KEY"
				value := "{\"age\":13,\"high\":1.60,\"pet\":null,\"language\":[\"python\",\"golang\"], " +
					"\"flag\":false, \"partner\":{\"name\":\"tom\",\"language\":[\"rust\"]}}"
				var rootData interface{}
				_ = sonic.Unmarshal([]byte(value), &rootData)
				obj := store.NewObj(rootData, -1, object.ObjTypeJSON, object.ObjEncodingJSON)
				store.Put(key, obj)
			},
			input:  []string{"EXISTING_KEY"},
			output: clientio.RespOne,
		},
		"part path forget": {
			setup: func() {
				key := "EXISTING_KEY"
				value := "{\"age\":13,\"high\":1.60,\"pet\":null,\"language\":[\"python\",\"golang\"], " +
					"\"flag\":false, \"partner\":{\"name\":\"tom\",\"language\":[\"rust\"]}}"
				var rootData interface{}
				_ = sonic.Unmarshal([]byte(value), &rootData)
				obj := store.NewObj(rootData, -1, object.ObjTypeJSON, object.ObjEncodingJSON)
				store.Put(key, obj)
			},

			input:  []string{"EXISTING_KEY", "$..language"},
			output: []byte(":2\r\n"),
		},
		"wildcard path forget": {
			setup: func() {
				key := "EXISTING_KEY"
				value := "{\"age\":13,\"high\":1.60,\"pet\":null,\"language\":[\"python\",\"golang\"], " +
					"\"flag\":false, \"partner\":{\"name\":\"tom\",\"language\":[\"rust\"]}}"
				var rootData interface{}
				_ = sonic.Unmarshal([]byte(value), &rootData)
				obj := store.NewObj(rootData, -1, object.ObjTypeJSON, object.ObjEncodingJSON)
				store.Put(key, obj)
			},

			input:  []string{"EXISTING_KEY", "$.*"},
			output: []byte(":6\r\n"),
		},
	}
	runEvalTests(t, tests, evalJSONFORGET, store)
}

func testEvalJSONCLEAR(t *testing.T, store *dstore.Store) {
	tests := map[string]evalTestCase{
		"jsonclear nil value": {
			name:  "jsonclear nil value",
			setup: func() {},
			input: nil,
			migratedOutput: EvalResponse{
				Result: nil,
				Error:  diceerrors.ErrWrongArgumentCount("JSON.CLEAR"),
			},
		},
		"jsonclear empty array": {
			name:  "jsonclear empty array",
			setup: func() {},
			input: []string{},
			migratedOutput: EvalResponse{
				Result: nil,
				Error:  diceerrors.ErrWrongArgumentCount("JSON.CLEAR"),
			},
		},
		"jsonclear key does not exist": {
			name:  "jsonclear key does not exist",
			setup: func() {},
			input: []string{"NONEXISTENT_KEY"},
			migratedOutput: EvalResponse{
				Result: nil,
				Error:  nil,
			},
		},
		"jsonclear root": {
			name: "jsonclear root",
			setup: func() {
				key := "EXISTING_KEY"
				value := "{\"age\":13,\"high\":1.60,\"language\":[\"python\",\"golang\"], \"flag\":false, " +
					"\"partner\":{\"name\":\"tom\",\"language\":[\"rust\"]}}"
				var rootData interface{}
				_ = sonic.Unmarshal([]byte(value), &rootData)
				obj := store.NewObj(rootData, -1, object.ObjTypeJSON, object.ObjEncodingJSON)
				store.Put(key, obj)
			},
			input: []string{"EXISTING_KEY"},
			migratedOutput: EvalResponse{
				Result: int64(1),
				Error:  nil,
			},
		},
		"jsonclear array type": {
			name: "jsonclear array type",
			setup: func() {
				key := "EXISTING_KEY"
				value := "{\"array\":[1,2,3,\"s\",null]}"
				var rootData interface{}
				_ = sonic.Unmarshal([]byte(value), &rootData)
				obj := store.NewObj(rootData, -1, object.ObjTypeJSON, object.ObjEncodingJSON)
				store.Put(key, obj)
			},

			input: []string{"EXISTING_KEY", "$.array"},
			migratedOutput: EvalResponse{
				Result: int64(1),
				Error:  nil,
			},
		},
		"jsonclear string type": {
			name: "jsonclear string type",
			setup: func() {
				key := "EXISTING_KEY"
				value := "{\"a\":\"test\"}"
				var rootData interface{}
				_ = sonic.Unmarshal([]byte(value), &rootData)
				obj := store.NewObj(rootData, -1, object.ObjTypeJSON, object.ObjEncodingJSON)
				store.Put(key, obj)
			},

			input: []string{"EXISTING_KEY", "$.a"},
			migratedOutput: EvalResponse{
				Result: int64(0),
				Error:  nil,
			},
		},
		"jsonclear integer type": {
			name: "jsonclear integer type",
			setup: func() {
				key := "EXISTING_KEY"
				value := "{\"age\":13}"
				var rootData interface{}
				_ = sonic.Unmarshal([]byte(value), &rootData)
				obj := store.NewObj(rootData, -1, object.ObjTypeJSON, object.ObjEncodingJSON)
				store.Put(key, obj)
			},

			input: []string{"EXISTING_KEY", "$.age"},
			migratedOutput: EvalResponse{
				Result: int64(1),
				Error:  nil,
			},
		},
		"jsonclear number type": {
			name: "jsonclear number type",
			setup: func() {
				key := "EXISTING_KEY"
				value := "{\"price\":3.14}"
				var rootData interface{}
				_ = sonic.Unmarshal([]byte(value), &rootData)
				obj := store.NewObj(rootData, -1, object.ObjTypeJSON, object.ObjEncodingJSON)
				store.Put(key, obj)
			},

			input: []string{"EXISTING_KEY", "$.price"},
			migratedOutput: EvalResponse{
				Result: int64(1),
				Error:  nil,
			},
		},
		"jsonclear boolean type": {
			name: "jsonclear boolean type",
			setup: func() {
				key := "EXISTING_KEY"
				value := "{\"flag\":false}"
				var rootData interface{}
				_ = sonic.Unmarshal([]byte(value), &rootData)
				obj := store.NewObj(rootData, -1, object.ObjTypeJSON, object.ObjEncodingJSON)
				store.Put(key, obj)
			},
			input: []string{"EXISTING_KEY", "$.flag"},
			migratedOutput: EvalResponse{
				Result: int64(0),
				Error:  nil,
			},
		},
		"jsonclear multi type": {
			name: "jsonclear multi type",
			setup: func() {
				key := "EXISTING_KEY"
				value := "{\"age\":13,\"high\":1.60,\"name\":\"jerry\",\"language\":[\"python\",\"golang\"]," +
					"\"partner\":{\"name\":\"tom\",\"language\":[\"rust\"]}}"
				var rootData interface{}
				_ = sonic.Unmarshal([]byte(value), &rootData)
				obj := store.NewObj(rootData, -1, object.ObjTypeJSON, object.ObjEncodingJSON)
				store.Put(key, obj)
			},
			input: []string{"EXISTING_KEY", "$.*"},
			migratedOutput: EvalResponse{
				Result: int64(4),
				Error:  nil,
			},
		},
	}
	for _, tt := range tests {
		t.Run(tt.name, func(t *testing.T) {
			store = setupTest(store)
			if tt.setup != nil {
				tt.setup()
			}
			cd := &cmd.DiceDBCmd{
				Args: tt.input,
			}
			response := evalJSONCLEAR(cd, store)
			if tt.migratedOutput.Result != nil {
				if slice, ok := tt.migratedOutput.Result.([]interface{}); ok {
					assert.DeepEqual(t, slice, response.Result)
				} else {
					assert.Equal(t, tt.migratedOutput.Result, response.Result)
				}
			}

			if tt.migratedOutput.Error != nil {
				testifyAssert.EqualError(t, response.Error, tt.migratedOutput.Error.Error())
			} else {
				testifyAssert.NoError(t, response.Error)
			}
		})
	}
}

func testEvalJSONTYPE(t *testing.T, store *dstore.Store) {
	tests := map[string]evalTestCase{
		"nil value": {
			setup:  func() {},
			input:  nil,
			output: []byte("-ERR wrong number of arguments for 'json.type' command\r\n"),
		},
		"empty array": {
			setup:  func() {},
			input:  []string{},
			output: []byte("-ERR wrong number of arguments for 'json.type' command\r\n"),
		},
		"key does not exist": {
			setup:  func() {},
			input:  []string{"NONEXISTENT_KEY"},
			output: clientio.RespNIL,
		},
		"object type value": {
			setup: func() {
				key := "EXISTING_KEY"
				value := "{\"language\":[\"java\",\"go\",\"python\"]}"
				var rootData interface{}
				_ = sonic.Unmarshal([]byte(value), &rootData)
				obj := store.NewObj(rootData, -1, object.ObjTypeJSON, object.ObjEncodingJSON)
				store.Put(key, obj)
			},

			input:  []string{"EXISTING_KEY"},
			output: []byte("$6\r\nobject\r\n"),
		},
		"array type value": {
			setup: func() {
				key := "EXISTING_KEY"
				value := "{\"language\":[\"java\",\"go\",\"python\"]}"
				var rootData interface{}
				_ = sonic.Unmarshal([]byte(value), &rootData)
				obj := store.NewObj(rootData, -1, object.ObjTypeJSON, object.ObjEncodingJSON)
				store.Put(key, obj)
			},

			input:  []string{"EXISTING_KEY", "$.language"},
			output: []byte("*1\r\n$5\r\narray\r\n"),
		},
		"string type value": {
			setup: func() {
				key := "EXISTING_KEY"
				value := "{\"a\":\"test\"}"
				var rootData interface{}
				_ = sonic.Unmarshal([]byte(value), &rootData)
				obj := store.NewObj(rootData, -1, object.ObjTypeJSON, object.ObjEncodingJSON)
				store.Put(key, obj)
			},

			input:  []string{"EXISTING_KEY", "$.a"},
			output: []byte("*1\r\n$6\r\nstring\r\n"),
		},
		"boolean type value": {
			setup: func() {
				key := "EXISTING_KEY"
				value := "{\"flag\":true}"
				var rootData interface{}
				_ = sonic.Unmarshal([]byte(value), &rootData)
				obj := store.NewObj(rootData, -1, object.ObjTypeJSON, object.ObjEncodingJSON)
				store.Put(key, obj)
			},

			input:  []string{"EXISTING_KEY", "$.flag"},
			output: []byte("*1\r\n$7\r\nboolean\r\n"),
		},
		"number type value": {
			setup: func() {
				key := "EXISTING_KEY"
				value := "{\"price\":3}"
				var rootData interface{}
				_ = sonic.Unmarshal([]byte(value), &rootData)
				obj := store.NewObj(rootData, -1, object.ObjTypeJSON, object.ObjEncodingJSON)
				store.Put(key, obj)
			},

			input:  []string{"EXISTING_KEY", "$.price"},
			output: []byte("*1\r\n$6\r\nnumber\r\n"),
		},
		"null type value": {
			setup: func() {
				key := "EXISTING_KEY"
				value := "{\"price\":3.14}"
				var rootData interface{}
				_ = sonic.Unmarshal([]byte(value), &rootData)
				obj := store.NewObj(rootData, -1, object.ObjTypeJSON, object.ObjEncodingJSON)
				store.Put(key, obj)
			},

			input:  []string{"EXISTING_KEY", "$.language"},
			output: clientio.RespEmptyArray,
		},
		"multi type value": {
			setup: func() {
				key := "EXISTING_KEY"
				value := "{\"name\":\"tom\",\"partner\":{\"name\":\"jerry\"}}"
				var rootData interface{}
				_ = sonic.Unmarshal([]byte(value), &rootData)
				obj := store.NewObj(rootData, -1, object.ObjTypeJSON, object.ObjEncodingJSON)
				store.Put(key, obj)
			},

			input:  []string{"EXISTING_KEY", "$..name"},
			output: []byte("*2\r\n$6\r\nstring\r\n$6\r\nstring\r\n"),
		},
	}

	runEvalTests(t, tests, evalJSONTYPE, store)
}

func testEvalJSONGET(t *testing.T, store *dstore.Store) {
	tests := map[string]evalTestCase{
		"nil value": {
			setup:  func() {},
			input:  nil,
			output: []byte("-ERR wrong number of arguments for 'json.get' command\r\n"),
		},
		"empty array": {
			setup:  func() {},
			input:  []string{},
			output: []byte("-ERR wrong number of arguments for 'json.get' command\r\n"),
		},
		"key does not exist": {
			setup:  func() {},
			input:  []string{"NONEXISTENT_KEY"},
			output: clientio.RespNIL,
		},
		"key exists invalid value": {
			setup: func() {
				key := "EXISTING_KEY"
				value := "{\"a\":2}"
				obj := &object.Obj{
					Value:          value,
					LastAccessedAt: uint32(time.Now().Unix()),
				}
				store.Put(key, obj)
			},
			input:  []string{"EXISTING_KEY"},
			output: []byte("-ERR Existing key has wrong Dice type\r\n"),
		},
		"key exists value": {
			setup: func() {
				key := "EXISTING_KEY"
				value := "{\"a\":2}"
				var rootData interface{}
				_ = sonic.Unmarshal([]byte(value), &rootData)
				obj := store.NewObj(rootData, -1, object.ObjTypeJSON, object.ObjEncodingJSON)
				store.Put(key, obj)
			},

			input:  []string{"EXISTING_KEY"},
			output: []byte("$7\r\n{\"a\":2}\r\n"),
		},
		"key exists but expired": {
			setup: func() {
				key := "EXISTING_KEY"
				value := "mock_value"
				obj := &object.Obj{
					Value:          value,
					LastAccessedAt: uint32(time.Now().Unix()),
				}
				store.Put(key, obj)

				store.SetExpiry(obj, int64(-2*time.Millisecond))
			},
			input:  []string{"EXISTING_KEY"},
			output: clientio.RespNIL,
		},
	}

	runEvalTests(t, tests, evalJSONGET, store)
}

func testEvalJSONSET(t *testing.T, store *dstore.Store) {
	tests := map[string]evalTestCase{
		"nil value": {
			setup:  func() {},
			input:  nil,
			output: []byte("-ERR wrong number of arguments for 'json.set' command\r\n"),
		},
		"empty array": {
			setup:  func() {},
			input:  []string{},
			output: []byte("-ERR wrong number of arguments for 'json.set' command\r\n"),
		},
		"insufficient args": {
			setup:  func() {},
			input:  []string{},
			output: []byte("-ERR wrong number of arguments for 'json.set' command\r\n"),
		},
		"invalid json path": {
			setup:  func() {},
			input:  []string{"doc", "$", "{\"a\":}"},
			output: nil,
			validator: func(output []byte) {
				assert.Assert(t, output != nil)
				assert.Assert(t, strings.Contains(string(output), "-ERR invalid JSON:"))
			},
		},
		"valid json path": {
			setup: func() {
			},
			input:  []string{"doc", "$", "{\"a\":2}"},
			output: clientio.RespOK,
		},
	}

	runEvalTests(t, tests, evalJSONSET, store)
}

func testEvalJSONNUMMULTBY(t *testing.T, store *dstore.Store) {
	tests := map[string]evalTestCase{
		"nil value": {
			setup:  func() {},
			input:  nil,
			output: []byte("-ERR wrong number of arguments for 'json.nummultby' command\r\n"),
		},
		"empty array": {
			setup:  func() {},
			input:  []string{},
			output: []byte("-ERR wrong number of arguments for 'json.nummultby' command\r\n"),
		},
		"insufficient args": {
			setup:  func() {},
			input:  []string{"doc"},
			output: []byte("-ERR wrong number of arguments for 'json.nummultby' command\r\n"),
		},
		"non-numeric multiplier on existing key": {
			setup: func() {
				key := "doc"
				value := "{\"a\":10,\"b\":[{\"a\":2}, {\"a\":5}, {\"a\":\"c\"}]}"
				var rootData interface{}
				_ = sonic.Unmarshal([]byte(value), &rootData)
				obj := store.NewObj(rootData, -1, object.ObjTypeJSON, object.ObjEncodingJSON)
				store.Put(key, obj)
			},
			input:  []string{"doc", "$.a", "qwe"},
			output: []byte("-ERR expected value at line 1 column 1\r\n"),
		},
		"nummultby on non integer root fields": {
			setup: func() {
				key := "doc"
				value := "{\"a\": \"b\",\"b\":[{\"a\":2}, {\"a\":5}, {\"a\":\"c\"}]}"
				var rootData interface{}
				_ = sonic.Unmarshal([]byte(value), &rootData)
				obj := store.NewObj(rootData, -1, object.ObjTypeJSON, object.ObjEncodingJSON)
				store.Put(key, obj)
			},
			input:  []string{"doc", "$.a", "2"},
			output: []byte("$6\r\n[null]\r\n"),
		},
		"nummultby on recursive fields": {
			setup: func() {
				key := "doc"
				value := "{\"a\": \"b\",\"b\":[{\"a\":2}, {\"a\":5}, {\"a\":\"c\"}]}"
				var rootData interface{}
				_ = sonic.Unmarshal([]byte(value), &rootData)
				obj := store.NewObj(rootData, -1, object.ObjTypeJSON, object.ObjEncodingJSON)
				store.Put(key, obj)
			},
			input:  []string{"doc", "$..a", "2"},
			output: []byte("$16\r\n[4,10,null,null]\r\n"),
		},
		"nummultby on integer root fields": {
			setup: func() {
				key := "doc"
				value := "{\"a\":10,\"b\":[{\"a\":2}, {\"a\":5}, {\"a\":\"c\"}]}"
				var rootData interface{}
				_ = sonic.Unmarshal([]byte(value), &rootData)
				obj := store.NewObj(rootData, -1, object.ObjTypeJSON, object.ObjEncodingJSON)
				store.Put(key, obj)
			},
			input:  []string{"doc", "$.a", "2"},
			output: []byte("$4\r\n[20]\r\n"),
		},
		"nummultby on non-existent key": {
			setup: func() {
				key := "doc"
				value := "{\"a\":10,\"b\":[{\"a\":2}, {\"a\":5}, {\"a\":\"c\"}]}"
				var rootData interface{}
				_ = sonic.Unmarshal([]byte(value), &rootData)
				obj := store.NewObj(rootData, -1, object.ObjTypeJSON, object.ObjEncodingJSON)
				store.Put(key, obj)
			},
			input:  []string{"doc", "$..fe", "2"},
			output: []byte("$2\r\n[]\r\n"),
		},
	}
	runEvalTests(t, tests, evalJSONNUMMULTBY, store)
}

func testEvalJSONARRAPPEND(t *testing.T, store *dstore.Store) {
	tests := map[string]evalTestCase{
		"arr append to non array fields": {
			setup: func() {
				key := "array"
				value := "{\"a\":2}"
				var rootData interface{}
				_ = sonic.Unmarshal([]byte(value), &rootData)
				obj := store.NewObj(rootData, -1, object.ObjTypeJSON, object.ObjEncodingJSON)
				store.Put(key, obj)
			},
			input:  []string{"array", "$.a", "6"},
			output: []byte("*1\r\n$-1\r\n"),
            migratedOutput: EvalResponse{
                Result: nil,
			    Error:  diceerrors.ErrJSONPathNotFound("$.a"),
            },
		},
		"arr append single element to an array field": {
			setup: func() {
				key := "array"
				value := "{\"a\":[1,2]}"
				var rootData interface{}
				_ = sonic.Unmarshal([]byte(value), &rootData)
				obj := store.NewObj(rootData, -1, object.ObjTypeJSON, object.ObjEncodingJSON)
				store.Put(key, obj)
			},
			input:  []string{"array", "$.a", "6"},
			output: []byte("*1\r\n:3\r\n"),
            migratedOutput: EvalResponse{
                Result: []int64{3},
		        Error:  nil,
            },
		},
		"arr append multiple elements to an array field": {
			setup: func() {
				key := "array"
				value := "{\"a\":[1,2]}"
				var rootData interface{}
				_ = sonic.Unmarshal([]byte(value), &rootData)
				obj := store.NewObj(rootData, -1, object.ObjTypeJSON, object.ObjEncodingJSON)
				store.Put(key, obj)
			},
			input:  []string{"array", "$.a", "6", "7", "8"},
			output: []byte("*1\r\n:5\r\n"),
            migratedOutput: EvalResponse{
                Result: []int64{5},
		        Error:  nil,
            },
		},
		"arr append string value": {
			setup: func() {
				key := "array"
				value := "{\"b\":[\"b\",\"c\"]}"
				var rootData interface{}
				_ = sonic.Unmarshal([]byte(value), &rootData)
				obj := store.NewObj(rootData, -1, object.ObjTypeJSON, object.ObjEncodingJSON)
				store.Put(key, obj)
			},
			input:  []string{"array", "$.b", `"d"`},
			output: []byte("*1\r\n:3\r\n"),
            migratedOutput: EvalResponse{
                Result: []int64{3},
		        Error:  nil,
            },
		},
		"arr append nested array value": {
			setup: func() {
				key := "array"
				value := "{\"a\":[[1,2]]}"
				var rootData interface{}
				_ = sonic.Unmarshal([]byte(value), &rootData)
				obj := store.NewObj(rootData, -1, object.ObjTypeJSON, object.ObjEncodingJSON)
				store.Put(key, obj)
			},
			input:  []string{"array", "$.a", "[1,2,3]"},
			output: []byte("*1\r\n:2\r\n"),
            migratedOutput: EvalResponse{
                Result: []int64{2},
		        Error:  nil,
            },
		},
		"arr append with json value": {
			setup: func() {
				key := "array"
				value := "{\"a\":[{\"b\": 1}]}"
				var rootData interface{}
				_ = sonic.Unmarshal([]byte(value), &rootData)
				obj := store.NewObj(rootData, -1, object.ObjTypeJSON, object.ObjEncodingJSON)
				store.Put(key, obj)
			},
			input:  []string{"array", "$.a", "{\"c\": 3}"},
			output: []byte("*1\r\n:2\r\n"),
            migratedOutput: EvalResponse{
                Result: []int64{2},
		        Error:  nil,
            },
		},
		"arr append to append on multiple fields": {
			setup: func() {
				key := "array"
				value := "{\"a\":[1,2],\"b\":{\"a\":[10]}}"
				var rootData interface{}
				_ = sonic.Unmarshal([]byte(value), &rootData)
				obj := store.NewObj(rootData, -1, object.ObjTypeJSON, object.ObjEncodingJSON)
				store.Put(key, obj)
			},
			input:  []string{"array", "$..a", "6"},
			output: []byte("*2\r\n:2\r\n:3\r\n"),
            migratedOutput: EvalResponse{
                Result: []int64{2,3},
		        Error:  nil,
            },
		},
		"arr append to append on root node": {
			setup: func() {
				key := "array"
				value := "[1,2,3]"
				var rootData interface{}
				_ = sonic.Unmarshal([]byte(value), &rootData)
				obj := store.NewObj(rootData, -1, object.ObjTypeJSON, object.ObjEncodingJSON)
				store.Put(key, obj)
			},
			input:  []string{"array", "$", "6"},
			output: []byte("*1\r\n:4\r\n"),
            migratedOutput: EvalResponse{
                Result: []int64{4},
		        Error:  nil,
            },
		},
		"arr append to an array with different type": {
			setup: func() {
				key := "array"
				value := "{\"a\":[1,2]}"
				var rootData interface{}
				_ = sonic.Unmarshal([]byte(value), &rootData)
				obj := store.NewObj(rootData, -1, object.ObjTypeJSON, object.ObjEncodingJSON)
				store.Put(key, obj)
			},
			input:  []string{"array", "$.a", `"blue"`},
			output: []byte("*1\r\n:3\r\n"),
            migratedOutput: EvalResponse{
                Result: []int64{3},
		        Error:  nil,
            },
		},
	}
	for _, tt := range tests {
		t.Run(tt.name, func(t *testing.T) {
			store = setupTest(store)

			if tt.setup != nil {
				tt.setup()
			}
            response := evalJSONARRAPPEND(tt.input, store)

			if tt.migratedOutput.Result != nil {
                actual, ok := response.Result.([]int64)
                if ok {
                    assert.Equal(t, tt.migratedOutput.Result, actual)
                }
			}

			if tt.migratedOutput.Error != nil {
				testifyAssert.EqualError(t, response.Error, tt.migratedOutput.Error.Error())
			} else {
				testifyAssert.NoError(t, response.Error)
			}
		})
	}
}

func testEvalJSONTOGGLE(t *testing.T, store *dstore.Store) {
	tests := map[string]evalTestCase{
		"nil value": {
			setup:  func() {},
			input:  nil,
			output: []byte("-ERR wrong number of arguments for 'json.toggle' command\r\n"),
		},
		"empty array": {
			setup:  func() {},
			input:  []string{},
			output: []byte("-ERR wrong number of arguments for 'json.toggle' command\r\n"),
		},
		"key does not exist": {
			setup:  func() {},
			input:  []string{"NONEXISTENT_KEY", ".active"},
			output: []byte("-ERR could not perform this operation on a key that doesn't exist\r\n"),
		},
		"key exists, toggling boolean true to false": {
			setup: func() {
				key := "EXISTING_KEY"
				value := `{"active":true}`
				var rootData interface{}
				err := sonic.Unmarshal([]byte(value), &rootData)
				if err != nil {
					fmt.Printf("Debug: Error unmarshaling JSON: %v\n", err)
				}
				obj := store.NewObj(rootData, -1, object.ObjTypeJSON, object.ObjEncodingJSON)
				store.Put(key, obj)
			},
			input:  []string{"EXISTING_KEY", ".active"},
			output: clientio.Encode([]interface{}{0}, false),
		},
		"key exists, toggling boolean false to true": {
			setup: func() {
				key := "EXISTING_KEY"
				value := `{"active":false}`
				var rootData interface{}
				err := sonic.Unmarshal([]byte(value), &rootData)
				if err != nil {
					fmt.Printf("Debug: Error unmarshaling JSON: %v\n", err)
				}
				obj := store.NewObj(rootData, -1, object.ObjTypeJSON, object.ObjEncodingJSON)
				store.Put(key, obj)
			},
			input:  []string{"EXISTING_KEY", ".active"},
			output: clientio.Encode([]interface{}{1}, false),
		},
		"key exists but expired": {
			setup: func() {
				key := "EXISTING_KEY"
				value := "{\"active\":true}"
				obj := &object.Obj{
					Value:          value,
					LastAccessedAt: uint32(time.Now().Unix()),
				}
				store.Put(key, obj)
				store.SetExpiry(obj, int64(-2*time.Millisecond))
			},
			input:  []string{"EXISTING_KEY", ".active"},
			output: []byte("-ERR could not perform this operation on a key that doesn't exist\r\n"),
		},
		"nested JSON structure with multiple booleans": {
			setup: func() {
				key := "NESTED_KEY"
				value := `{"isSimple":true,"nested":{"isSimple":false}}`
				var rootData interface{}
				_ = sonic.Unmarshal([]byte(value), &rootData)
				obj := store.NewObj(rootData, -1, object.ObjTypeJSON, object.ObjEncodingJSON)
				store.Put(key, obj)
			},
			input:  []string{"NESTED_KEY", "$..isSimple"},
			output: clientio.Encode([]interface{}{0, 1}, false),
		},
		"deeply nested JSON structure with multiple matching fields": {
			setup: func() {
				key := "DEEP_NESTED_KEY"
				value := `{"field": true, "nested": {"field": false, "nested": {"field": true}}}`
				var rootData interface{}
				_ = sonic.Unmarshal([]byte(value), &rootData)
				obj := store.NewObj(rootData, -1, object.ObjTypeJSON, object.ObjEncodingJSON)
				store.Put(key, obj)
			},
			input:  []string{"DEEP_NESTED_KEY", "$..field"},
			output: clientio.Encode([]interface{}{0, 1, 0}, false),
		},
	}
	runEvalTests(t, tests, evalJSONTOGGLE, store)
}

func testEvalTTL(t *testing.T, store *dstore.Store) {
	tests := map[string]evalTestCase{
		"nil value": {
			setup:  func() {},
			input:  nil,
			output: []byte("-ERR wrong number of arguments for 'ttl' command\r\n"),
		},
		"empty array": {
			setup:  func() {},
			input:  []string{},
			output: []byte("-ERR wrong number of arguments for 'ttl' command\r\n"),
		},
		"key does not exist": {
			setup:  func() {},
			input:  []string{"NONEXISTENT_KEY"},
			output: clientio.RespMinusTwo,
		},
		"multiple arguments": {
			setup:  func() {},
			input:  []string{"KEY1", "KEY2"},
			output: []byte("-ERR wrong number of arguments for 'ttl' command\r\n"),
		},
		"key exists expiry not set": {
			setup: func() {
				key := "EXISTING_KEY"
				value := "mock_value"
				obj := &object.Obj{
					Value:          value,
					LastAccessedAt: uint32(time.Now().Unix()),
				}
				store.Put(key, obj)
			},
			input:  []string{"EXISTING_KEY"},
			output: clientio.RespMinusOne,
		},
		"key exists not expired": {
			setup: func() {
				key := "EXISTING_KEY"
				value := "mock_value"
				obj := &object.Obj{
					Value:          value,
					LastAccessedAt: uint32(time.Now().Unix()),
				}
				store.Put(key, obj)

				store.SetExpiry(obj, int64(2*time.Millisecond))
			},
			input: []string{"EXISTING_KEY"},
			validator: func(output []byte) {
				assert.Assert(t, output != nil)
				assert.Assert(t, !bytes.Equal(output, clientio.RespMinusOne))
				assert.Assert(t, !bytes.Equal(output, clientio.RespMinusTwo))
			},
		},
		"key exists but expired": {
			setup: func() {
				key := "EXISTING_EXPIRED_KEY"
				value := "mock_value"
				obj := &object.Obj{
					Value:          value,
					LastAccessedAt: uint32(time.Now().Unix()),
				}
				store.Put(key, obj)

				store.SetExpiry(obj, int64(-2*time.Millisecond))
			},
			input:  []string{"EXISTING_KEY"},
			output: clientio.RespMinusTwo,
		},
	}

	runEvalTests(t, tests, evalTTL, store)
}

func testEvalDel(t *testing.T, store *dstore.Store) {
	tests := map[string]evalTestCase{
		"nil value": {
			setup:  func() {},
			input:  nil,
			output: clientio.Encode(errors.New("ERR wrong number of arguments for 'del' command"), false),
		},
		"empty array": {
			setup:  func() {},
			input:  []string{},
			output: clientio.Encode(errors.New("ERR wrong number of arguments for 'del' command"), false),
		},
		"key does not exist": {
			setup:  func() {},
			input:  []string{"NONEXISTENT_KEY"},
			output: []byte(":0\r\n"),
		},
		"key exists": {
			setup: func() {
				key := "EXISTING_KEY"
				value := "mock_value"
				obj := &object.Obj{
					Value:          value,
					LastAccessedAt: uint32(time.Now().Unix()),
				}
				store.Put(key, obj)

				store.IncrementKeyCount()
			},
			input:  []string{"EXISTING_KEY"},
			output: []byte(":1\r\n"),
		},
	}

	runEvalTests(t, tests, evalDEL, store)
}

// TestEvalPersist tests the evalPersist function using table-driven tests.
func testEvalPersist(t *testing.T, store *dstore.Store) {
	// Define test cases
	tests := map[string]evalTestCase{
		"wrong number of arguments": {
			input:  []string{"key1", "key2"},
			output: clientio.Encode(errors.New("ERR wrong number of arguments for 'persist' command"), false),
		},
		"key does not exist": {
			input:  []string{"nonexistent"},
			output: clientio.RespZero,
		},
		"key exists but no expiration set": {
			input: []string{"existent_no_expiry"},
			setup: func() {
				cd := &cmd.DiceDBCmd{
					Args: []string{"existent_no_expiry", "value"},
				}
				evalSET(cd, store)
			},
			output: clientio.RespZero,
		},
		"key exists and expiration removed": {
			input: []string{"existent_with_expiry"},
			setup: func() {
				cd := &cmd.DiceDBCmd{
					Args: []string{"existent_with_expiry", "value", Ex, "1"},
				}
				evalSET(cd, store)
			},
			output: clientio.RespOne,
		},
		"key exists with expiration set and not expired": {
			input: []string{"existent_with_expiry_not_expired"},
			setup: func() {
				// Simulate setting a key with an expiration time that has not yet passed
				cd := &cmd.DiceDBCmd{
					Args: []string{"existent_with_expiry_not_expired", "value", Ex, "10000"},
				}
				evalSET(cd, store) // 10000 seconds in the future
			},
			output: clientio.RespOne,
		},
	}

	runEvalTests(t, tests, evalPersist, store)
}

func testEvalDbsize(t *testing.T, store *dstore.Store) {
	tests := map[string]evalTestCase{
		"DBSIZE command with invalid no of args": {
			input:  []string{"INVALID_ARG"},
			output: []byte("-ERR wrong number of arguments for 'dbsize' command\r\n"),
		},
		"no key in db": {
			input:  nil,
			output: []byte(":0\r\n"),
		},
		"one key exists in db": {
			setup: func() {
				cd := &cmd.DiceDBCmd{
					Args: []string{"key", "val"},
				}
				evalSET(cd, store)
			},
			input:  nil,
			output: []byte(":1\r\n"),
		},
		"two keys exist in db": {
			setup: func() {
				cd := &cmd.DiceDBCmd{
					Args: []string{"key1", "val1"},
				}
				evalSET(cd, store)
				cd = &cmd.DiceDBCmd{
					Args: []string{"key", "val"},
				}
				evalSET(cd, store)
			},
			input:  nil,
			output: []byte(":2\r\n"),
		},
		"repeating keys shall result in same dbsize": {
			setup: func() {
				cd := &cmd.DiceDBCmd{
					Args: []string{"key1", "val1"},
				}
				evalSET(cd, store)
				cd = &cmd.DiceDBCmd{
					Args: []string{"key2", "val2"},
				}
				evalSET(cd, store)
				cd = &cmd.DiceDBCmd{
					Args: []string{"key2", "val2"},
				}
				evalSET(cd, store)
			},
			input:  nil,
			output: []byte(":2\r\n"),
		},
		"deleted keys shall be reflected in dbsize": {
			setup: func() {
				cd := &cmd.DiceDBCmd{
					Args: []string{"key1", "val1"},
				}
				evalSET(cd, store)
				cd = &cmd.DiceDBCmd{
					Args: []string{"key2", "val2"},
				}
				evalSET(cd, store)
				cd = &cmd.DiceDBCmd{
					Args: []string{"key"},
				}
				evalDEL([]string{"key2"}, store)
			},
			input:  nil,
			output: []byte(":1\r\n"),
		},
	}

	runEvalTests(t, tests, evalDBSIZE, store)
}

func testEvalPFADD(t *testing.T, store *dstore.Store) {
	tests := map[string]evalTestCase{
		"PFADD nil value": {
			name:  "PFADD nil value",
			setup: func() {},
			input: nil,
			migratedOutput: EvalResponse{
				Result: nil,
				Error:  diceerrors.ErrWrongArgumentCount("PFADD"),
			},
		},
		"PFADD empty array": {
			name:  "PFADD empty array",
			setup: func() {},
			input: []string{},
			migratedOutput: EvalResponse{
				Result: nil,
				Error:  diceerrors.ErrWrongArgumentCount("PFADD"),
			},
		},
		"PFADD one value": {
			name:  "PFADD one value",
			setup: func() {},
			input: []string{"KEY"},
			migratedOutput: EvalResponse{
				Result: int64(1),
				Error:  nil,
			},
		},
		"PFADD key val pair": {
			name:  "PFADD key val pair",
			setup: func() {},
			input: []string{"KEY", "VAL"},
			migratedOutput: EvalResponse{
				Result: int64(1),
				Error:  nil,
			},
		},
		"PFADD key multiple values": {
			name:  "PFADD key multiple values",
			setup: func() {},
			input: []string{"KEY", "VAL", "VAL1", "VAL2"},
			migratedOutput: EvalResponse{
				Result: int64(1),
				Error:  nil,
			},
		},
		"PFADD Incorrect type provided": {
			name: "PFADD Incorrect type provided",
			setup: func() {
				key, value := "EXISTING_KEY", "VALUE"
				oType, oEnc := deduceTypeEncoding(value)
				var exDurationMs int64 = -1
				keepttl := false

				store.Put(key, store.NewObj(value, exDurationMs, oType, oEnc), dstore.WithKeepTTL(keepttl))
			},
			input:  []string{"EXISTING_KEY", "1"},
			output: []byte("-WRONGTYPE Key is not a valid HyperLogLog string value"),
			migratedOutput: EvalResponse{
				Result: nil,
				Error:  diceerrors.ErrInvalidHyperLogLogKey,
			},
		},
	}

	runMigratedEvalTests(t, tests, evalPFADD, store)
}

func testEvalPFCOUNT(t *testing.T, store *dstore.Store) {
	tests := map[string]evalTestCase{
		"PFCOUNT with empty arg": {
			name:  "PFCOUNT with empty arg",
			setup: func() {},
			input: []string{},
			migratedOutput: EvalResponse{
				Result: nil,
				Error:  diceerrors.ErrWrongArgumentCount("PFCOUNT"),
			},
		},
		"PFCOUNT key not exists": {
			name:  "PFCOUNT key not exists",
			setup: func() {},
			input: []string{"HELLO"},
			migratedOutput: EvalResponse{
				Result: uint64(0),
				Error:  nil,
			},
		},
		"PFCOUNT key exists": {
			name: "PFCOUNT key exists",
			setup: func() {
				key := "EXISTING_KEY"
				value := hyperloglog.New()
				value.Insert([]byte("VALUE"))
				obj := &object.Obj{
					Value:          value,
					LastAccessedAt: uint32(time.Now().Unix()),
				}
				store.Put(key, obj)
			},
			input: []string{"EXISTING_KEY"},
			migratedOutput: EvalResponse{
				Result: uint64(1),
				Error:  nil,
			},
		},
	}

	runMigratedEvalTests(t, tests, evalPFCOUNT, store)
}

func testEvalPFMERGE(t *testing.T, store *dstore.Store) {
	tests := map[string]evalTestCase{
		"PFMERGE nil value": {
			name:  "PFMERGE nil value",
			setup: func() {},
			input: nil,
			migratedOutput: EvalResponse{
				Result: nil,
				Error:  diceerrors.ErrWrongArgumentCount("PFMERGE"),
			},
		},
		"PFMERGE empty array": {
			name:  "PFMERGE empty array",
			setup: func() {},
			input: []string{},
			migratedOutput: EvalResponse{
				Result: nil,
				Error:  diceerrors.ErrWrongArgumentCount("PFMERGE"),
			},
		},
		"PFMERGE invalid hll object": {
			name: "PFMERGE invalid hll object",
			setup: func() {
				key := "INVALID_OBJ_DEST_KEY"
				value := "123"
				obj := &object.Obj{
					Value:          value,
					LastAccessedAt: uint32(time.Now().Unix()),
				}
				store.Put(key, obj)
			},
			input: []string{"INVALID_OBJ_DEST_KEY"},
			migratedOutput: EvalResponse{
				Result: nil,
				Error:  diceerrors.ErrInvalidHyperLogLogKey,
			},
		},
		"PFMERGE destKey doesn't exist": {
			name:  "PFMERGE destKey doesn't exist",
			setup: func() {},
			input: []string{"NON_EXISTING_DEST_KEY"},
			migratedOutput: EvalResponse{
				Result: clientio.OK,
				Error:  nil,
			},
		},
		"PFMERGE destKey exist": {
			name:  "PFMERGE destKey exist",
			setup: func() {},
			input: []string{"NON_EXISTING_DEST_KEY"},
			migratedOutput: EvalResponse{
				Result: clientio.OK,
				Error:  nil,
			},
		},
		"PFMERGE destKey exist srcKey doesn't exists": {
			name: "PFMERGE destKey exist srcKey doesn't exists",
			setup: func() {
				key := "EXISTING_DEST_KEY"
				value := hyperloglog.New()
				value.Insert([]byte("VALUE"))
				obj := &object.Obj{
					Value:          value,
					LastAccessedAt: uint32(time.Now().Unix()),
				}
				store.Put(key, obj)
			},
			input: []string{"EXISTING_DEST_KEY", "NON_EXISTING_SRC_KEY"},
			migratedOutput: EvalResponse{
				Result: clientio.OK,
				Error:  nil,
			},
		},
		"PFMERGE destKey exist srcKey exists": {
			name: "PFMERGE destKey exist srcKey exists",
			setup: func() {
				key := "EXISTING_DEST_KEY"
				value := hyperloglog.New()
				value.Insert([]byte("VALUE"))
				obj := &object.Obj{
					Value:          value,
					LastAccessedAt: uint32(time.Now().Unix()),
				}
				store.Put(key, obj)
			},
			input: []string{"EXISTING_DEST_KEY", "NON_EXISTING_SRC_KEY"},
			migratedOutput: EvalResponse{
				Result: clientio.OK,
				Error:  nil,
			},
		},
		"PFMERGE destKey exist multiple srcKey exist": {
			name: "PFMERGE destKey exist multiple srcKey exist",
			setup: func() {
				key := "EXISTING_DEST_KEY"
				value := hyperloglog.New()
				value.Insert([]byte("VALUE"))
				obj := &object.Obj{
					Value:          value,
					LastAccessedAt: uint32(time.Now().Unix()),
				}
				store.Put(key, obj)
				srcKey := "EXISTING_SRC_KEY"
				srcValue := hyperloglog.New()
				value.Insert([]byte("SRC_VALUE"))
				srcKeyObj := &object.Obj{
					Value:          srcValue,
					LastAccessedAt: uint32(time.Now().Unix()),
				}
				store.Put(srcKey, srcKeyObj)
			},
			input: []string{"EXISTING_DEST_KEY", "EXISTING_SRC_KEY"},
			migratedOutput: EvalResponse{
				Result: clientio.OK,
				Error:  nil,
			},
		},
	}

	runMigratedEvalTests(t, tests, evalPFMERGE, store)
}

func testEvalHGET(t *testing.T, store *dstore.Store) {
	tests := map[string]evalTestCase{
		"wrong number of args passed": {
			setup:  func() {},
			input:  nil,
			output: []byte("-ERR wrong number of arguments for 'hget' command\r\n"),
		},
		"only key passed": {
			setup:  func() {},
			input:  []string{"KEY"},
			output: []byte("-ERR wrong number of arguments for 'hget' command\r\n"),
		},
		"key doesn't exists": {
			setup:  func() {},
			input:  []string{"KEY", "field_name"},
			output: clientio.RespNIL,
		},
		"key exists but field_name doesn't exists": {
			setup: func() {
				key := "KEY_MOCK"
				field := "mock_field_name"
				newMap := make(HashMap)
				newMap[field] = "mock_field_value"

				obj := &object.Obj{
					TypeEncoding:   object.ObjTypeHashMap | object.ObjEncodingHashMap,
					Value:          newMap,
					LastAccessedAt: uint32(time.Now().Unix()),
				}

				store.Put(key, obj)
			},
			input:  []string{"KEY_MOCK", "non_existent_key"},
			output: clientio.RespNIL,
		},
		"both key and field_name exists": {
			setup: func() {
				key := "KEY_MOCK"
				field := "mock_field_name"
				newMap := make(HashMap)
				newMap[field] = "mock_field_value"

				obj := &object.Obj{
					TypeEncoding:   object.ObjTypeHashMap | object.ObjEncodingHashMap,
					Value:          newMap,
					LastAccessedAt: uint32(time.Now().Unix()),
				}

				store.Put(key, obj)
			},
			input:  []string{"KEY_MOCK", "mock_field_name"},
			output: clientio.Encode("mock_field_value", false),
		},
	}

	runEvalTests(t, tests, evalHGET, store)
}

func testEvalHMGET(t *testing.T, store *dstore.Store) {
	tests := map[string]evalTestCase{
		"wrong number of args passed": {
			setup:  func() {},
			input:  nil,
			output: []byte("-ERR wrong number of arguments for 'hmget' command\r\n"),
		},
		"only key passed": {
			setup:  func() {},
			input:  []string{"KEY"},
			output: []byte("-ERR wrong number of arguments for 'hmget' command\r\n"),
		},
		"key doesn't exists": {
			setup:  func() {},
			input:  []string{"KEY", "field_name"},
			output: clientio.Encode([]interface{}{nil}, false),
		},
		"key exists but field_name doesn't exists": {
			setup: func() {
				key := "KEY_MOCK"
				field := "mock_field_name"
				newMap := make(HashMap)
				newMap[field] = "mock_field_value"

				obj := &object.Obj{
					TypeEncoding:   object.ObjTypeHashMap | object.ObjEncodingHashMap,
					Value:          newMap,
					LastAccessedAt: uint32(time.Now().Unix()),
				}

				store.Put(key, obj)
			},
			input:  []string{"KEY_MOCK", "non_existent_key"},
			output: clientio.Encode([]interface{}{nil}, false),
		},
		"both key and field_name exists": {
			setup: func() {
				key := "KEY_MOCK"
				field := "mock_field_name"
				newMap := make(HashMap)
				newMap[field] = "mock_field_value"

				obj := &object.Obj{
					TypeEncoding:   object.ObjTypeHashMap | object.ObjEncodingHashMap,
					Value:          newMap,
					LastAccessedAt: uint32(time.Now().Unix()),
				}

				store.Put(key, obj)
			},
			input:  []string{"KEY_MOCK", "mock_field_name"},
			output: clientio.Encode([]interface{}{"mock_field_value"}, false),
		},
		"some fields exist some do not": {
			setup: func() {
				key := "KEY_MOCK"
				newMap := HashMap{
					"field1": "value1",
					"field2": "value2",
				}
				obj := &object.Obj{
					TypeEncoding:   object.ObjTypeHashMap | object.ObjEncodingHashMap,
					Value:          newMap,
					LastAccessedAt: uint32(time.Now().Unix()),
				}

				store.Put(key, obj)
			},
			input:  []string{"KEY_MOCK", "field1", "field2", "field3", "field4"},
			output: clientio.Encode([]interface{}{"value1", "value2", nil, nil}, false),
		},
	}

	runEvalTests(t, tests, evalHMGET, store)
}

func testEvalHVALS(t *testing.T, store *dstore.Store) {
	tests := []evalTestCase{
		{
			name:           "HVALS wrong number of args passed",
			setup:          nil,
			input:          nil,
			migratedOutput: EvalResponse{Result: nil, Error: errors.New("ERR wrong number of arguments for 'hvals' command")},
		},
		{
			name:           "HVALS key doesn't exists",
			setup:          nil,
			input:          []string{"NONEXISTENTHVALSKEY"},
			migratedOutput: EvalResponse{Result: clientio.EmptyArray, Error: nil},
		},
		{
			name: "HVALS key exists",
			setup: func() {
				key := "MOCK_KEY"
				field := "mock_field"
				newMap := make(HashMap)
				newMap[field] = "mock_value"

				obj := &object.Obj{
					TypeEncoding:   object.ObjTypeHashMap | object.ObjEncodingHashMap,
					Value:          newMap,
					LastAccessedAt: uint32(time.Now().Unix()),
				}

				store.Put(key, obj)
			},
			input:          []string{"MOCK_KEY"},
			migratedOutput: EvalResponse{Result: []string{"mock_value"}, Error: nil},
		},
	}

	for _, tt := range tests {
		t.Run(tt.name, func(t *testing.T) {

			if tt.setup != nil {
				tt.setup()
			}

			response := evalHVALS(tt.input, store)

			fmt.Printf("Eval Response: %v\n", response)

			// Handle comparison for byte slices
			if responseBytes, ok := response.Result.([]byte); ok && tt.migratedOutput.Result != nil {
				if expectedBytes, ok := tt.migratedOutput.Result.([]byte); ok {
					testifyAssert.True(t, bytes.Equal(responseBytes, expectedBytes), "expected and actual byte slices should be equal")
				}
			} else {
				fmt.Printf("G1: %v | %v\n", response.Result, tt.migratedOutput.Result)
				switch e := tt.migratedOutput.Result.(type) {
				case []interface{}, []string:
					testifyAssert.ElementsMatch(t, e, response.Result)
				default:
					assert.Equal(t, tt.migratedOutput.Result, response.Result)
				}
			}

			if tt.migratedOutput.Error != nil {
				testifyAssert.EqualError(t, response.Error, tt.migratedOutput.Error.Error())
			} else {
				testifyAssert.NoError(t, response.Error)
			}
		})
	}
}

func testEvalHSTRLEN(t *testing.T, store *dstore.Store) {
	tests := map[string]evalTestCase{
		"wrong number of args passed": {
			setup:          func() {},
			input:          nil,
			migratedOutput: EvalResponse{Result: nil, Error: diceerrors.ErrWrongArgumentCount("HSTRLEN")},
		},
		"only key passed": {
			setup:          func() {},
			input:          []string{"KEY"},
			migratedOutput: EvalResponse{Result: nil, Error: diceerrors.ErrWrongArgumentCount("HSTRLEN")},
		},
		"key doesn't exist": {
			setup:          func() {},
			input:          []string{"KEY", "field_name"},
			migratedOutput: EvalResponse{Result: clientio.IntegerZero, Error: nil},
		},
		"key exists but field_name doesn't exists": {
			setup: func() {
				key := "KEY_MOCK"
				field := "mock_field_name"
				newMap := make(HashMap)
				newMap[field] = "mock_field_value"

				obj := &object.Obj{
					TypeEncoding:   object.ObjTypeHashMap | object.ObjEncodingHashMap,
					Value:          newMap,
					LastAccessedAt: uint32(time.Now().Unix()),
				}

				store.Put(key, obj)
			},
			input:          []string{"KEY_MOCK", "non_existent_key"},
			migratedOutput: EvalResponse{Result: clientio.IntegerZero, Error: nil},
		},
		"both key and field_name exists": {
			setup: func() {
				key := "KEY_MOCK"
				field := "mock_field_name"
				newMap := make(HashMap)
				newMap[field] = "HelloWorld"

				obj := &object.Obj{
					TypeEncoding:   object.ObjTypeHashMap | object.ObjEncodingHashMap,
					Value:          newMap,
					LastAccessedAt: uint32(time.Now().Unix()),
				}

				store.Put(key, obj)
			},
			input:          []string{"KEY_MOCK", "mock_field_name"},
			migratedOutput: EvalResponse{Result: 10, Error: nil},
		},
	}

	runMigratedEvalTests(t, tests, evalHSTRLEN, store)
}

func testEvalHEXISTS(t *testing.T, store *dstore.Store) {
	tests := []evalTestCase{
		{
			name:           "HEXISTS wrong number of args passed",
			setup:          nil,
			input:          nil,
			migratedOutput: EvalResponse{Result: nil, Error: errors.New("ERR wrong number of arguments for 'hexists' command")},
		},
		{
			name:           "HEXISTS only key passed",
			setup:          nil,
			input:          []string{"KEY"},
			migratedOutput: EvalResponse{Result: nil, Error: errors.New("ERR wrong number of arguments for 'hexists' command")},
		},
		{
			name:           "HEXISTS key doesn't exist",
			setup:          nil,
			input:          []string{"KEY", "field_name"},
			migratedOutput: EvalResponse{Result: clientio.IntegerZero, Error: nil},
		},
		{
			name: "HEXISTS key exists but field_name doesn't exists",
			setup: func() {
				key := "KEY_MOCK"
				field := "mock_field_name"
				newMap := make(HashMap)
				newMap[field] = "mock_field_value"

				obj := &object.Obj{
					TypeEncoding:   object.ObjTypeHashMap | object.ObjEncodingHashMap,
					Value:          newMap,
					LastAccessedAt: uint32(time.Now().Unix()),
				}

				store.Put(key, obj)
			},
			input:          []string{"KEY_MOCK", "non_existent_key"},
			migratedOutput: EvalResponse{Result: clientio.IntegerZero, Error: nil},
		},
		{
			name: "HEXISTS both key and field_name exists",
			setup: func() {
				key := "KEY_MOCK"
				field := "mock_field_name"
				newMap := make(HashMap)
				newMap[field] = "HelloWorld"

				obj := &object.Obj{
					TypeEncoding:   object.ObjTypeHashMap | object.ObjEncodingHashMap,
					Value:          newMap,
					LastAccessedAt: uint32(time.Now().Unix()),
				}

				store.Put(key, obj)
			},
			input:          []string{"KEY_MOCK", "mock_field_name"},
			migratedOutput: EvalResponse{Result: clientio.IntegerOne, Error: nil},
		},
	}

	for _, tt := range tests {
		t.Run(tt.name, func(t *testing.T) {

			if tt.setup != nil {
				tt.setup()
			}

			response := evalHEXISTS(tt.input, store)

			// Handle comparison for byte slices
			if responseBytes, ok := response.Result.([]byte); ok && tt.migratedOutput.Result != nil {
				// If has result
				if expectedBytes, ok := tt.migratedOutput.Result.([]byte); ok {
					// fmt.Printf("%v | %v\n", responseBytes, expectedBytes)
					testifyAssert.True(t, bytes.Equal(responseBytes, expectedBytes), "expected and actual byte slices should be equal")
				}
			} else {
				// If has error
				assert.Equal(t, tt.migratedOutput.Result, response.Result)
			}

			if tt.migratedOutput.Error != nil {
				testifyAssert.EqualError(t, response.Error, tt.migratedOutput.Error.Error())
			} else {
				testifyAssert.NoError(t, response.Error)
			}
		})
	}
}

func testEvalHDEL(t *testing.T, store *dstore.Store) {
	tests := map[string]evalTestCase{
		"HDEL with wrong number of args": {
			input:  []string{"key"},
			output: []byte("-ERR wrong number of arguments for 'hdel' command\r\n"),
		},
		"HDEL with key does not exist": {
			input:  []string{"nonexistent", "field"},
			output: clientio.RespZero,
		},
		"HDEL with key exists but not a hash": {
			setup: func() {
				cd := &cmd.DiceDBCmd{
					Args: []string{"string_key", "string_value"},
				}
				evalSET(cd, store)
			},
			input:  []string{"string_key", "field"},
			output: []byte("-WRONGTYPE Operation against a key holding the wrong kind of value\r\n"),
		},
		"HDEL with delete existing fields": {
			setup: func() {
				evalHSET([]string{"hash_key", "field1", "value1", "field2", "value2"}, store)
			},
			input:  []string{"hash_key", "field1", "field2", "nonexistent"},
			output: clientio.Encode(int64(2), false),
		},
		"HDEL with delete non-existing fields": {
			setup: func() {
				evalHSET([]string{"hash_key", "field1", "value1"}, store)
			},
			input:  []string{"hash_key", "nonexistent1", "nonexistent2"},
			output: clientio.RespZero,
		},
	}

	runEvalTests(t, tests, evalHDEL, store)
}

func testEvalHSCAN(t *testing.T, store *dstore.Store) {
	tests := map[string]evalTestCase{
		"HSCAN with wrong number of args": {
			input:          []string{"key"},
			migratedOutput: EvalResponse{Result: nil, Error: diceerrors.ErrWrongArgumentCount("HSCAN")},
		},
		"HSCAN with key does not exist": {
			input:          []string{"NONEXISTENT_KEY", "0"},
			migratedOutput: EvalResponse{Result: []interface{}{"0", []string{}}, Error: nil},
		},
		"HSCAN with key exists but not a hash": {
			setup: func() {
				cd := &cmd.DiceDBCmd{
					Args: []string{"string_key", "string_value"},
				}
				evalSET(cd, store)
			},
			input:          []string{"string_key", "0"},
			migratedOutput: EvalResponse{Result: nil, Error: diceerrors.ErrWrongTypeOperation},
		},
		"HSCAN with valid key and cursor": {
			setup: func() {
				evalHSET([]string{"hash_key", "field1", "value1", "field2", "value2"}, store)
			},
			input:          []string{"hash_key", "0"},
			migratedOutput: EvalResponse{Result: []interface{}{"0", []string{"field1", "value1", "field2", "value2"}}, Error: nil},
		},
		"HSCAN with cursor at the end": {
			setup: func() {
				evalHSET([]string{"hash_key", "field1", "value1", "field2", "value2"}, store)
			},
			input:          []string{"hash_key", "2"},
			migratedOutput: EvalResponse{Result: []interface{}{"0", []string{}}, Error: nil},
		},
		"HSCAN with cursor at the beginning": {
			setup: func() {
				evalHSET([]string{"hash_key", "field1", "value1", "field2", "value2"}, store)
			},
			input:          []string{"hash_key", "0"},
			migratedOutput: EvalResponse{Result: []interface{}{"0", []string{"field1", "value1", "field2", "value2"}}, Error: nil},
		},
		"HSCAN with cursor in the middle": {
			setup: func() {
				evalHSET([]string{"hash_key", "field1", "value1", "field2", "value2"}, store)
			},
			input:          []string{"hash_key", "1"},
			migratedOutput: EvalResponse{Result: []interface{}{"0", []string{"field2", "value2"}}, Error: nil},
		},
		"HSCAN with MATCH argument": {
			setup: func() {
				evalHSET([]string{"hash_key", "field1", "value1", "field2", "value2", "field3", "value3"}, store)
			},
			input:          []string{"hash_key", "0", "MATCH", "field[12]*"},
			migratedOutput: EvalResponse{Result: []interface{}{"0", []string{"field1", "value1", "field2", "value2"}}, Error: nil},
		},
		"HSCAN with COUNT argument": {
			setup: func() {
				evalHSET([]string{"hash_key", "field1", "value1", "field2", "value2", "field3", "value3"}, store)
			},
			input:          []string{"hash_key", "0", "COUNT", "2"},
			migratedOutput: EvalResponse{Result: []interface{}{"2", []string{"field1", "value1", "field2", "value2"}}, Error: nil},
		},
		"HSCAN with MATCH and COUNT arguments": {
			setup: func() {
				evalHSET([]string{"hash_key", "field1", "value1", "field2", "value2", "field3", "value3", "field4", "value4"}, store)
			},
			input:          []string{"hash_key", "0", "MATCH", "field[13]*", "COUNT", "1"},
			migratedOutput: EvalResponse{Result: []interface{}{"1", []string{"field1", "value1"}}, Error: nil},
		},
		"HSCAN with invalid MATCH pattern": {
			setup: func() {
				evalHSET([]string{"hash_key", "field1", "value1", "field2", "value2"}, store)
			},
			input:          []string{"hash_key", "0", "MATCH", "[invalid"},
			migratedOutput: EvalResponse{Result: nil, Error: diceerrors.ErrGeneral("Invalid glob pattern: unexpected end of input")},
		},
		"HSCAN with invalid COUNT value": {
			setup: func() {
				evalHSET([]string{"hash_key", "field1", "value1", "field2", "value2"}, store)
			},
			input:          []string{"hash_key", "0", "COUNT", "invalid"},
			migratedOutput: EvalResponse{Result: nil, Error: diceerrors.ErrIntegerOutOfRange},
		},
	}

	runMigratedEvalTests(t, tests, evalHSCAN, store)
}

func testEvalJSONSTRLEN(t *testing.T, store *dstore.Store) {
	tests := map[string]evalTestCase{
		"jsonstrlen nil value": {
			name:  "jsonstrlen nil value",
			setup: func() {},
			input: nil,
			migratedOutput: EvalResponse{
				Result: nil,
				Error:  diceerrors.ErrWrongArgumentCount("JSON.STRLEN"),
			},
		},
		"jsonstrlen key does not exist": {
			name:  "jsonstrlen key does not exist",
			setup: func() {},
			input: []string{"NONEXISTENT_KEY"},
			migratedOutput: EvalResponse{
				Result: nil,
				Error:  nil,
			},
		},
		"jsonstrlen root not string(object)": {
			name: "jsonstrlen root not string(object)",
			setup: func() {
				key := "EXISTING_KEY"
				value := "{\"name\":\"Bhima\",\"age\":10}"
				var rootData interface{}
				_ = sonic.Unmarshal([]byte(value), &rootData)
				obj := store.NewObj(rootData, -1, object.ObjTypeJSON, object.ObjEncodingJSON)
				store.Put(key, obj)
			},
			input: []string{"EXISTING_KEY"},
			migratedOutput: EvalResponse{
				Result: nil,
				Error:  diceerrors.ErrUnexpectedJSONPathType("string", "object"),
			},
		},
		"jsonstrlen root not string(number)": {
			name: "jsonstrlen root not string(number)",
			setup: func() {
				key := "EXISTING_KEY"
				value := "10.9"
				var rootData interface{}
				_ = sonic.Unmarshal([]byte(value), &rootData)
				obj := store.NewObj(rootData, -1, object.ObjTypeJSON, object.ObjEncodingJSON)
				store.Put(key, obj)
			},
			input: []string{"EXISTING_KEY"},
			migratedOutput: EvalResponse{
				Result: nil,
				Error:  diceerrors.ErrUnexpectedJSONPathType("string", "number"),
			},
		},
		"jsonstrlen root not string(integer)": {
			name: "jsonstrlen root not string(integer)",
			setup: func() {
				key := "EXISTING_KEY"
				value := "10"
				var rootData interface{}
				_ = sonic.Unmarshal([]byte(value), &rootData)
				obj := store.NewObj(rootData, -1, object.ObjTypeJSON, object.ObjEncodingJSON)
				store.Put(key, obj)
			},
			input: []string{"EXISTING_KEY"},
			migratedOutput: EvalResponse{
				Result: nil,
				Error:  diceerrors.ErrUnexpectedJSONPathType("string", "integer"),
			},
		},
		"jsonstrlen not string(array)": {
			name: "jsonstrlen not string(array)",
			setup: func() {
				key := "EXISTING_KEY"
				value := "[\"age\", \"name\"]"
				var rootData interface{}
				_ = sonic.Unmarshal([]byte(value), &rootData)
				obj := store.NewObj(rootData, -1, object.ObjTypeJSON, object.ObjEncodingJSON)
				store.Put(key, obj)
			},
			input: []string{"EXISTING_KEY"},
			migratedOutput: EvalResponse{
				Result: nil,
				Error:  diceerrors.ErrUnexpectedJSONPathType("string", "array"),
			},
		},
		"jsonstrlen not string(boolean)": {
			name: "jsonstrlen not string(boolean)",
			setup: func() {
				key := "EXISTING_KEY"
				value := "true"
				var rootData interface{}
				_ = sonic.Unmarshal([]byte(value), &rootData)
				obj := store.NewObj(rootData, -1, object.ObjTypeJSON, object.ObjEncodingJSON)
				store.Put(key, obj)
			},
			input: []string{"EXISTING_KEY"},
			migratedOutput: EvalResponse{
				Result: nil,
				Error:  diceerrors.ErrUnexpectedJSONPathType("string", "boolean"),
			},
		},
		"jsonstrlen root array": {
			name: "jsonstrlen root array",
			setup: func() {
				key := "EXISTING_KEY"
				value := `"hello"`
				var rootData interface{}
				_ = sonic.Unmarshal([]byte(value), &rootData)
				obj := store.NewObj(rootData, -1, object.ObjTypeJSON, object.ObjEncodingJSON)
				store.Put(key, obj)
			},
			input: []string{"EXISTING_KEY"},
			migratedOutput: EvalResponse{
				Result: int64(5),
				Error:  nil,
			},
		},
		"jsonstrlen subpath string": {
			name: "jsonstrlen subpath string",
			setup: func() {
				key := "EXISTING_KEY"
				value := `{"partner":{"name":"tom","language":["rust"]}}`
				var rootData interface{}
				_ = sonic.Unmarshal([]byte(value), &rootData)
				obj := store.NewObj(rootData, -1, object.ObjTypeJSON, object.ObjEncodingJSON)
				store.Put(key, obj)
			},

			input: []string{"EXISTING_KEY", "$..name"},
			migratedOutput: EvalResponse{
				Result: []interface{}{int64(3)},
				Error:  nil,
			},
		},
		"jsonstrlen subpath not string": {
			name: "jsonstrlen subpath not string",
			setup: func() {
				key := "EXISTING_KEY"
				value := `{"partner":{"name":21,"language":["rust"]}}`
				var rootData interface{}
				_ = sonic.Unmarshal([]byte(value), &rootData)
				obj := store.NewObj(rootData, -1, object.ObjTypeJSON, object.ObjEncodingJSON)
				store.Put(key, obj)
			},

			input: []string{"EXISTING_KEY", "$..name"},
			migratedOutput: EvalResponse{
				Result: []interface{}{nil},
				Error:  nil,
			},
		},
	}
	for _, tt := range tests {
		t.Run(tt.name, func(t *testing.T) {
			store = setupTest(store)
			if tt.setup != nil {
				tt.setup()
			}
			cd := &cmd.DiceDBCmd{
				Args: tt.input,
			}
			response := evalJSONSTRLEN(cd, store)
			if tt.migratedOutput.Result != nil {
				if slice, ok := tt.migratedOutput.Result.([]interface{}); ok {
					assert.DeepEqual(t, slice, response.Result)
				} else {
					assert.Equal(t, tt.migratedOutput.Result, response.Result)
				}
			}

			if tt.migratedOutput.Error != nil {
				testifyAssert.EqualError(t, response.Error, tt.migratedOutput.Error.Error())
			} else {
				testifyAssert.NoError(t, response.Error)
			}
		})
	}
}

func testEvalLLEN(t *testing.T, store *dstore.Store) {
	tests := map[string]evalTestCase{
		"nil value": {
			input:  nil,
			output: []byte("-ERR wrong number of arguments for 'llen' command\r\n"),
		},
		"empty args": {
			input:  []string{},
			output: []byte("-ERR wrong number of arguments for 'llen' command\r\n"),
		},
		"wrong number of args": {
			input:  []string{"KEY1", "KEY2"},
			output: []byte("-ERR wrong number of arguments for 'llen' command\r\n"),
		},
		"key does not exist": {
			input:  []string{"NONEXISTENT_KEY"},
			output: clientio.RespZero,
		},
		"key exists": {
			setup: func() {
				evalLPUSH([]string{"EXISTING_KEY", "mock_value"}, store)
			},
			input:  []string{"EXISTING_KEY"},
			output: clientio.RespOne,
		},
		"key with different type": {
			setup: func() {
				cd := &cmd.DiceDBCmd{
					Args: []string{"EXISTING_KEY", "mock_value"},
				}
				evalSET(cd, store)
			},
			input:  []string{"EXISTING_KEY"},
			output: []byte("-ERR Existing key has wrong Dice type\r\n"),
		},
	}

	runEvalTests(t, tests, evalLLEN, store)
}

func testEvalJSONNUMINCRBY(t *testing.T, store *dstore.Store) {
	tests := map[string]evalTestCase{
		"incr on numeric field": {
			setup: func() {
				key := "number"
				value := "{\"a\": 2}"
				var rootData interface{}
				_ = sonic.Unmarshal([]byte(value), &rootData)
				obj := store.NewObj(rootData, -1, object.ObjTypeJSON, object.ObjEncodingJSON)
				store.Put(key, obj)
			},
			input:  []string{"number", "$.a", "3"},
			output: []byte("$3\r\n[5]\r\n"),
		},

		"incr on float field": {
			setup: func() {
				key := "number"
				value := "{\"a\": 2.5}"
				var rootData interface{}
				_ = sonic.Unmarshal([]byte(value), &rootData)
				obj := store.NewObj(rootData, -1, object.ObjTypeJSON, object.ObjEncodingJSON)
				store.Put(key, obj)
			},
			input:  []string{"number", "$.a", "1.5"},
			output: []byte("$5\r\n[4.0]\r\n"),
		},

		"incr on multiple fields": {
			setup: func() {
				key := "number"
				value := "{\"a\": 2, \"b\": 10, \"c\": [15, {\"d\": 20}]}"
				var rootData interface{}
				_ = sonic.Unmarshal([]byte(value), &rootData)
				obj := store.NewObj(rootData, -1, object.ObjTypeJSON, object.ObjEncodingJSON)
				store.Put(key, obj)
			},
			input:  []string{"number", "$..*", "5"},
			output: []byte("$22\r\n[25,20,null,7,15,null]\r\n"),
			validator: func(output []byte) {
				outPutString := string(output)
				startIndex := strings.Index(outPutString, "[")
				endIndex := strings.Index(outPutString, "]")
				arrayString := outPutString[startIndex+1 : endIndex]
				arr := strings.Split(arrayString, ",")
				testifyAssert.ElementsMatch(t, arr, []string{"25", "20", "7", "15", "null", "null"})
			},
		},

		"incr on array element": {
			setup: func() {
				key := "number"
				value := "{\"a\": [1, 2, 3]}"
				var rootData interface{}
				_ = sonic.Unmarshal([]byte(value), &rootData)
				obj := store.NewObj(rootData, -1, object.ObjTypeJSON, object.ObjEncodingJSON)
				store.Put(key, obj)
			},
			input:  []string{"number", "$.a[1]", "5"},
			output: []byte("$3\r\n[7]\r\n"),
		},
		"incr on non-existent field": {
			setup: func() {
				key := "number"
				value := "{\"a\": 2}"
				var rootData interface{}
				_ = sonic.Unmarshal([]byte(value), &rootData)
				obj := store.NewObj(rootData, -1, object.ObjTypeJSON, object.ObjEncodingJSON)
				store.Put(key, obj)
			},
			input:  []string{"number", "$.b", "3"},
			output: []byte("$2\r\n[]\r\n"),
		},
		"incr with mixed fields": {
			setup: func() {
				key := "number"
				value := "{\"a\": 5, \"b\": \"not a number\", \"c\": [1, 2]}"
				var rootData interface{}
				_ = sonic.Unmarshal([]byte(value), &rootData)
				obj := store.NewObj(rootData, -1, object.ObjTypeJSON, object.ObjEncodingJSON)
				store.Put(key, obj)
			},
			input:  []string{"number", "$..*", "2"},
			output: []byte("$17\r\n[3,4,null,7,null]\r\n"),
			validator: func(output []byte) {
				outPutString := string(output)
				startIndex := strings.Index(outPutString, "[")
				endIndex := strings.Index(outPutString, "]")
				arrayString := outPutString[startIndex+1 : endIndex]
				arr := strings.Split(arrayString, ",")
				testifyAssert.ElementsMatch(t, arr, []string{"3", "4", "7", "null", "null"})
			},
		},

		"incr on nested fields": {
			setup: func() {
				key := "number"
				value := "{\"a\": {\"b\": {\"c\": 10}}}"
				var rootData interface{}
				_ = sonic.Unmarshal([]byte(value), &rootData)
				obj := store.NewObj(rootData, -1, object.ObjTypeJSON, object.ObjEncodingJSON)
				store.Put(key, obj)
			},
			input:  []string{"number", "$..c", "5"},
			output: []byte("$4\r\n[15]\r\n"),
		},
	}

	runEvalTests(t, tests, evalJSONNUMINCRBY, store)
}

func runEvalTests(t *testing.T, tests map[string]evalTestCase, evalFunc func([]string, *dstore.Store) []byte, store *dstore.Store) {
	for name, tc := range tests {
		t.Run(name, func(t *testing.T) {
			store = setupTest(store)

			if tc.setup != nil {
				tc.setup()
			}

			output := evalFunc(tc.input, store)

			if tc.validator != nil {
				tc.validator(output)
			} else {
				assert.Equal(t, string(tc.output), string(output))
			}
		})
	}
}

func runMigratedEvalTests(t *testing.T, tests map[string]evalTestCase, evalFunc func(*cmd.DiceDBCmd, *dstore.Store) *EvalResponse, store *dstore.Store) {
	for name, tc := range tests {
		t.Run(name, func(t *testing.T) {
			store = setupTest(store)

			if tc.setup != nil {
				tc.setup()
			}
			cd := &cmd.DiceDBCmd{
				Args: tc.input,
			}
			output := evalFunc(cd, store)

			if tc.newValidator != nil {
				if tc.migratedOutput.Error != nil {
					tc.newValidator(tc.migratedOutput.Error)
				} else {
					tc.newValidator(output.Result)
				}
				return
			}

			if tc.migratedOutput.Error != nil {
				testifyAssert.EqualError(t, output.Error, tc.migratedOutput.Error.Error())
				return
			}

			// Handle comparison for byte slices and string slices
			// TODO: Make this generic so that all kind of slices can be handled
			if b, ok := output.Result.([]byte); ok && tc.migratedOutput.Result != nil {
				if expectedBytes, ok := tc.migratedOutput.Result.([]byte); ok {
					testifyAssert.True(t, bytes.Equal(b, expectedBytes), "expected and actual byte slices should be equal")
				}
			} else if a, ok := output.Result.([]string); ok && tc.migratedOutput.Result != nil {
				if expectedStringSlice, ok := tc.migratedOutput.Result.([]string); ok {
					testifyAssert.ElementsMatch(t, a, expectedStringSlice)
				}
			} else {
				testifyAssert.Equal(t, tc.migratedOutput.Result, output.Result)
			}

			testifyAssert.NoError(t, output.Error)
		})
	}
}

func BenchmarkEvalHSET(b *testing.B) {
	store := dstore.NewStore(nil, nil)
	for i := 0; i < b.N; i++ {
		evalHSET([]string{"KEY", fmt.Sprintf("FIELD_%d", i), fmt.Sprintf("VALUE_%d", i)}, store)
	}
}

func testEvalHSET(t *testing.T, store *dstore.Store) {
	tests := map[string]evalTestCase{
		"wrong number of args passed": {
			setup:  func() {},
			input:  nil,
			output: []byte("-ERR wrong number of arguments for 'hset' command\r\n"),
		},
		"only key passed": {
			setup:  func() {},
			input:  []string{"key"},
			output: []byte("-ERR wrong number of arguments for 'hset' command\r\n"),
		},
		"only key and field_name passed": {
			setup:  func() {},
			input:  []string{"KEY", "field_name"},
			output: []byte("-ERR wrong number of arguments for 'hset' command\r\n"),
		},
		"key, field and value passed": {
			setup:  func() {},
			input:  []string{"KEY1", "field_name", "value"},
			output: clientio.Encode(int64(1), false),
		},
		"key, field and value updated": {
			setup:  func() {},
			input:  []string{"KEY1", "field_name", "value_new"},
			output: clientio.Encode(int64(1), false),
		},
		"new set of key, field and value added": {
			setup:  func() {},
			input:  []string{"KEY2", "field_name_new", "value_new_new"},
			output: clientio.Encode(int64(1), false),
		},
		"apply with duplicate key, field and value names": {
			setup: func() {
				key := "KEY_MOCK"
				field := "mock_field_name"
				newMap := make(HashMap)
				newMap[field] = "mock_field_value"

				obj := &object.Obj{
					TypeEncoding:   object.ObjTypeHashMap | object.ObjEncodingHashMap,
					Value:          newMap,
					LastAccessedAt: uint32(time.Now().Unix()),
				}

				store.Put(key, obj)
			},
			input:  []string{"KEY_MOCK", "mock_field_name", "mock_field_value"},
			output: clientio.Encode(int64(0), false),
		},
		"same key -> update value, add new field and value": {
			setup: func() {
				key := "KEY_MOCK"
				field := "mock_field_name"
				mockValue := "mock_field_value"
				newMap := make(HashMap)
				newMap[field] = mockValue

				obj := &object.Obj{
					TypeEncoding:   object.ObjTypeHashMap | object.ObjEncodingHashMap,
					Value:          newMap,
					LastAccessedAt: uint32(time.Now().Unix()),
				}

				store.Put(key, obj)

				// Check if the map is saved correctly in the store
				res, err := getValueFromHashMap(key, field, store)

				assert.Assert(t, err == nil)
				assert.DeepEqual(t, res, clientio.Encode(mockValue, false))
			},
			input: []string{
				"KEY_MOCK",
				"mock_field_name",
				"mock_field_value_new",
				"mock_field_name_new",
				"mock_value_new",
			},
			output: clientio.Encode(int64(1), false),
		},
	}

	runEvalTests(t, tests, evalHSET, store)
}

func testEvalHMSET(t *testing.T, store *dstore.Store) {
	tests := map[string]evalTestCase{
		"wrong number of args passed": {
			setup:  func() {},
			input:  nil,
			output: []byte("-ERR wrong number of arguments for 'hmset' command\r\n"),
		},
		"only key passed": {
			setup:  func() {},
			input:  []string{"key"},
			output: []byte("-ERR wrong number of arguments for 'hmset' command\r\n"),
		},
		"only key and field_name passed": {
			setup:  func() {},
			input:  []string{"KEY", "field_name"},
			output: []byte("-ERR wrong number of arguments for 'hmset' command\r\n"),
		},
		"key, field and value passed": {
			setup:  func() {},
			input:  []string{"KEY1", "field_name", "value"},
			output: clientio.RespOK,
		},
		"key, field and value updated": {
			setup:  func() {},
			input:  []string{"KEY1", "field_name", "value_new"},
			output: clientio.RespOK,
		},
		"new set of key, field and value added": {
			setup:  func() {},
			input:  []string{"KEY2", "field_name_new", "value_new_new"},
			output: clientio.RespOK,
		},
		"apply with duplicate key, field and value names": {
			setup: func() {
				key := "KEY_MOCK"
				field := "mock_field_name"
				newMap := make(HashMap)
				newMap[field] = "mock_field_value"

				obj := &object.Obj{
					TypeEncoding:   object.ObjTypeHashMap | object.ObjEncodingHashMap,
					Value:          newMap,
					LastAccessedAt: uint32(time.Now().Unix()),
				}

				store.Put(key, obj)
			},
			input:  []string{"KEY_MOCK", "mock_field_name", "mock_field_value"},
			output: clientio.RespOK,
		},
		"same key -> update value, add new field and value": {
			setup: func() {
				key := "KEY_MOCK"
				field := "mock_field_name"
				mockValue := "mock_field_value"
				newMap := make(HashMap)
				newMap[field] = mockValue

				obj := &object.Obj{
					TypeEncoding:   object.ObjTypeHashMap | object.ObjEncodingHashMap,
					Value:          newMap,
					LastAccessedAt: uint32(time.Now().Unix()),
				}

				store.Put(key, obj)

				// Check if the map is saved correctly in the store
				res, err := getValueFromHashMap(key, field, store)

				assert.Assert(t, err == nil)
				assert.DeepEqual(t, res, clientio.Encode(mockValue, false))
			},
			input: []string{
				"KEY_MOCK",
				"mock_field_name",
				"mock_field_value_new",
				"mock_field_name_new",
				"mock_value_new",
			},
			output: clientio.RespOK,
		},
	}

	runEvalTests(t, tests, evalHMSET, store)
}

func testEvalHKEYS(t *testing.T, store *dstore.Store) {
	tests := []evalTestCase{
		{
			name:           "HKEYS wrong number of args passed",
			setup:          nil,
			input:          nil,
			migratedOutput: EvalResponse{Result: nil, Error: errors.New("ERR wrong number of arguments for 'hkeys' command")},
		},
		{
			name:           "HKEYS key doesn't exist",
			setup:          nil,
			input:          []string{"KEY"},
			migratedOutput: EvalResponse{Result: clientio.EmptyArray, Error: nil},
		},
		{
			name: "HKEYS key exists but not a hash",
			setup: func() {
				cd := &cmd.DiceDBCmd{
					Args: []string{"string_key", "string_value"},
				}
				evalSET(cd, store)
			},
			input:          []string{"string_key"},
			migratedOutput: EvalResponse{Result: nil, Error: errors.New("ERR -WRONGTYPE Operation against a key holding the wrong kind of value")},
		},
		{
			name: "HKEYS key exists and is a hash",
			setup: func() {
				key := "KEY_MOCK"
				field1 := "mock_field_name"
				newMap := make(HashMap)
				newMap[field1] = "HelloWorld"

				obj := &object.Obj{
					TypeEncoding:   object.ObjTypeHashMap | object.ObjEncodingHashMap,
					Value:          newMap,
					LastAccessedAt: uint32(time.Now().Unix()),
				}

				store.Put(key, obj)
			},
			input:          []string{"KEY_MOCK"},
			migratedOutput: EvalResponse{Result: []string{"mock_field_name"}, Error: nil},
		},
	}

	for _, tt := range tests {
		t.Run(tt.name, func(t *testing.T) {

			if tt.setup != nil {
				tt.setup()
			}

			response := evalHKEYS(tt.input, store)

			// fmt.Printf("EvalReponse: %v\n", response)

			// Handle comparison for byte slices
			if responseBytes, ok := response.Result.([]byte); ok && tt.migratedOutput.Result != nil {
				if expectedBytes, ok := tt.migratedOutput.Result.([]byte); ok {
					// fmt.Printf("G: %v | %v\n", responseBytes, expectedBytes)
					testifyAssert.True(t, bytes.Equal(responseBytes, expectedBytes), "expected and actual byte slices should be equal")
				}
			} else {
				// fmt.Printf("G1: %v | %v\n", response.Result, tt.migratedOutput.Result)
				switch e := tt.migratedOutput.Result.(type) {
				case []interface{}, []string:
					testifyAssert.ElementsMatch(t, e, response.Result)
				default:
					assert.Equal(t, tt.migratedOutput.Result, response.Result)
				}
			}

			if tt.migratedOutput.Error != nil {
				// fmt.Printf("E: %v | %v\n", response.Error, tt.migratedOutput.Error.Error())
				testifyAssert.EqualError(t, response.Error, tt.migratedOutput.Error.Error())
			} else {
				testifyAssert.NoError(t, response.Error)
			}
		})
	}
}

func BenchmarkEvalHKEYS(b *testing.B) {
	store := dstore.NewStore(nil, nil)

	for i := 0; i < b.N; i++ {
		evalHSET([]string{"KEY", fmt.Sprintf("FIELD_%d", i), fmt.Sprintf("VALUE_%d", i)}, store)
	}
	// Benchmark HKEYS
	for i := 0; i < b.N; i++ {
		evalHKEYS([]string{"KEY"}, store)
	}
}

func BenchmarkEvalPFCOUNT(b *testing.B) {
	store := *dstore.NewStore(nil, nil)

	// Helper function to create and insert HLL objects
	createAndInsertHLL := func(key string, items []string) {
		hll := hyperloglog.New()
		for _, item := range items {
			hll.Insert([]byte(item))
		}
		obj := &object.Obj{
			Value:          hll,
			LastAccessedAt: uint32(time.Now().Unix()),
		}
		store.Put(key, obj)
	}

	// Create small HLLs (10000 items each)
	smallItems := make([]string, 10000)
	for i := 0; i < 100; i++ {
		smallItems[i] = fmt.Sprintf("SmallItem%d", i)
	}
	createAndInsertHLL("SMALL1", smallItems)
	createAndInsertHLL("SMALL2", smallItems)

	// Create medium HLLs (1000000 items each)
	mediumItems := make([]string, 1000000)
	for i := 0; i < 100; i++ {
		mediumItems[i] = fmt.Sprintf("MediumItem%d", i)
	}
	createAndInsertHLL("MEDIUM1", mediumItems)
	createAndInsertHLL("MEDIUM2", mediumItems)

	// Create large HLLs (1000000000 items each)
	largeItems := make([]string, 1000000000)
	for i := 0; i < 10000; i++ {
		largeItems[i] = fmt.Sprintf("LargeItem%d", i)
	}
	createAndInsertHLL("LARGE1", largeItems)
	createAndInsertHLL("LARGE2", largeItems)

	tests := []struct {
		name string
		args []string
	}{
		{"SingleSmallKey", []string{"SMALL1"}},
		{"TwoSmallKeys", []string{"SMALL1", "SMALL2"}},
		{"SingleMediumKey", []string{"MEDIUM1"}},
		{"TwoMediumKeys", []string{"MEDIUM1", "MEDIUM2"}},
		{"SingleLargeKey", []string{"LARGE1"}},
		{"TwoLargeKeys", []string{"LARGE1", "LARGE2"}},
		{"MixedSizes", []string{"SMALL1", "MEDIUM1", "LARGE1"}},
		{"ManySmallKeys", []string{"SMALL1", "SMALL2", "SMALL1", "SMALL2", "SMALL1"}},
		{"ManyMediumKeys", []string{"MEDIUM1", "MEDIUM2", "MEDIUM1", "MEDIUM2", "MEDIUM1"}},
		{"ManyLargeKeys", []string{"LARGE1", "LARGE2", "LARGE1", "LARGE2", "LARGE1"}},
		{"NonExistentKey", []string{"SMALL1", "NONEXISTENT", "LARGE1"}},
		{"AllKeys", []string{"SMALL1", "SMALL2", "MEDIUM1", "MEDIUM2", "LARGE1", "LARGE2"}},
	}

	b.ResetTimer()

	for _, tt := range tests {
		b.Run(tt.name, func(b *testing.B) {
			for i := 0; i < b.N; i++ {
				cd := &cmd.DiceDBCmd{
					Args: tt.args,
				}
				evalPFCOUNT(cd, &store)
			}
		})
	}
}

func testEvalDebug(t *testing.T, store *dstore.Store) {
	tests := map[string]evalTestCase{
		// invalid subcommand tests
		"no subcommand passed": {
			setup:  func() {},
			input:  nil,
			output: []byte("-ERR wrong number of arguments for 'json.debug' command\r\n"),
		},

		"wrong subcommand passed": {
			setup:  func() {},
			input:  []string{"WRONG_SUBCOMMAND"},
			output: []byte("-ERR unknown subcommand - try `JSON.DEBUG HELP`\r\n"),
		},

		// help subcommand tests
		"help no args": {
			setup:  func() {},
			input:  []string{"HELP"},
			output: []byte("*2\r\n$42\r\nMEMORY <key> [path] - reports memory usage\r\n$34\r\nHELP                - this message\r\n"),
		},

		"help with args": {
			setup:  func() {},
			input:  []string{"HELP", "EXTRA_ARG"},
			output: []byte("*2\r\n$42\r\nMEMORY <key> [path] - reports memory usage\r\n$34\r\nHELP                - this message\r\n"),
		},

		// memory subcommand tests
		"memory without args": {
			setup:  func() {},
			input:  []string{"MEMORY"},
			output: []byte("-ERR wrong number of arguments for 'json.debug' command\r\n"),
		},

		"memory nonexistent key": {
			setup:  func() {},
			input:  []string{"MEMORY", "NONEXISTENT_KEY"},
			output: clientio.RespZero,
		},

		// memory subcommand tests for existing key
		"no path": {
			setup: func() {
				key := "EXISTING_KEY"
				value := "{\"a\": 1}"
				var rootData interface{}
				_ = sonic.Unmarshal([]byte(value), &rootData)
				obj := store.NewObj(rootData, -1, object.ObjTypeJSON, object.ObjEncodingJSON)
				store.Put(key, obj)
			},
			input:  []string{"MEMORY", "EXISTING_KEY"},
			output: []byte(":89\r\n"),
		},

		"root path": {
			setup: func() {
				key := "EXISTING_KEY"
				value := "{\"a\": 1}"
				var rootData interface{}
				_ = sonic.Unmarshal([]byte(value), &rootData)
				obj := store.NewObj(rootData, -1, object.ObjTypeJSON, object.ObjEncodingJSON)
				store.Put(key, obj)
			},
			input:  []string{"MEMORY", "EXISTING_KEY", "$"},
			output: []byte(":89\r\n"),
		},

		"invalid path": {
			setup: func() {
				key := "EXISTING_KEY"
				value := "{\"a\": 1}"
				var rootData interface{}
				_ = sonic.Unmarshal([]byte(value), &rootData)
				obj := store.NewObj(rootData, -1, object.ObjTypeJSON, object.ObjEncodingJSON)
				store.Put(key, obj)
			},
			input:  []string{"MEMORY", "EXISTING_KEY", "INVALID_PATH"},
			output: []byte("-ERR Path '$.INVALID_PATH' does not exist\r\n"),
		},

		"valid path": {
			setup: func() {
				key := "EXISTING_KEY"
				value := "{\"a\": 1, \"b\": 2}"
				var rootData interface{}
				_ = sonic.Unmarshal([]byte(value), &rootData)
				obj := store.NewObj(rootData, -1, object.ObjTypeJSON, object.ObjEncodingJSON)
				store.Put(key, obj)
			},
			input:  []string{"MEMORY", "EXISTING_KEY", "$.a"},
			output: []byte("*1\r\n:16\r\n"),
		},

		// only the first path is picked whether it's valid or not for an object json
		// memory can be fetched only for one path in a command for an object json
		"multiple paths for object json": {
			setup: func() {
				key := "EXISTING_KEY"
				value := "{\"a\": 1, \"b\": \"dice\"}"
				var rootData interface{}
				_ = sonic.Unmarshal([]byte(value), &rootData)
				obj := store.NewObj(rootData, -1, object.ObjTypeJSON, object.ObjEncodingJSON)
				store.Put(key, obj)
			},
			input:  []string{"MEMORY", "EXISTING_KEY", "$.a", "$.b"},
			output: []byte("*1\r\n:16\r\n"),
		},

		"single index path for array json": {
			setup: func() {
				key := "EXISTING_KEY"
				value := "[\"roll\", \"the\", \"dices\"]"
				var rootData interface{}
				_ = sonic.Unmarshal([]byte(value), &rootData)
				obj := store.NewObj(rootData, -1, object.ObjTypeJSON, object.ObjEncodingJSON)
				store.Put(key, obj)
			},
			input:  []string{"MEMORY", "EXISTING_KEY", "$[1]"},
			output: []byte("*1\r\n:19\r\n"),
		},

		"multiple index paths for array json": {
			setup: func() {
				key := "EXISTING_KEY"
				value := "[\"roll\", \"the\", \"dices\"]"
				var rootData interface{}
				_ = sonic.Unmarshal([]byte(value), &rootData)
				obj := store.NewObj(rootData, -1, object.ObjTypeJSON, object.ObjEncodingJSON)
				store.Put(key, obj)
			},
			input:  []string{"MEMORY", "EXISTING_KEY", "$[1,2]"},
			output: []byte("*2\r\n:19\r\n:21\r\n"),
		},

		"index path out of range for array json": {
			setup: func() {
				key := "EXISTING_KEY"
				value := "[\"roll\", \"the\", \"dices\"]"
				var rootData interface{}
				_ = sonic.Unmarshal([]byte(value), &rootData)
				obj := store.NewObj(rootData, -1, object.ObjTypeJSON, object.ObjEncodingJSON)
				store.Put(key, obj)
			},
			input:  []string{"MEMORY", "EXISTING_KEY", "$[4]"},
			output: clientio.RespEmptyArray,
		},

		"multiple valid and invalid index paths": {
			setup: func() {
				key := "EXISTING_KEY"
				value := "[\"roll\", \"the\", \"dices\"]"
				var rootData interface{}
				_ = sonic.Unmarshal([]byte(value), &rootData)
				obj := store.NewObj(rootData, -1, object.ObjTypeJSON, object.ObjEncodingJSON)
				store.Put(key, obj)
			},
			input:  []string{"MEMORY", "EXISTING_KEY", "$[1,2,4]"},
			output: []byte("*2\r\n:19\r\n:21\r\n"),
		},

		"negative index path": {
			setup: func() {
				key := "EXISTING_KEY"
				value := "[\"roll\", \"the\", \"dices\"]"
				var rootData interface{}
				_ = sonic.Unmarshal([]byte(value), &rootData)
				obj := store.NewObj(rootData, -1, object.ObjTypeJSON, object.ObjEncodingJSON)
				store.Put(key, obj)
			},
			input:  []string{"MEMORY", "EXISTING_KEY", "$[-1]"},
			output: []byte("*1\r\n:21\r\n"),
		},

		"multiple negative indexe paths": {
			setup: func() {
				key := "EXISTING_KEY"
				value := "[\"roll\", \"the\", \"dices\"]"
				var rootData interface{}
				_ = sonic.Unmarshal([]byte(value), &rootData)
				obj := store.NewObj(rootData, -1, object.ObjTypeJSON, object.ObjEncodingJSON)
				store.Put(key, obj)
			},
			input:  []string{"MEMORY", "EXISTING_KEY", "$[-1,-2]"},
			output: []byte("*2\r\n:21\r\n:19\r\n"),
		},

		"negative index path out of bound": {
			setup: func() {
				key := "EXISTING_KEY"
				value := "[\"roll\", \"the\", \"dices\"]"
				var rootData interface{}
				_ = sonic.Unmarshal([]byte(value), &rootData)
				obj := store.NewObj(rootData, -1, object.ObjTypeJSON, object.ObjEncodingJSON)
				store.Put(key, obj)
			},
			input:  []string{"MEMORY", "EXISTING_KEY", "$[-4]"},
			output: []byte("-ERR Path '$.$[-4]' does not exist\r\n"),
		},

		"all paths with asterix for array json": {
			setup: func() {
				key := "EXISTING_KEY"
				value := "[\"roll\", \"the\", \"dices\"]"
				var rootData interface{}
				_ = sonic.Unmarshal([]byte(value), &rootData)
				obj := store.NewObj(rootData, -1, object.ObjTypeJSON, object.ObjEncodingJSON)
				store.Put(key, obj)
			},
			input:  []string{"MEMORY", "EXISTING_KEY", "$[*]"},
			output: []byte("*3\r\n:20\r\n:19\r\n:21\r\n"),
		},

		"all paths with semicolon for array json": {
			setup: func() {
				key := "EXISTING_KEY"
				value := "[\"roll\", \"the\", \"dices\"]"
				var rootData interface{}
				_ = sonic.Unmarshal([]byte(value), &rootData)
				obj := store.NewObj(rootData, -1, object.ObjTypeJSON, object.ObjEncodingJSON)
				store.Put(key, obj)
			},
			input:  []string{"MEMORY", "EXISTING_KEY", "$[:]"},
			output: []byte("*3\r\n:20\r\n:19\r\n:21\r\n"),
		},

		"array json with mixed types": {
			setup: func() {
				key := "EXISTING_KEY"
				value := "[2, 3.5, true, null, \"dice\", {}, [], {\"a\": 1, \"b\": 2}, [7, 8, 0]]"
				var rootData interface{}
				_ = sonic.Unmarshal([]byte(value), &rootData)
				obj := store.NewObj(rootData, -1, object.ObjTypeJSON, object.ObjEncodingJSON)
				store.Put(key, obj)
			},
			input:  []string{"MEMORY", "EXISTING_KEY", "$[:]"},
			output: []byte("*9\r\n:16\r\n:16\r\n:16\r\n:16\r\n:20\r\n:16\r\n:16\r\n:82\r\n:64\r\n"),
		},
	}

	runEvalTests(t, tests, evalJSONDebug, store)
}

func testEvalHLEN(t *testing.T, store *dstore.Store) {
	tests := map[string]evalTestCase{
		"HLEN wrong number of args": {
			input:          []string{},
			migratedOutput: EvalResponse{Result: nil, Error: diceerrors.ErrWrongArgumentCount("HLEN")},
		},
		"HLEN non-existent key": {
			input:          []string{"nonexistent_key"},
			migratedOutput: EvalResponse{Result: clientio.IntegerZero, Error: nil},
		},
		"HLEN key exists but not a hash": {
			setup: func() {
				cd := &cmd.DiceDBCmd{
					Args: []string{"string_key", "string_value"},
				}
				evalSET(cd, store)
			},
			input:          []string{"string_key"},
			migratedOutput: EvalResponse{Result: nil, Error: diceerrors.ErrWrongTypeOperation},
		},
		"HLEN empty hash": {
			setup:          func() {},
			input:          []string{"empty_hash"},
			migratedOutput: EvalResponse{Result: clientio.IntegerZero, Error: nil},
		},
		"HLEN hash with elements": {
			setup: func() {
				evalHSET([]string{"hash_key", "field1", "value1", "field2", "value2", "field3", "value3"}, store)
			},
			input:          []string{"hash_key"},
			migratedOutput: EvalResponse{Result: 3, Error: nil},
		},
	}

	runMigratedEvalTests(t, tests, evalHLEN, store)
}

func BenchmarkEvalHLEN(b *testing.B) {
	sizes := []int{0, 10, 100, 1000, 10000, 100000}
	store := dstore.NewStore(nil, nil)

	for _, size := range sizes {
		b.Run(fmt.Sprintf("HashSize_%d", size), func(b *testing.B) {
			key := fmt.Sprintf("benchmark_hash_%d", size)

			args := []string{key}
			for i := 0; i < size; i++ {
				args = append(args, fmt.Sprintf("field%d", i), fmt.Sprintf("value%d", i))
			}
			evalHSET(args, store)

			b.ResetTimer()
			b.ReportAllocs()
			for i := 0; i < b.N; i++ {
				evalHLEN([]string{key}, store)
			}
		})
	}
}

func testEvalSELECT(t *testing.T, store *dstore.Store) {
	tests := map[string]evalTestCase{
		"nil value": {
			setup:  func() {},
			input:  nil,
			output: []byte("-ERR wrong number of arguments for 'select' command\r\n"),
		},
		"database is specified": {
			setup:  func() {},
			input:  []string{"1"},
			output: clientio.RespOK,
		},
	}
	runEvalTests(t, tests, evalSELECT, store)
}

func testEvalJSONARRPOP(t *testing.T, store *dstore.Store) {
	tests := map[string]evalTestCase{
		"wrong number of args passed": {
			setup:  func() {},
			input:  nil,
			output: []byte("-ERR wrong number of arguments for 'json.arrpop' command\r\n"),
            migratedOutput: EvalResponse{
                Result: nil,
			    Error:  diceerrors.ErrWrongArgumentCount("JSON.ARRPOP"),
            },
		},
		"key does not exist": {
			setup:  func() {},
			input:  []string{"NOTEXISTANT_KEY"},
			output: []byte("-ERR could not perform this operation on a key that doesn't exist\r\n"),
            migratedOutput: EvalResponse{
                Result: nil,
                Error: diceerrors.ErrKeyNotFound,
            },
		},
		"empty array at root path": {
			setup: func() {
				key := "MOCK_KEY"
				value := "[]"
				var rootData interface{}
				_ = sonic.Unmarshal([]byte(value), &rootData)
				obj := store.NewObj(rootData, -1, object.ObjTypeJSON, object.ObjEncodingJSON)
				store.Put(key, obj)
			},
			input:  []string{"MOCK_KEY"},
			output: []byte("-ERR Path '$' does not exist or not an array\r\n"),
            migratedOutput: EvalResponse{
                Result: nil,
                Error: diceerrors.ErrWrongTypeOperation,
            },
		},
		"empty array at nested path": {
			setup: func() {
				key := "MOCK_KEY"
				value := "{\"a\": 1, \"b\": []}"
				var rootData interface{}
				_ = sonic.Unmarshal([]byte(value), &rootData)
				obj := store.NewObj(rootData, -1, object.ObjTypeJSON, object.ObjEncodingJSON)
				store.Put(key, obj)
			},
			input:  []string{"MOCK_KEY", "$.b"},
			output: []byte("*1\r\n$-1\r\n"),
            migratedOutput: EvalResponse{
                Result: []interface{}{clientio.NIL},
                Error: nil,
            },
		},
		"all paths with asterix": {
			setup: func() {
				key := "MOCK_KEY"
				value := "{\"a\": 1, \"b\": []}"
				var rootData interface{}
				_ = sonic.Unmarshal([]byte(value), &rootData)
				obj := store.NewObj(rootData, -1, object.ObjTypeJSON, object.ObjEncodingJSON)
				store.Put(key, obj)
			},
			input:  []string{"MOCK_KEY", "$.*"},
			output: []byte("*2\r\n$-1\r\n$-1\r\n"),
            migratedOutput: EvalResponse{
                Result: []interface{}{clientio.NIL,clientio.NIL},
                Error: nil,
            },
		},
		"array root path no index": {
			setup: func() {
				key := "MOCK_KEY"
				value := "[0, 1, 2, 3, 4, 5]"
				var rootData interface{}
				_ = sonic.Unmarshal([]byte(value), &rootData)
				obj := store.NewObj(rootData, -1, object.ObjTypeJSON, object.ObjEncodingJSON)
				store.Put(key, obj)
			},
			input:  []string{"MOCK_KEY"},
			output: []byte(":5\r\n"),
            migratedOutput: EvalResponse{
                Result: float64(5),
                Error: nil,
            },
		},
		"array root path valid positive index": {
			setup: func() {
				key := "MOCK_KEY"
				value := "[0, 1, 2, 3, 4, 5]"
				var rootData interface{}
				_ = sonic.Unmarshal([]byte(value), &rootData)
				obj := store.NewObj(rootData, -1, object.ObjTypeJSON, object.ObjEncodingJSON)
				store.Put(key, obj)
			},
			input:  []string{"MOCK_KEY", "$", "2"},
			output: []byte(":2\r\n"),
            migratedOutput: EvalResponse{
                Result: float64(2),
                Error: nil,
            },
		},
		"array root path out of bound positive index": {
			setup: func() {
				key := "MOCK_KEY"
				value := "[0, 1, 2, 3, 4, 5]"
				var rootData interface{}
				_ = sonic.Unmarshal([]byte(value), &rootData)
				obj := store.NewObj(rootData, -1, object.ObjTypeJSON, object.ObjEncodingJSON)
				store.Put(key, obj)
			},
			input:  []string{"MOCK_KEY", "$", "10"},
			output: []byte(":5\r\n"),
            migratedOutput: EvalResponse{
                Result: float64(5),
                Error: nil,
            },
		},
		"array root path valid negative index": {
			setup: func() {
				key := "MOCK_KEY"
				value := "[0, 1, 2, 3, 4, 5]"
				var rootData interface{}
				_ = sonic.Unmarshal([]byte(value), &rootData)
				obj := store.NewObj(rootData, -1, object.ObjTypeJSON, object.ObjEncodingJSON)
				store.Put(key, obj)
			},
			input:  []string{"MOCK_KEY", "$", "-2"},
			output: []byte(":4\r\n"),
            migratedOutput: EvalResponse{
                Result: float64(4),
                Error: nil,
            },
		},
		"array root path out of bound negative index": {
			setup: func() {
				key := "MOCK_KEY"
				value := "[0, 1, 2, 3, 4, 5]"
				var rootData interface{}
				_ = sonic.Unmarshal([]byte(value), &rootData)
				obj := store.NewObj(rootData, -1, object.ObjTypeJSON, object.ObjEncodingJSON)
				store.Put(key, obj)
			},
			input:  []string{"MOCK_KEY", "$", "-10"},
			output: []byte(":0\r\n"),
            migratedOutput: EvalResponse{
                Result: float64(0),
                Error: nil,
            },
		},
		"array at root path updated correctly": {
			setup: func() {
				key := "MOCK_KEY"
				value := "[0, 1, 2, 3, 4, 5]"
				var rootData interface{}
				_ = sonic.Unmarshal([]byte(value), &rootData)
				obj := store.NewObj(rootData, -1, object.ObjTypeJSON, object.ObjEncodingJSON)
				store.Put(key, obj)
			},
			input:  []string{"MOCK_KEY", "$", "2"},
			output: []byte(":0\r\n"),
			validator: func(output []byte) {
				key := "MOCK_KEY"
				obj := store.Get(key)
				want := []interface{}{float64(0), float64(1), float64(3), float64(4), float64(5)}
				equal := reflect.DeepEqual(obj.Value, want)
				assert.Equal(t, equal, true)
			},
            migratedOutput: EvalResponse{
                Result: float64(2),
                Error: nil,
            },
		},
		"nested array updated correctly": {
			setup: func() {
				key := "MOCK_KEY"
				value := "{\"a\": 2, \"b\": [0, 1, 2, 3, 4, 5]}"
				var rootData interface{}
				_ = sonic.Unmarshal([]byte(value), &rootData)
				obj := store.NewObj(rootData, -1, object.ObjTypeJSON, object.ObjEncodingJSON)
				store.Put(key, obj)
			},
			input:  []string{"MOCK_KEY", "$.b", "2"},
			output: []byte("*1\r\n:2\r\n"),
			validator: func(output []byte) {
				key := "MOCK_KEY"
				path := "$.b"
				obj := store.Get(key)

				expr, err := jp.ParseString(path)
				assert.NilError(t, err, "error parsing path")

				results := expr.Get(obj.Value)
				assert.Equal(t, len(results), 1)

				want := []interface{}{float64(0), float64(1), float64(3), float64(4), float64(5)}

				equal := reflect.DeepEqual(results[0], want)
				assert.Equal(t, equal, true)
			},
            migratedOutput: EvalResponse{
                Result: []interface{}{float64(2)},
                Error: nil,
            },
		},
	}
	for _, tt := range tests {
		t.Run(tt.name, func(t *testing.T) {
			store = setupTest(store)

			if tt.setup != nil {
				tt.setup()
			}
			response := evalJSONARRPOP(tt.input, store)

			if tt.migratedOutput.Result != nil {
				if slice, ok := tt.migratedOutput.Result.([]interface{}); ok {
					assert.DeepEqual(t, slice, response.Result)
				} else {
                    assert.Equal(t, tt.migratedOutput.Result, response.Result)
                }
			}

			if tt.migratedOutput.Error != nil {
				testifyAssert.EqualError(t, response.Error, tt.migratedOutput.Error.Error())
			} else {
				testifyAssert.NoError(t, response.Error)
			}
		})
	}
}

func testEvalTYPE(t *testing.T, store *dstore.Store) {
	tests := map[string]evalTestCase{
		"TYPE : incorrect number of arguments": {
			setup:  func() {},
			input:  []string{},
			output: diceerrors.NewErrArity("TYPE"),
		},
		"TYPE : key does not exist": {
			setup:  func() {},
			input:  []string{"nonexistent_key"},
			output: []byte("+none\r\n"),
		},
		"TYPE : key exists and is of type String": {
			setup: func() {
				store.Put("string_key", store.NewObj("value", -1, object.ObjTypeString, object.ObjEncodingRaw))
			},
			input:  []string{"string_key"},
			output: []byte("+string\r\n"),
		},
		"TYPE : key exists and is of type List": {
			setup: func() {
				store.Put("list_key", store.NewObj([]byte("value"), -1, object.ObjTypeByteList, object.ObjEncodingRaw))
			},
			input:  []string{"list_key"},
			output: []byte("+list\r\n"),
		},
		"TYPE : key exists and is of type Set": {
			setup: func() {
				store.Put("set_key", store.NewObj([]byte("value"), -1, object.ObjTypeSet, object.ObjEncodingRaw))
			},
			input:  []string{"set_key"},
			output: []byte("+set\r\n"),
		},
		"TYPE : key exists and is of type Hash": {
			setup: func() {
				store.Put("hash_key", store.NewObj([]byte("value"), -1, object.ObjTypeHashMap, object.ObjEncodingRaw))
			},
			input:  []string{"hash_key"},
			output: []byte("+hash\r\n"),
		},
	}
	runEvalTests(t, tests, evalTYPE, store)
}

func BenchmarkEvalTYPE(b *testing.B) {
	store := dstore.NewStore(nil, nil)

	// Define different types of objects to benchmark
	objectTypes := map[string]func(){
		"String": func() {
			store.Put("string_key", store.NewObj("value", -1, object.ObjTypeString, object.ObjEncodingRaw))
		},
		"List": func() {
			store.Put("list_key", store.NewObj([]byte("value"), -1, object.ObjTypeByteList, object.ObjEncodingRaw))
		},
		"Set": func() {
			store.Put("set_key", store.NewObj([]byte("value"), -1, object.ObjTypeSet, object.ObjEncodingRaw))
		},
		"Hash": func() {
			store.Put("hash_key", store.NewObj([]byte("value"), -1, object.ObjTypeHashMap, object.ObjEncodingRaw))
		},
	}

	for objType, setupFunc := range objectTypes {
		b.Run(fmt.Sprintf("ObjectType_%s", objType), func(b *testing.B) {
			// Set up the object in the store
			setupFunc()

			b.ResetTimer()
			b.ReportAllocs()

			// Benchmark the evalTYPE function
			for i := 0; i < b.N; i++ {
				_ = evalTYPE([]string{fmt.Sprintf("%s_key", strings.ToLower(objType))}, store)
			}
		})
	}
}

func testEvalCOMMAND(t *testing.T, store *dstore.Store) {
	tests := map[string]evalTestCase{
		"command help": {
			input: []string{"HELP"},
			output: []byte("*15\r\n" +
				"$64\r\n" +
				"COMMAND <subcommand> [<arg> [value] [opt] ...]. Subcommands are:\r\n" +
				"$15\r\n" +
				"(no subcommand)\r\n" +
				"$46\r\n" +
				"     Return details about all DiceDB commands.\r\n" +
				"$5\r\n" +
				"COUNT\r\n" +
				"$63\r\n" +
				"     Return the total number of commands in this DiceDB server.\r\n" +
				"$4\r\n" +
				"LIST\r\n" +
				"$57\r\n" +
				"     Return a list of all commands in this DiceDB server.\r\n" +
				"$25\r\n" +
				"INFO [<command-name> ...]\r\n" +
				"$140\r\n" +
				"     Return details about the specified DiceDB commands. If no command names are given, documentation details for all commands are returned.\r\n" +
				"$25\r\n" +
				"DOCS [<command-name> ...]\r\n" +
				"$147\r\n" +
				"\tReturn documentation details about multiple diceDB commands.\n\tIf no command names are given, documentation details for all\n\tcommands are returned.\r\n" +
				"$22\r\n" +
				"GETKEYS <full-command>\r\n" +
				"$48\r\n" +
				"     Return the keys from a full DiceDB command.\r\n" +
				"$4\r\n" +
				"HELP\r\n" +
				"$21\r\n" +
				"     Print this help.\r\n"),
		},
		"command help with wrong number of arguments": {
			input:  []string{"HELP", "EXTRA-ARGS"},
			output: []byte("-ERR wrong number of arguments for 'command|help' command\r\n"),
		},
		"command info valid command SET": {
			input:  []string{"INFO", "SET"},
			output: []byte("*1\r\n*6\r\n$3\r\nset\r\n:-3\r\n:1\r\n:0\r\n:0\r\n*0\r\n"),
		},
		"command info valid command GET": {
			input:  []string{"INFO", "GET"},
			output: []byte("*1\r\n*6\r\n$3\r\nget\r\n:2\r\n:1\r\n:0\r\n:0\r\n*0\r\n"),
		},
		"command info valid command PING": {
			input:  []string{"INFO", "PING"},
			output: []byte("*1\r\n*6\r\n$4\r\nping\r\n:-1\r\n:0\r\n:0\r\n:0\r\n*0\r\n"),
		},
		"command info multiple valid commands": {
			input:  []string{"INFO", "SET", "GET"},
			output: []byte("*2\r\n*6\r\n$3\r\nset\r\n:-3\r\n:1\r\n:0\r\n:0\r\n*0\r\n*6\r\n$3\r\nget\r\n:2\r\n:1\r\n:0\r\n:0\r\n*0\r\n"),
		},
		"command info invalid command": {
			input:  []string{"INFO", "INVALID_CMD"},
			output: []byte("*1\r\n$-1\r\n"),
		},
		"command info mixture of valid and invalid commands": {
			input:  []string{"INFO", "SET", "INVALID_CMD"},
			output: []byte("*2\r\n*6\r\n$3\r\nset\r\n:-3\r\n:1\r\n:0\r\n:0\r\n*0\r\n$-1\r\n"),
		},
		"command count with wrong number of arguments": {
			input:  []string{"COUNT", "EXTRA-ARGS"},
			output: []byte("-ERR wrong number of arguments for 'command|count' command\r\n"),
		},
		"command list with wrong number of arguments": {
			input:  []string{"LIST", "EXTRA-ARGS"},
			output: []byte("-ERR wrong number of arguments for 'command|list' command\r\n"),
		},
		"command unknown": {
			input:  []string{"UNKNOWN"},
			output: []byte("-ERR unknown subcommand 'UNKNOWN'. Try COMMAND HELP.\r\n"),
		},
		"command getkeys with incorrect number of arguments": {
			input:  []string{"GETKEYS"},
			output: []byte("-ERR wrong number of arguments for 'command|getkeys' command\r\n"),
		},
		"command getkeys with unknown command": {
			input:  []string{"GETKEYS", "UNKNOWN"},
			output: []byte("-ERR invalid command specified\r\n"),
		},
		"command getkeys with a command that accepts no key arguments": {
			input:  []string{"GETKEYS", "FLUSHDB"},
			output: []byte("-ERR the command has no key arguments\r\n"),
		},
<<<<<<< HEAD
=======
		"command getkeys with an invalid number of arguments for a command": {
			input:  []string{"GETKEYS", "MSET", "key1"},
			output: []byte("-ERR invalid number of arguments specified for command\r\n"),
		},
		"command docs valid command SET": {
			input: []string{"DOCS", "SET"},
			output: []byte("*1\r\n*2\r\n$3\r\nset\r\n*10\r\n$7\r\nsummary\r\n$489\r\n" +
				"SET puts a new <key, value> pair in db as in the args\n" +
				"\t\targs must contain key and value.\n" +
				"\t\targs can also contain multiple options -\n" +
				"\t\tEX or ex which will set the expiry time(in secs) for the key\n" +
				"\t\tReturns encoded error response if at least a <key, value> pair is not part of args\n" +
				"\t\tReturns encoded error response if expiry tme value in not integer\n" +
				"\t\tReturns encoded OK RESP once new entry is added\n" +
				"\t\tIf the key already exists then the value will be overwritten and expiry will be discarded\r\n" +
				"$5\r\narity\r\n" +
				":-3\r\n$10\r\nbeginIndex\r\n:1\r\n$9\r\nlastIndex\r\n:0\r\n$4\r\nstep\r\n:0\r\n"),
		},
		"command docs valid command GET": {
			input: []string{"DOCS", "GET"},
			output: []byte(
				"*1\r\n*2\r\n$3\r\nget\r\n*10\r\n$7\r\nsummary\r\n$210\r\n" +
					"GET returns the value for the queried key in args\n" +
					"\t\tThe key should be the only param in args\n" +
					"\t\tThe RESP value of the key is encoded and then returned\n" +
					"\t\tGET returns RespNIL if key is expired or it does not exist\r\n" +
					"$5\r\narity\r\n:2\r\n$10\r\nbeginIndex\r\n" +
					":1\r\n$9\r\nlastIndex\r\n:0\r\n$4\r\nstep\r\n:0\r\n"),
		},
		"command docs valid command PING": {
			input: []string{"DOCS", "PING"},
			output: []byte("*1\r\n*2\r\n$4\r\nping\r\n*10\r\n$7\r\nsummary\r\n$111\r\nPING returns with an encoded \"PONG\"" +
				" If any message is added with the ping command,the message will be returned.\r\n" +
				"$5\r\narity\r\n:-1\r\n$10\r\nbeginIndex\r\n:0\r\n$9\r\nlastIndex\r\n:0\r\n$4\r\nstep\r\n:0\r\n"),
		},
		"command docs multiple valid commands": {
			input: []string{"DOCS", "SET", "GET"},
			output: []byte("*2\r\n*2\r\n$3\r\nset\r\n*10\r\n$7\r\n" +
				"summary\r\n$489\r\n" +
				"SET puts a new <key, value> pair in db as in the args\n" +
				"\t\targs must contain key and value.\n" +
				"\t\targs can also contain multiple options -\n" +
				"\t\tEX or ex which will set the expiry time(in secs) for the key\n" +
				"\t\tReturns encoded error response if at least a <key, value> pair is not part of args\n" +
				"\t\tReturns encoded error response if expiry tme value in not integer\n" +
				"\t\tReturns encoded OK RESP once new entry is added\n" +
				"\t\tIf the key already exists then the value will be overwritten and expiry will be discarded\r\n" +
				"$5\r\narity\r\n" +
				":-3\r\n$10\r\nbeginIndex\r\n:1\r\n$9\r\nlastIndex\r\n:0\r\n$4\r\nstep\r\n:0\r\n" +
				"*2\r\n$3\r\nget\r\n*10\r\n$7\r\nsummary\r\n$210\r\n" +
				"GET returns the value for the queried key in args\n" +
				"\t\tThe key should be the only param in args\n" +
				"\t\tThe RESP value of the key is encoded and then returned\n" +
				"\t\tGET returns RespNIL if key is expired or it does not exist\r\n$5\r\narity\r\n" +
				":2\r\n$10\r\nbeginIndex\r\n:1\r\n$9\r\nlastIndex\r\n:0\r\n$4\r\nstep\r\n:0\r\n"),
		},
		"command docs invalid command": {
			input:  []string{"DOCS", "INVALID_CMD"},
			output: []byte("*0\r\n"),
		},
		"command docs mixture of valid and invalid commands": {
			input: []string{"DOCS", "SET", "INVALID_CMD"},
			output: []byte("*1\r\n*2\r\n$3\r\nset\r\n*10\r\n$7\r\n" +
				"summary\r\n$489\r\nSET puts a new <key, value> pair in db as in the args\n" +
				"\t\targs must contain key and value.\n" +
				"\t\targs can also contain multiple options -\n" +
				"\t\tEX or ex which will set the expiry time(in secs) for the key\n" +
				"\t\tReturns encoded error response if at least a <key, value> pair is not part of args\n" +
				"\t\tReturns encoded error response if expiry tme value in not integer\n" +
				"\t\tReturns encoded OK RESP once new entry is added\n" +
				"\t\tIf the key already exists then the value will be overwritten and expiry will be discarded\r\n" +
				"$5\r\narity\r\n:-3\r\n$10\r\nbeginIndex\r\n:1\r\n$9\r\nlastIndex\r\n:0\r\n$4\r\nstep\r\n:0\r\n"),
		},
		"command docs unknown command": {
			input:  []string{"UNKNOWN"},
			output: []byte("-ERR unknown subcommand 'UNKNOWN'. Try COMMAND HELP.\r\n"),
		},
>>>>>>> 94c3579c
	}

	runEvalTests(t, tests, evalCommand, store)
}

func testEvalJSONOBJKEYS(t *testing.T, store *dstore.Store) {
	tests := []evalTestCase{
		{
			name:  "nil value",
			setup: func() {},
			input: nil,
			migratedOutput: EvalResponse{
				Result: nil,
				Error:  diceerrors.ErrWrongArgumentCount("JSON.OBJKEYS"),
			},
		},
		{
			name:  "empty args",
			setup: func() {},
			input: []string{},
			migratedOutput: EvalResponse{
				Result: nil,
				Error:  diceerrors.ErrWrongArgumentCount("JSON.OBJKEYS"),
			},
		},
		{
			name:  "key does not exist",
			setup: func() {},
			input: []string{"NONEXISTENT_KEY"},
			migratedOutput: EvalResponse{
				Result: nil,
				Error:  diceerrors.ErrGeneral("could not perform this operation on a key that doesn't exist"),
			},
		},
		{
			name: "root not object",
			setup: func() {
				key := "EXISTING_KEY"
				value := "[1]"
				var rootData interface{}
				_ = sonic.Unmarshal([]byte(value), &rootData)
				obj := store.NewObj(rootData, -1, object.ObjTypeJSON, object.ObjEncodingJSON)
				store.Put(key, obj)
			},
			input: []string{"EXISTING_KEY"},
			migratedOutput: EvalResponse{
				Result: nil,
				Error:  diceerrors.ErrWrongTypeOperation,
			},
		},
		{
			name: "wildcard no object objkeys",
			setup: func() {
				key := "EXISTING_KEY"
				value := `{"name":"John","age":30,"pets":null,"languages":["python","golang"],"flag":false}`
				var rootData interface{}
				_ = sonic.Unmarshal([]byte(value), &rootData)
				obj := store.NewObj(rootData, -1, object.ObjTypeJSON, object.ObjEncodingJSON)
				store.Put(key, obj)
			},
			input: []string{"EXISTING_KEY", "$.*"},
			migratedOutput: EvalResponse{
				Result: []interface{}{nil, nil, nil, nil, nil},
				Error:  nil,
			},
		},
		{
			name: "incompatible type (int)",
			setup: func() {
				key := "EXISTING_KEY"
				value := `{"person":{"name":"John","age":30},"languages":["python","golang"]}`
				var rootData interface{}
				_ = sonic.Unmarshal([]byte(value), &rootData)
				obj := store.NewObj(rootData, -1, object.ObjTypeJSON, object.ObjEncodingJSON)
				store.Put(key, obj)
			},
			input: []string{"EXISTING_KEY", "$.person.age"},
			migratedOutput: EvalResponse{
				Result: []interface{}{nil},
				Error:  nil,
			},
		},
		{
			name: "incompatible type (string)",
			setup: func() {
				key := "EXISTING_KEY"
				value := `{"person":{"name":"John","age":30},"languages":["python","golang"]}`
				var rootData interface{}
				_ = sonic.Unmarshal([]byte(value), &rootData)
				obj := store.NewObj(rootData, -1, object.ObjTypeJSON, object.ObjEncodingJSON)
				store.Put(key, obj)
			},
			input: []string{"EXISTING_KEY", "$.person.name"},
			migratedOutput: EvalResponse{
				Result: []interface{}{nil},
				Error:  nil,
			},
		},
		{
			name: "incompatible type (array)",
			setup: func() {
				key := "EXISTING_KEY"
				value := `{"person":{"name":"John","age":30},"languages":["python","golang"]}`
				var rootData interface{}
				_ = sonic.Unmarshal([]byte(value), &rootData)
				obj := store.NewObj(rootData, -1, object.ObjTypeJSON, object.ObjEncodingJSON)
				store.Put(key, obj)
			},
			input: []string{"EXISTING_KEY", "$.languages"},
			migratedOutput: EvalResponse{
				Result: []interface{}{nil},
				Error:  nil,
			},
		},
	}

	for _, tt := range tests {
		t.Run(tt.name, func(t *testing.T) {
			store = setupTest(store)

			if tt.setup != nil {
				tt.setup()
			}

			response := evalJSONOBJKEYS(tt.input, store)

			if b, ok := response.Result.([]byte); ok && tt.migratedOutput.Result != nil {
				if expectedBytes, ok := tt.migratedOutput.Result.([]byte); ok {
					testifyAssert.True(t, bytes.Equal(b, expectedBytes), "expected and actual byte slices should be equal")
				}
			} else {
				testifyAssert.Equal(t, tt.migratedOutput.Result, response.Result)
			}

			if tt.migratedOutput.Error != nil {
				testifyAssert.EqualError(t, response.Error, tt.migratedOutput.Error.Error())
			} else {
				testifyAssert.NoError(t, response.Error)
			}
		})
	}
}


func BenchmarkEvalJSONOBJKEYS(b *testing.B) {
	sizes := []int{0, 10, 100, 1000, 10000, 100000} // Various sizes of JSON objects
	store := dstore.NewStore(nil, nil)

	for _, size := range sizes {
		b.Run(fmt.Sprintf("JSONObjectSize_%d", size), func(b *testing.B) {
			key := fmt.Sprintf("benchmark_json_objkeys_%d", size)

			// Create a large JSON object with the given size
			jsonObj := make(map[string]interface{})
			for i := 0; i < size; i++ {
				jsonObj[fmt.Sprintf("key%d", i)] = fmt.Sprintf("value%d", i)
			}

			// Set the JSON object in the store
			args := []string{key, "$", fmt.Sprintf("%v", jsonObj)}
			evalJSONSET(args, store)

			b.ResetTimer()
			b.ReportAllocs()

			// Benchmark the evalJSONOBJKEYS function
			for i := 0; i < b.N; i++ {
				_ = evalJSONOBJKEYS([]string{key, "$"}, store)
			}
		})
	}
}

func testEvalGETRANGE(t *testing.T, store *dstore.Store) {
	setupForStringValue := func() {
		store.Put("STRING_KEY", store.NewObj("Hello World", maxExDuration, object.ObjTypeString, object.ObjEncodingRaw))
	}
	setupForIntegerValue := func() {
		store.Put("INTEGER_KEY", store.NewObj("1234", maxExDuration, object.ObjTypeString, object.ObjEncodingRaw))
	}
	tests := map[string]evalTestCase{
		"GETRANGE against non-existing key": {
			input: []string{"NON_EXISTING_KEY", "0", "-1"},
			migratedOutput: EvalResponse{
				Result: "",
				Error:  nil,
			},
		},
		"GETRANGE against wrong key type": {
			setup: func() {
				evalLPUSH([]string{"LKEY1", "list"}, store)
			},
			input: []string{"LKEY1", "0", "-1"},
			migratedOutput: EvalResponse{
				Result: nil,
				Error:  diceerrors.ErrWrongTypeOperation,
			},
		},
		"GETRANGE against string value: 0, 3": {
			setup: setupForStringValue,
			input: []string{"STRING_KEY", "0", "3"},
			migratedOutput: EvalResponse{
				Result: "Hell",
				Error:  nil,
			},
		},
		"GETRANGE against string value: 0, -1": {
			setup: setupForStringValue,
			input: []string{"STRING_KEY", "0", "-1"},
			migratedOutput: EvalResponse{
				Result: "Hello World",
				Error:  nil,
			},
		},
		"GETRANGE against string value: -4, -1": {
			setup: setupForStringValue,
			input: []string{"STRING_KEY", "-4", "-1"},
			migratedOutput: EvalResponse{
				Result: "orld",
				Error:  nil,
			},
		},
		"GETRANGE against string value: 5, 3": {
			setup: setupForStringValue,
			input: []string{"STRING_KEY", "5", "3"},
			migratedOutput: EvalResponse{
				Result: "",
				Error:  nil,
			},
		},
		"GETRANGE against string value: -5000, 10000": {
			setup: setupForStringValue,
			input: []string{"STRING_KEY", "-5000", "10000"},
			migratedOutput: EvalResponse{
				Result: "Hello World",
				Error:  nil,
			},
		},
		"GETRANGE against string value: 0, -100": {
			setup: setupForStringValue,
			input: []string{"STRING_KEY", "0", "-100"},
			migratedOutput: EvalResponse{
				Result: "",
				Error:  nil,
			},
		},
		"GETRANGE against string value: 1, -100": {
			setup: setupForStringValue,
			input: []string{"STRING_KEY", "1", "-100"},
			migratedOutput: EvalResponse{
				Result: "",
				Error:  nil,
			},
		},
		"GETRANGE against string value: -1, -100": {
			setup: setupForStringValue,
			input: []string{"STRING_KEY", "-1", "-100"},
			migratedOutput: EvalResponse{
				Result: "",
				Error:  nil,
			},
		},
		"GETRANGE against string value: -100, -100": {
			setup: setupForStringValue,
			input: []string{"STRING_KEY", "-100", "-100"},
			migratedOutput: EvalResponse{
				Result: "",
				Error:  nil,
			},
		},
		"GETRANGE against string value: -100, -101": {
			setup: setupForStringValue,
			input: []string{"STRING_KEY", "-100", "-101"},
			migratedOutput: EvalResponse{
				Result: "",
				Error:  nil,
			},
		},
		"GETRANGE against integer value: 0, 2": {
			setup: setupForIntegerValue,
			input: []string{"INTEGER_KEY", "0", "2"},
			migratedOutput: EvalResponse{
				Result: "123",
				Error:  nil,
			},
		},
		"GETRANGE against integer value: 0, -1": {
			setup: setupForIntegerValue,
			input: []string{"INTEGER_KEY", "0", "-1"},
			migratedOutput: EvalResponse{
				Result: "1234",
				Error:  nil,
			},
		},
		"GETRANGE against integer value: -3, -1": {
			setup: setupForIntegerValue,
			input: []string{"INTEGER_KEY", "-3", "-1"},
			migratedOutput: EvalResponse{
				Result: "234",
				Error:  nil,
			},
		},
		"GETRANGE against integer value: 5, 3": {
			setup: setupForIntegerValue,
			input: []string{"INTEGER_KEY", "5", "3"},
			migratedOutput: EvalResponse{
				Result: "",
				Error:  nil,
			},
		},
		"GETRANGE against integer value: 3, 5000": {
			setup: setupForIntegerValue,
			input: []string{"INTEGER_KEY", "3", "5000"},
			migratedOutput: EvalResponse{
				Result: "4",
				Error:  nil,
			},
		},
		"GETRANGE against integer value: -5000, 10000": {
			setup: setupForIntegerValue,
			input: []string{"INTEGER_KEY", "-5000", "10000"},
			migratedOutput: EvalResponse{
				Result: "1234",
				Error:  nil,
			},
		},
		"GETRANGE against integer value: 0, -100": {
			setup: setupForIntegerValue,
			input: []string{"INTEGER_KEY", "0", "-100"},
			migratedOutput: EvalResponse{
				Result: "",
				Error:  nil,
			},
		},
		"GETRANGE against integer value: 1, -100": {
			setup: setupForIntegerValue,
			input: []string{"INTEGER_KEY", "1", "-100"},
			migratedOutput: EvalResponse{
				Result: "",
				Error:  nil,
			},
		},
		"GETRANGE against integer value: -1, -100": {
			setup: setupForIntegerValue,
			input: []string{"INTEGER_KEY", "-1", "-100"},
			migratedOutput: EvalResponse{
				Result: "",
				Error:  nil,
			},
		},
		"GETRANGE against integer value: -100, -99": {
			setup: setupForIntegerValue,
			input: []string{"INTEGER_KEY", "-100", "-99"},
			migratedOutput: EvalResponse{
				Result: "",
				Error:  nil,
			},
		},
		"GETRANGE against integer value: -100, -100": {
			setup: setupForIntegerValue,
			input: []string{"INTEGER_KEY", "-100", "-100"},
			migratedOutput: EvalResponse{
				Result: "",
				Error:  nil,
			},
		},
		"GETRANGE against integer value: -100, -101": {
			setup: setupForIntegerValue,
			input: []string{"INTEGER_KEY", "-100", "-101"},
			migratedOutput: EvalResponse{
				Result: "",
				Error:  nil,
			},
		},
	}

	runMigratedEvalTests(t, tests, evalGETRANGE, store)
}

func BenchmarkEvalGETRANGE(b *testing.B) {
	store := dstore.NewStore(nil, nil)
	store.Put("BENCHMARK_KEY", store.NewObj("Hello World", maxExDuration, object.ObjTypeString, object.ObjEncodingRaw))

	inputs := []struct {
		start string
		end   string
	}{
		{"0", "3"},
		{"0", "-1"},
		{"-4", "-1"},
		{"5", "3"},
		{"5", "5000"},
		{"-5000", "10000"},
	}

	for _, input := range inputs {
		b.Run(fmt.Sprintf("GETRANGE start=%s end=%s", input.start, input.end), func(b *testing.B) {
			for i := 0; i < b.N; i++ {
				cd := &cmd.DiceDBCmd{
					Args: []string{"BENCHMARK_KEY", input.start, input.end},
				}
				_ = evalGETRANGE(cd, store)
			}
		})
	}
}

func BenchmarkEvalHSETNX(b *testing.B) {
	store := dstore.NewStore(nil, nil)
	for i := 0; i < b.N; i++ {
		evalHSETNX([]string{"KEY", fmt.Sprintf("FIELD_%d", i/2), fmt.Sprintf("VALUE_%d", i)}, store)
	}
}

func testEvalHSETNX(t *testing.T, store *dstore.Store) {
	tests := map[string]evalTestCase{
		"no args passed": {
			setup:  func() {},
			input:  nil,
			output: []byte("-ERR wrong number of arguments for 'hsetnx' command\r\n"),
		},
		"only key passed": {
			setup:  func() {},
			input:  []string{"key"},
			output: []byte("-ERR wrong number of arguments for 'hsetnx' command\r\n"),
		},
		"only key and field_name passed": {
			setup:  func() {},
			input:  []string{"KEY", "field_name"},
			output: []byte("-ERR wrong number of arguments for 'hsetnx' command\r\n"),
		},
		"more than one field and value passed": {
			setup:  func() {},
			input:  []string{"KEY", "field1", "value1", "field2", "value2"},
			output: []byte("-ERR wrong number of arguments for 'hsetnx' command\r\n"),
		},
		"key, field and value passed": {
			setup:  func() {},
			input:  []string{"KEY1", "field_name", "value"},
			output: clientio.Encode(int64(1), false),
		},
		"new set of key, field and value added": {
			setup:  func() {},
			input:  []string{"KEY2", "field_name_new", "value_new_new"},
			output: clientio.Encode(int64(1), false),
		},
		"apply with duplicate key, field and value names": {
			setup: func() {
				key := "KEY_MOCK"
				field := "mock_field_name"
				newMap := make(HashMap)
				newMap[field] = "mock_field_value"

				obj := &object.Obj{
					TypeEncoding:   object.ObjTypeHashMap | object.ObjEncodingHashMap,
					Value:          newMap,
					LastAccessedAt: uint32(time.Now().Unix()),
				}

				store.Put(key, obj)
			},
			input:  []string{"KEY_MOCK", "mock_field_name", "mock_field_value_2"},
			output: clientio.Encode(int64(0), false),
		},
	}

	runEvalTests(t, tests, evalHSETNX, store)
}

func BenchmarkEvalHINCRBY(b *testing.B) {
	store := dstore.NewStore(nil, nil)

	// creating new fields
	for i := 0; i < b.N; i++ {
		cd := &cmd.DiceDBCmd{
			Args: []string{"KEY", fmt.Sprintf("FIELD_%d", i), fmt.Sprintf("%d", i)},
		}
		evalHINCRBY(cd, store)
	}

	// updating the existing fields
	for i := 0; i < b.N; i++ {
		cd := &cmd.DiceDBCmd{
			Args: []string{"KEY", fmt.Sprintf("FIELD_%d", i), fmt.Sprintf("%d", i*10)},
		}
		evalHINCRBY(cd, store)
	}
}

func testEvalHINCRBY(t *testing.T, store *dstore.Store) {
	tests := map[string]evalTestCase{
		"invalid number of args passed": {
			setup:          func() {},
			input:          nil,
			migratedOutput: EvalResponse{Result: nil, Error: diceerrors.ErrWrongArgumentCount("HINCRBY")},
		},
		"only key is passed in args": {
			setup:          func() {},
			input:          []string{"key"},
			migratedOutput: EvalResponse{Result: nil, Error: diceerrors.ErrWrongArgumentCount("HINCRBY")},
		},
		"only key and field is passed in args": {
			setup:          func() {},
			input:          []string{"key field"},
			migratedOutput: EvalResponse{Result: nil, Error: diceerrors.ErrWrongArgumentCount("HINCRBY")},
		},
		"key, field and increment passed in args": {
			setup:          func() {},
			input:          []string{"key", "field", "10"},
			migratedOutput: EvalResponse{Result: int64(10), Error: nil},
		},
		"update the already existing field in the key": {
			setup: func() {
				key := "key"
				field := "field"
				h := make(HashMap)
				h[field] = "10"
				obj := &object.Obj{
					TypeEncoding:   object.ObjTypeHashMap | object.ObjEncodingHashMap,
					Value:          h,
					LastAccessedAt: uint32(time.Now().Unix()),
				}
				store.Put(key, obj)
			},
			input:          []string{"key", "field", "10"},
			migratedOutput: EvalResponse{Result: int64(20), Error: nil},
		},
		"increment value is not int64": {
			setup:          func() {},
			input:          []string{"key", "field", "hello"},
			migratedOutput: EvalResponse{Result: nil, Error: diceerrors.ErrIntegerOutOfRange},
		},
		"increment value is greater than the bound of int64": {
			setup:          func() {},
			input:          []string{"key", "field", "99999999999999999999999999999999999999999999999999999"},
			migratedOutput: EvalResponse{Result: nil, Error: diceerrors.ErrIntegerOutOfRange},
		},
		"update the existing field whose datatype is not int64": {
			setup: func() {
				key := "new_key"
				field := "new_field"
				newMap := make(HashMap)
				newMap[field] = "new_value"
				obj := &object.Obj{
					TypeEncoding:   object.ObjTypeHashMap | object.ObjEncodingHashMap,
					Value:          newMap,
					LastAccessedAt: uint32(time.Now().Unix()),
				}

				store.Put(key, obj)
			},
			input:          []string{"new_key", "new_field", "10"},
			migratedOutput: EvalResponse{Result: nil, Error: diceerrors.ErrHashValueNotInteger},
		},
		"update the existing field which has spaces": {
			setup: func() {
				key := "key"
				field := "field"
				h := make(HashMap)
				h[field] = " 10  "

				obj := &object.Obj{
					TypeEncoding:   object.ObjTypeHashMap | object.ObjEncodingHashMap,
					Value:          h,
					LastAccessedAt: uint32(time.Now().Unix()),
				}
				store.Put(key, obj)
			},
			input:          []string{"key", "field", "10"},
			migratedOutput: EvalResponse{Result: nil, Error: diceerrors.ErrHashValueNotInteger},
		},
		"updating the new field with negative value": {
			setup:          func() {},
			input:          []string{"key", "field", "-10"},
			migratedOutput: EvalResponse{Result: int64(-10), Error: nil},
		},
		"update the existing field with negative value": {
			setup: func() {
				key := "key"
				field := "field"
				h := make(HashMap)

				h[field] = "-10"
				obj := &object.Obj{
					TypeEncoding:   object.ObjTypeHashMap | object.ObjEncodingHashMap,
					Value:          h,
					LastAccessedAt: uint32(time.Now().Unix()),
				}
				store.Put(key, obj)
			},
			input:          []string{"key", "field", "-10"},
			migratedOutput: EvalResponse{Result: int64(-20), Error: nil},
		},
		"updating the existing field which would lead to positive overflow": {
			setup: func() {
				key := "key"
				field := "field"
				h := make(HashMap)

				h[field] = fmt.Sprintf("%v", math.MaxInt64)
				obj := &object.Obj{
					TypeEncoding:   object.ObjTypeHashMap | object.ObjEncodingHashMap,
					Value:          h,
					LastAccessedAt: uint32(time.Now().Unix()),
				}
				store.Put(key, obj)
			},
			input:          []string{"key", "field", "10"},
			migratedOutput: EvalResponse{Result: nil, Error: diceerrors.ErrOverflow},
		},
		"updating the existing field which would lead to negative overflow": {
			setup: func() {
				key := "key"
				field := "field"
				h := make(HashMap)

				h[field] = fmt.Sprintf("%v", math.MinInt64)
				obj := &object.Obj{
					TypeEncoding:   object.ObjTypeHashMap | object.ObjEncodingHashMap,
					Value:          h,
					LastAccessedAt: uint32(time.Now().Unix()),
				}
				store.Put(key, obj)
			},
			input:          []string{"key", "field", "-10"},
			migratedOutput: EvalResponse{Result: nil, Error: diceerrors.ErrOverflow},
		},
	}

	runMigratedEvalTests(t, tests, evalHINCRBY, store)
}

func testEvalSETEX(t *testing.T, store *dstore.Store) {
	mockTime := &utils.MockClock{CurrTime: time.Now()}
	utils.CurrentTime = mockTime

	tests := map[string]evalTestCase{
		"nil value":                              {input: nil, migratedOutput: EvalResponse{Result: nil, Error: errors.New("ERR wrong number of arguments for 'setex' command")}},
		"empty array":                            {input: []string{}, migratedOutput: EvalResponse{Result: nil, Error: errors.New("ERR wrong number of arguments for 'setex' command")}},
		"one value":                              {input: []string{"KEY"}, migratedOutput: EvalResponse{Result: nil, Error: errors.New("ERR wrong number of arguments for 'setex' command")}},
		"key val pair":                           {input: []string{"KEY", "VAL"}, migratedOutput: EvalResponse{Result: nil, Error: errors.New("ERR wrong number of arguments for 'setex' command")}},
		"key exp pair":                           {input: []string{"KEY", "123456"}, migratedOutput: EvalResponse{Result: nil, Error: errors.New("ERR wrong number of arguments for 'setex' command")}},
		"key exp value pair":                     {input: []string{"KEY", "123", "VAL"}, migratedOutput: EvalResponse{Result: clientio.OK, Error: nil}},
		"key exp value pair with extra args":     {input: []string{"KEY", "123", "VAL", " "}, migratedOutput: EvalResponse{Result: nil, Error: errors.New("ERR wrong number of arguments for 'setex' command")}},
		"key exp value pair with invalid exp":    {input: []string{"KEY", "0", "VAL"}, migratedOutput: EvalResponse{Result: nil, Error: errors.New("ERR invalid expire time in 'setex' command")}},
		"key exp value pair with exp > maxexp":   {input: []string{"KEY", "9223372036854776", "VAL"}, migratedOutput: EvalResponse{Result: nil, Error: errors.New("ERR invalid expire time in 'setex' command")}},
		"key exp value pair with exp > maxint64": {input: []string{"KEY", "92233720368547760000000", "VAL"}, migratedOutput: EvalResponse{Result: nil, Error: errors.New("ERR value is not an integer or out of range")}},
		"key exp value pair with negative exp":   {input: []string{"KEY", "-23", "VAL"}, migratedOutput: EvalResponse{Result: nil, Error: errors.New("ERR invalid expire time in 'setex' command")}},
		"key exp value pair with not-int exp":    {input: []string{"KEY", "12a", "VAL"}, migratedOutput: EvalResponse{Result: nil, Error: errors.New("ERR value is not an integer or out of range")}},

		"set and get": {
			setup: func() {},
			input: []string{"TEST_KEY", "5", "TEST_VALUE"},
			newValidator: func(output interface{}) {
				assert.Equal(t, clientio.OK, output)
				cd := &cmd.DiceDBCmd{
					Args: []string{"TEST_KEY"},
				}

				// Check if the key was set correctly
				getValue := evalGET(cd, store)
				assert.Equal(t, "TEST_VALUE", getValue.Result)

				// Check if the TTL is set correctly (should be 5 seconds or less)
				ttlValue := evalTTL([]string{"TEST_KEY"}, store)
				ttl, err := strconv.Atoi(strings.TrimPrefix(strings.TrimSpace(string(ttlValue)), ":"))
				assert.NilError(t, err, "Failed to parse TTL")
				assert.Assert(t, ttl > 0 && ttl <= 5)

				// Wait for the key to expire
				mockTime.SetTime(mockTime.CurrTime.Add(6 * time.Second))

				// Check if the key has been deleted after expiry
				cd = &cmd.DiceDBCmd{
					Args: []string{"TEST_KEY"},
				}
				expiredValue := evalGET(cd, store)
				assert.Equal(t, clientio.NIL, expiredValue.Result)
			},
		},
		"update existing key": {
			setup: func() {
				cd := &cmd.DiceDBCmd{
					Args: []string{"EXISTING_KEY", "OLD_VALUE"},
				}
				evalSET(cd, store)
			},
			input: []string{"EXISTING_KEY", "10", "NEW_VALUE"},
			newValidator: func(output interface{}) {
				assert.Equal(t, clientio.OK, output)

				// Check if the key was updated correctly
				cd := &cmd.DiceDBCmd{
					Args: []string{"EXISTING_KEY"},
				}
				getValue := evalGET(cd, store)
				assert.Equal(t, "NEW_VALUE", getValue.Result)

				// Check if the TTL is set correctly
				ttlValue := evalTTL([]string{"EXISTING_KEY"}, store)
				ttl, err := strconv.Atoi(strings.TrimPrefix(strings.TrimSpace(string(ttlValue)), ":"))
				assert.NilError(t, err, "Failed to parse TTL")
				assert.Assert(t, ttl > 0 && ttl <= 10)
			},
		},
	}

	for _, tt := range tests {
		t.Run(tt.name, func(t *testing.T) {
			cd := &cmd.DiceDBCmd{
				Args: tt.input,
			}
			response := evalSETEX(cd, store)

			if tt.newValidator != nil {
				if tt.migratedOutput.Error != nil {
					tt.newValidator(tt.migratedOutput.Error)
				} else {
					tt.newValidator(response.Result)
				}
			} else {
				// Handle comparison for byte slices
				if b, ok := response.Result.([]byte); ok && tt.migratedOutput.Result != nil {
					if expectedBytes, ok := tt.migratedOutput.Result.([]byte); ok {
						testifyAssert.True(t, bytes.Equal(b, expectedBytes), "expected and actual byte slices should be equal")
					}
				} else {
					assert.Equal(t, tt.migratedOutput.Result, response.Result)
				}

				if tt.migratedOutput.Error != nil {
					testifyAssert.EqualError(t, response.Error, tt.migratedOutput.Error.Error())
				} else {
					testifyAssert.NoError(t, response.Error)
				}
			}
		})
	}
}

func BenchmarkEvalSETEX(b *testing.B) {
	store := dstore.NewStore(nil, nil)

	b.ResetTimer()
	for i := 0; i < b.N; i++ {
		key := fmt.Sprintf("key_%d", i)
		value := fmt.Sprintf("value_%d", i)
		expiry := "10" // 10 seconds expiry

		cd := &cmd.DiceDBCmd{
			Args: []string{key, expiry, value},
		}
		evalSETEX(cd, store)
	}
}

func testEvalFLUSHDB(t *testing.T, store *dstore.Store) {
	tests := map[string]evalTestCase{
		"one key exists in db": {
			setup: func() {
				cd := &cmd.DiceDBCmd{
					Args: []string{"key", "val"},
				}
				evalSET(cd, store)
			},
			input:  nil,
			output: clientio.RespOK,
		},
		"two keys exist in db": {
			setup: func() {
				cd := &cmd.DiceDBCmd{
					Args: []string{"key1", "val1"},
				}
				evalSET(cd, store)
				cd = &cmd.DiceDBCmd{
					Args: []string{"key2", "val2"},
				}
				evalSET(cd, store)
			},
			input:  nil,
			output: clientio.RespOK,
		},
	}
	runEvalTests(t, tests, evalFLUSHDB, store)
}

func testEvalINCRBYFLOAT(t *testing.T, store *dstore.Store) {
	tests := []evalTestCase{
		{
			name:           "INCRBYFLOAT on a non existing key",
			input:          []string{"float", "0.1"},
			migratedOutput: EvalResponse{Result: "0.1", Error: nil},
		},
		{
			name: "INCRBYFLOAT on an existing key",
			setup: func() {
				key := "key"
				value := "2.1"
				obj := store.NewObj(value, -1, object.ObjTypeString, object.ObjEncodingRaw)
				store.Put(key, obj)
			},
			input:          []string{"key", "0.1"},
			migratedOutput: EvalResponse{Result: "2.2", Error: nil},
		},
		{
			name: "INCRBYFLOAT on a key with integer value",
			setup: func() {
				key := "key"
				value := "2"
				obj := store.NewObj(value, -1, object.ObjTypeInt, object.ObjEncodingInt)
				store.Put(key, obj)
			},
			input:          []string{"key", "0.1"},
			migratedOutput: EvalResponse{Result: "2.1", Error: nil},
		},
		{
			name: "INCRBYFLOAT by a negative increment",
			setup: func() {
				key := "key"
				value := "2"
				obj := store.NewObj(value, -1, object.ObjTypeInt, object.ObjEncodingInt)
				store.Put(key, obj)
			},
			input:          []string{"key", "-0.1"},
			migratedOutput: EvalResponse{Result: "1.9", Error: nil},
		},
		{
			name: "INCRBYFLOAT by a scientific notation increment",
			setup: func() {
				key := "key"
				value := "1"
				obj := store.NewObj(value, -1, object.ObjTypeInt, object.ObjEncodingInt)
				store.Put(key, obj)
			},
			input:          []string{"key", "1e-2"},
			migratedOutput: EvalResponse{Result: "1.01", Error: nil},
		},
		{
			name: "INCRBYFLOAT on a key holding a scientific notation value",
			setup: func() {
				key := "key"
				value := "1e2"
				obj := store.NewObj(value, -1, object.ObjTypeString, object.ObjEncodingEmbStr)
				store.Put(key, obj)
			},
			input:          []string{"key", "1e-1"},
			migratedOutput: EvalResponse{Result: "100.1", Error: nil},
		},
		{
			name: "INCRBYFLOAT by an negative increment of the same value",
			setup: func() {
				key := "key"
				value := "0.1"
				obj := store.NewObj(value, -1, object.ObjTypeString, object.ObjEncodingEmbStr)
				store.Put(key, obj)
			},
			input:          []string{"key", "-0.1"},
			migratedOutput: EvalResponse{Result: "0", Error: nil},
		},
		{
			name: "INCRBYFLOAT on a key with spaces",
			setup: func() {
				key := "key"
				value := "   2   "
				obj := store.NewObj(value, -1, object.ObjTypeString, object.ObjEncodingEmbStr)
				store.Put(key, obj)
			},
			input:          []string{"key", "0.1"},
			migratedOutput: EvalResponse{Result: nil, Error: diceerrors.ErrGeneral("value is not a valid float")},
		},
		{
			name: "INCRBYFLOAT on a key with non numeric value",
			setup: func() {
				key := "key"
				value := "string"
				obj := store.NewObj(value, -1, object.ObjTypeString, object.ObjEncodingEmbStr)
				store.Put(key, obj)
			},
			input:          []string{"key", "0.1"},
			migratedOutput: EvalResponse{Result: nil, Error: diceerrors.ErrGeneral("value is not a valid float")},
		},
		{
			name: "INCRBYFLOAT by a non numeric increment",
			setup: func() {
				key := "key"
				value := "2.0"
				obj := store.NewObj(value, -1, object.ObjTypeString, object.ObjEncodingEmbStr)
				store.Put(key, obj)
			},
			input:          []string{"key", "a"},
			migratedOutput: EvalResponse{Result: nil, Error: diceerrors.ErrGeneral("value is not a valid float")},
		},
		{
			name: "INCRBYFLOAT by a number that would turn float64 to Inf",
			setup: func() {
				key := "key"
				value := "1e308"
				obj := store.NewObj(value, -1, object.ObjTypeString, object.ObjEncodingEmbStr)
				store.Put(key, obj)
			},
			input:          []string{"key", "1e308"},
			migratedOutput: EvalResponse{Result: nil, Error: diceerrors.ErrValueOutOfRange},
		},
	}

	for _, tt := range tests {
		t.Run(tt.name, func(t *testing.T) {
			store = setupTest(store)
			if tt.setup != nil {
				tt.setup()
			}
			cd := &cmd.DiceDBCmd{
				Args: tt.input,
			}
			response := evalINCRBYFLOAT(cd, store)
			// Handle comparison for byte slices
			if b, ok := response.Result.([]byte); ok && tt.migratedOutput.Result != nil {
				if expectedBytes, ok := tt.migratedOutput.Result.([]byte); ok {
					testifyAssert.True(t, bytes.Equal(b, expectedBytes), "expected and actual byte slices should be equal")
				}
			} else {
				assert.Equal(t, tt.migratedOutput.Result, response.Result)
			}

			if tt.migratedOutput.Error != nil {
				testifyAssert.EqualError(t, response.Error, tt.migratedOutput.Error.Error())
			} else {
				testifyAssert.NoError(t, response.Error)
			}
		})
	}
}

func BenchmarkEvalINCRBYFLOAT(b *testing.B) {
	store := dstore.NewStore(nil, nil)
	store.Put("key1", store.NewObj("1", maxExDuration, object.ObjTypeString, object.ObjEncodingEmbStr))
	store.Put("key2", store.NewObj("1.2", maxExDuration, object.ObjTypeString, object.ObjEncodingEmbStr))

	inputs := []struct {
		key  string
		incr string
	}{
		{"key1", "0.1"},
		{"key1", "-0.1"},
		{"key2", "1000000.1"},
		{"key2", "-1000000.1"},
		{"key3", "-10.1234"},
	}

	for _, input := range inputs {
		b.Run(fmt.Sprintf("INCRBYFLOAT %s %s", input.key, input.incr), func(b *testing.B) {
			for i := 0; i < b.N; i++ {
				cd := &cmd.DiceDBCmd{
					Args: []string{"INCRBYFLOAT", input.key, input.incr},
				}
				_ = evalGETRANGE(cd, store)
			}
		})
	}
}

func testEvalBITOP(t *testing.T, store *dstore.Store) {
	tests := map[string]evalTestCase{
		"BITOP NOT (empty string)": {
			setup: func() {
				store.Put("s{t}", store.NewObj(&ByteArray{data: []byte("")}, maxExDuration, object.ObjTypeByteArray, object.ObjEncodingByteArray))
			},
			input:  []string{"NOT", "dest{t}", "s{t}"},
			output: clientio.Encode(0, true),
			validator: func(output []byte) {
				expectedResult := []byte{}
				assert.DeepEqual(t, expectedResult, store.Get("dest{t}").Value.(*ByteArray).data)
			},
		},
		"BITOP NOT (known string)": {
			setup: func() {
				store.Put("s{t}", store.NewObj(&ByteArray{data: []byte{0xaa, 0x00, 0xff, 0x55}}, maxExDuration, object.ObjTypeByteArray, object.ObjEncodingByteArray))
			},
			input:  []string{"NOT", "dest{t}", "s{t}"},
			output: clientio.Encode(4, true),
			validator: func(output []byte) {
				expectedResult := []byte{0x55, 0xff, 0x00, 0xaa}
				assert.DeepEqual(t, expectedResult, store.Get("dest{t}").Value.(*ByteArray).data)
			},
		},
		"BITOP where dest and target are the same key": {
			setup: func() {
				store.Put("s", store.NewObj(&ByteArray{data: []byte{0xaa, 0x00, 0xff, 0x55}}, maxExDuration, object.ObjTypeByteArray, object.ObjEncodingByteArray))
			},
			input:  []string{"NOT", "s", "s"},
			output: clientio.Encode(4, true),
			validator: func(output []byte) {
				expectedResult := []byte{0x55, 0xff, 0x00, 0xaa}
				assert.DeepEqual(t, expectedResult, store.Get("s").Value.(*ByteArray).data)
			},
		},
		"BITOP AND|OR|XOR don't change the string with single input key": {
			setup: func() {
				store.Put("a{t}", store.NewObj(&ByteArray{data: []byte{0x01, 0x02, 0xff}}, maxExDuration, object.ObjTypeByteArray, object.ObjEncodingByteArray))
			},
			input:  []string{"AND", "res1{t}", "a{t}"},
			output: clientio.Encode(3, true),
			validator: func(output []byte) {
				expectedResult := []byte{0x01, 0x02, 0xff}
				assert.DeepEqual(t, expectedResult, store.Get("res1{t}").Value.(*ByteArray).data)
			},
		},
		"BITOP missing key is considered a stream of zero": {
			setup: func() {
				store.Put("a{t}", store.NewObj(&ByteArray{data: []byte{0x01, 0x02, 0xff}}, maxExDuration, object.ObjTypeByteArray, object.ObjEncodingByteArray))
			},
			input:  []string{"AND", "res1{t}", "no-such-key{t}", "a{t}"},
			output: clientio.Encode(3, true),
			validator: func(output []byte) {
				expectedResult := []byte{0x00, 0x00, 0x00}
				assert.DeepEqual(t, expectedResult, store.Get("res1{t}").Value.(*ByteArray).data)
			},
		},
		"BITOP shorter keys are zero-padded to the key with max length": {
			setup: func() {
				store.Put("a{t}", store.NewObj(&ByteArray{data: []byte{0x01, 0x02, 0xff, 0xff}}, maxExDuration, object.ObjTypeByteArray, object.ObjEncodingByteArray))
				store.Put("b{t}", store.NewObj(&ByteArray{data: []byte{0x01, 0x02, 0xff}}, maxExDuration, object.ObjTypeByteArray, object.ObjEncodingByteArray))
			},
			input:  []string{"AND", "res1{t}", "a{t}", "b{t}"},
			output: clientio.Encode(4, true),
			validator: func(output []byte) {
				expectedResult := []byte{0x01, 0x02, 0xff, 0x00}
				assert.DeepEqual(t, expectedResult, store.Get("res1{t}").Value.(*ByteArray).data)
			},
		},
		"BITOP with non string source key": {
			setup: func() {
				store.Put("a{t}", store.NewObj("1", maxExDuration, object.ObjTypeString, object.ObjEncodingRaw))
				store.Put("b{t}", store.NewObj("2", maxExDuration, object.ObjTypeString, object.ObjEncodingRaw))
				store.Put("c{t}", store.NewObj([]byte("foo"), maxExDuration, object.ObjTypeByteList, object.ObjEncodingRaw))
			},
			input:  []string{"XOR", "dest{t}", "a{t}", "b{t}", "c{t}", "d{t}"},
			output: []byte("-WRONGTYPE Operation against a key holding the wrong kind of value\r\n"),
		},
		"BITOP with empty string after non empty string": {
			setup: func() {
				store.Put("a{t}", store.NewObj(&ByteArray{data: []byte("\x00\x00\x00\x00\x00\x00\x00\x00\x00\x00\x00\x00\x00\x00\x00\x00\x00\x00\x00\x00\x00\x00\x00\x00\x00\x00\x00\x00\x00\x00\x00\x00")}, -1, object.ObjTypeByteArray, object.ObjEncodingByteArray))
			},
			input:  []string{"OR", "x{t}", "a{t}", "b{t}"},
			output: clientio.Encode(32, true),
		},
	}

	runEvalTests(t, tests, evalBITOP, store)
}

func BenchmarkEvalBITOP(b *testing.B) {
	store := dstore.NewStore(nil, nil)

	// Setup initial data for benchmarking
	store.Put("key1", store.NewObj(&ByteArray{data: []byte{0x01, 0x02, 0xff}}, maxExDuration, object.ObjTypeByteArray, object.ObjEncodingByteArray))
	store.Put("key2", store.NewObj(&ByteArray{data: []byte{0x01, 0x02, 0xff}}, maxExDuration, object.ObjTypeByteArray, object.ObjEncodingByteArray))

	// Define different operations to benchmark
	operations := []struct {
		name string
		op   string
	}{
		{"AND", "AND"},
		{"OR", "OR"},
		{"XOR", "XOR"},
		{"NOT", "NOT"},
	}

	for _, operation := range operations {
		b.Run(fmt.Sprintf("BITOP_%s", operation.name), func(b *testing.B) {
			for i := 0; i < b.N; i++ {
				if operation.op == "NOT" {
					evalBITOP([]string{operation.op, "dest", "key1"}, store)
				} else {
					evalBITOP([]string{operation.op, "dest", "key1", "key2"}, store)
				}
			}
		})
	}
}

func testEvalHRANDFIELD(t *testing.T, store *dstore.Store) {
	tests := map[string]evalTestCase{
		"wrong number of args passed": {
			setup:          func() {},
			input:          nil,
			migratedOutput: EvalResponse{Result: nil, Error: diceerrors.ErrWrongArgumentCount("HRANDFIELD")},
		},
		"key doesn't exist": {
			setup: func() {},
			input: []string{"KEY"},
			migratedOutput: EvalResponse{
				Result: clientio.RespType(0),
				Error:  nil,
			},
		},
		"key exists with fields and no count argument": {
			setup: func() {
				key := "KEY_MOCK"
				newMap := make(HashMap)
				newMap["field1"] = "Value1"
				newMap["field2"] = "Value2"

				obj := &object.Obj{
					TypeEncoding:   object.ObjTypeHashMap | object.ObjEncodingHashMap,
					Value:          newMap,
					LastAccessedAt: uint32(time.Now().Unix()),
				}

				store.Put(key, obj)
			},
			input: []string{"KEY_MOCK"},
			newValidator: func(output interface{}) {
				assert.Assert(t, output != nil)
				stringSlice, ok := output.([]string)
				if !ok {
					testifyAssert.Error(t, diceerrors.ErrUnexpectedType("[]string", reflect.TypeOf(output)))
				}
				resultString := strings.Join(stringSlice, " ")
				assert.Assert(t,
					resultString == "field1" || resultString == "field2",
					"Unexpected field returned: %s", resultString)
			},
		},
		"key exists with fields and count argument": {
			setup: func() {
				key := "KEY_MOCK"
				newMap := make(HashMap)
				newMap["field1"] = "value1"
				newMap["field2"] = "value2"
				newMap["field3"] = "value3"

				obj := &object.Obj{
					TypeEncoding:   object.ObjTypeHashMap | object.ObjEncodingHashMap,
					Value:          newMap,
					LastAccessedAt: uint32(time.Now().Unix()),
				}

				store.Put(key, obj)
			},
			input: []string{"KEY_MOCK", "2"},
			newValidator: func(output interface{}) {
				assert.Assert(t, output != nil)
				stringSlice, ok := output.([]string)
				if !ok {
					testifyAssert.Error(t, diceerrors.ErrUnexpectedType("[]string", reflect.TypeOf(output)))
				}
				decodedResult := strings.Join(stringSlice, " ")
				fields := []string{"field1", "field2", "field3"}
				count := 0

				for _, field := range fields {
					if strings.Contains(decodedResult, field) {
						count++
					}
				}

				assert.Assert(t, count == 2)
			},
		},
		"key exists with count and WITHVALUES argument": {
			setup: func() {
				key := "KEY_MOCK"
				newMap := make(HashMap)
				newMap["field1"] = "value1"
				newMap["field2"] = "value2"
				newMap["field3"] = "value3"

				obj := &object.Obj{
					TypeEncoding:   object.ObjTypeHashMap | object.ObjEncodingHashMap,
					Value:          newMap,
					LastAccessedAt: uint32(time.Now().Unix()),
				}

				store.Put(key, obj)
			},
			input: []string{"KEY_MOCK", "2", WithValues},
			newValidator: func(output interface{}) {
				assert.Assert(t, output != nil)
				stringSlice, ok := output.([]string)
				if !ok {
					testifyAssert.Error(t, diceerrors.ErrUnexpectedType("[]string", reflect.TypeOf(output)))
				}
				decodedResult := strings.Join(stringSlice, " ")
				fieldsAndValues := []string{"field1", "value1", "field2", "value2", "field3", "value3"}
				count := 0
				for _, item := range fieldsAndValues {
					if strings.Contains(decodedResult, item) {
						count++
					}
				}

				assert.Equal(t, 4, count, "Expected 4 fields and values, found %d", count)
			},
		},
	}

	runMigratedEvalTests(t, tests, evalHRANDFIELD, store)
}

func testEvalAPPEND(t *testing.T, store *dstore.Store) {
	tests := map[string]evalTestCase{
		"nil value": {
			setup:          func() {},
			input:          nil,
			migratedOutput: EvalResponse{Result: nil, Error: diceerrors.ErrWrongArgumentCount("APPEND")},
		},
		"append invalid number of arguments": {
			setup: func() {
				store.Del("key")
			},
			input:          []string{"key", "val", "val2"},
			migratedOutput: EvalResponse{Result: nil, Error: diceerrors.ErrWrongArgumentCount("APPEND")},
		},
		"append to non-existing key": {
			setup: func() {
				store.Del("key")
			},
			input:          []string{"key", "val"},
			migratedOutput: EvalResponse{Result: 3, Error: nil},
		},
		"append string value to existing key having string value": {
			setup: func() {
				key := "key"
				value := "val"
				obj := store.NewObj(value, -1, object.ObjTypeString, object.ObjEncodingRaw)
				store.Put(key, obj)
			},
			input:          []string{"key", "val"},
			migratedOutput: EvalResponse{Result: 6, Error: nil},
		},
		"append integer value to non existing key": {
			setup: func() {
				store.Del("key")
			},
			input:          []string{"key", "123"},
			migratedOutput: EvalResponse{Result: 3, Error: nil},
			validator: func(output []byte) {
				obj := store.Get("key")
				_, enc := object.ExtractTypeEncoding(obj)
				if enc != object.ObjEncodingInt {
					t.Errorf("unexpected encoding")
				}
			},
		},
		"append string value to existing key having integer value": {
			setup: func() {
				key := "key"
				value := "123"
				storedValue, _ := strconv.ParseInt(value, 10, 64)
				obj := store.NewObj(storedValue, -1, object.ObjTypeInt, object.ObjEncodingInt)
				store.Put(key, obj)
			},
			input:          []string{"key", "val"},
			migratedOutput: EvalResponse{Result: 6, Error: nil},
		},
		"append empty string to non-existing key": {
			setup: func() {
				store.Del("key")
			},
			input:          []string{"key", ""},
			migratedOutput: EvalResponse{Result: 0, Error: nil},
		},
		"append empty string to existing key having empty string": {
			setup: func() {
				key := "key"
				value := ""
				obj := store.NewObj(value, -1, object.ObjTypeString, object.ObjEncodingRaw)
				store.Put(key, obj)
			},
			input:          []string{"key", ""},
			migratedOutput: EvalResponse{Result: 0, Error: nil},
		},
		"append empty string to existing key": {
			setup: func() {
				key := "key"
				value := "val"
				obj := store.NewObj(value, -1, object.ObjTypeString, object.ObjEncodingRaw)
				store.Put(key, obj)
			},
			input:          []string{"key", ""},
			migratedOutput: EvalResponse{Result: 3, Error: nil},
		},
		"append modifies the encoding from int to raw": {
			setup: func() {
				store.Del("key")
				storedValue, _ := strconv.ParseInt("1", 10, 64)
				obj := store.NewObj(storedValue, -1, object.ObjTypeInt, object.ObjEncodingInt)
				store.Put("key", obj)
			},
			input:          []string{"key", "2"},
			migratedOutput: EvalResponse{Result: 2, Error: nil},
			validator: func(output []byte) {
				obj := store.Get("key")
				_, enc := object.ExtractTypeEncoding(obj)
				if enc != object.ObjEncodingRaw {
					t.Errorf("unexpected encoding")
				}
			},
		},
		"append to key created using LPUSH": {
			setup: func() {
				key := "listKey"
				value := "val"
				// Create a new list object
				obj := store.NewObj(NewDeque(), -1, object.ObjTypeByteList, object.ObjEncodingDeque)
				store.Put(key, obj)
				obj.Value.(*Deque).LPush(value)
			},
			input:          []string{"listKey", "val"},
			migratedOutput: EvalResponse{Result: nil, Error: diceerrors.ErrWrongTypeOperation},
		},
		"append to key created using SADD": {
			setup: func() {
				key := "setKey"
				// Create a new set object
				initialValues := map[string]struct{}{
					"existingVal": {},
					"anotherVal":  {},
				}
				obj := store.NewObj(initialValues, -1, object.ObjTypeSet, object.ObjEncodingSetStr)
				store.Put(key, obj)
			},
			input:          []string{"setKey", "val"},
			migratedOutput: EvalResponse{Result: nil, Error: diceerrors.ErrWrongTypeOperation},
		},
		"append to key created using HSET": {
			setup: func() {
				key := "hashKey"
				// Create a new hash map object
				initialValues := HashMap{
					"field1": "value1",
					"field2": "value2",
				}
				obj := store.NewObj(initialValues, -1, object.ObjTypeHashMap, object.ObjEncodingHashMap)
				store.Put(key, obj)
			},
			input:          []string{"hashKey", "val"},
			migratedOutput: EvalResponse{Result: nil, Error: diceerrors.ErrWrongTypeOperation},
		},
		"append to key created using SETBIT": {
			setup: func() {
				key := "bitKey"
				// Create a new byte array object
				initialByteArray := NewByteArray(1) // Initialize with 1 byte
				initialByteArray.SetBit(0, true)    // Set the first bit to 1
				obj := store.NewObj(initialByteArray, -1, object.ObjTypeByteArray, object.ObjEncodingByteArray)
				store.Put(key, obj)
			},
			input:          []string{"bitKey", "val"},
			migratedOutput: EvalResponse{Result: nil, Error: diceerrors.ErrWrongTypeOperation},
		},
		"append value with leading zeros": {
			setup: func() {
				store.Del("key_with_leading_zeros")
			},
			input:          []string{"key_with_leading_zeros", "0043"},
			migratedOutput: EvalResponse{Result: 4, Error: nil}, // The length of "0043" is 4
		},
	}

	runMigratedEvalTests(t, tests, evalAPPEND, store)
}

func BenchmarkEvalAPPEND(b *testing.B) {
	store := dstore.NewStore(nil, nil)
	for i := 0; i < b.N; i++ {
		cd := &cmd.DiceDBCmd{
			Args: []string{"key", fmt.Sprintf("val_%d", i)},
		}
		evalAPPEND(cd, store)
	}
}

func testEvalJSONRESP(t *testing.T, store *dstore.Store) {
	tests := map[string]evalTestCase{
		"wrong number of args passed": {
			setup:  func() {},
			input:  nil,
			output: []byte("-ERR wrong number of arguments for 'json.resp' command\r\n"),
		},
		"key does not exist": {
			setup:  func() {},
			input:  []string{"NOTEXISTANT_KEY"},
			output: []byte("$-1\r\n"),
		},
		"string json": {
			setup: func() {
				key := "MOCK_KEY"
				value := "\"Roll the Dice\""
				var rootData interface{}
				_ = sonic.Unmarshal([]byte(value), &rootData)
				obj := store.NewObj(rootData, -1, object.ObjTypeJSON, object.ObjEncodingJSON)
				store.Put(key, obj)
			},
			input:  []string{"MOCK_KEY"},
			output: []byte("*1\r\n$13\r\nRoll the Dice\r\n"),
		},
		"integer json": {
			setup: func() {
				key := "MOCK_KEY"
				value := "10"
				var rootData interface{}
				_ = sonic.Unmarshal([]byte(value), &rootData)
				obj := store.NewObj(rootData, -1, object.ObjTypeJSON, object.ObjEncodingJSON)
				store.Put(key, obj)
			},
			input:  []string{"MOCK_KEY"},
			output: []byte("*1\r\n:10\r\n"),
		},
		"bool json": {
			setup: func() {
				key := "MOCK_KEY"
				value := "true"
				var rootData interface{}
				_ = sonic.Unmarshal([]byte(value), &rootData)
				obj := store.NewObj(rootData, -1, object.ObjTypeJSON, object.ObjEncodingJSON)
				store.Put(key, obj)
			},
			input:  []string{"MOCK_KEY"},
			output: []byte("*1\r\n+true\r\n"),
		},
		"nil json": {
			setup: func() {
				key := "MOCK_KEY"
				var rootData interface{}
				_ = sonic.Unmarshal([]byte(nil), &rootData)
				obj := store.NewObj(rootData, -1, object.ObjTypeJSON, object.ObjEncodingJSON)
				store.Put(key, obj)
			},
			input:  []string{"MOCK_KEY"},
			output: []byte("*1\r\n$-1\r\n"),
		},
		"empty array": {
			setup: func() {
				key := "MOCK_KEY"
				value := "[]"
				var rootData interface{}
				_ = sonic.Unmarshal([]byte(value), &rootData)
				obj := store.NewObj(rootData, -1, object.ObjTypeJSON, object.ObjEncodingJSON)
				store.Put(key, obj)
			},
			input:  []string{"MOCK_KEY"},
			output: []byte("*1\r\n+[\r\n"),
		},
		"empty object": {
			setup: func() {
				key := "MOCK_KEY"
				value := "{}"
				var rootData interface{}
				_ = sonic.Unmarshal([]byte(value), &rootData)
				obj := store.NewObj(rootData, -1, object.ObjTypeJSON, object.ObjEncodingJSON)
				store.Put(key, obj)
			},
			input:  []string{"MOCK_KEY"},
			output: []byte("*1\r\n+{\r\n"),
		},
		"array with mixed types": {
			setup: func() {
				key := "MOCK_KEY"
				value := "[\"dice\", 10, 10.5, true, null]"
				var rootData interface{}
				_ = sonic.Unmarshal([]byte(value), &rootData)
				obj := store.NewObj(rootData, -1, object.ObjTypeJSON, object.ObjEncodingJSON)
				store.Put(key, obj)
			},
			input:  []string{"MOCK_KEY"},
			output: []byte("*6\r\n+[\r\n$4\r\ndice\r\n:10\r\n$4\r\n10.5\r\n+true\r\n$-1\r\n"),
		},
		"one layer of nesting no path": {
			setup: func() {
				key := "MOCK_KEY"
				value := "{\"b\": [\"dice\", 10, 10.5, true, null]}"
				var rootData interface{}
				_ = sonic.Unmarshal([]byte(value), &rootData)
				obj := store.NewObj(rootData, -1, object.ObjTypeJSON, object.ObjEncodingJSON)
				store.Put(key, obj)
			},
			input:  []string{"MOCK_KEY"},
			output: []byte("*3\r\n+{\r\n$1\r\nb\r\n*6\r\n+[\r\n$4\r\ndice\r\n:10\r\n$4\r\n10.5\r\n+true\r\n$-1\r\n"),
		},
		"one layer of nesting with path": {
			setup: func() {
				key := "MOCK_KEY"
				value := "{\"b\": [\"dice\", 10, 10.5, true, null]}"
				var rootData interface{}
				_ = sonic.Unmarshal([]byte(value), &rootData)
				obj := store.NewObj(rootData, -1, object.ObjTypeJSON, object.ObjEncodingJSON)
				store.Put(key, obj)
			},
			input:  []string{"MOCK_KEY", "$.b"},
			output: []byte("*1\r\n*6\r\n+[\r\n$4\r\ndice\r\n:10\r\n$4\r\n10.5\r\n+true\r\n$-1\r\n"),
		},
	}

	runEvalTests(t, tests, evalJSONRESP, store)
}

func testEvalZADD(t *testing.T, store *dstore.Store) {
	tests := map[string]evalTestCase{
		"ZADD with wrong number of arguments": {
			input: []string{"myzset", "1"},
			migratedOutput: EvalResponse{
				Result: nil,
				Error:  diceerrors.ErrWrongArgumentCount("ZADD"),
			},
		},
		"ZADD with non-numeric score": {
			input: []string{"myzset", "score", "member1"},
			migratedOutput: EvalResponse{
				Result: nil,
				Error:  diceerrors.ErrInvalidNumberFormat,
			},
		},
		"ZADD new member to non-existing key": {
			input: []string{"myzset", "1", "member1"},
			migratedOutput: EvalResponse{
				Result: 1,
				Error:  nil,
			},
		},
		"ZADD existing member with updated score": {
			setup: func() {
				cd := &cmd.DiceDBCmd{
					Args: []string{"myzset", "1", "member1"},
				}
				evalZADD(cd, store)
			},
			input: []string{"myzset", "2", "member1"},
			migratedOutput: EvalResponse{
				Result: 0,
				Error:  nil,
			},
		},
		"ZADD multiple members": {
			setup: func() {
				cd := &cmd.DiceDBCmd{
					Args: []string{"myzset", "1", "member1"},
				}
				evalZADD(cd, store)
			},
			input: []string{"myzset", "2", "member2", "3", "member3"},
			migratedOutput: EvalResponse{
				Result: 2,
				Error:  nil,
			},
		},
		"ZADD with negative score": {
			input: []string{"myzset", "-1", "member_neg"},
			migratedOutput: EvalResponse{
				Result: 1,
				Error:  nil,
			},
		},
		"ZADD with duplicate members": {
			setup: func() {
				cd := &cmd.DiceDBCmd{
					Args: []string{"myzset", "1", "member1"},
				}
				evalZADD(cd, store)
			},
			input: []string{"myzset", "2", "member1", "2", "member1"},
			migratedOutput: EvalResponse{
				Result: 0,
				Error:  nil,
			},
		},
		"ZADD with extreme float value": {
			input: []string{"myzset", "1e308", "member_large"},
			migratedOutput: EvalResponse{
				Result: 1,
				Error:  nil,
			},
		},
		"ZADD with NaN score": {
			input: []string{"myzset", "NaN", "member_nan"},
			migratedOutput: EvalResponse{
				Result: nil,
				Error:  diceerrors.ErrInvalidNumberFormat,
			},
		},
		"ZADD with INF score": {
			input: []string{"myzset", "INF", "member_inf"},
			migratedOutput: EvalResponse{
				Result: 1,
				Error:  nil,
			},
		},
		"ZADD to a key of wrong type": {
			setup: func() {
				store.Put("mywrongtypekey", store.NewObj("string_value", -1, object.ObjTypeString, object.ObjEncodingRaw))
			},
			input: []string{"mywrongtypekey", "1", "member1"},
			migratedOutput: EvalResponse{
				Result: nil,
				Error:  diceerrors.ErrWrongTypeOperation,
			},
		},
	}

	runMigratedEvalTests(t, tests, evalZADD, store)
}

func testEvalZRANGE(t *testing.T, store *dstore.Store) {
	tests := map[string]evalTestCase{
		"ZRANGE on non-existing key": {
			input: []string{"non_existing_key", "0", "-1"},
			migratedOutput: EvalResponse{
				Result: []string{},
				Error:  nil,
			},
		},
		"ZRANGE with wrong type key": {
			setup: func() {
				store.Put("mystring", store.NewObj("string_value", -1, object.ObjTypeString, object.ObjEncodingRaw))
			},
			input: []string{"mystring", "0", "-1"},
			migratedOutput: EvalResponse{
				Result: nil,
				Error:  diceerrors.ErrWrongTypeOperation,
			},
		},
		"ZRANGE with normal indices": {
			setup: func() {
				cd := &cmd.DiceDBCmd{
					Args: []string{"myzset", "1", "member1", "2", "member2", "3", "member3"},
				}
				evalZADD(cd, store)
			},
			input: []string{"myzset", "0", "1"},
			migratedOutput: EvalResponse{
				Result: []string{"member1", "member2"},
				Error:  nil,
			},
		},
		"ZRANGE with negative indices": {
			setup: func() {
				cd := &cmd.DiceDBCmd{
					Args: []string{"myzset", "1", "member1", "2", "member2", "3", "member3"},
				}
				evalZADD(cd, store)
			},
			input: []string{"myzset", "-2", "-1"},
			migratedOutput: EvalResponse{
				Result: []string{"member2", "member3"},
				Error:  nil,
			},
		},
		"ZRANGE with start > stop": {
			setup: func() {
				cd := &cmd.DiceDBCmd{
					Args: []string{"myzset", "1", "member1", "2", "member2", "3", "member3"},
				}
				evalZADD(cd, store)
			},
			input: []string{"myzset", "2", "1"},
			migratedOutput: EvalResponse{
				Result: []string{},
				Error:  nil,
			},
		},
		"ZRANGE with indices out of bounds": {
			setup: func() {
				cd := &cmd.DiceDBCmd{
					Args: []string{"myzset", "1", "member1"},
				}
				evalZADD(cd, store)
			},
			input: []string{"myzset", "0", "5"},
			migratedOutput: EvalResponse{
				Result: []string{"member1"},
				Error:  nil,
			},
		},
		"ZRANGE WITHSCORES option": {
			setup: func() {
				cd := &cmd.DiceDBCmd{
					Args: []string{"myzset", "1", "member1", "2", "member2"},
				}
				evalZADD(cd, store)
			},
			input: []string{"myzset", "0", "-1", "WITHSCORES"},
			migratedOutput: EvalResponse{
				Result: []string{"member1", "1", "member2", "2"},
				Error:  nil,
			},
		},
		"ZRANGE with invalid option": {
			setup: func() {
				cd := &cmd.DiceDBCmd{
					Args: []string{"myzset", "1", "member1"},
				}
				evalZADD(cd, store)
			},
			input: []string{"myzset", "0", "-1", "INVALIDOPTION"},
			migratedOutput: EvalResponse{
				Result: nil,
				Error:  diceerrors.ErrSyntax,
			},
		},
		"ZRANGE with REV option": {
			setup: func() {
				cd := &cmd.DiceDBCmd{
					Args: []string{"myzset", "1", "member1", "2", "member2", "3", "member3"},
				}
				evalZADD(cd, store)
			},
			input: []string{"myzset", "0", "-1", "REV"},
			migratedOutput: EvalResponse{
				Result: []string{"member3", "member2", "member1"},
				Error:  nil,
			},
		},
		"ZRANGE with REV and WITHSCORES options": {
			setup: func() {
				cd := &cmd.DiceDBCmd{
					Args: []string{"myzset", "1", "member1", "2", "member2", "3", "member3"},
				}
				evalZADD(cd, store)
			},
			input: []string{"myzset", "0", "-1", "REV", "WITHSCORES"},
			migratedOutput: EvalResponse{
				Result: []string{"member3", "3", "member2", "2", "member1", "1"},
				Error:  nil,
			},
		},
		"ZRANGE with start index greater than length": {
			setup: func() {
				cd := &cmd.DiceDBCmd{
					Args: []string{"myzset", "1", "member1", "2", "member2", "3", "member3"},
				}
				evalZADD(cd, store)
			},
			input: []string{"myzset", "5", "10"},
			migratedOutput: EvalResponse{
				Result: []string{},
				Error:  nil,
			},
		},
		"ZRANGE with negative start index greater than length": {
			setup: func() {
				cd := &cmd.DiceDBCmd{
					Args: []string{"myzset", "1", "member1"},
				}
				evalZADD(cd, store)
			},
			input: []string{"myzset", "-10", "-5"},
			migratedOutput: EvalResponse{
				Result: []string{},
				Error:  nil,
			},
		},
	}

	runMigratedEvalTests(t, tests, evalZRANGE, store)
}

func testEvalZPOPMIN(t *testing.T, store *dstore.Store) {
	tests := map[string]evalTestCase{
		"ZPOPMIN on non-existing key with/without count argument": {
			input: []string{"NON_EXISTING_KEY"},
			migratedOutput: EvalResponse{
				Result: []string{},
				Error:  nil,
			},
		},
		"ZPOPMIN with wrong type of key with/without count argument": {
			setup: func() {
				store.Put("mystring", store.NewObj("string_value", -1, object.ObjTypeString, object.ObjEncodingRaw))
			},
			input: []string{"mystring", "1"},
			migratedOutput: EvalResponse{
				Result: nil,
				Error:  diceerrors.ErrWrongTypeOperation,
			},
		},
		"ZPOPMIN on existing key (without count argument)": {
			setup: func() {
				cd := &cmd.DiceDBCmd{
					Args: []string{"myzset", "1", "member1", "2", "member2"},
				}
				evalZADD(cd, store)
			},
			input: []string{"myzset"},
			migratedOutput: EvalResponse{
				Result: []string{"1", "member1"},
				Error:  nil,
			},
		},
		"ZPOPMIN with normal count argument": {
			setup: func() {
				cd := &cmd.DiceDBCmd{
					Args: []string{"myzset", "1", "member1", "2", "member2", "3", "member3"},
				}
				evalZADD(cd, store)
			},
			input: []string{"myzset", "2"},
			migratedOutput: EvalResponse{
				Result: []string{"1", "member1", "2", "member2"},
				Error:  nil,
			},
		},
		"ZPOPMIN with count argument but multiple members have the same score": {
			setup: func() {
				cd := &cmd.DiceDBCmd{
					Args: []string{"myzset", "1", "member1", "1", "member2", "1", "member3"},
				}
				evalZADD(cd, store)
			},
			input: []string{"myzset", "2"},
			migratedOutput: EvalResponse{
				Result: []string{"1", "member1", "1", "member2"},
				Error:  nil,
			},
		},
		"ZPOPMIN with negative count argument": {
			setup: func() {
				cd := &cmd.DiceDBCmd{
					Args: []string{"myzset", "1", "member1", "2", "member2", "3", "member3"},
				}
				evalZADD(cd, store)
			},
			input: []string{"myzset", "-1"},
			migratedOutput: EvalResponse{
				Result: []string{},
				Error:  nil,
			},
		},
		"ZPOPMIN with invalid count argument": {
			setup: func() {
				cd := &cmd.DiceDBCmd{
					Args: []string{"myzset", "1", "member1"},
				}
				evalZADD(cd, store)
			},
			input: []string{"myzset", "INCORRECT_COUNT_ARGUMENT"},
			migratedOutput: EvalResponse{
				Result: nil,
				Error:  diceerrors.ErrIntegerOutOfRange,
			},
		},
		"ZPOPMIN with count argument greater than length of sorted set": {
			setup: func() {
				cd := &cmd.DiceDBCmd{
					Args: []string{"myzset", "1", "member1", "2", "member2"},
				}
				evalZADD(cd, store)
			},
			input: []string{"myzset", "10"},
			migratedOutput: EvalResponse{
				Result: []string{"1", "member1", "2", "member2"},
				Error:  nil,
			},
		},
		"ZPOPMIN on empty sorted set": {
			setup: func() {
				store.Put("myzset", store.NewObj(sortedset.New(), -1, object.ObjTypeSortedSet, object.ObjEncodingBTree)) // Ensure the set exists but is empty
			},
			input: []string{"myzset"},
			migratedOutput: EvalResponse{
				Result: []string{},
				Error:  nil,
			},
		},
		"ZPOPMIN with floating-point scores": {
			setup: func() {
				cd := &cmd.DiceDBCmd{
					Args: []string{"myzset", "1.5", "member1", "2.7", "member2"},
				}
				evalZADD(cd, store)
			},
			input: []string{"myzset"},
			migratedOutput: EvalResponse{
				Result: []string{"1.5", "member1"},
				Error:  nil,
			},
		},
	}

	runMigratedEvalTests(t, tests, evalZPOPMIN, store)
}

func BenchmarkEvalZPOPMIN(b *testing.B) {
	// Define benchmark cases with varying sizes of sorted sets
	benchmarks := []struct {
		name  string
		setup func(store *dstore.Store)
		input []string
	}{
		{
			name: "ZPOPMIN on small sorted set (10 members)",
			setup: func(store *dstore.Store) {
				cd := &cmd.DiceDBCmd{
					Args: []string{"myzset", "1", "member1", "2", "member2", "3", "member3", "4", "member4", "5", "member5", "6", "member6", "7", "member7", "8", "member8", "9", "member9", "10", "member10"},
				}
				evalZADD(cd, store)
			},
			input: []string{"myzset", "3"},
		},
		{
			name: "ZPOPMIN on large sorted set (10000 members)",
			setup: func(store *dstore.Store) {
				args := []string{"myzset"}
				for i := 1; i <= 10000; i++ {
					args = append(args, fmt.Sprintf("%d", i), fmt.Sprintf("member%d", i))
				}
				cd := &cmd.DiceDBCmd{
					Args: args,
				}
				evalZADD(cd, store)
			},
			input: []string{"myzset", "10"},
		},
		{
			name: "ZPOPMIN with duplicate scores",
			setup: func(store *dstore.Store) {
				cd := &cmd.DiceDBCmd{
					Args: []string{"myzset", "1", "member1", "1", "member2", "1", "member3"},
				}
				evalZADD(cd, store)
			},
			input: []string{"myzset", "2"},
		},
	}

	store := dstore.NewStore(nil, nil)

	for _, bm := range benchmarks {
		b.Run(bm.name, func(b *testing.B) {
			bm.setup(store)

			for i := 0; i < b.N; i++ {
				// Reset the store before each run to avoid contamination
				dstore.ResetStore(store)
				bm.setup(store)
				cd := &cmd.DiceDBCmd{
					Args: bm.input,
				}
				evalZPOPMIN(cd, store)
			}
		})
	}
}

func testEvalZRANK(t *testing.T, store *dstore.Store) {
	tests := map[string]evalTestCase{
		"ZRANK with non-existing key": {
			input: []string{"non_existing_key", "member"},
			migratedOutput: EvalResponse{
				Result: clientio.NIL,
				Error:  nil,
			},
		},
		"ZRANK with existing member": {
			setup: func() {
				cd := &cmd.DiceDBCmd{
					Args: []string{"myzset", "1", "member1", "2", "member2", "3", "member3"},
				}
				evalZADD(cd, store)
			},
			input: []string{"myzset", "member2"},
			migratedOutput: EvalResponse{
				Result: int64(1),
				Error:  nil,
			},
		},
		"ZRANK with non-existing member": {
			setup: func() {
				cd := &cmd.DiceDBCmd{
					Args: []string{"myzset", "1", "member1", "2", "member2", "3", "member3"},
				}
				evalZADD(cd, store)
			},
			input: []string{"myzset", "non_existing_member"},
			migratedOutput: EvalResponse{
				Result: clientio.NIL,
				Error:  nil,
			},
		},
		"ZRANK with WITHSCORE option": {
			setup: func() {
				cd := &cmd.DiceDBCmd{
					Args: []string{"myzset", "1", "member1", "2", "member2", "3", "member3"},
				}
				evalZADD(cd, store)
			},
			input: []string{"myzset", "member2", "WITHSCORE"},
			migratedOutput: EvalResponse{
				Result: []interface{}{int64(1), "2"},
				Error:  nil,
			},
		},
		"ZRANK with invalid option": {
			setup: func() {
				cd := &cmd.DiceDBCmd{
					Args: []string{"myzset", "1", "member1", "2", "member2", "3", "member3"},
				}
				evalZADD(cd, store)
			},
			input: []string{"myzset", "member2", "INVALID_OPTION"},
			migratedOutput: EvalResponse{
				Result: nil,
				Error:  diceerrors.ErrSyntax,
			},
		},
		"ZRANK with multiple members having same score": {
			setup: func() {
				cd := &cmd.DiceDBCmd{
					Args: []string{"myzset", "1", "member1", "1", "member2", "1", "member3"},
				}
				evalZADD(cd, store)
			},
			input: []string{"myzset", "member3"},
			migratedOutput: EvalResponse{
				Result: int64(2),
				Error:  nil,
			},
		},
		"ZRANK with non-integer scores": {
			setup: func() {
				cd := &cmd.DiceDBCmd{
					Args: []string{"myzset", "1.5", "member1", "2.5", "member2"},
				}
				evalZADD(cd, store)
			},
			input: []string{"myzset", "member2"},
			migratedOutput: EvalResponse{
				Result: int64(1),
				Error:  nil,
			},
		},
		"ZRANK with too many arguments": {
			input: []string{"myzset", "member", "WITHSCORES", "extra"},
			migratedOutput: EvalResponse{
				Result: nil,
				Error:  diceerrors.ErrWrongArgumentCount("ZRANK"),
			},
		},
	}

	runMigratedEvalTests(t, tests, evalZRANK, store)
}

func testEvalZREM(t *testing.T, store *dstore.Store) {
	tests := map[string]evalTestCase{
		"ZREM with wrong number of arguments": {
			input: []string{"myzset"},
			migratedOutput: EvalResponse{
				Result: nil,
				Error:  diceerrors.ErrWrongArgumentCount("ZREM"),
			},
		},
		"ZREM with missing key": {
			input: []string{},
			migratedOutput: EvalResponse{
				Result: nil,
				Error:  diceerrors.ErrWrongArgumentCount("ZREM"),
			},
		},
		"ZREM with wrong type key": {
			setup: func() {
				store.Put("string_key", store.NewObj("string_value", -1, object.ObjTypeString, object.ObjEncodingRaw))
			},
			input: []string{"string_key", "field"},
			migratedOutput: EvalResponse{
				Result: nil,
				Error:  diceerrors.ErrWrongTypeOperation,
			},
		},
		"ZREM with non-existent key": {
			input: []string{"non_existent_key", "field"},
			migratedOutput: EvalResponse{
				Result: clientio.IntegerZero,
				Error:  nil,
			},
		},
		"ZREM with non-existent element": {
			setup: func() {
				evalZADD([]string{"myzset", "1", "one"}, store)
			},
			input: []string{"myzset", "two"},
			migratedOutput: EvalResponse{
				Result: int64(0),
				Error:  nil,
			},
		},
		"ZREM with sorted set holding single element": {
			setup: func() {
				evalZADD([]string{"myzset", "1", "one"}, store)
			},
			input: []string{"myzset", "one"},
			migratedOutput: EvalResponse{
				Result: int64(1),
				Error:  nil,
			},
		},
		"ZREM with sorted set holding multiple elements": {
			setup: func() {
				evalZADD([]string{"myzset", "1", "one", "2", "two", "3", "three"}, store)
			},
			input: []string{"myzset", "one", "two"},
			migratedOutput: EvalResponse{
				Result: int64(2),
				Error:  nil,
			},
		},
	}

	runMigratedEvalTests(t, tests, evalZREM, store)
}

func BenchmarkEvalZRANK(b *testing.B) {
	store := dstore.NewStore(nil, nil)

	// Set up initial sorted set
	cd := &cmd.DiceDBCmd{
		Args: []string{"myzset", "1", "member1", "2", "member2", "3", "member3"},
	}
	evalZADD(cd, store)

	benchmarks := []struct {
		name      string
		input     []string
		withScore bool
	}{
		{"ZRANK existing member", []string{"myzset", "member3"}, false},
		{"ZRANK non-existing member", []string{"myzset", "nonexistent"}, false},
		{"ZRANK with WITHSCORE", []string{"myzset", "member2", "WITHSCORE"}, true},
	}

	for _, bm := range benchmarks {
		b.Run(bm.name, func(b *testing.B) {
			for i := 0; i < b.N; i++ {
				cd := &cmd.DiceDBCmd{
					Args: bm.input,
				}
				evalZRANK(cd, store)
			}
		})
	}
}

func testEvalZCARD(t *testing.T, store *dstore.Store) {
	tests := map[string]evalTestCase{
		"ZCARD with wrong number of arguments": {
			input: []string{"myzset", "field"},
			migratedOutput: EvalResponse{
				Result: nil,
				Error:  diceerrors.ErrWrongArgumentCount("ZCARD"),
			},
		},
		"ZCARD with missing key": {
			input: []string{},
			migratedOutput: EvalResponse{
				Result: nil,
				Error:  diceerrors.ErrWrongArgumentCount("ZCARD"),
			},
		},
		"ZCARD with wrong type key": {
			setup: func() {
				store.Put("string_key", store.NewObj("string_value", -1, object.ObjTypeString, object.ObjEncodingRaw))
			},
			input: []string{"string_key"},
			migratedOutput: EvalResponse{
				Result: nil,
				Error:  diceerrors.ErrWrongTypeOperation,
			},
		},
		"ZCARD with non-existent key": {
			input: []string{"non_existent_key"},
			migratedOutput: EvalResponse{
				Result: clientio.IntegerZero,
				Error:  nil,
			},
		},
		"ZCARD with sorted set holding single element": {
			setup: func() {
				evalZADD([]string{"myzset", "1", "one"}, store)
			},
			input: []string{"myzset"},
			migratedOutput: EvalResponse{
				Result: int64(1),
				Error:  nil,
			},
		},
		"ZCARD with sorted set holding multiple elements": {
			setup: func() {
				evalZADD([]string{"myzset", "1", "one", "2", "two", "3", "three"}, store)
			},
			input: []string{"myzset"},
			migratedOutput: EvalResponse{
				Result: int64(3),
				Error:  nil,
			},
		},
	}

	runMigratedEvalTests(t, tests, evalZCARD, store)
}

func testEvalBitField(t *testing.T, store *dstore.Store) {
	testCases := map[string]evalTestCase{
		"BITFIELD signed SET": {
			input:  []string{"bits", "set", "i8", "0", "-100"},
			output: clientio.Encode([]int64{0}, false),
		},
		"BITFIELD GET": {
			setup: func() {
				args := []string{"bits", "set", "u8", "0", "255"}
				evalBITFIELD(args, store)
			},
			input:  []string{"bits", "get", "u8", "0"},
			output: clientio.Encode([]int64{255}, false),
		},
		"BITFIELD INCRBY": {
			setup: func() {
				args := []string{"bits", "set", "u8", "0", "255"}
				evalBITFIELD(args, store)
			},
			input:  []string{"bits", "incrby", "u8", "0", "100"},
			output: clientio.Encode([]int64{99}, false),
		},
		"BITFIELD Arity": {
			input:  []string{},
			output: diceerrors.NewErrArity("BITFIELD"),
		},
		"BITFIELD invalid combination of commands in a single operation": {
			input:  []string{"bits", "SET", "u8", "0", "255", "INCRBY", "u8", "0", "100", "GET", "u8"},
			output: []byte("-ERR syntax error\r\n"),
		},
		"BITFIELD invalid bitfield type": {
			input:  []string{"bits", "SET", "a8", "0", "255", "INCRBY", "u8", "0", "100", "GET", "u8"},
			output: []byte("-ERR Invalid bitfield type. Use something like i16 u8. Note that u64 is not supported but i64 is.\r\n"),
		},
		"BITFIELD invalid bit offset": {
			input:  []string{"bits", "SET", "u8", "a", "255", "INCRBY", "u8", "0", "100", "GET", "u8"},
			output: []byte("-ERR bit offset is not an integer or out of range\r\n"),
		},
		"BITFIELD invalid overflow type": {
			input:  []string{"bits", "SET", "u8", "0", "255", "INCRBY", "u8", "0", "100", "OVERFLOW", "wraap"},
			output: []byte("-ERR Invalid OVERFLOW type specified\r\n"),
		},
		"BITFIELD missing arguments in SET": {
			input:  []string{"bits", "SET", "u8", "0", "INCRBY", "u8", "0", "100", "GET", "u8", "288"},
			output: []byte("-ERR value is not an integer or out of range\r\n"),
		},
	}
	runEvalTests(t, testCases, evalBITFIELD, store)
}

func testEvalHINCRBYFLOAT(t *testing.T, store *dstore.Store) {
	tests := map[string]evalTestCase{
		"HINCRBYFLOAT on a non-existing key and field": {
			setup:          func() {},
			input:          []string{"key", "field", "0.1"},
			migratedOutput: EvalResponse{Result: "0.1", Error: nil},
		},
		"HINCRBYFLOAT on an existing key and non-existing field": {
			setup: func() {
				key := "key"
				h := make(HashMap)
				obj := &object.Obj{
					TypeEncoding:   object.ObjTypeHashMap | object.ObjEncodingHashMap,
					Value:          h,
					LastAccessedAt: uint32(time.Now().Unix()),
				}
				store.Put(key, obj)
			},
			input:          []string{"key", "field", "0.1"},
			migratedOutput: EvalResponse{Result: "0.1", Error: nil},
		},
		"HINCRBYFLOAT on an existing key and field with a float value": {
			setup: func() {
				key := "key"
				field := "field"
				h := make(HashMap)
				h[field] = "2.1"
				obj := &object.Obj{
					TypeEncoding:   object.ObjTypeHashMap | object.ObjEncodingHashMap,
					Value:          h,
					LastAccessedAt: uint32(time.Now().Unix()),
				}
				store.Put(key, obj)
			},
			input:          []string{"key", "field", "0.1"},
			migratedOutput: EvalResponse{Result: "2.2", Error: nil},
		},
		"HINCRBYFLOAT on an existing key and field with an integer value": {
			setup: func() {
				key := "key"
				field := "field"
				h := make(HashMap)
				h[field] = "2"
				obj := &object.Obj{
					TypeEncoding:   object.ObjTypeHashMap | object.ObjEncodingHashMap,
					Value:          h,
					LastAccessedAt: uint32(time.Now().Unix()),
				}
				store.Put(key, obj)
			},
			input:          []string{"key", "field", "0.1"},
			migratedOutput: EvalResponse{Result: "2.1", Error: nil},
		},
		"HINCRBYFLOAT with a negative increment": {
			setup: func() {
				key := "key"
				field := "field"
				h := make(HashMap)
				h[field] = "2.0"
				obj := &object.Obj{
					TypeEncoding:   object.ObjTypeHashMap | object.ObjEncodingHashMap,
					Value:          h,
					LastAccessedAt: uint32(time.Now().Unix()),
				}
				store.Put(key, obj)
			},
			input:          []string{"key", "field", "-0.1"},
			migratedOutput: EvalResponse{Result: "1.9", Error: nil},
		},
		"HINCRBYFLOAT by a non-numeric increment": {
			setup: func() {
				key := "key"
				field := "field"
				h := make(HashMap)
				h[field] = "2.0"
				obj := &object.Obj{
					TypeEncoding:   object.ObjTypeHashMap | object.ObjEncodingHashMap,
					Value:          h,
					LastAccessedAt: uint32(time.Now().Unix()),
				}
				store.Put(key, obj)
			},
			input:          []string{"key", "field", "a"},
			output:         []byte("-ERR value is not an integer or a float\r\n"),
			migratedOutput: EvalResponse{Result: nil, Error: diceerrors.ErrInvalidNumberFormat},
		},
		"HINCRBYFLOAT on a field with non-numeric value": {
			setup: func() {
				key := "key"
				field := "field"
				h := make(HashMap)
				h[field] = "non_numeric"
				obj := &object.Obj{
					TypeEncoding:   object.ObjTypeHashMap | object.ObjEncodingHashMap,
					Value:          h,
					LastAccessedAt: uint32(time.Now().Unix()),
				}
				store.Put(key, obj)
			},
			input:          []string{"key", "field", "0.1"},
			migratedOutput: EvalResponse{Result: nil, Error: diceerrors.ErrInvalidNumberFormat},
		},
		"HINCRBYFLOAT by a value that would turn float64 to Inf": {
			setup: func() {
				key := "key"
				field := "field"
				h := make(HashMap)
				h[field] = "1e308"
				obj := &object.Obj{
					TypeEncoding:   object.ObjTypeHashMap | object.ObjEncodingHashMap,
					Value:          h,
					LastAccessedAt: uint32(time.Now().Unix()),
				}
				store.Put(key, obj)
			},
			input:          []string{"key", "field", "1e308"},
			migratedOutput: EvalResponse{Result: nil, Error: diceerrors.ErrOverflow},
		},
		"HINCRBYFLOAT with scientific notation": {
			setup: func() {
				key := "key"
				field := "field"
				h := make(HashMap)
				h[field] = "1e2"
				obj := &object.Obj{
					TypeEncoding:   object.ObjTypeHashMap | object.ObjEncodingHashMap,
					Value:          h,
					LastAccessedAt: uint32(time.Now().Unix()),
				}
				store.Put(key, obj)
			},
			input:          []string{"key", "field", "1e-1"},
			migratedOutput: EvalResponse{Result: "100.1", Error: nil},
		},
	}

	runMigratedEvalTests(t, tests, evalHINCRBYFLOAT, store)
}

func BenchmarkEvalHINCRBYFLOAT(b *testing.B) {
	store := dstore.NewStore(nil, nil)

	// Setting initial fields with some values
	store.Put("key1", store.NewObj(HashMap{"field1": "1.0", "field2": "1.2"}, maxExDuration, object.ObjTypeHashMap, object.ObjEncodingHashMap))
	store.Put("key2", store.NewObj(HashMap{"field1": "0.1"}, maxExDuration, object.ObjTypeHashMap, object.ObjEncodingHashMap))

	inputs := []struct {
		key   string
		field string
		incr  string
	}{
		{"key1", "field1", "0.1"},
		{"key1", "field1", "-0.1"},
		{"key1", "field2", "1000000.1"},
		{"key1", "field2", "-1000000.1"},
		{"key2", "field1", "-10.1234"},
		{"key3", "field1", "1.5"},  // testing with non-existing key
		{"key2", "field2", "2.75"}, // testing with non-existing field in existing key
	}

	for _, input := range inputs {
		b.Run(fmt.Sprintf("HINCRBYFLOAT %s %s %s", input.key, input.field, input.incr), func(b *testing.B) {
			for i := 0; i < b.N; i++ {
				cd := &cmd.DiceDBCmd{
					Args: []string{"HINCRBYFLOAT", input.key, input.field, input.incr},
				}
				_ = evalHINCRBYFLOAT(cd, store)
			}
		})
	}
}

func testEvalDUMP(t *testing.T, store *dstore.Store) {
	tests := map[string]evalTestCase{
		"nil value": {
			setup:  func() {},
			input:  nil,
			output: []byte("-ERR wrong number of arguments for 'dump' command\r\n"),
		},
		"empty array": {
			setup:  func() {},
			input:  []string{},
			output: []byte("-ERR wrong number of arguments for 'dump' command\r\n"),
		},
		"key does not exist": {
			setup:  func() {},
			input:  []string{"NONEXISTENT_KEY"},
			output: []byte("-ERR nil\r\n"),
		}, "dump string value": {
			setup: func() {
				key := "user"
				value := "hello"
				obj := store.NewObj(value, -1, object.ObjTypeString, object.ObjEncodingRaw)
				store.Put(key, obj)
			},
			input: []string{"user"},
			output: clientio.Encode(
				base64.StdEncoding.EncodeToString([]byte{
					0x09, 0x00, 0x00, 0x00, 0x00, 0x05, 0x68, 0x65, 0x6c, 0x6c, 0x6f,
					0xFF, // End marker
					// CRC64 checksum here:
					0x00, 0x47, 0x97, 0x93, 0xBE, 0x36, 0x45, 0xC7,
				}), false),
		},
		"dump integer value": {
			setup: func() {
				key := "INTEGER_KEY"
				value := int64(10)
				obj := store.NewObj(value, -1, object.ObjTypeInt, object.ObjEncodingInt)
				store.Put(key, obj)
			},
			input: []string{"INTEGER_KEY"},
			output: clientio.Encode(base64.StdEncoding.EncodeToString([]byte{
				0x09,
				0xC0,
				0x00, 0x00, 0x00, 0x00, 0x00, 0x00, 0x00, 0x0A,
				0xFF,
				0x12, 0x77, 0xDE, 0x29, 0x53, 0xDB, 0x44, 0xC2,
			}), false),
		},
		"dump expired key": {
			setup: func() {
				key := "EXPIRED_KEY"
				value := "This will expire"
				obj := store.NewObj(value, -1, object.ObjTypeString, object.ObjEncodingRaw)
				store.Put(key, obj)
				var exDurationMs int64 = -1
				store.SetExpiry(obj, exDurationMs)
			},
			input:  []string{"EXPIRED_KEY"},
			output: []byte("-ERR nil\r\n"),
		},
	}

	runEvalTests(t, tests, evalDUMP, store)
}

func testEvalBitFieldRO(t *testing.T, store *dstore.Store) {
	testCases := map[string]evalTestCase{
		"BITFIELD_RO Arity": {
			input:  []string{},
			output: diceerrors.NewErrArity("BITFIELD_RO"),
		},
		"BITFIELD_RO syntax error": {
			input:  []string{"bits", "GET", "u8"},
			output: []byte("-ERR syntax error\r\n"),
		},
		"BITFIELD_RO invalid bitfield type": {
			input:  []string{"bits", "GET", "a8", "0", "255"},
			output: []byte("-ERR Invalid bitfield type. Use something like i16 u8. Note that u64 is not supported but i64 is.\r\n"),
		},
		"BITFIELD_RO unsupported commands": {
			input:  []string{"bits", "set", "u8", "0", "255"},
			output: []byte("-ERR BITFIELD_RO only supports the GET subcommand\r\n"),
		},
	}
	runEvalTests(t, testCases, evalBITFIELDRO, store)
}

func testEvalGEOADD(t *testing.T, store *dstore.Store) {
	tests := map[string]evalTestCase{
		"GEOADD with wrong number of arguments": {
			input:  []string{"mygeo", "1", "2"},
			output: diceerrors.NewErrArity("GEOADD"),
		},
		"GEOADD with non-numeric longitude": {
			input:  []string{"mygeo", "long", "40.7128", "NewYork"},
			output: diceerrors.NewErrWithMessage("ERR invalid longitude"),
		},
		"GEOADD with non-numeric latitude": {
			input:  []string{"mygeo", "-74.0060", "lat", "NewYork"},
			output: diceerrors.NewErrWithMessage("ERR invalid latitude"),
		},
		"GEOADD new member to non-existing key": {
			setup:  func() {},
			input:  []string{"mygeo", "-74.0060", "40.7128", "NewYork"},
			output: clientio.Encode(int64(1), false),
		},
		"GEOADD existing member with updated coordinates": {
			setup: func() {
				evalGEOADD([]string{"mygeo", "-74.0060", "40.7128", "NewYork"}, store)
			},
			input:  []string{"mygeo", "-73.9352", "40.7304", "NewYork"},
			output: clientio.Encode(int64(0), false),
		},
		"GEOADD multiple members": {
			setup: func() {
				evalGEOADD([]string{"mygeo", "-74.0060", "40.7128", "NewYork"}, store)
			},
			input:  []string{"mygeo", "-118.2437", "34.0522", "LosAngeles", "-87.6298", "41.8781", "Chicago"},
			output: clientio.Encode(int64(2), false),
		},
		"GEOADD with NX option (new member)": {
			input:  []string{"mygeo", "NX", "-122.4194", "37.7749", "SanFrancisco"},
			output: clientio.Encode(int64(1), false),
		},
		"GEOADD with NX option (existing member)": {
			setup: func() {
				evalGEOADD([]string{"mygeo", "-74.0060", "40.7128", "NewYork"}, store)
			},
			input:  []string{"mygeo", "NX", "-73.9352", "40.7304", "NewYork"},
			output: clientio.Encode(int64(0), false),
		},
		"GEOADD with XX option (new member)": {
			input:  []string{"mygeo", "XX", "-71.0589", "42.3601", "Boston"},
			output: clientio.Encode(int64(0), false),
		},
		"GEOADD with XX option (existing member)": {
			setup: func() {
				evalGEOADD([]string{"mygeo", "-74.0060", "40.7128", "NewYork"}, store)
			},
			input:  []string{"mygeo", "XX", "-73.9352", "40.7304", "NewYork"},
			output: clientio.Encode(int64(0), false),
		},
		"GEOADD with both NX and XX options": {
			input:  []string{"mygeo", "NX", "XX", "-74.0060", "40.7128", "NewYork"},
			output: diceerrors.NewErrWithMessage("ERR XX and NX options at the same time are not compatible"),
		},
		"GEOADD with invalid option": {
			input:  []string{"mygeo", "INVALID", "-74.0060", "40.7128", "NewYork"},
			output: diceerrors.NewErrArity("GEOADD"),
		},
		"GEOADD to a key of wrong type": {
			setup: func() {
				store.Put("mygeo", store.NewObj("string_value", -1, object.ObjTypeString, object.ObjEncodingRaw))
			},
			input:  []string{"mygeo", "-74.0060", "40.7128", "NewYork"},
			output: []byte("-ERR Existing key has wrong Dice type\r\n"),
		},
		"GEOADD with longitude out of range": {
			input:  []string{"mygeo", "181.0", "40.7128", "Invalid"},
			output: diceerrors.NewErrWithMessage("ERR invalid longitude"),
		},
		"GEOADD with latitude out of range": {
			input:  []string{"mygeo", "-74.0060", "91.0", "Invalid"},
			output: diceerrors.NewErrWithMessage("ERR invalid latitude"),
		},
	}

	runEvalTests(t, tests, evalGEOADD, store)
}

func testEvalGEODIST(t *testing.T, store *dstore.Store) {
	tests := map[string]evalTestCase{
		"GEODIST between existing points": {
			setup: func() {
				evalGEOADD([]string{"points", "13.361389", "38.115556", "Palermo"}, store)
				evalGEOADD([]string{"points", "15.087269", "37.502669", "Catania"}, store)
			},
			input:  []string{"points", "Palermo", "Catania"},
			output: clientio.Encode(float64(166274.1440), false), // Example value
		},
		"GEODIST with units (km)": {
			setup: func() {
				evalGEOADD([]string{"points", "13.361389", "38.115556", "Palermo"}, store)
				evalGEOADD([]string{"points", "15.087269", "37.502669", "Catania"}, store)
			},
			input:  []string{"points", "Palermo", "Catania", "km"},
			output: clientio.Encode(float64(166.2741), false), // Example value
		},
		"GEODIST to same point": {
			setup: func() {
				evalGEOADD([]string{"points", "13.361389", "38.115556", "Palermo"}, store)
			},
			input:  []string{"points", "Palermo", "Palermo"},
			output: clientio.Encode(float64(0.0000), false), // Expecting distance 0 formatted to 4 decimals
		},
		// Add other test cases here...
	}

	runEvalTests(t, tests, evalGEODIST, store)
}

func testEvalSINTER(t *testing.T, store *dstore.Store) {
	tests := map[string]evalTestCase{
		"intersection of two sets": {
			setup: func() {
				evalSADD([]string{"set1", "a", "b", "c"}, store)
				evalSADD([]string{"set2", "c", "d", "e"}, store)
			},
			input:  []string{"set1", "set2"},
			output: clientio.Encode([]string{"c"}, false),
		},
		"intersection of three sets": {
			setup: func() {
				evalSADD([]string{"set1", "a", "b", "c"}, store)
				evalSADD([]string{"set2", "b", "c", "d"}, store)
				evalSADD([]string{"set3", "c", "d", "e"}, store)
			},
			input:  []string{"set1", "set2", "set3"},
			output: clientio.Encode([]string{"c"}, false),
		},
		"intersection with single set": {
			setup: func() {
				evalSADD([]string{"set1", "a"}, store)
			},
			input:  []string{"set1"},
			output: clientio.Encode([]string{"a"}, false),
		},
		"intersection with a non-existent key": {
			setup: func() {
				evalSADD([]string{"set1", "a", "b", "c"}, store)
			},
			input:  []string{"set1", "nonexistent"},
			output: clientio.Encode([]string{}, false),
		},
		"intersection with wrong type": {
			setup: func() {
				evalSADD([]string{"set1", "a", "b", "c"}, store)
				store.Put("string", &object.Obj{Value: "string", TypeEncoding: object.ObjTypeString})
			},
			input:  []string{"set1", "string"},
			output: []byte("-WRONGTYPE Operation against a key holding the wrong kind of value\r\n"),
		},
		"no arguments": {
			input:  []string{},
			output: diceerrors.NewErrArity("SINTER"),
		},
	}

	runEvalTests(t, tests, evalSINTER, store)
}

func testEvalOBJECTENCODING(t *testing.T, store *dstore.Store) {
	tests := map[string]evalTestCase{
		"nil value": {
			setup:  func() {},
			input:  nil,
			output: []byte("-ERR wrong number of arguments for 'object' command\r\n"),
		},
		"empty array": {
			setup:  func() {},
			input:  []string{},
			output: []byte("-ERR wrong number of arguments for 'object' command\r\n"),
		},
		"object with invalid subcommand": {
			setup:  func() {},
			input:  []string{"TESTSUBCOMMAND", "key"},
			output: []byte("-ERR syntax error\r\n"),
		},
		"key does not exist": {
			setup:  func() {},
			input:  []string{"ENCODING", "NONEXISTENT_KEY"},
			output: clientio.RespNIL,
		},
		"key exists": {
			setup: func() {
				evalLPUSH([]string{"EXISTING_KEY", "mock_value"}, store)
			},
			input:  []string{"ENCODING", "EXISTING_KEY"},
			output: []byte("$5\r\ndeque\r\n"),
		},
	}

	runEvalTests(t, tests, evalOBJECT, store)
}

func testEvalJSONSTRAPPEND(t *testing.T, store *dstore.Store) {
	tests := map[string]evalTestCase{
		"append to single field": {
			setup: func() {
				key := "doc1"
				value := "{\"a\":\"foo\", \"nested1\": {\"a\": \"hello\"}, \"nested2\": {\"a\": 31}}"
				var rootData interface{}
				_ = sonic.Unmarshal([]byte(value), &rootData)
				obj := store.NewObj(rootData, -1, object.ObjTypeJSON, object.ObjEncodingJSON)
				store.Put(key, obj)
			},
			input:  []string{"doc1", "$.nested1.a", "\"baz\""},
			output: []byte("*1\r\n:8\r\n"), // Expected length after append
		},
		"append to non-existing key": {
			setup: func() {
				// No setup needed as we are testing a non-existing document.
			},
			input:  []string{"non_existing_doc", "$..a", "\"err\""},
			output: []byte("-ERR Could not perform this operation on a key that doesn't exist\r\n"),
		},
		"append to root node": {
			setup: func() {
				key := "doc1"
				value := "\"abcd\""
				var rootData interface{}
				_ = sonic.Unmarshal([]byte(value), &rootData)
				obj := store.NewObj(rootData, -1, object.ObjTypeJSON, object.ObjEncodingJSON)
				store.Put(key, obj)
			},
			input:  []string{"doc1", "$", "\"piu\""},
			output: []byte("*1\r\n:7\r\n"), // Expected length after appending to "abcd"
		},
	}

	// Run the tests
	runEvalTests(t, tests, evalJSONSTRAPPEND, store)
}

func BenchmarkEvalJSONSTRAPPEND(b *testing.B) {
	store := dstore.NewStore(nil, nil)

	// Setup a sample JSON document
	key := "doc1"
	value := "{\"a\":\"foo\", \"nested1\": {\"a\": \"hello\"}, \"nested2\": {\"a\": 31}}"
	var rootData interface{}
	_ = sonic.Unmarshal([]byte(value), &rootData)
	obj := store.NewObj(rootData, -1, object.ObjTypeJSON, object.ObjEncodingJSON)
	store.Put(key, obj)

	b.ResetTimer()
	for i := 0; i < b.N; i++ {
		// Benchmark appending to multiple fields
		evalJSONSTRAPPEND([]string{"doc1", "$..a", "\"bar\""}, store)
	}
}

func testEvalZPOPMAX(t *testing.T, store *dstore.Store) {
	setup := func() {
		evalZADD([]string{"myzset", "1", "member1", "2", "member2", "3", "member3"}, store)
	}

	tests := map[string]evalTestCase{
		"ZPOPMAX without key": {
			setup: func() {},
			input: []string{"KEY_INVALID"},
			migratedOutput: EvalResponse{
				Result: []string{},
				Error:  nil,
			},
		},
		"ZPOPMAX on wrongtype of key": {
			setup: func() {
				evalSET([]string{"mystring", "shankar"}, store)
			},
			input: []string{"mystring", "1"},
			migratedOutput: EvalResponse{
				Result: nil,
				Error:  diceerrors.ErrWrongTypeOperation,
			},
		},
		"ZPOPMAX without count argument": {
			setup: setup,
			input: []string{"myzset"},
			migratedOutput: EvalResponse{
				Result: []string{"3", "member3"},
				Error:  nil,
			},
		},
		"ZPOPMAX with count argument": {
			setup: setup,
			input: []string{"myzset", "2"},
			migratedOutput: EvalResponse{
				Result: []string{"3", "member3", "2", "member2"},
				Error:  nil,
			},
		},
		"ZPOPMAX with count more than the elements in sorted set": {
			setup: setup,
			input: []string{"myzset", "4"},
			migratedOutput: EvalResponse{
				Result: []string{"3", "member3", "2", "member2", "1", "member1"},
			},
		},
		"ZPOPMAX with count as zero": {
			setup: setup,
			input: []string{"myzsert", "0"},
			migratedOutput: EvalResponse{
				Result: []string{},
				Error:  nil,
			},
		},
		"ZPOPMAX on an empty sorted set": {
			setup: func() {
				store.Put("myzset", store.NewObj(sortedset.New(), -1, object.ObjTypeSortedSet, object.ObjEncodingBTree))
			},
			input: []string{"myzset"},
			migratedOutput: EvalResponse{
				Result: []string{},
				Error:  nil,
			},
		},
	}
	runMigratedEvalTests(t, tests, evalZPOPMAX, store)
}

func BenchmarkEvalZPOPMAX(b *testing.B) {
	// Define benchmark cases with varying sizes of sorted sets
	benchmarks := []struct {
		name  string
		setup func(store *dstore.Store)
		input []string
	}{
		{
			name: "ZPOPMAX on small sorted set (10 members)",
			setup: func(store *dstore.Store) {
				evalZADD([]string{"sortedSet", "1", "member1", "2", "member2", "3", "member3", "4", "member4", "5", "member5", "6", "member6", "7", "member7", "8", "member8", "9", "member9", "10", "member10"}, store)
			},
			input: []string{"sortedSet", "3"},
		},
		{
			name: "ZPOPMAX on large sorted set (10000 members)",
			setup: func(store *dstore.Store) {
				args := []string{"sortedSet"}
				for i := 1; i <= 10000; i++ {
					args = append(args, fmt.Sprintf("%d", i), fmt.Sprintf("member%d", i))
				}
				evalZADD(args, store)
			},
			input: []string{"sortedSet", "10"},
		},
		{
			name: "ZPOPMAX with large sorted set with duplicate scores",
			setup: func(store *dstore.Store) {
				args := []string{"sortedSet"}
				for i := 1; i <= 10000; i++ {
					args = append(args, "1", fmt.Sprintf("member%d", i))
				}
				evalZADD(args, store)
			},
			input: []string{"sortedSet", "2"},
		},
	}

	store := dstore.NewStore(nil, nil)

	for _, bm := range benchmarks {
		b.Run(bm.name, func(b *testing.B) {
			bm.setup(store)

			for i := 0; i < b.N; i++ {
				// Reset the store before each run to avoid contamination
				dstore.ResetStore(store)
				bm.setup(store)
				evalZPOPMAX(bm.input, store)
			}
		})
	}
}
func BenchmarkZCOUNT(b *testing.B) {
	store := dstore.NewStore(nil, nil)

	// Populate the sorted set with some members for basic benchmarks
	evalZADD([]string{"key", "10", "member1", "20", "member2", "30", "member3"}, store)

	// Benchmark for basic ZCOUNT
	b.Run("Basic ZCOUNT", func(b *testing.B) {
		b.ResetTimer()
		for i := 0; i < b.N; i++ {
			evalZCOUNT([]string{"key", "10", "30"}, store) // Count members with scores between 10 and 30
		}
	})

	// Benchmark for large ZCOUNT
	b.Run("Large ZCOUNT", func(b *testing.B) {
		// Setup a large sorted set
		for i := 0; i < 10000; i++ {
			evalZADD([]string{"key", fmt.Sprintf("%d", i), fmt.Sprintf("member%d", i)}, store)
		}

		b.ResetTimer()
		for i := 0; i < b.N; i++ {
			evalZCOUNT([]string{"key", "0", "10000"}, store) // Count all members
		}
	})

	// Benchmark for edge cases
	b.Run("Edge Case ZCOUNT", func(b *testing.B) {
		// Reset the store and set up members
		store = dstore.NewStore(nil, nil)
		evalZADD([]string{"key", "5", "member1", "15", "member2", "25", "member3"}, store)

		b.ResetTimer()
		for i := 0; i < b.N; i++ {
			evalZCOUNT([]string{"key", "-inf", "+inf"}, store) // Count all members
			evalZCOUNT([]string{"key", "10", "10"}, store)     // Count boundary member
			evalZCOUNT([]string{"key", "100", "200"}, store)   // Count out-of-range
		}
	})

	// Benchmark for concurrent ZCOUNT
	b.Run("Concurrent ZCOUNT", func(b *testing.B) {
		// Populate the sorted set with some members
		evalZADD([]string{"key", "10", "member1", "20", "member2", "30", "member3"}, store)

		b.RunParallel(func(pb *testing.PB) {
			for pb.Next() {
				evalZCOUNT([]string{"key", "0", "100"}, store) // Perform concurrent ZCOUNT
			}
		})
	})
}

func testEvalINCR(t *testing.T, store *dstore.Store) {
	tests := []evalTestCase{
		{
			name:           "INCR key does not exist",
			input:          []string{"KEY1"},
			migratedOutput: EvalResponse{Result: int64(1), Error: nil},
		},
		{
			name: "INCR key exists",
			setup: func() {
				key := "KEY2"
				obj := store.NewObj(int64(1), -1, object.ObjTypeInt, object.ObjEncodingInt)
				store.Put(key, obj)
			},
			input:          []string{"KEY2"},
			migratedOutput: EvalResponse{Result: int64(2), Error: nil},
		},
		{
			name: "INCR key holding string value",
			setup: func() {
				key := "KEY3"
				obj := store.NewObj("VAL1", -1, object.ObjTypeString, object.ObjEncodingEmbStr)
				store.Put(key, obj)
			},
			input:          []string{"KEY3"},
			migratedOutput: EvalResponse{Result: nil, Error: errors.New("ERR value is not an integer or out of range")},
		},
		{
			name: "INCR key holding SET type",
			setup: func() {
				evalSADD([]string{"SET1", "1", "2", "3"}, store)
			},
			input:          []string{"SET1"},
			migratedOutput: EvalResponse{Result: nil, Error: errors.New("WRONGTYPE Operation against a key holding the wrong kind of value")},
		},
		{
			name: "INCR key holding MAP type",
			setup: func() {
				evalHSET([]string{"MAP1", "a", "1", "b", "2", "c", "3"}, store)
			},
			input:          []string{"MAP1"},
			migratedOutput: EvalResponse{Result: nil, Error: errors.New("WRONGTYPE Operation against a key holding the wrong kind of value")},
		},
		{
			name:           "INCR More than one args passed",
			input:          []string{"KEY4", "ARG2"},
			migratedOutput: EvalResponse{Result: nil, Error: errors.New("ERR wrong number of arguments for 'incr' command")},
		},
		{
			name: "INCR Max Overflow",
			setup: func() {
				key := "KEY5"
				obj := store.NewObj(int64(math.MaxInt64), -1, object.ObjTypeInt, object.ObjEncodingInt)
				store.Put(key, obj)
			},
			input:          []string{"KEY5"},
			migratedOutput: EvalResponse{Result: nil, Error: errors.New("ERR increment or decrement would overflow")},
		},
	}

	for _, tt := range tests {
		t.Run(tt.name, func(t *testing.T) {
			store = setupTest(store)
			if tt.setup != nil {
				tt.setup()
			}
			cd := &cmd.DiceDBCmd{
				Args: tt.input,
			}
			response := evalINCR(cd, store)

			// Handle comparison for byte slices
			if b, ok := response.Result.([]byte); ok && tt.migratedOutput.Result != nil {
				if expectedBytes, ok := tt.migratedOutput.Result.([]byte); ok {
					testifyAssert.True(t, bytes.Equal(b, expectedBytes), "expected and actual byte slices should be equal")
				}
			} else {
				assert.Equal(t, tt.migratedOutput.Result, response.Result)
			}

			if tt.migratedOutput.Error != nil {
				testifyAssert.EqualError(t, response.Error, tt.migratedOutput.Error.Error())
			} else {
				testifyAssert.NoError(t, response.Error)
			}
		})
	}
}

func testEvalINCRBY(t *testing.T, store *dstore.Store) {
	tests := []evalTestCase{
		{
			name:           "INCRBY key does not exist",
			input:          []string{"KEY1", "2"},
			migratedOutput: EvalResponse{Result: int64(2), Error: nil},
		},
		{
			name: "INCRBY key exists",
			setup: func() {
				key := "KEY2"
				obj := store.NewObj(int64(1), -1, object.ObjTypeInt, object.ObjEncodingInt)
				store.Put(key, obj)
			},
			input:          []string{"KEY2", "3"},
			migratedOutput: EvalResponse{Result: int64(4), Error: nil},
		},
		{
			name: "INCRBY key holding string value",
			setup: func() {
				key := "KEY3"
				obj := store.NewObj("VAL1", -1, object.ObjTypeString, object.ObjEncodingEmbStr)
				store.Put(key, obj)
			},
			input:          []string{"KEY3", "2"},
			migratedOutput: EvalResponse{Result: nil, Error: errors.New("ERR value is not an integer or out of range")},
		},
		{
			name: "INCRBY key holding SET type",
			setup: func() {
				evalSADD([]string{"SET1", "1", "2", "3"}, store)
			},
			input:          []string{"SET1", "2"},
			migratedOutput: EvalResponse{Result: nil, Error: errors.New("WRONGTYPE Operation against a key holding the wrong kind of value")},
		},
		{
			name: "INCRBY key holding MAP type",
			setup: func() {
				evalHSET([]string{"MAP1", "a", "1", "b", "2", "c", "3"}, store)
			},
			input:          []string{"MAP1", "2"},
			migratedOutput: EvalResponse{Result: nil, Error: errors.New("WRONGTYPE Operation against a key holding the wrong kind of value")},
		},
		{
			name:           "INCRBY Wrong number of args passed",
			input:          []string{"KEY4"},
			migratedOutput: EvalResponse{Result: nil, Error: errors.New("ERR wrong number of arguments for 'incrby' command")},
		},
		{
			name: "INCRBY Max Overflow",
			setup: func() {
				key := "KEY5"
				obj := store.NewObj(int64(math.MaxInt64-3), -1, object.ObjTypeInt, object.ObjEncodingInt)
				store.Put(key, obj)
			},
			input:          []string{"KEY5", "4"},
			migratedOutput: EvalResponse{Result: nil, Error: errors.New("ERR increment or decrement would overflow")},
		},
	}

	for _, tt := range tests {
		t.Run(tt.name, func(t *testing.T) {
			store = setupTest(store)
			if tt.setup != nil {
				tt.setup()
			}
			cd := &cmd.DiceDBCmd{
				Args: tt.input,
			}
			response := evalINCRBY(cd, store)

			// Handle comparison for byte slices
			if b, ok := response.Result.([]byte); ok && tt.migratedOutput.Result != nil {
				if expectedBytes, ok := tt.migratedOutput.Result.([]byte); ok {
					testifyAssert.True(t, bytes.Equal(b, expectedBytes), "expected and actual byte slices should be equal")
				}
			} else {
				assert.Equal(t, tt.migratedOutput.Result, response.Result)
			}

			if tt.migratedOutput.Error != nil {
				testifyAssert.EqualError(t, response.Error, tt.migratedOutput.Error.Error())
			} else {
				testifyAssert.NoError(t, response.Error)
			}
		})
	}
}

func testEvalDECR(t *testing.T, store *dstore.Store) {
	tests := []evalTestCase{
		{
			name:           "DECR key does not exist",
			input:          []string{"KEY1"},
			migratedOutput: EvalResponse{Result: int64(-1), Error: nil},
		},
		{
			name: "DECR key exists",
			setup: func() {
				key := "KEY2"
				obj := store.NewObj(int64(1), -1, object.ObjTypeInt, object.ObjEncodingInt)
				store.Put(key, obj)
			},
			input:          []string{"KEY2"},
			migratedOutput: EvalResponse{Result: int64(0), Error: nil},
		},
		{
			name: "DECR key holding string value",
			setup: func() {
				key := "KEY3"
				obj := store.NewObj("VAL1", -1, object.ObjTypeString, object.ObjEncodingEmbStr)
				store.Put(key, obj)
			},
			input:          []string{"KEY3"},
			migratedOutput: EvalResponse{Result: nil, Error: errors.New("ERR value is not an integer or out of range")},
		},
		{
			name: "DECR key holding SET type",
			setup: func() {
				evalSADD([]string{"SET1", "1", "2", "3"}, store)
			},
			input:          []string{"SET1"},
			migratedOutput: EvalResponse{Result: nil, Error: errors.New("WRONGTYPE Operation against a key holding the wrong kind of value")},
		},
		{
			name: "DECR key holding MAP type",
			setup: func() {
				evalHSET([]string{"MAP1", "a", "1", "b", "2", "c", "3"}, store)
			},
			input:          []string{"MAP1"},
			migratedOutput: EvalResponse{Result: nil, Error: errors.New("WRONGTYPE Operation against a key holding the wrong kind of value")},
		},
		{
			name:           "DECR More than one args passed",
			input:          []string{"KEY4", "ARG2"},
			migratedOutput: EvalResponse{Result: nil, Error: errors.New("ERR wrong number of arguments for 'decr' command")},
		},
		{
			name: "DECR Min Overflow",
			setup: func() {
				key := "KEY5"
				obj := store.NewObj(int64(math.MinInt64), -1, object.ObjTypeInt, object.ObjEncodingInt)
				store.Put(key, obj)
			},
			input:          []string{"KEY5"},
			migratedOutput: EvalResponse{Result: nil, Error: errors.New("ERR increment or decrement would overflow")},
		},
	}

	for _, tt := range tests {
		t.Run(tt.name, func(t *testing.T) {
			store = setupTest(store)
			if tt.setup != nil {
				tt.setup()
			}
			cd := &cmd.DiceDBCmd{
				Args: tt.input,
			}
			response := evalDECR(cd, store)

			// Handle comparison for byte slices
			if b, ok := response.Result.([]byte); ok && tt.migratedOutput.Result != nil {
				if expectedBytes, ok := tt.migratedOutput.Result.([]byte); ok {
					testifyAssert.True(t, bytes.Equal(b, expectedBytes), "expected and actual byte slices should be equal")
				}
			} else {
				assert.Equal(t, tt.migratedOutput.Result, response.Result)
			}

			if tt.migratedOutput.Error != nil {
				testifyAssert.EqualError(t, response.Error, tt.migratedOutput.Error.Error())
			} else {
				testifyAssert.NoError(t, response.Error)
			}
		})
	}
}

func testEvalDECRBY(t *testing.T, store *dstore.Store) {
	tests := []evalTestCase{
		{
			name:           "DECRBY key does not exist",
			input:          []string{"KEY1", "2"},
			migratedOutput: EvalResponse{Result: int64(-2), Error: nil},
		},
		{
			name: "DECRBY key exists",
			setup: func() {
				key := "KEY2"
				obj := store.NewObj(int64(1), -1, object.ObjTypeInt, object.ObjEncodingInt)
				store.Put(key, obj)
			},
			input:          []string{"KEY2", "3"},
			migratedOutput: EvalResponse{Result: int64(-2), Error: nil},
		},
		{
			name: "DECRBY key holding string value",
			setup: func() {
				key := "KEY3"
				obj := store.NewObj("VAL1", -1, object.ObjTypeString, object.ObjEncodingEmbStr)
				store.Put(key, obj)
			},
			input:          []string{"KEY3", "2"},
			migratedOutput: EvalResponse{Result: nil, Error: errors.New("ERR value is not an integer or out of range")},
		},
		{
			name: "DECRBY key holding SET type",
			setup: func() {
				evalSADD([]string{"SET1", "1", "2", "3"}, store)
			},
			input:          []string{"SET1", "2"},
			migratedOutput: EvalResponse{Result: nil, Error: errors.New("WRONGTYPE Operation against a key holding the wrong kind of value")},
		},
		{
			name: "DECRBY key holding MAP type",
			setup: func() {
				evalHSET([]string{"MAP1", "a", "1", "b", "2", "c", "3"}, store)
			},
			input:          []string{"MAP1", "2"},
			migratedOutput: EvalResponse{Result: nil, Error: errors.New("WRONGTYPE Operation against a key holding the wrong kind of value")},
		},
		{
			name:           "DECRBY Wrong number of args passed",
			input:          []string{"KEY4"},
			migratedOutput: EvalResponse{Result: nil, Error: errors.New("ERR wrong number of arguments for 'decrby' command")},
		},
		{
			name: "DECRBY Min Overflow",
			setup: func() {
				key := "KEY5"
				obj := store.NewObj(int64(math.MinInt64+3), -1, object.ObjTypeInt, object.ObjEncodingInt)
				store.Put(key, obj)
			},
			input:          []string{"KEY5", "4"},
			migratedOutput: EvalResponse{Result: nil, Error: errors.New("ERR increment or decrement would overflow")},
		},
	}

	for _, tt := range tests {
		t.Run(tt.name, func(t *testing.T) {
			store = setupTest(store)
			if tt.setup != nil {
				tt.setup()
			}
			cd := &cmd.DiceDBCmd{
				Args: tt.input,
			}
			response := evalDECRBY(cd, store)

			// Handle comparison for byte slices
			if b, ok := response.Result.([]byte); ok && tt.migratedOutput.Result != nil {
				if expectedBytes, ok := tt.migratedOutput.Result.([]byte); ok {
					testifyAssert.True(t, bytes.Equal(b, expectedBytes), "expected and actual byte slices should be equal")
				}
			} else {
				assert.Equal(t, tt.migratedOutput.Result, response.Result)
			}

			if tt.migratedOutput.Error != nil {
				testifyAssert.EqualError(t, response.Error, tt.migratedOutput.Error.Error())
			} else {
				testifyAssert.NoError(t, response.Error)
			}
		})
	}
}

func testEvalBFRESERVE(t *testing.T, store *dstore.Store) {
	tests := []evalTestCase{
		{
			name:           "BF.RESERVE with nil value",
			input:          nil,
			migratedOutput: EvalResponse{Result: nil, Error: errors.New("ERR wrong number of arguments for 'bf.reserve' command")},
		},
		{
			name:           "BF.RESERVE with empty array",
			input:          []string{},
			migratedOutput: EvalResponse{Result: nil, Error: errors.New("ERR wrong number of arguments for 'bf.reserve' command")},
		},
		{
			name:           "BF.RESERVE with invalid error rate",
			input:          []string{"myBloomFilter", "invalid_rate", "1000"},
			migratedOutput: EvalResponse{Result: nil, Error: errors.New("ERR bad error rate")},
		},
		{
			name:           "BF.RESERVE successful reserve",
			input:          []string{"myBloomFilter", "0.01", "1000"},
			migratedOutput: EvalResponse{Result: clientio.OK, Error: nil},
		},
	}

	for _, tt := range tests {
		t.Run(tt.name, func(t *testing.T) {
			store = setupTest(store)
			if tt.setup != nil {
				tt.setup()
			}
			cd := &cmd.DiceDBCmd{
				Args: tt.input,
			}
			response := evalBFRESERVE(cd, store)

			assert.Equal(t, tt.migratedOutput.Result, response.Result)
			if tt.migratedOutput.Error != nil {
				assert.Error(t, response.Error, tt.migratedOutput.Error.Error())
			}
		})
	}
}

func testEvalBFINFO(t *testing.T, store *dstore.Store) {
	tests := []evalTestCase{
		{
			name:           "BF.INFO with nil value",
			input:          nil,
			migratedOutput: EvalResponse{Result: nil, Error: errors.New("ERR wrong number of arguments for 'bf.info' command")},
		},
		{
			name:           "BF.INFO with empty array",
			input:          []string{},
			migratedOutput: EvalResponse{Result: nil, Error: errors.New("ERR wrong number of arguments for 'bf.info' command")},
		},
		{
			name:           "BF.INFO on non-existent filter",
			input:          []string{"nonExistentFilter"},
			migratedOutput: EvalResponse{Result: nil, Error: errors.New("ERR not found")},
		},
	}

	for _, tt := range tests {
		t.Run(tt.name, func(t *testing.T) {
			store = setupTest(store)
			if tt.setup != nil {
				tt.setup()
			}
			cd := &cmd.DiceDBCmd{
				Args: tt.input,
			}
			response := evalBFINFO(cd, store)
			assert.Equal(t, tt.migratedOutput.Result, response.Result)

			if tt.migratedOutput.Error != nil {
				assert.Error(t, response.Error, tt.migratedOutput.Error.Error())
			}
		})
	}
}

func testEvalBFADD(t *testing.T, store *dstore.Store) {
	tests := []evalTestCase{
		{
			name:           "BF.ADD with nil value",
			input:          nil,
			migratedOutput: EvalResponse{Result: nil, Error: errors.New("ERR wrong number of arguments for 'bf.add' command")},
		},
		{
			name:           "BF.ADD with empty array",
			input:          []string{},
			migratedOutput: EvalResponse{Result: nil, Error: errors.New("ERR wrong number of arguments for 'bf.add' command")},
		},
		{
			name:           "BF.ADD to non-existent filter",
			input:          []string{"nonExistentFilter", "element"},
			migratedOutput: EvalResponse{Result: clientio.IntegerOne, Error: nil},
		},
		{
			name: "BF.ADD to existing filter",
			setup: func() {
				cd := &cmd.DiceDBCmd{
					Args: []string{"myBloomFilter", "0.01", "1000"},
				}
				evalBFRESERVE(cd, store)
			},
			input:          []string{"myBloomFilter", "element"},
			migratedOutput: EvalResponse{Result: clientio.IntegerOne, Error: nil}, // 1 for new addition, 0 if already exists
		},
	}

	for _, tt := range tests {
		t.Run(tt.name, func(t *testing.T) {
			store = setupTest(store)
			if tt.setup != nil {
				tt.setup()
			}
			cd := &cmd.DiceDBCmd{
				Args: tt.input,
			}
			response := evalBFADD(cd, store)

			assert.Equal(t, tt.migratedOutput.Result, response.Result)
			if tt.migratedOutput.Error != nil {
				assert.Error(t, response.Error, tt.migratedOutput.Error.Error())
			}

		})
	}
}

func testEvalBFEXISTS(t *testing.T, store *dstore.Store) {
	tests := []evalTestCase{
		{
			name:           "BF.EXISTS with nil value",
			input:          nil,
			migratedOutput: EvalResponse{Result: nil, Error: errors.New("ERR wrong number of arguments for 'bf.exists' command")},
		},
		{
			name:           "BF.EXISTS with empty array",
			input:          []string{},
			migratedOutput: EvalResponse{Result: nil, Error: errors.New("ERR wrong number of arguments for 'bf.exists' command")},
		},
		{
			name:           "BF.EXISTS on non-existent filter",
			input:          []string{"nonExistentFilter", "element"},
			migratedOutput: EvalResponse{Result: clientio.IntegerZero, Error: nil}, // Item does not exist
		},
		{
			name: "BF.EXISTS element not in filter",
			setup: func() {
				cd := &cmd.DiceDBCmd{
					Args: []string{"myBloomFilter", "0.01", "1000"},
				}
				evalBFRESERVE(cd, store)
			},
			input:          []string{"myBloomFilter", "element"},
			migratedOutput: EvalResponse{Result: clientio.IntegerZero, Error: nil},
		},
		{
			name: "BF.EXISTS element in filter",
			setup: func() {
				cd := &cmd.DiceDBCmd{
					Args: []string{"myBloomFilter", "0.01", "1000"},
				}
				evalBFRESERVE(cd, store)
				cd = &cmd.DiceDBCmd{
					Args: []string{"myBloomFilter", "element"},
				}
				evalBFADD(cd, store)
			},
			input:          []string{"myBloomFilter", "element"},
			migratedOutput: EvalResponse{Result: clientio.IntegerOne, Error: nil}, // 1 indicates the element exists
		},
	}

	for _, tt := range tests {
		t.Run(tt.name, func(t *testing.T) {
			store = setupTest(store)
			if tt.setup != nil {
				tt.setup()
			}
			cd := &cmd.DiceDBCmd{
				Args: tt.input,
			}
			response := evalBFEXISTS(cd, store)

			assert.Equal(t, tt.migratedOutput.Result, response.Result)
			if tt.migratedOutput.Error != nil {
				assert.Error(t, response.Error, tt.migratedOutput.Error.Error())
			}
		})
	}
}<|MERGE_RESOLUTION|>--- conflicted
+++ resolved
@@ -1106,19 +1106,19 @@
 			setup:  func() {},
 			input:  nil,
 			output: []byte("-ERR wrong number of arguments for 'json.arrlen' command\r\n"),
-            migratedOutput: EvalResponse{
-                Result: nil,
-			    Error:  diceerrors.ErrWrongArgumentCount("JSON.ARRLEN"),
-            },
+			migratedOutput: EvalResponse{
+				Result: nil,
+				Error:  diceerrors.ErrWrongArgumentCount("JSON.ARRLEN"),
+			},
 		},
 		"key does not exist": {
 			setup:  func() {},
 			input:  []string{"NONEXISTENT_KEY"},
 			output: []byte("$-1\r\n"),
-            migratedOutput: EvalResponse{
-                Result: clientio.NIL,
-                Error: nil,
-            },
+			migratedOutput: EvalResponse{
+				Result: clientio.NIL,
+				Error:  nil,
+			},
 		},
 		"root not array arrlen": {
 			setup: func() {
@@ -1131,10 +1131,10 @@
 			},
 			input:  []string{"EXISTING_KEY"},
 			output: []byte("-ERR Path '$' does not exist or not an array\r\n"),
-            migratedOutput: EvalResponse{
-                Result: nil,
-                Error: diceerrors.ErrWrongTypeOperation,
-            },
+			migratedOutput: EvalResponse{
+				Result: nil,
+				Error:  diceerrors.ErrWrongTypeOperation,
+			},
 		},
 		"root array arrlen": {
 			setup: func() {
@@ -1147,10 +1147,10 @@
 			},
 			input:  []string{"EXISTING_KEY"},
 			output: []byte(":3\r\n"),
-            migratedOutput: EvalResponse{
-                Result: 3,
-                Error: nil,
-            },
+			migratedOutput: EvalResponse{
+				Result: 3,
+				Error:  nil,
+			},
 		},
 		"wildcase no array arrlen": {
 			setup: func() {
@@ -1164,10 +1164,10 @@
 
 			input:  []string{"EXISTING_KEY", "$.*"},
 			output: []byte("*5\r\n$-1\r\n$-1\r\n$-1\r\n$-1\r\n$-1\r\n"),
-            migratedOutput: EvalResponse{
-                Result: []interface{}{clientio.NIL,clientio.NIL,clientio.NIL,clientio.NIL,clientio.NIL},
-                Error: nil,
-            },
+			migratedOutput: EvalResponse{
+				Result: []interface{}{clientio.NIL, clientio.NIL, clientio.NIL, clientio.NIL, clientio.NIL},
+				Error:  nil,
+			},
 		},
 		"subpath array arrlen": {
 			setup: func() {
@@ -1182,10 +1182,10 @@
 
 			input:  []string{"EXISTING_KEY", "$.language"},
 			output: []byte(":2\r\n"),
-            migratedOutput: EvalResponse{
-                Result: 2,
-                Error: nil,
-            },
+			migratedOutput: EvalResponse{
+				Result: 2,
+				Error:  nil,
+			},
 		},
 	}
 	for _, tt := range tests {
@@ -1201,8 +1201,8 @@
 				if slice, ok := tt.migratedOutput.Result.([]interface{}); ok {
 					assert.DeepEqual(t, slice, response.Result)
 				} else {
-                    assert.Equal(t, tt.migratedOutput.Result, response.Result)
-                }
+					assert.Equal(t, tt.migratedOutput.Result, response.Result)
+				}
 			}
 
 			if tt.migratedOutput.Error != nil {
@@ -2028,10 +2028,10 @@
 			},
 			input:  []string{"array", "$.a", "6"},
 			output: []byte("*1\r\n$-1\r\n"),
-            migratedOutput: EvalResponse{
-                Result: nil,
-			    Error:  diceerrors.ErrJSONPathNotFound("$.a"),
-            },
+			migratedOutput: EvalResponse{
+				Result: nil,
+				Error:  diceerrors.ErrJSONPathNotFound("$.a"),
+			},
 		},
 		"arr append single element to an array field": {
 			setup: func() {
@@ -2044,10 +2044,10 @@
 			},
 			input:  []string{"array", "$.a", "6"},
 			output: []byte("*1\r\n:3\r\n"),
-            migratedOutput: EvalResponse{
-                Result: []int64{3},
-		        Error:  nil,
-            },
+			migratedOutput: EvalResponse{
+				Result: []int64{3},
+				Error:  nil,
+			},
 		},
 		"arr append multiple elements to an array field": {
 			setup: func() {
@@ -2060,10 +2060,10 @@
 			},
 			input:  []string{"array", "$.a", "6", "7", "8"},
 			output: []byte("*1\r\n:5\r\n"),
-            migratedOutput: EvalResponse{
-                Result: []int64{5},
-		        Error:  nil,
-            },
+			migratedOutput: EvalResponse{
+				Result: []int64{5},
+				Error:  nil,
+			},
 		},
 		"arr append string value": {
 			setup: func() {
@@ -2076,10 +2076,10 @@
 			},
 			input:  []string{"array", "$.b", `"d"`},
 			output: []byte("*1\r\n:3\r\n"),
-            migratedOutput: EvalResponse{
-                Result: []int64{3},
-		        Error:  nil,
-            },
+			migratedOutput: EvalResponse{
+				Result: []int64{3},
+				Error:  nil,
+			},
 		},
 		"arr append nested array value": {
 			setup: func() {
@@ -2092,10 +2092,10 @@
 			},
 			input:  []string{"array", "$.a", "[1,2,3]"},
 			output: []byte("*1\r\n:2\r\n"),
-            migratedOutput: EvalResponse{
-                Result: []int64{2},
-		        Error:  nil,
-            },
+			migratedOutput: EvalResponse{
+				Result: []int64{2},
+				Error:  nil,
+			},
 		},
 		"arr append with json value": {
 			setup: func() {
@@ -2108,10 +2108,10 @@
 			},
 			input:  []string{"array", "$.a", "{\"c\": 3}"},
 			output: []byte("*1\r\n:2\r\n"),
-            migratedOutput: EvalResponse{
-                Result: []int64{2},
-		        Error:  nil,
-            },
+			migratedOutput: EvalResponse{
+				Result: []int64{2},
+				Error:  nil,
+			},
 		},
 		"arr append to append on multiple fields": {
 			setup: func() {
@@ -2124,10 +2124,10 @@
 			},
 			input:  []string{"array", "$..a", "6"},
 			output: []byte("*2\r\n:2\r\n:3\r\n"),
-            migratedOutput: EvalResponse{
-                Result: []int64{2,3},
-		        Error:  nil,
-            },
+			migratedOutput: EvalResponse{
+				Result: []int64{2, 3},
+				Error:  nil,
+			},
 		},
 		"arr append to append on root node": {
 			setup: func() {
@@ -2140,10 +2140,10 @@
 			},
 			input:  []string{"array", "$", "6"},
 			output: []byte("*1\r\n:4\r\n"),
-            migratedOutput: EvalResponse{
-                Result: []int64{4},
-		        Error:  nil,
-            },
+			migratedOutput: EvalResponse{
+				Result: []int64{4},
+				Error:  nil,
+			},
 		},
 		"arr append to an array with different type": {
 			setup: func() {
@@ -2156,10 +2156,10 @@
 			},
 			input:  []string{"array", "$.a", `"blue"`},
 			output: []byte("*1\r\n:3\r\n"),
-            migratedOutput: EvalResponse{
-                Result: []int64{3},
-		        Error:  nil,
-            },
+			migratedOutput: EvalResponse{
+				Result: []int64{3},
+				Error:  nil,
+			},
 		},
 	}
 	for _, tt := range tests {
@@ -2169,13 +2169,13 @@
 			if tt.setup != nil {
 				tt.setup()
 			}
-            response := evalJSONARRAPPEND(tt.input, store)
+			response := evalJSONARRAPPEND(tt.input, store)
 
 			if tt.migratedOutput.Result != nil {
-                actual, ok := response.Result.([]int64)
-                if ok {
-                    assert.Equal(t, tt.migratedOutput.Result, actual)
-                }
+				actual, ok := response.Result.([]int64)
+				if ok {
+					assert.Equal(t, tt.migratedOutput.Result, actual)
+				}
 			}
 
 			if tt.migratedOutput.Error != nil {
@@ -4289,19 +4289,19 @@
 			setup:  func() {},
 			input:  nil,
 			output: []byte("-ERR wrong number of arguments for 'json.arrpop' command\r\n"),
-            migratedOutput: EvalResponse{
-                Result: nil,
-			    Error:  diceerrors.ErrWrongArgumentCount("JSON.ARRPOP"),
-            },
+			migratedOutput: EvalResponse{
+				Result: nil,
+				Error:  diceerrors.ErrWrongArgumentCount("JSON.ARRPOP"),
+			},
 		},
 		"key does not exist": {
 			setup:  func() {},
 			input:  []string{"NOTEXISTANT_KEY"},
 			output: []byte("-ERR could not perform this operation on a key that doesn't exist\r\n"),
-            migratedOutput: EvalResponse{
-                Result: nil,
-                Error: diceerrors.ErrKeyNotFound,
-            },
+			migratedOutput: EvalResponse{
+				Result: nil,
+				Error:  diceerrors.ErrKeyNotFound,
+			},
 		},
 		"empty array at root path": {
 			setup: func() {
@@ -4314,10 +4314,10 @@
 			},
 			input:  []string{"MOCK_KEY"},
 			output: []byte("-ERR Path '$' does not exist or not an array\r\n"),
-            migratedOutput: EvalResponse{
-                Result: nil,
-                Error: diceerrors.ErrWrongTypeOperation,
-            },
+			migratedOutput: EvalResponse{
+				Result: nil,
+				Error:  diceerrors.ErrWrongTypeOperation,
+			},
 		},
 		"empty array at nested path": {
 			setup: func() {
@@ -4330,10 +4330,10 @@
 			},
 			input:  []string{"MOCK_KEY", "$.b"},
 			output: []byte("*1\r\n$-1\r\n"),
-            migratedOutput: EvalResponse{
-                Result: []interface{}{clientio.NIL},
-                Error: nil,
-            },
+			migratedOutput: EvalResponse{
+				Result: []interface{}{clientio.NIL},
+				Error:  nil,
+			},
 		},
 		"all paths with asterix": {
 			setup: func() {
@@ -4346,10 +4346,10 @@
 			},
 			input:  []string{"MOCK_KEY", "$.*"},
 			output: []byte("*2\r\n$-1\r\n$-1\r\n"),
-            migratedOutput: EvalResponse{
-                Result: []interface{}{clientio.NIL,clientio.NIL},
-                Error: nil,
-            },
+			migratedOutput: EvalResponse{
+				Result: []interface{}{clientio.NIL, clientio.NIL},
+				Error:  nil,
+			},
 		},
 		"array root path no index": {
 			setup: func() {
@@ -4362,10 +4362,10 @@
 			},
 			input:  []string{"MOCK_KEY"},
 			output: []byte(":5\r\n"),
-            migratedOutput: EvalResponse{
-                Result: float64(5),
-                Error: nil,
-            },
+			migratedOutput: EvalResponse{
+				Result: float64(5),
+				Error:  nil,
+			},
 		},
 		"array root path valid positive index": {
 			setup: func() {
@@ -4378,10 +4378,10 @@
 			},
 			input:  []string{"MOCK_KEY", "$", "2"},
 			output: []byte(":2\r\n"),
-            migratedOutput: EvalResponse{
-                Result: float64(2),
-                Error: nil,
-            },
+			migratedOutput: EvalResponse{
+				Result: float64(2),
+				Error:  nil,
+			},
 		},
 		"array root path out of bound positive index": {
 			setup: func() {
@@ -4394,10 +4394,10 @@
 			},
 			input:  []string{"MOCK_KEY", "$", "10"},
 			output: []byte(":5\r\n"),
-            migratedOutput: EvalResponse{
-                Result: float64(5),
-                Error: nil,
-            },
+			migratedOutput: EvalResponse{
+				Result: float64(5),
+				Error:  nil,
+			},
 		},
 		"array root path valid negative index": {
 			setup: func() {
@@ -4410,10 +4410,10 @@
 			},
 			input:  []string{"MOCK_KEY", "$", "-2"},
 			output: []byte(":4\r\n"),
-            migratedOutput: EvalResponse{
-                Result: float64(4),
-                Error: nil,
-            },
+			migratedOutput: EvalResponse{
+				Result: float64(4),
+				Error:  nil,
+			},
 		},
 		"array root path out of bound negative index": {
 			setup: func() {
@@ -4426,10 +4426,10 @@
 			},
 			input:  []string{"MOCK_KEY", "$", "-10"},
 			output: []byte(":0\r\n"),
-            migratedOutput: EvalResponse{
-                Result: float64(0),
-                Error: nil,
-            },
+			migratedOutput: EvalResponse{
+				Result: float64(0),
+				Error:  nil,
+			},
 		},
 		"array at root path updated correctly": {
 			setup: func() {
@@ -4449,10 +4449,10 @@
 				equal := reflect.DeepEqual(obj.Value, want)
 				assert.Equal(t, equal, true)
 			},
-            migratedOutput: EvalResponse{
-                Result: float64(2),
-                Error: nil,
-            },
+			migratedOutput: EvalResponse{
+				Result: float64(2),
+				Error:  nil,
+			},
 		},
 		"nested array updated correctly": {
 			setup: func() {
@@ -4481,10 +4481,10 @@
 				equal := reflect.DeepEqual(results[0], want)
 				assert.Equal(t, equal, true)
 			},
-            migratedOutput: EvalResponse{
-                Result: []interface{}{float64(2)},
-                Error: nil,
-            },
+			migratedOutput: EvalResponse{
+				Result: []interface{}{float64(2)},
+				Error:  nil,
+			},
 		},
 	}
 	for _, tt := range tests {
@@ -4500,8 +4500,8 @@
 				if slice, ok := tt.migratedOutput.Result.([]interface{}); ok {
 					assert.DeepEqual(t, slice, response.Result)
 				} else {
-                    assert.Equal(t, tt.migratedOutput.Result, response.Result)
-                }
+					assert.Equal(t, tt.migratedOutput.Result, response.Result)
+				}
 			}
 
 			if tt.migratedOutput.Error != nil {
@@ -4680,8 +4680,6 @@
 			input:  []string{"GETKEYS", "FLUSHDB"},
 			output: []byte("-ERR the command has no key arguments\r\n"),
 		},
-<<<<<<< HEAD
-=======
 		"command getkeys with an invalid number of arguments for a command": {
 			input:  []string{"GETKEYS", "MSET", "key1"},
 			output: []byte("-ERR invalid number of arguments specified for command\r\n"),
@@ -4759,7 +4757,6 @@
 			input:  []string{"UNKNOWN"},
 			output: []byte("-ERR unknown subcommand 'UNKNOWN'. Try COMMAND HELP.\r\n"),
 		},
->>>>>>> 94c3579c
 	}
 
 	runEvalTests(t, tests, evalCommand, store)
@@ -4902,7 +4899,6 @@
 		})
 	}
 }
-
 
 func BenchmarkEvalJSONOBJKEYS(b *testing.B) {
 	sizes := []int{0, 10, 100, 1000, 10000, 100000} // Various sizes of JSON objects
