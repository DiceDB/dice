--- conflicted
+++ resolved
@@ -3199,7 +3199,7 @@
 	assert.Equal(t, "VAL2", store.Get("KEY2").Value)
 }
 
-<<<<<<< HEAD
+
 func testEvalDUMP(t *testing.T, store *dstore.Store) {
     tests := map[string]evalTestCase{
         "nil value": {
@@ -3263,7 +3263,7 @@
     }
 
     runEvalTests(t, tests, evalDUMP, store)
-=======
+
 func testEvalSETEX(t *testing.T, store *dstore.Store) {
 	mockTime := &utils.MockClock{CurrTime: time.Now()}
 	utils.CurrentTime = mockTime
@@ -3555,5 +3555,5 @@
 			}
 		})
 	}
->>>>>>> 5bd46404
+
 }