package eval

import (
	"bytes"
	"errors"
	"fmt"
	"github.com/dicedb/dice/internal/server/utils"
	"reflect"
	"strconv"
	"strings"
	"testing"
	"time"

	"github.com/bytedance/sonic"
	"github.com/ohler55/ojg/jp"

	"github.com/axiomhq/hyperloglog"
	"github.com/dicedb/dice/internal/clientio"
	diceerrors "github.com/dicedb/dice/internal/errors"
	"github.com/dicedb/dice/internal/object"
	dstore "github.com/dicedb/dice/internal/store"
	testifyAssert "github.com/stretchr/testify/assert"
	"gotest.tools/v3/assert"
)

type evalTestCase struct {
	name           string
	setup          func()
	input          []string
	output         []byte
	validator      func(output []byte)
	migratedOutput EvalResponse
}

func setupTest(store *dstore.Store) *dstore.Store {
	dstore.ResetStore(store)
	dstore.KeyspaceStat[0] = make(map[string]int)

	return store
}

func TestEval(t *testing.T) {
	store := dstore.NewStore(nil)

	testEvalMSET(t, store)
	testEvalECHO(t, store)
	testEvalHELLO(t, store)
	testEvalSET(t, store)
	testEvalGET(t, store)
	testEvalGETEX(t, store)
	testEvalDebug(t, store)
	testEvalJSONARRPOP(t, store)
	testEvalJSONARRLEN(t, store)
	testEvalJSONDEL(t, store)
	testEvalJSONFORGET(t, store)
	testEvalJSONCLEAR(t, store)
	testEvalJSONTYPE(t, store)
	testEvalJSONGET(t, store)
	testEvalJSONSET(t, store)
	testEvalJSONNUMMULTBY(t, store)
	testEvalJSONTOGGLE(t, store)
	testEvalJSONARRAPPEND(t, store)
	testEvalTTL(t, store)
	testEvalDel(t, store)
	testEvalPersist(t, store)
	testEvalEXPIRE(t, store)
	testEvalEXPIRETIME(t, store)
	testEvalEXPIREAT(t, store)
	testEvalDbsize(t, store)
	testEvalGETSET(t, store)
	testEvalHSET(t, store)
	testEvalPFADD(t, store)
	testEvalPFCOUNT(t, store)
	testEvalHGET(t, store)
	testEvalHSTRLEN(t, store)
	testEvalPFMERGE(t, store)
	testEvalJSONSTRLEN(t, store)
	testEvalJSONOBJLEN(t, store)
	testEvalHLEN(t, store)
	testEvalSELECT(t, store)
	testEvalLLEN(t, store)
	testEvalGETEX(t, store)
	testEvalJSONNUMINCRBY(t, store)
	testEvalTYPE(t, store)
	testEvalCOMMAND(t, store)
<<<<<<< HEAD
	testEvalHINCRBY(t, store)
=======
	testEvalGETRANGE(t, store)
	testEvalPING(t, store)
	testEvalSETEX(t, store)
	testEvalFLUSHDB(t, store)
	testEvalINCRBYFLOAT(t, store)
>>>>>>> 7f76a86f
}

func testEvalPING(t *testing.T, store *dstore.Store) {
	tests := map[string]evalTestCase{
		"nil value":            {input: nil, output: []byte("+PONG\r\n")},
		"empty args":           {input: []string{}, output: []byte("+PONG\r\n")},
		"one value":            {input: []string{"HEY"}, output: []byte("$3\r\nHEY\r\n")},
		"more than one values": {input: []string{"HEY", "HELLO"}, output: []byte("-ERR wrong number of arguments for 'ping' command\r\n")},
	}

	runEvalTests(t, tests, evalPING, store)
}

func testEvalECHO(t *testing.T, store *dstore.Store) {
	tests := map[string]evalTestCase{
		"nil value":            {input: nil, output: []byte("-ERR wrong number of arguments for 'echo' command\r\n")},
		"empty args":           {input: []string{}, output: []byte("-ERR wrong number of arguments for 'echo' command\r\n")},
		"one value":            {input: []string{"HEY"}, output: []byte("$3\r\nHEY\r\n")},
		"more than one values": {input: []string{"HEY", "HELLO"}, output: []byte("-ERR wrong number of arguments for 'echo' command\r\n")},
	}

	runEvalTests(t, tests, evalECHO, store)
}

func testEvalHELLO(t *testing.T, store *dstore.Store) {
	resp := []interface{}{
		"proto", 2,
		"id", serverID,
		"mode", "standalone",
		"role", "master",
		"modules", []interface{}{},
	}

	tests := map[string]evalTestCase{
		"nil value":            {input: nil, output: clientio.Encode(resp, false)},
		"empty args":           {input: []string{}, output: clientio.Encode(resp, false)},
		"one value":            {input: []string{"HEY"}, output: clientio.Encode(resp, false)},
		"more than one values": {input: []string{"HEY", "HELLO"}, output: []byte("-ERR wrong number of arguments for 'hello' command\r\n")},
	}

	runEvalTests(t, tests, evalHELLO, store)
}

func testEvalSET(t *testing.T, store *dstore.Store) {

	tests := []evalTestCase{
		{
			name:           "nil value",
			input:          nil,
			migratedOutput: EvalResponse{Result: nil, Error: errors.New("-ERR wrong number of arguments for 'set' command\r\n")},
		},
		{
			name:           "empty array",
			input:          []string{},
			migratedOutput: EvalResponse{Result: nil, Error: errors.New("-ERR wrong number of arguments for 'set' command\r\n")},
		},
		{
			name:           "one value",
			input:          []string{"KEY"},
			migratedOutput: EvalResponse{Result: nil, Error: errors.New("-ERR wrong number of arguments for 'set' command\r\n")},
		},
		{
			name:           "key val pair",
			input:          []string{"KEY", "VAL"},
			migratedOutput: EvalResponse{Result: clientio.RespOK, Error: nil},
		},
		{
			name:           "key val pair with int val",
			input:          []string{"KEY", "123456"},
			migratedOutput: EvalResponse{Result: clientio.RespOK, Error: nil},
		},
		{
			name:           "key val pair and expiry key",
			input:          []string{"KEY", "VAL", Px},
			migratedOutput: EvalResponse{Result: nil, Error: errors.New("-ERR syntax error\r\n")},
		},
		{
			name:           "key val pair and EX no val",
			input:          []string{"KEY", "VAL", Ex},
			migratedOutput: EvalResponse{Result: nil, Error: errors.New("-ERR syntax error\r\n")},
		},
		{
			name:           "key val pair and valid EX",
			input:          []string{"KEY", "VAL", Ex, "2"},
			migratedOutput: EvalResponse{Result: clientio.RespOK, Error: nil},
		},
		{
			name:           "key val pair and invalid EX",
			input:          []string{"KEY", "VAL", Ex, "invalid_expiry_val"},
			migratedOutput: EvalResponse{Result: nil, Error: errors.New("-ERR value is not an integer or out of range\r\n")},
		},
		{
			name:           "key val pair and valid PX",
			input:          []string{"KEY", "VAL", Px, "2000"},
			migratedOutput: EvalResponse{Result: clientio.RespOK, Error: nil},
		},
		{
			name:           "key val pair and invalid PX",
			input:          []string{"KEY", "VAL", Px, "invalid_expiry_val"},
			migratedOutput: EvalResponse{Result: nil, Error: errors.New("-ERR value is not an integer or out of range\r\n")},
		},
		{
			name:           "key val pair and both EX and PX",
			input:          []string{"KEY", "VAL", Ex, "2", Px, "2000"},
			migratedOutput: EvalResponse{Result: nil, Error: errors.New("-ERR syntax error\r\n")},
		},
		{
			name:           "key val pair and PXAT no val",
			input:          []string{"KEY", "VAL", Pxat},
			migratedOutput: EvalResponse{Result: nil, Error: errors.New("-ERR syntax error\r\n")},
		},
		{
			name:           "key val pair and invalid PXAT",
			input:          []string{"KEY", "VAL", Pxat, "invalid_expiry_val"},
			migratedOutput: EvalResponse{Result: nil, Error: errors.New("-ERR value is not an integer or out of range\r\n")},
		},
		{
			name:           "key val pair and expired PXAT",
			input:          []string{"KEY", "VAL", Pxat, "2"},
			migratedOutput: EvalResponse{Result: clientio.RespOK, Error: nil},
		},
		{
			name:           "key val pair and negative PXAT",
			input:          []string{"KEY", "VAL", Pxat, "-123456"},
			migratedOutput: EvalResponse{Result: nil, Error: errors.New("-ERR invalid expire time in 'set' command\r\n")},
		},
		{
			name:           "key val pair and valid PXAT",
			input:          []string{"KEY", "VAL", Pxat, strconv.FormatInt(time.Now().Add(2*time.Minute).UnixMilli(), 10)},
			migratedOutput: EvalResponse{Result: clientio.RespOK, Error: nil},
		},
	}

	for _, tt := range tests {
		t.Run(tt.name, func(t *testing.T) {
			response := evalSET(tt.input, store)

			// Handle comparison for byte slices
			if b, ok := response.Result.([]byte); ok && tt.migratedOutput.Result != nil {
				if expectedBytes, ok := tt.migratedOutput.Result.([]byte); ok {
					testifyAssert.True(t, bytes.Equal(b, expectedBytes), "expected and actual byte slices should be equal")
				}
			} else {
				assert.Equal(t, tt.migratedOutput.Result, response.Result)
			}

			if tt.migratedOutput.Error != nil {
				testifyAssert.EqualError(t, response.Error, tt.migratedOutput.Error.Error())
			} else {
				testifyAssert.NoError(t, response.Error)
			}
		})
	}
}

func testEvalGETEX(t *testing.T, store *dstore.Store) {
	tests := map[string]evalTestCase{

		"key val pair and valid EX": {
			setup: func() {
				key := "foo"
				value := "bar"
				obj := &object.Obj{
					Value: value,
				}
				store.Put(key, obj)
			},
			input:  []string{"foo", Ex, "10"},
			output: clientio.Encode("bar", false),
		},
		"key val pair and invalid EX": {
			setup: func() {
				key := "foo"
				value := "bar"
				obj := &object.Obj{
					Value: value,
				}
				store.Put(key, obj)
			},
			input:  []string{"foo", Ex, "10000000000000000"},
			output: []byte("-ERR invalid expire time in 'getex' command\r\n")},
		"key holding json type": {
			setup: func() {
				evalJSONSET([]string{"JSONKEY", "$", "1"}, store)

			},
			input:  []string{"JSONKEY"},
			output: []byte("-WRONGTYPE Operation against a key holding the wrong kind of value\r\n"),
		},
		"key holding set type": {
			setup: func() {
				evalSADD([]string{"SETKEY", "FRUITS", "APPLE", "MANGO", "BANANA"}, store)

			},
			input:  []string{"SETKEY"},
			output: []byte("-WRONGTYPE Operation against a key holding the wrong kind of value\r\n"),
		},
	}

	runEvalTests(t, tests, evalGETEX, store)
}

func testEvalMSET(t *testing.T, store *dstore.Store) {
	tests := map[string]evalTestCase{
		"nil value":         {input: nil, output: []byte("-ERR wrong number of arguments for 'mset' command\r\n")},
		"empty array":       {input: []string{}, output: []byte("-ERR wrong number of arguments for 'mset' command\r\n")},
		"one value":         {input: []string{"KEY"}, output: []byte("-ERR wrong number of arguments for 'mset' command\r\n")},
		"key val pair":      {input: []string{"KEY", "VAL"}, output: clientio.RespOK},
		"odd key val pair":  {input: []string{"KEY", "VAL", "KEY2"}, output: []byte("-ERR wrong number of arguments for 'mset' command\r\n")},
		"even key val pair": {input: []string{"KEY", "VAL", "KEY2", "VAL2"}, output: clientio.RespOK},
	}

	runEvalTests(t, tests, evalMSET, store)
}

func testEvalGET(t *testing.T, store *dstore.Store) {
	tests := []evalTestCase{
		{
			name:           "nil value",
			input:          nil,
			migratedOutput: EvalResponse{Result: nil, Error: errors.New("-ERR wrong number of arguments for 'get' command\r\n")},
		},
		{
			name:           "empty array",
			input:          []string{},
			migratedOutput: EvalResponse{Result: nil, Error: errors.New("-ERR wrong number of arguments for 'get' command\r\n")},
		},
		{
			name:           "key does not exist",
			input:          []string{"NONEXISTENT_KEY"},
			migratedOutput: EvalResponse{Result: clientio.RespNIL, Error: nil},
		},
		{
			name:           "multiple arguments",
			input:          []string{"KEY1", "KEY2"},
			migratedOutput: EvalResponse{Result: nil, Error: errors.New("-ERR wrong number of arguments for 'get' command\r\n")},
		},
		{
			name: "key exists",
			setup: func() {
				key := "EXISTING_KEY"
				value := "mock_value"
				obj := &object.Obj{
					Value:          value,
					LastAccessedAt: uint32(time.Now().Unix()),
				}
				store.Put(key, obj)
			},
			input:          []string{"EXISTING_KEY"},
			migratedOutput: EvalResponse{Result: fmt.Sprintf("$%d\r\n%s\r\n", len("mock_value"), "mock_value"), Error: nil},
		},
		{
			name: "key exists but expired",
			setup: func() {
				key := "EXISTING_KEY"
				value := "mock_value"
				obj := &object.Obj{
					Value:          value,
					LastAccessedAt: uint32(time.Now().Unix()),
				}
				store.Put(key, obj)
				store.SetExpiry(obj, int64(-2*time.Millisecond))
			},
			input:          []string{"EXISTING_KEY"},
			migratedOutput: EvalResponse{Result: clientio.RespNIL, Error: nil},
		},
	}

	for _, tt := range tests {
		t.Run(tt.name, func(t *testing.T) {
			response := evalGET(tt.input, store)

			// Handle comparison for byte slices
			if b, ok := response.Result.([]byte); ok && tt.migratedOutput.Result != nil {
				if expectedBytes, ok := tt.migratedOutput.Result.([]byte); ok {
					testifyAssert.True(t, bytes.Equal(b, expectedBytes), "expected and actual byte slices should be equal")
				}
			} else {
				assert.Equal(t, tt.migratedOutput.Result, response.Result)
			}

			if tt.migratedOutput.Error != nil {
				testifyAssert.EqualError(t, response.Error, tt.migratedOutput.Error.Error())
			} else {
				testifyAssert.NoError(t, response.Error)
			}
		})
	}
}

func testEvalGETSET(t *testing.T, store *dstore.Store) {
	tests := []evalTestCase{
		{
			name:           "GETSET with 1 arg",
			input:          []string{"HELLO"},
			migratedOutput: EvalResponse{Result: nil, Error: errors.New("-ERR wrong number of arguments for 'getset' command\r\n")},
		},
		{
			name:           "GETSET with 3 args",
			input:          []string{"HELLO", "WORLD", "WORLD1"},
			migratedOutput: EvalResponse{Result: nil, Error: errors.New("-ERR wrong number of arguments for 'getset' command\r\n")},
		},
		{
			name:           "GETSET key not exists",
			input:          []string{"HELLO", "WORLD"},
			migratedOutput: EvalResponse{Result: clientio.RespNIL, Error: nil},
		},
		{
			name: "GETSET key exists",
			setup: func() {
				key := "EXISTING_KEY"
				value := "mock_value"
				obj := &object.Obj{
					Value:          value,
					LastAccessedAt: uint32(time.Now().Unix()),
				}
				store.Put(key, obj)
			},
			input:          []string{"EXISTING_KEY", "WORLD"},
			migratedOutput: EvalResponse{Result: fmt.Sprintf("$%d\r\n%s\r\n", len("mock_value"), "mock_value"), Error: nil},
		},
		{
			name: "GETSET key exists TTL should be reset",
			setup: func() {
				key := "EXISTING_KEY"
				value := "mock_value"
				obj := &object.Obj{
					Value:          value,
					LastAccessedAt: uint32(time.Now().Unix()),
				}
				store.Put(key, obj)
			},
			input:          []string{"EXISTING_KEY", "WORLD"},
			migratedOutput: EvalResponse{Result: fmt.Sprintf("$%d\r\n%s\r\n", len("mock_value"), "mock_value"), Error: nil},
		},
	}

	for _, tt := range tests {
		t.Run(tt.name, func(t *testing.T) {
			response := evalGETSET(tt.input, store)

			// Handle comparison for byte slices
			if b, ok := response.Result.([]byte); ok && tt.migratedOutput.Result != nil {
				if expectedBytes, ok := tt.migratedOutput.Result.([]byte); ok {
					testifyAssert.True(t, bytes.Equal(b, expectedBytes), "expected and actual byte slices should be equal")
				}
			} else {
				assert.Equal(t, tt.migratedOutput.Result, response.Result)
			}

			if tt.migratedOutput.Error != nil {
				testifyAssert.EqualError(t, response.Error, tt.migratedOutput.Error.Error())
			} else {
				testifyAssert.NoError(t, response.Error)
			}
		})
	}
}

func testEvalEXPIRE(t *testing.T, store *dstore.Store) {
	tests := map[string]evalTestCase{
		"nil value": {
			input:  nil,
			output: []byte("-ERR wrong number of arguments for 'expire' command\r\n"),
		},
		"empty args": {
			input:  []string{},
			output: []byte("-ERR wrong number of arguments for 'expire' command\r\n"),
		},
		"wrong number of args": {
			input:  []string{"KEY1"},
			output: []byte("-ERR wrong number of arguments for 'expire' command\r\n"),
		},
		"key does not exist": {
			input:  []string{"NONEXISTENT_KEY", strconv.FormatInt(1, 10)},
			output: clientio.RespZero,
		},
		"key exists": {
			setup: func() {
				key := "EXISTING_KEY"
				value := "mock_value"
				obj := &object.Obj{
					Value:          value,
					LastAccessedAt: uint32(time.Now().Unix()),
				}
				store.Put(key, obj)
			},
			input:  []string{"EXISTING_KEY", strconv.FormatInt(1, 10)},
			output: clientio.RespOne,
		},
		"invalid expiry time exists - very large integer": {
			setup: func() {
				key := "EXISTING_KEY"
				value := "mock_value"
				obj := &object.Obj{
					Value:          value,
					LastAccessedAt: uint32(time.Now().Unix()),
				}
				store.Put(key, obj)

			},
			input:  []string{"EXISTING_KEY", strconv.FormatInt(9223372036854776, 10)},
			output: []byte("-ERR invalid expire time in 'expire' command\r\n"),
		},

		"invalid expiry time exists - negative integer": {
			setup: func() {
				key := "EXISTING_KEY"
				value := "mock_value"
				obj := &object.Obj{
					Value:          value,
					LastAccessedAt: uint32(time.Now().Unix()),
				}
				store.Put(key, obj)

			},
			input:  []string{"EXISTING_KEY", strconv.FormatInt(-1, 10)},
			output: []byte("-ERR invalid expire time in 'expire' command\r\n"),
		},
	}

	runEvalTests(t, tests, evalEXPIRE, store)
}

func testEvalEXPIRETIME(t *testing.T, store *dstore.Store) {
	tests := map[string]evalTestCase{
		"wrong number of args": {
			input:  []string{"KEY1", "KEY2"},
			output: []byte("-ERR wrong number of arguments for 'expiretime' command\r\n"),
		},
		"key does not exist": {
			input:  []string{"NONEXISTENT_KEY"},
			output: clientio.RespMinusTwo,
		},
		"key exists without expiry": {
			setup: func() {
				key := "EXISTING_KEY"
				value := "mock_value"
				obj := &object.Obj{
					Value:          value,
					LastAccessedAt: uint32(time.Now().Unix()),
				}
				store.Put(key, obj)
			},
			input:  []string{"EXISTING_KEY"},
			output: clientio.RespMinusOne,
		},
		"key exists with expiry": {
			setup: func() {
				key := "EXISTING_KEY"
				value := "mock_value"
				obj := &object.Obj{
					Value:          value,
					LastAccessedAt: uint32(time.Now().Unix()),
				}
				store.Put(key, obj)

				store.SetUnixTimeExpiry(obj, 2724123456123)
			},
			input:  []string{"EXISTING_KEY"},
			output: []byte(fmt.Sprintf(":%d\r\n", 2724123456123)),
		},
	}

	runEvalTests(t, tests, evalEXPIRETIME, store)
}

func testEvalEXPIREAT(t *testing.T, store *dstore.Store) {
	tests := map[string]evalTestCase{
		"nil value": {
			input:  nil,
			output: []byte("-ERR wrong number of arguments for 'expireat' command\r\n"),
		},
		"empty args": {
			input:  []string{},
			output: []byte("-ERR wrong number of arguments for 'expireat' command\r\n"),
		},
		"wrong number of args": {
			input:  []string{"KEY1"},
			output: []byte("-ERR wrong number of arguments for 'expireat' command\r\n"),
		},
		"key does not exist": {
			input:  []string{"NONEXISTENT_KEY", strconv.FormatInt(time.Now().Add(2*time.Minute).Unix(), 10)},
			output: clientio.RespZero,
		},
		"key exists": {
			setup: func() {
				key := "EXISTING_KEY"
				value := "mock_value"
				obj := &object.Obj{
					Value:          value,
					LastAccessedAt: uint32(time.Now().Unix()),
				}
				store.Put(key, obj)
			},
			input:  []string{"EXISTING_KEY", strconv.FormatInt(time.Now().Add(2*time.Minute).Unix(), 10)},
			output: clientio.RespOne,
		},
		"invalid expire time - very large integer": {
			setup: func() {
				key := "EXISTING_KEY"
				value := "mock_value"
				obj := &object.Obj{
					Value:          value,
					LastAccessedAt: uint32(time.Now().Unix()),
				}
				store.Put(key, obj)

			},
			input:  []string{"EXISTING_KEY", strconv.FormatInt(9223372036854776, 10)},
			output: []byte("-ERR invalid expire time in 'expireat' command\r\n"),
		},
		"invalid expire time - negative integer": {
			setup: func() {
				key := "EXISTING_KEY"
				value := "mock_value"
				obj := &object.Obj{
					Value:          value,
					LastAccessedAt: uint32(time.Now().Unix()),
				}
				store.Put(key, obj)

			},
			input:  []string{"EXISTING_KEY", strconv.FormatInt(-1, 10)},
			output: []byte("-ERR invalid expire time in 'expireat' command\r\n"),
		},
	}

	runEvalTests(t, tests, evalEXPIREAT, store)
}

func testEvalJSONARRLEN(t *testing.T, store *dstore.Store) {
	tests := map[string]evalTestCase{
		"nil value": {
			setup:  func() {},
			input:  nil,
			output: []byte("-ERR wrong number of arguments for 'json.arrlen' command\r\n"),
		},
		"key does not exist": {
			setup:  func() {},
			input:  []string{"NONEXISTENT_KEY"},
			output: []byte("-ERR Path '.' does not exist or not an array\r\n"),
		},
		"root not array arrlen": {
			setup: func() {
				key := "EXISTING_KEY"
				value := "{\"age\":13,\"name\":\"a\"}"
				var rootData interface{}
				_ = sonic.Unmarshal([]byte(value), &rootData)
				obj := store.NewObj(rootData, -1, object.ObjTypeJSON, object.ObjEncodingJSON)
				store.Put(key, obj)
			},
			input:  []string{"EXISTING_KEY"},
			output: []byte("-ERR Path '.' does not exist or not an array\r\n"),
		},
		"root array arrlen": {
			setup: func() {
				key := "EXISTING_KEY"
				value := "[1,2,3]"
				var rootData interface{}
				_ = sonic.Unmarshal([]byte(value), &rootData)
				obj := store.NewObj(rootData, -1, object.ObjTypeJSON, object.ObjEncodingJSON)
				store.Put(key, obj)
			},
			input:  []string{"EXISTING_KEY"},
			output: []byte(":3\r\n"),
		},
		"wildcase no array arrlen": {
			setup: func() {
				key := "EXISTING_KEY"
				value := "{\"age\":13,\"high\":1.60,\"pet\":null,\"flag\":false, \"partner\":{\"name\":\"tom\"}}"
				var rootData interface{}
				_ = sonic.Unmarshal([]byte(value), &rootData)
				obj := store.NewObj(rootData, -1, object.ObjTypeJSON, object.ObjEncodingJSON)
				store.Put(key, obj)
			},

			input:  []string{"EXISTING_KEY", "$.*"},
			output: []byte("*5\r\n$-1\r\n$-1\r\n$-1\r\n$-1\r\n$-1\r\n"),
		},
		"subpath array arrlen": {
			setup: func() {
				key := "EXISTING_KEY"
				value := "{\"age\":13,\"high\":1.60,\"pet\":null,\"language\":[\"python\",\"golang\"], " +
					"\"flag\":false, \"partner\":{\"name\":\"tom\"}}"
				var rootData interface{}
				_ = sonic.Unmarshal([]byte(value), &rootData)
				obj := store.NewObj(rootData, -1, object.ObjTypeJSON, object.ObjEncodingJSON)
				store.Put(key, obj)
			},

			input:  []string{"EXISTING_KEY", "$.language"},
			output: []byte("*1\r\n:2\r\n"),
		},
	}
	runEvalTests(t, tests, evalJSONARRLEN, store)
}

func testEvalJSONOBJLEN(t *testing.T, store *dstore.Store) {
	tests := map[string]evalTestCase{
		"nil value": {
			setup:  func() {},
			input:  nil,
			output: []byte("-ERR wrong number of arguments for 'json.objlen' command\r\n"),
		},
		"empty args": {
			setup:  func() {},
			input:  []string{},
			output: []byte("-ERR wrong number of arguments for 'json.objlen' command\r\n"),
		},
		"key does not exist": {
			setup:  func() {},
			input:  []string{"NONEXISTENT_KEY"},
			output: clientio.RespNIL,
		},
		"root not object": {
			setup: func() {
				key := "EXISTING_KEY"
				value := "[1,2,3]"
				var rootData interface{}
				_ = sonic.Unmarshal([]byte(value), &rootData)
				obj := store.NewObj(rootData, -1, object.ObjTypeJSON, object.ObjEncodingJSON)
				store.Put(key, obj)
			},
			input:  []string{"EXISTING_KEY"},
			output: []byte("-WRONGTYPE Operation against a key holding the wrong kind of value\r\n"),
		},
		"root object objlen": {
			setup: func() {
				key := "EXISTING_KEY"
				value := "{\"name\":\"John\",\"age\":30,\"city\":\"New York\"}"
				var rootData interface{}
				_ = sonic.Unmarshal([]byte(value), &rootData)
				obj := store.NewObj(rootData, -1, object.ObjTypeJSON, object.ObjEncodingJSON)
				store.Put(key, obj)
			},
			input:  []string{"EXISTING_KEY"},
			output: []byte(":3\r\n"),
		},
		"wildcard no object objlen": {
			setup: func() {
				key := "EXISTING_KEY"
				value := "{\"name\":\"John\",\"age\":30,\"pets\":null,\"languages\":[\"python\",\"golang\"],\"flag\":false}"
				var rootData interface{}
				_ = sonic.Unmarshal([]byte(value), &rootData)
				obj := store.NewObj(rootData, -1, object.ObjTypeJSON, object.ObjEncodingJSON)
				store.Put(key, obj)
			},
			input:  []string{"EXISTING_KEY", "$.*"},
			output: []byte("*5\r\n$-1\r\n$-1\r\n$-1\r\n$-1\r\n$-1\r\n"),
		},
		"subpath object objlen": {
			setup: func() {
				key := "EXISTING_KEY"
				value := "{\"person\":{\"name\":\"John\",\"age\":30},\"languages\":[\"python\",\"golang\"]}"
				var rootData interface{}
				_ = sonic.Unmarshal([]byte(value), &rootData)
				obj := store.NewObj(rootData, -1, object.ObjTypeJSON, object.ObjEncodingJSON)
				store.Put(key, obj)
			},
			input:  []string{"EXISTING_KEY", "$.person"},
			output: []byte("*1\r\n:2\r\n"),
		},
		"invalid JSONPath": {
			setup: func() {
				key := "EXISTING_KEY"
				value := "{\"name\":\"John\",\"age\":30}"
				var rootData interface{}
				_ = sonic.Unmarshal([]byte(value), &rootData)
				obj := store.NewObj(rootData, -1, object.ObjTypeJSON, object.ObjEncodingJSON)
				store.Put(key, obj)
			},
			input:  []string{"EXISTING_KEY", "$invalid_path"},
			output: []byte("-ERR parse error at 2 in $invalid_path\r\n"),
		},
		"incomapitable type(int) objlen": {
			setup: func() {
				key := "EXISTING_KEY"
				value := "{\"person\":{\"name\":\"John\",\"age\":30},\"languages\":[\"python\",\"golang\"]}"
				var rootData interface{}
				_ = sonic.Unmarshal([]byte(value), &rootData)
				obj := store.NewObj(rootData, -1, object.ObjTypeJSON, object.ObjEncodingJSON)
				store.Put(key, obj)
			},
			input:  []string{"EXISTING_KEY", "$.person.age"},
			output: []byte("*1\r\n$-1\r\n"),
		},
		"incomapitable type(string) objlen": {
			setup: func() {
				key := "EXISTING_KEY"
				value := "{\"person\":{\"name\":\"John\",\"age\":30},\"languages\":[\"python\",\"golang\"]}"
				var rootData interface{}
				_ = sonic.Unmarshal([]byte(value), &rootData)
				obj := store.NewObj(rootData, -1, object.ObjTypeJSON, object.ObjEncodingJSON)
				store.Put(key, obj)
			},
			input:  []string{"EXISTING_KEY", "$.person.name"},
			output: []byte("*1\r\n$-1\r\n"),
		},
		"incomapitable type(array) objlen": {
			setup: func() {
				key := "EXISTING_KEY"
				value := "{\"person\":{\"name\":\"John\",\"age\":30},\"languages\":[\"python\",\"golang\"]}"
				var rootData interface{}
				_ = sonic.Unmarshal([]byte(value), &rootData)
				obj := store.NewObj(rootData, -1, object.ObjTypeJSON, object.ObjEncodingJSON)
				store.Put(key, obj)
			},
			input:  []string{"EXISTING_KEY", "$.languages"},
			output: []byte("*1\r\n$-1\r\n"),
		},
	}

	runEvalTests(t, tests, evalJSONOBJLEN, store)
}

func BenchmarkEvalJSONOBJLEN(b *testing.B) {
	sizes := []int{0, 10, 100, 1000, 10000, 100000} // Various sizes of JSON objects
	store := dstore.NewStore(nil)

	for _, size := range sizes {
		b.Run(fmt.Sprintf("JSONObjectSize_%d", size), func(b *testing.B) {
			key := fmt.Sprintf("benchmark_json_obj_%d", size)

			// Create a large JSON object with the given size
			jsonObj := make(map[string]interface{})
			for i := 0; i < size; i++ {
				jsonObj[fmt.Sprintf("key%d", i)] = fmt.Sprintf("value%d", i)
			}

			// Set the JSON object in the store
			args := []string{key, "$", fmt.Sprintf("%v", jsonObj)}
			evalJSONSET(args, store)

			b.ResetTimer()
			b.ReportAllocs()

			// Benchmark the evalJSONOBJLEN function
			for i := 0; i < b.N; i++ {
				_ = evalJSONOBJLEN([]string{key, "$"}, store)
			}
		})
	}
}

func testEvalJSONDEL(t *testing.T, store *dstore.Store) {
	tests := map[string]evalTestCase{
		"nil value": {
			setup:  func() {},
			input:  nil,
			output: []byte("-ERR wrong number of arguments for 'json.del' command\r\n"),
		},
		"key does not exist": {
			setup:  func() {},
			input:  []string{"NONEXISTENT_KEY"},
			output: clientio.RespZero,
		},
		"root path del": {
			setup: func() {
				key := "EXISTING_KEY"
				value := "{\"age\":13,\"high\":1.60,\"pet\":null,\"language\":[\"python\",\"golang\"], " +
					"\"flag\":false, \"partner\":{\"name\":\"tom\",\"language\":[\"rust\"]}}"
				var rootData interface{}
				_ = sonic.Unmarshal([]byte(value), &rootData)
				obj := store.NewObj(rootData, -1, object.ObjTypeJSON, object.ObjEncodingJSON)
				store.Put(key, obj)
			},
			input:  []string{"EXISTING_KEY"},
			output: clientio.RespOne,
		},
		"part path del": {
			setup: func() {
				key := "EXISTING_KEY"
				value := "{\"age\":13,\"high\":1.60,\"pet\":null,\"language\":[\"python\",\"golang\"], " +
					"\"flag\":false, \"partner\":{\"name\":\"tom\",\"language\":[\"rust\"]}}"
				var rootData interface{}
				_ = sonic.Unmarshal([]byte(value), &rootData)
				obj := store.NewObj(rootData, -1, object.ObjTypeJSON, object.ObjEncodingJSON)
				store.Put(key, obj)
			},

			input:  []string{"EXISTING_KEY", "$..language"},
			output: []byte(":2\r\n"),
		},
		"wildcard path del": {
			setup: func() {
				key := "EXISTING_KEY"
				value := "{\"age\":13,\"high\":1.60,\"pet\":null,\"language\":[\"python\",\"golang\"], " +
					"\"flag\":false, \"partner\":{\"name\":\"tom\",\"language\":[\"rust\"]}}"
				var rootData interface{}
				_ = sonic.Unmarshal([]byte(value), &rootData)
				obj := store.NewObj(rootData, -1, object.ObjTypeJSON, object.ObjEncodingJSON)
				store.Put(key, obj)
			},

			input:  []string{"EXISTING_KEY", "$.*"},
			output: []byte(":6\r\n"),
		},
	}
	runEvalTests(t, tests, evalJSONDEL, store)
}

func testEvalJSONFORGET(t *testing.T, store *dstore.Store) {
	tests := map[string]evalTestCase{
		"nil value": {
			setup:  func() {},
			input:  nil,
			output: []byte("-ERR wrong number of arguments for 'json.forget' command\r\n"),
		},
		"key does not exist": {
			setup:  func() {},
			input:  []string{"NONEXISTENT_KEY"},
			output: clientio.RespZero,
		},
		"root path forget": {
			setup: func() {
				key := "EXISTING_KEY"
				value := "{\"age\":13,\"high\":1.60,\"pet\":null,\"language\":[\"python\",\"golang\"], " +
					"\"flag\":false, \"partner\":{\"name\":\"tom\",\"language\":[\"rust\"]}}"
				var rootData interface{}
				_ = sonic.Unmarshal([]byte(value), &rootData)
				obj := store.NewObj(rootData, -1, object.ObjTypeJSON, object.ObjEncodingJSON)
				store.Put(key, obj)
			},
			input:  []string{"EXISTING_KEY"},
			output: clientio.RespOne,
		},
		"part path forget": {
			setup: func() {
				key := "EXISTING_KEY"
				value := "{\"age\":13,\"high\":1.60,\"pet\":null,\"language\":[\"python\",\"golang\"], " +
					"\"flag\":false, \"partner\":{\"name\":\"tom\",\"language\":[\"rust\"]}}"
				var rootData interface{}
				_ = sonic.Unmarshal([]byte(value), &rootData)
				obj := store.NewObj(rootData, -1, object.ObjTypeJSON, object.ObjEncodingJSON)
				store.Put(key, obj)
			},

			input:  []string{"EXISTING_KEY", "$..language"},
			output: []byte(":2\r\n"),
		},
		"wildcard path forget": {
			setup: func() {
				key := "EXISTING_KEY"
				value := "{\"age\":13,\"high\":1.60,\"pet\":null,\"language\":[\"python\",\"golang\"], " +
					"\"flag\":false, \"partner\":{\"name\":\"tom\",\"language\":[\"rust\"]}}"
				var rootData interface{}
				_ = sonic.Unmarshal([]byte(value), &rootData)
				obj := store.NewObj(rootData, -1, object.ObjTypeJSON, object.ObjEncodingJSON)
				store.Put(key, obj)
			},

			input:  []string{"EXISTING_KEY", "$.*"},
			output: []byte(":6\r\n"),
		},
	}
	runEvalTests(t, tests, evalJSONFORGET, store)
}

func testEvalJSONCLEAR(t *testing.T, store *dstore.Store) {
	tests := map[string]evalTestCase{
		"nil value": {
			setup:  func() {},
			input:  nil,
			output: []byte("-ERR wrong number of arguments for 'json.clear' command\r\n"),
		},
		"empty array": {
			setup:  func() {},
			input:  []string{},
			output: []byte("-ERR wrong number of arguments for 'json.clear' command\r\n"),
		},
		"key does not exist": {
			setup:  func() {},
			input:  []string{"NONEXISTENT_KEY"},
			output: []byte("-ERR could not perform this operation on a key that doesn't exist\r\n"),
		},
		"root clear": {
			setup: func() {
				key := "EXISTING_KEY"
				value := "{\"age\":13,\"high\":1.60,\"language\":[\"python\",\"golang\"], \"flag\":false, " +
					"\"partner\":{\"name\":\"tom\",\"language\":[\"rust\"]}}"
				var rootData interface{}
				_ = sonic.Unmarshal([]byte(value), &rootData)
				obj := store.NewObj(rootData, -1, object.ObjTypeJSON, object.ObjEncodingJSON)
				store.Put(key, obj)
			},
			input:  []string{"EXISTING_KEY"},
			output: []byte(":1\r\n"),
		},
		"array type clear": {
			setup: func() {
				key := "EXISTING_KEY"
				value := "{\"array\":[1,2,3,\"s\",null]}"
				var rootData interface{}
				_ = sonic.Unmarshal([]byte(value), &rootData)
				obj := store.NewObj(rootData, -1, object.ObjTypeJSON, object.ObjEncodingJSON)
				store.Put(key, obj)
			},

			input:  []string{"EXISTING_KEY"},
			output: []byte(":1\r\n"),
		},
		"string type clear": {
			setup: func() {
				key := "EXISTING_KEY"
				value := "{\"a\":\"test\"}"
				var rootData interface{}
				_ = sonic.Unmarshal([]byte(value), &rootData)
				obj := store.NewObj(rootData, -1, object.ObjTypeJSON, object.ObjEncodingJSON)
				store.Put(key, obj)
			},

			input:  []string{"EXISTING_KEY", "$.a"},
			output: []byte(":0\r\n"),
		},
		"integer type clear": {
			setup: func() {
				key := "EXISTING_KEY"
				value := "{\"age\":13}"
				var rootData interface{}
				_ = sonic.Unmarshal([]byte(value), &rootData)
				obj := store.NewObj(rootData, -1, object.ObjTypeJSON, object.ObjEncodingJSON)
				store.Put(key, obj)
			},

			input:  []string{"EXISTING_KEY", "$.age"},
			output: []byte(":1\r\n"),
		},
		"number type clear": {
			setup: func() {
				key := "EXISTING_KEY"
				value := "{\"price\":3.14}"
				var rootData interface{}
				_ = sonic.Unmarshal([]byte(value), &rootData)
				obj := store.NewObj(rootData, -1, object.ObjTypeJSON, object.ObjEncodingJSON)
				store.Put(key, obj)
			},

			input:  []string{"EXISTING_KEY", "$.price"},
			output: []byte(":1\r\n"),
		},
		"boolean type clear": {
			setup: func() {
				key := "EXISTING_KEY"
				value := "{\"flag\":false}"
				var rootData interface{}
				_ = sonic.Unmarshal([]byte(value), &rootData)
				obj := store.NewObj(rootData, -1, object.ObjTypeJSON, object.ObjEncodingJSON)
				store.Put(key, obj)
			},
			input:  []string{"EXISTING_KEY", "$.flag"},
			output: []byte(":0\r\n"),
		},
		"multi type clear": {
			setup: func() {
				key := "EXISTING_KEY"
				value := "{\"age\":13,\"high\":1.60,\"name\":\"jerry\",\"language\":[\"python\",\"golang\"]," +
					"\"partner\":{\"name\":\"tom\",\"language\":[\"rust\"]}}"
				var rootData interface{}
				_ = sonic.Unmarshal([]byte(value), &rootData)
				obj := store.NewObj(rootData, -1, object.ObjTypeJSON, object.ObjEncodingJSON)
				store.Put(key, obj)
			},
			input:  []string{"EXISTING_KEY", "$.*"},
			output: []byte(":4\r\n"),
		},
	}
	runEvalTests(t, tests, evalJSONCLEAR, store)
}

func testEvalJSONTYPE(t *testing.T, store *dstore.Store) {
	tests := map[string]evalTestCase{
		"nil value": {
			setup:  func() {},
			input:  nil,
			output: []byte("-ERR wrong number of arguments for 'json.type' command\r\n"),
		},
		"empty array": {
			setup:  func() {},
			input:  []string{},
			output: []byte("-ERR wrong number of arguments for 'json.type' command\r\n"),
		},
		"key does not exist": {
			setup:  func() {},
			input:  []string{"NONEXISTENT_KEY"},
			output: clientio.RespNIL,
		},
		"object type value": {
			setup: func() {
				key := "EXISTING_KEY"
				value := "{\"language\":[\"java\",\"go\",\"python\"]}"
				var rootData interface{}
				_ = sonic.Unmarshal([]byte(value), &rootData)
				obj := store.NewObj(rootData, -1, object.ObjTypeJSON, object.ObjEncodingJSON)
				store.Put(key, obj)
			},

			input:  []string{"EXISTING_KEY"},
			output: []byte("$6\r\nobject\r\n"),
		},
		"array type value": {
			setup: func() {
				key := "EXISTING_KEY"
				value := "{\"language\":[\"java\",\"go\",\"python\"]}"
				var rootData interface{}
				_ = sonic.Unmarshal([]byte(value), &rootData)
				obj := store.NewObj(rootData, -1, object.ObjTypeJSON, object.ObjEncodingJSON)
				store.Put(key, obj)
			},

			input:  []string{"EXISTING_KEY", "$.language"},
			output: []byte("*1\r\n$5\r\narray\r\n"),
		},
		"string type value": {
			setup: func() {
				key := "EXISTING_KEY"
				value := "{\"a\":\"test\"}"
				var rootData interface{}
				_ = sonic.Unmarshal([]byte(value), &rootData)
				obj := store.NewObj(rootData, -1, object.ObjTypeJSON, object.ObjEncodingJSON)
				store.Put(key, obj)
			},

			input:  []string{"EXISTING_KEY", "$.a"},
			output: []byte("*1\r\n$6\r\nstring\r\n"),
		},
		"boolean type value": {
			setup: func() {
				key := "EXISTING_KEY"
				value := "{\"flag\":true}"
				var rootData interface{}
				_ = sonic.Unmarshal([]byte(value), &rootData)
				obj := store.NewObj(rootData, -1, object.ObjTypeJSON, object.ObjEncodingJSON)
				store.Put(key, obj)
			},

			input:  []string{"EXISTING_KEY", "$.flag"},
			output: []byte("*1\r\n$7\r\nboolean\r\n"),
		},
		"number type value": {
			setup: func() {
				key := "EXISTING_KEY"
				value := "{\"price\":3}"
				var rootData interface{}
				_ = sonic.Unmarshal([]byte(value), &rootData)
				obj := store.NewObj(rootData, -1, object.ObjTypeJSON, object.ObjEncodingJSON)
				store.Put(key, obj)
			},

			input:  []string{"EXISTING_KEY", "$.price"},
			output: []byte("*1\r\n$6\r\nnumber\r\n"),
		},
		"null type value": {
			setup: func() {
				key := "EXISTING_KEY"
				value := "{\"price\":3.14}"
				var rootData interface{}
				_ = sonic.Unmarshal([]byte(value), &rootData)
				obj := store.NewObj(rootData, -1, object.ObjTypeJSON, object.ObjEncodingJSON)
				store.Put(key, obj)
			},

			input:  []string{"EXISTING_KEY", "$.language"},
			output: clientio.RespEmptyArray,
		},
		"multi type value": {
			setup: func() {
				key := "EXISTING_KEY"
				value := "{\"name\":\"tom\",\"partner\":{\"name\":\"jerry\"}}"
				var rootData interface{}
				_ = sonic.Unmarshal([]byte(value), &rootData)
				obj := store.NewObj(rootData, -1, object.ObjTypeJSON, object.ObjEncodingJSON)
				store.Put(key, obj)
			},

			input:  []string{"EXISTING_KEY", "$..name"},
			output: []byte("*2\r\n$6\r\nstring\r\n$6\r\nstring\r\n"),
		},
	}

	runEvalTests(t, tests, evalJSONTYPE, store)
}

func testEvalJSONGET(t *testing.T, store *dstore.Store) {
	tests := map[string]evalTestCase{
		"nil value": {
			setup:  func() {},
			input:  nil,
			output: []byte("-ERR wrong number of arguments for 'json.get' command\r\n"),
		},
		"empty array": {
			setup:  func() {},
			input:  []string{},
			output: []byte("-ERR wrong number of arguments for 'json.get' command\r\n"),
		},
		"key does not exist": {
			setup:  func() {},
			input:  []string{"NONEXISTENT_KEY"},
			output: clientio.RespNIL,
		},
		"key exists invalid value": {
			setup: func() {
				key := "EXISTING_KEY"
				value := "{\"a\":2}"
				obj := &object.Obj{
					Value:          value,
					LastAccessedAt: uint32(time.Now().Unix()),
				}
				store.Put(key, obj)
			},
			input:  []string{"EXISTING_KEY"},
			output: []byte("-ERR Existing key has wrong Dice type\r\n"),
		},
		"key exists value": {
			setup: func() {
				key := "EXISTING_KEY"
				value := "{\"a\":2}"
				var rootData interface{}
				_ = sonic.Unmarshal([]byte(value), &rootData)
				obj := store.NewObj(rootData, -1, object.ObjTypeJSON, object.ObjEncodingJSON)
				store.Put(key, obj)
			},

			input:  []string{"EXISTING_KEY"},
			output: []byte("$7\r\n{\"a\":2}\r\n"),
		},
		"key exists but expired": {
			setup: func() {
				key := "EXISTING_KEY"
				value := "mock_value"
				obj := &object.Obj{
					Value:          value,
					LastAccessedAt: uint32(time.Now().Unix()),
				}
				store.Put(key, obj)

				store.SetExpiry(obj, int64(-2*time.Millisecond))
			},
			input:  []string{"EXISTING_KEY"},
			output: clientio.RespNIL,
		},
	}

	runEvalTests(t, tests, evalJSONGET, store)
}

func testEvalJSONSET(t *testing.T, store *dstore.Store) {
	tests := map[string]evalTestCase{
		"nil value": {
			setup:  func() {},
			input:  nil,
			output: []byte("-ERR wrong number of arguments for 'json.set' command\r\n"),
		},
		"empty array": {
			setup:  func() {},
			input:  []string{},
			output: []byte("-ERR wrong number of arguments for 'json.set' command\r\n"),
		},
		"insufficient args": {
			setup:  func() {},
			input:  []string{},
			output: []byte("-ERR wrong number of arguments for 'json.set' command\r\n"),
		},
		"invalid json path": {
			setup:  func() {},
			input:  []string{"doc", "$", "{\"a\":}"},
			output: nil,
			validator: func(output []byte) {
				assert.Assert(t, output != nil)
				assert.Assert(t, strings.Contains(string(output), "-ERR invalid JSON:"))
			},
		},
		"valid json path": {
			setup: func() {
			},
			input:  []string{"doc", "$", "{\"a\":2}"},
			output: clientio.RespOK,
		},
	}

	runEvalTests(t, tests, evalJSONSET, store)
}

func testEvalJSONNUMMULTBY(t *testing.T, store *dstore.Store) {
	tests := map[string]evalTestCase{
		"nil value": {
			setup:  func() {},
			input:  nil,
			output: []byte("-ERR wrong number of arguments for 'json.nummultby' command\r\n"),
		},
		"empty array": {
			setup:  func() {},
			input:  []string{},
			output: []byte("-ERR wrong number of arguments for 'json.nummultby' command\r\n"),
		},
		"insufficient args": {
			setup:  func() {},
			input:  []string{"doc"},
			output: []byte("-ERR wrong number of arguments for 'json.nummultby' command\r\n"),
		},
		"non-numeric multiplier on existing key": {
			setup: func() {
				key := "doc"
				value := "{\"a\":10,\"b\":[{\"a\":2}, {\"a\":5}, {\"a\":\"c\"}]}"
				var rootData interface{}
				_ = sonic.Unmarshal([]byte(value), &rootData)
				obj := store.NewObj(rootData, -1, object.ObjTypeJSON, object.ObjEncodingJSON)
				store.Put(key, obj)
			},
			input:  []string{"doc", "$.a", "qwe"},
			output: []byte("-ERR expected value at line 1 column 1\r\n"),
		},
		"nummultby on non integer root fields": {
			setup: func() {
				key := "doc"
				value := "{\"a\": \"b\",\"b\":[{\"a\":2}, {\"a\":5}, {\"a\":\"c\"}]}"
				var rootData interface{}
				_ = sonic.Unmarshal([]byte(value), &rootData)
				obj := store.NewObj(rootData, -1, object.ObjTypeJSON, object.ObjEncodingJSON)
				store.Put(key, obj)
			},
			input:  []string{"doc", "$.a", "2"},
			output: []byte("$6\r\n[null]\r\n"),
		},
		"nummultby on recursive fields": {
			setup: func() {
				key := "doc"
				value := "{\"a\": \"b\",\"b\":[{\"a\":2}, {\"a\":5}, {\"a\":\"c\"}]}"
				var rootData interface{}
				_ = sonic.Unmarshal([]byte(value), &rootData)
				obj := store.NewObj(rootData, -1, object.ObjTypeJSON, object.ObjEncodingJSON)
				store.Put(key, obj)
			},
			input:  []string{"doc", "$..a", "2"},
			output: []byte("$16\r\n[4,10,null,null]\r\n"),
		},
		"nummultby on integer root fields": {
			setup: func() {
				key := "doc"
				value := "{\"a\":10,\"b\":[{\"a\":2}, {\"a\":5}, {\"a\":\"c\"}]}"
				var rootData interface{}
				_ = sonic.Unmarshal([]byte(value), &rootData)
				obj := store.NewObj(rootData, -1, object.ObjTypeJSON, object.ObjEncodingJSON)
				store.Put(key, obj)
			},
			input:  []string{"doc", "$.a", "2"},
			output: []byte("$4\r\n[20]\r\n"),
		},
		"nummultby on non-existent key": {
			setup: func() {
				key := "doc"
				value := "{\"a\":10,\"b\":[{\"a\":2}, {\"a\":5}, {\"a\":\"c\"}]}"
				var rootData interface{}
				_ = sonic.Unmarshal([]byte(value), &rootData)
				obj := store.NewObj(rootData, -1, object.ObjTypeJSON, object.ObjEncodingJSON)
				store.Put(key, obj)
			},
			input:  []string{"doc", "$..fe", "2"},
			output: []byte("$2\r\n[]\r\n"),
		},
	}
	runEvalTests(t, tests, evalJSONNUMMULTBY, store)
}

func testEvalJSONARRAPPEND(t *testing.T, store *dstore.Store) {
	tests := map[string]evalTestCase{
		"arr append to non array fields": {
			setup: func() {
				key := "array"
				value := "{\"a\":2}"
				var rootData interface{}
				_ = sonic.Unmarshal([]byte(value), &rootData)
				obj := store.NewObj(rootData, -1, object.ObjTypeJSON, object.ObjEncodingJSON)
				store.Put(key, obj)
			},
			input:  []string{"array", "$.a", "6"},
			output: []byte("*1\r\n$-1\r\n"),
		},
		"arr append single element to an array field": {
			setup: func() {
				key := "array"
				value := "{\"a\":[1,2]}"
				var rootData interface{}
				_ = sonic.Unmarshal([]byte(value), &rootData)
				obj := store.NewObj(rootData, -1, object.ObjTypeJSON, object.ObjEncodingJSON)
				store.Put(key, obj)
			},
			input:  []string{"array", "$.a", "6"},
			output: []byte("*1\r\n:3\r\n"),
		},
		"arr append multiple elements to an array field": {
			setup: func() {
				key := "array"
				value := "{\"a\":[1,2]}"
				var rootData interface{}
				_ = sonic.Unmarshal([]byte(value), &rootData)
				obj := store.NewObj(rootData, -1, object.ObjTypeJSON, object.ObjEncodingJSON)
				store.Put(key, obj)
			},
			input:  []string{"array", "$.a", "6", "7", "8"},
			output: []byte("*1\r\n:5\r\n"),
		},
		"arr append string value": {
			setup: func() {
				key := "array"
				value := "{\"b\":[\"b\",\"c\"]}"
				var rootData interface{}
				_ = sonic.Unmarshal([]byte(value), &rootData)
				obj := store.NewObj(rootData, -1, object.ObjTypeJSON, object.ObjEncodingJSON)
				store.Put(key, obj)
			},
			input:  []string{"array", "$.b", `"d"`},
			output: []byte("*1\r\n:3\r\n"),
		},
		"arr append nested array value": {
			setup: func() {
				key := "array"
				value := "{\"a\":[[1,2]]}"
				var rootData interface{}
				_ = sonic.Unmarshal([]byte(value), &rootData)
				obj := store.NewObj(rootData, -1, object.ObjTypeJSON, object.ObjEncodingJSON)
				store.Put(key, obj)
			},
			input:  []string{"array", "$.a", "[1,2,3]"},
			output: []byte("*1\r\n:2\r\n"),
		},
		"arr append with json value": {
			setup: func() {
				key := "array"
				value := "{\"a\":[{\"b\": 1}]}"
				var rootData interface{}
				_ = sonic.Unmarshal([]byte(value), &rootData)
				obj := store.NewObj(rootData, -1, object.ObjTypeJSON, object.ObjEncodingJSON)
				store.Put(key, obj)
			},
			input:  []string{"array", "$.a", "{\"c\": 3}"},
			output: []byte("*1\r\n:2\r\n"),
		},
		"arr append to append on multiple fields": {
			setup: func() {
				key := "array"
				value := "{\"a\":[1,2],\"b\":{\"a\":[10]}}"
				var rootData interface{}
				_ = sonic.Unmarshal([]byte(value), &rootData)
				obj := store.NewObj(rootData, -1, object.ObjTypeJSON, object.ObjEncodingJSON)
				store.Put(key, obj)
			},
			input:  []string{"array", "$..a", "6"},
			output: []byte("*2\r\n:2\r\n:3\r\n"),
		},
		"arr append to append on root node": {
			setup: func() {
				key := "array"
				value := "[1,2,3]"
				var rootData interface{}
				_ = sonic.Unmarshal([]byte(value), &rootData)
				obj := store.NewObj(rootData, -1, object.ObjTypeJSON, object.ObjEncodingJSON)
				store.Put(key, obj)
			},
			input:  []string{"array", "$", "6"},
			output: []byte("*1\r\n:4\r\n"),
		},
		"arr append to an array with different type": {
			setup: func() {
				key := "array"
				value := "{\"a\":[1,2]}"
				var rootData interface{}
				_ = sonic.Unmarshal([]byte(value), &rootData)
				obj := store.NewObj(rootData, -1, object.ObjTypeJSON, object.ObjEncodingJSON)
				store.Put(key, obj)
			},
			input:  []string{"array", "$.a", `"blue"`},
			output: []byte("*1\r\n:3\r\n"),
		},
	}
	runEvalTests(t, tests, evalJSONARRAPPEND, store)
}

func testEvalJSONTOGGLE(t *testing.T, store *dstore.Store) {
	tests := map[string]evalTestCase{
		"nil value": {
			setup:  func() {},
			input:  nil,
			output: []byte("-ERR wrong number of arguments for 'json.toggle' command\r\n"),
		},
		"empty array": {
			setup:  func() {},
			input:  []string{},
			output: []byte("-ERR wrong number of arguments for 'json.toggle' command\r\n"),
		},
		"key does not exist": {
			setup:  func() {},
			input:  []string{"NONEXISTENT_KEY", ".active"},
			output: []byte("-ERR could not perform this operation on a key that doesn't exist\r\n"),
		},
		"key exists, toggling boolean true to false": {
			setup: func() {
				key := "EXISTING_KEY"
				value := `{"active":true}`
				var rootData interface{}
				err := sonic.Unmarshal([]byte(value), &rootData)
				if err != nil {
					fmt.Printf("Debug: Error unmarshaling JSON: %v\n", err)
				}
				obj := store.NewObj(rootData, -1, object.ObjTypeJSON, object.ObjEncodingJSON)
				store.Put(key, obj)

			},
			input:  []string{"EXISTING_KEY", ".active"},
			output: clientio.Encode([]interface{}{0}, false),
		},
		"key exists, toggling boolean false to true": {
			setup: func() {
				key := "EXISTING_KEY"
				value := `{"active":false}`
				var rootData interface{}
				err := sonic.Unmarshal([]byte(value), &rootData)
				if err != nil {
					fmt.Printf("Debug: Error unmarshaling JSON: %v\n", err)
				}
				obj := store.NewObj(rootData, -1, object.ObjTypeJSON, object.ObjEncodingJSON)
				store.Put(key, obj)
			},
			input:  []string{"EXISTING_KEY", ".active"},
			output: clientio.Encode([]interface{}{1}, false),
		},
		"key exists but expired": {
			setup: func() {
				key := "EXISTING_KEY"
				value := "{\"active\":true}"
				obj := &object.Obj{
					Value:          value,
					LastAccessedAt: uint32(time.Now().Unix()),
				}
				store.Put(key, obj)
				store.SetExpiry(obj, int64(-2*time.Millisecond))
			},
			input:  []string{"EXISTING_KEY", ".active"},
			output: []byte("-ERR could not perform this operation on a key that doesn't exist\r\n"),
		},
		"nested JSON structure with multiple booleans": {
			setup: func() {
				key := "NESTED_KEY"
				value := `{"isSimple":true,"nested":{"isSimple":false}}`
				var rootData interface{}
				_ = sonic.Unmarshal([]byte(value), &rootData)
				obj := store.NewObj(rootData, -1, object.ObjTypeJSON, object.ObjEncodingJSON)
				store.Put(key, obj)
			},
			input:  []string{"NESTED_KEY", "$..isSimple"},
			output: clientio.Encode([]interface{}{0, 1}, false),
		},
		"deeply nested JSON structure with multiple matching fields": {
			setup: func() {
				key := "DEEP_NESTED_KEY"
				value := `{"field": true, "nested": {"field": false, "nested": {"field": true}}}`
				var rootData interface{}
				_ = sonic.Unmarshal([]byte(value), &rootData)
				obj := store.NewObj(rootData, -1, object.ObjTypeJSON, object.ObjEncodingJSON)
				store.Put(key, obj)
			},
			input:  []string{"DEEP_NESTED_KEY", "$..field"},
			output: clientio.Encode([]interface{}{0, 1, 0}, false),
		},
	}
	runEvalTests(t, tests, evalJSONTOGGLE, store)
}

func testEvalTTL(t *testing.T, store *dstore.Store) {
	tests := map[string]evalTestCase{
		"nil value": {
			setup:  func() {},
			input:  nil,
			output: []byte("-ERR wrong number of arguments for 'ttl' command\r\n"),
		},
		"empty array": {
			setup:  func() {},
			input:  []string{},
			output: []byte("-ERR wrong number of arguments for 'ttl' command\r\n"),
		},
		"key does not exist": {
			setup:  func() {},
			input:  []string{"NONEXISTENT_KEY"},
			output: clientio.RespMinusTwo,
		},
		"multiple arguments": {
			setup:  func() {},
			input:  []string{"KEY1", "KEY2"},
			output: []byte("-ERR wrong number of arguments for 'ttl' command\r\n"),
		},
		"key exists expiry not set": {
			setup: func() {
				key := "EXISTING_KEY"
				value := "mock_value"
				obj := &object.Obj{
					Value:          value,
					LastAccessedAt: uint32(time.Now().Unix()),
				}
				store.Put(key, obj)
			},
			input:  []string{"EXISTING_KEY"},
			output: clientio.RespMinusOne,
		},
		"key exists not expired": {
			setup: func() {
				key := "EXISTING_KEY"
				value := "mock_value"
				obj := &object.Obj{
					Value:          value,
					LastAccessedAt: uint32(time.Now().Unix()),
				}
				store.Put(key, obj)

				store.SetExpiry(obj, int64(2*time.Millisecond))
			},
			input: []string{"EXISTING_KEY"},
			validator: func(output []byte) {
				assert.Assert(t, output != nil)
				assert.Assert(t, !bytes.Equal(output, clientio.RespMinusOne))
				assert.Assert(t, !bytes.Equal(output, clientio.RespMinusTwo))
			},
		},
		"key exists but expired": {
			setup: func() {
				key := "EXISTING_EXPIRED_KEY"
				value := "mock_value"
				obj := &object.Obj{
					Value:          value,
					LastAccessedAt: uint32(time.Now().Unix()),
				}
				store.Put(key, obj)

				store.SetExpiry(obj, int64(-2*time.Millisecond))
			},
			input:  []string{"EXISTING_KEY"},
			output: clientio.RespMinusTwo,
		},
	}

	runEvalTests(t, tests, evalTTL, store)
}

func testEvalDel(t *testing.T, store *dstore.Store) {
	tests := map[string]evalTestCase{
		"nil value": {
			setup:  func() {},
			input:  nil,
			output: []byte(":0\r\n"),
		},
		"empty array": {
			setup:  func() {},
			input:  []string{},
			output: []byte(":0\r\n"),
		},
		"key does not exist": {
			setup:  func() {},
			input:  []string{"NONEXISTENT_KEY"},
			output: []byte(":0\r\n"),
		},
		"key exists": {
			setup: func() {
				key := "EXISTING_KEY"
				value := "mock_value"
				obj := &object.Obj{
					Value:          value,
					LastAccessedAt: uint32(time.Now().Unix()),
				}
				store.Put(key, obj)

				dstore.KeyspaceStat[0]["keys"]++
			},
			input:  []string{"EXISTING_KEY"},
			output: []byte(":1\r\n"),
		},
	}

	runEvalTests(t, tests, evalDEL, store)
}

// TestEvalPersist tests the evalPersist function using table-driven tests.
func testEvalPersist(t *testing.T, store *dstore.Store) {
	// Define test cases
	tests := map[string]evalTestCase{
		"wrong number of arguments": {
			input:  []string{"key1", "key2"},
			output: clientio.Encode(errors.New("ERR wrong number of arguments for 'persist' command"), false),
		},
		"key does not exist": {
			input:  []string{"nonexistent"},
			output: clientio.RespZero,
		},
		"key exists but no expiration set": {
			input: []string{"existent_no_expiry"},
			setup: func() {
				evalSET([]string{"existent_no_expiry", "value"}, store)
			},
			output: clientio.RespMinusOne,
		},
		"key exists and expiration removed": {
			input: []string{"existent_with_expiry"},
			setup: func() {
				evalSET([]string{"existent_with_expiry", "value", Ex, "1"}, store)
			},
			output: clientio.RespOne,
		},
		"key exists with expiration set and not expired": {
			input: []string{"existent_with_expiry_not_expired"},
			setup: func() {
				// Simulate setting a key with an expiration time that has not yet passed
				evalSET([]string{"existent_with_expiry_not_expired", "value", Ex, "10000"}, store) // 10000 seconds in the future
			},
			output: clientio.RespOne,
		},
	}

	runEvalTests(t, tests, evalPersist, store)
}

func testEvalDbsize(t *testing.T, store *dstore.Store) {
	tests := map[string]evalTestCase{
		"DBSIZE command with invalid no of args": {
			input:  []string{"INVALID_ARG"},
			output: []byte("-ERR wrong number of arguments for 'dbsize' command\r\n"),
		},
		"no key in db": {
			input:  nil,
			output: []byte(":0\r\n"),
		},
		"one key exists in db": {
			setup: func() {
				evalSET([]string{"key", "val"}, store)
			},
			input:  nil,
			output: []byte(":1\r\n"),
		},
		"two keys exist in db": {
			setup: func() {
				evalSET([]string{"key1", "val1"}, store)
				evalSET([]string{"key2", "val2"}, store)
			},
			input:  nil,
			output: []byte(":2\r\n"),
		},
		"repeating keys shall result in same dbsize": {
			setup: func() {
				evalSET([]string{"key1", "val1"}, store)
				evalSET([]string{"key2", "val2"}, store)
				evalSET([]string{"key2", "val2"}, store)
			},
			input:  nil,
			output: []byte(":2\r\n"),
		},
		"deleted keys shall be reflected in dbsize": {
			setup: func() {
				evalSET([]string{"key1", "val1"}, store)
				evalSET([]string{"key2", "val2"}, store)
				evalDEL([]string{"key2"}, store)
			},
			input:  nil,
			output: []byte(":1\r\n"),
		},
	}

	runEvalTests(t, tests, evalDBSIZE, store)
}

func testEvalPFADD(t *testing.T, store *dstore.Store) {
	tests := map[string]evalTestCase{
		"nil value":           {input: nil, output: []byte("-ERR wrong number of arguments for 'pfadd' command\r\n")},
		"empty array":         {input: []string{}, output: []byte("-ERR wrong number of arguments for 'pfadd' command\r\n")},
		"one value":           {input: []string{"KEY"}, output: []byte(":1\r\n")},
		"key val pair":        {input: []string{"KEY", "VAL"}, output: []byte(":1\r\n")},
		"key multiple values": {input: []string{"KEY", "VAL", "VAL1", "VAL2"}, output: []byte(":1\r\n")},
		"Incorrect type provided": {
			setup: func() {
				key, value := "EXISTING_KEY", "VALUE"
				oType, oEnc := deduceTypeEncoding(value)
				var exDurationMs int64 = -1
				var keepttl bool = false

				store.Put(key, store.NewObj(value, exDurationMs, oType, oEnc), dstore.WithKeepTTL(keepttl))
			},
			input:  []string{"EXISTING_KEY", "1"},
			output: []byte("-WRONGTYPE Key is not a valid HyperLogLog string value.\r\n")},
	}

	runEvalTests(t, tests, evalPFADD, store)
}

func testEvalPFCOUNT(t *testing.T, store *dstore.Store) {
	tests := map[string]evalTestCase{
		"PFCOUNT with empty arg": {
			input:  []string{},
			output: []byte("-ERR wrong number of arguments for 'pfcount' command\r\n"),
		},
		"PFCOUNT key not exists": {
			input:  []string{"HELLO"},
			output: clientio.Encode(0, false),
		},
		"PFCOUNT key exists": {
			setup: func() {
				key := "EXISTING_KEY"
				value := hyperloglog.New()
				value.Insert([]byte("VALUE"))
				obj := &object.Obj{
					Value:          value,
					LastAccessedAt: uint32(time.Now().Unix()),
				}
				store.Put(key, obj)
			},
			input:  []string{"EXISTING_KEY"},
			output: clientio.Encode(1, false),
		},
	}

	runEvalTests(t, tests, evalPFCOUNT, store)
}

func testEvalHGET(t *testing.T, store *dstore.Store) {
	tests := map[string]evalTestCase{
		"wrong number of args passed": {
			setup:  func() {},
			input:  nil,
			output: []byte("-ERR wrong number of arguments for 'hget' command\r\n"),
		},
		"only key passed": {
			setup:  func() {},
			input:  []string{"KEY"},
			output: []byte("-ERR wrong number of arguments for 'hget' command\r\n"),
		},
		"key doesn't exists": {
			setup:  func() {},
			input:  []string{"KEY", "field_name"},
			output: clientio.RespNIL,
		},
		"key exists but field_name doesn't exists": {
			setup: func() {
				key := "KEY_MOCK"
				field := "mock_field_name"
				newMap := make(HashMap)
				newMap[field] = "mock_field_value"

				obj := &object.Obj{
					TypeEncoding:   object.ObjTypeHashMap | object.ObjEncodingHashMap,
					Value:          newMap,
					LastAccessedAt: uint32(time.Now().Unix()),
				}

				store.Put(key, obj)
			},
			input:  []string{"KEY_MOCK", "non_existent_key"},
			output: clientio.RespNIL,
		},
		"both key and field_name exists": {
			setup: func() {
				key := "KEY_MOCK"
				field := "mock_field_name"
				newMap := make(HashMap)
				newMap[field] = "mock_field_value"

				obj := &object.Obj{
					TypeEncoding:   object.ObjTypeHashMap | object.ObjEncodingHashMap,
					Value:          newMap,
					LastAccessedAt: uint32(time.Now().Unix()),
				}

				store.Put(key, obj)
			},
			input:  []string{"KEY_MOCK", "mock_field_name"},
			output: clientio.Encode("mock_field_value", false),
		},
	}

	runEvalTests(t, tests, evalHGET, store)
}

func testEvalHSTRLEN(t *testing.T, store *dstore.Store) {
	tests := map[string]evalTestCase{
		"wrong number of args passed": {
			setup:  func() {},
			input:  nil,
			output: []byte("-ERR wrong number of arguments for 'hstrlen' command\r\n"),
		},
		"only key passed": {
			setup:  func() {},
			input:  []string{"KEY"},
			output: []byte("-ERR wrong number of arguments for 'hstrlen' command\r\n"),
		},
		"key doesn't exist": {
			setup:  func() {},
			input:  []string{"KEY", "field_name"},
			output: clientio.Encode(0, false),
		},
		"key exists but field_name doesn't exists": {
			setup: func() {
				key := "KEY_MOCK"
				field := "mock_field_name"
				newMap := make(HashMap)
				newMap[field] = "mock_field_value"

				obj := &object.Obj{
					TypeEncoding:   object.ObjTypeHashMap | object.ObjEncodingHashMap,
					Value:          newMap,
					LastAccessedAt: uint32(time.Now().Unix()),
				}

				store.Put(key, obj)
			},
			input:  []string{"KEY_MOCK", "non_existent_key"},
			output: clientio.Encode(0, false),
		},
		"both key and field_name exists": {
			setup: func() {
				key := "KEY_MOCK"
				field := "mock_field_name"
				newMap := make(HashMap)
				newMap[field] = "HelloWorld"

				obj := &object.Obj{
					TypeEncoding:   object.ObjTypeHashMap | object.ObjEncodingHashMap,
					Value:          newMap,
					LastAccessedAt: uint32(time.Now().Unix()),
				}

				store.Put(key, obj)
			},
			input:  []string{"KEY_MOCK", "mock_field_name"},
			output: clientio.Encode(10, false),
		},
	}

	runEvalTests(t, tests, evalHSTRLEN, store)
}

func testEvalPFMERGE(t *testing.T, store *dstore.Store) {
	tests := map[string]evalTestCase{
		"nil value":   {input: nil, output: []byte("-ERR wrong number of arguments for 'pfmerge' command\r\n")},
		"empty array": {input: []string{}, output: []byte("-ERR wrong number of arguments for 'pfmerge' command\r\n")},
		"PFMERGE invalid hll object": {
			setup: func() {
				key := "INVALID_OBJ_DEST_KEY"
				value := "123"
				obj := &object.Obj{
					Value:          value,
					LastAccessedAt: uint32(time.Now().Unix()),
				}
				store.Put(key, obj)
			},
			input:  []string{"INVALID_OBJ_DEST_KEY"},
			output: []byte("-WRONGTYPE Key is not a valid HyperLogLog string value.\r\n"),
		},
		"PFMERGE destKey doesn't exist": {
			input:  []string{"NON_EXISTING_DEST_KEY"},
			output: clientio.RespOK,
		},
		"PFMERGE destKey exist": {
			input:  []string{"NON_EXISTING_DEST_KEY"},
			output: clientio.RespOK,
		},
		"PFMERGE destKey exist srcKey doesn't exists": {
			setup: func() {
				key := "EXISTING_DEST_KEY"
				value := hyperloglog.New()
				value.Insert([]byte("VALUE"))
				obj := &object.Obj{
					Value:          value,
					LastAccessedAt: uint32(time.Now().Unix()),
				}
				store.Put(key, obj)
			},
			input:  []string{"EXISTING_DEST_KEY", "NON_EXISTING_SRC_KEY"},
			output: clientio.RespOK,
		},
		"PFMERGE destKey exist srcKey exists": {
			setup: func() {
				key := "EXISTING_DEST_KEY"
				value := hyperloglog.New()
				value.Insert([]byte("VALUE"))
				obj := &object.Obj{
					Value:          value,
					LastAccessedAt: uint32(time.Now().Unix()),
				}
				store.Put(key, obj)
			},
			input:  []string{"EXISTING_DEST_KEY", "NON_EXISTING_SRC_KEY"},
			output: clientio.RespOK,
		},
		"PFMERGE destKey exist multiple srcKey exist": {
			setup: func() {
				key := "EXISTING_DEST_KEY"
				value := hyperloglog.New()
				value.Insert([]byte("VALUE"))
				obj := &object.Obj{
					Value:          value,
					LastAccessedAt: uint32(time.Now().Unix()),
				}
				store.Put(key, obj)
				srcKey := "EXISTING_SRC_KEY"
				srcValue := hyperloglog.New()
				value.Insert([]byte("SRC_VALUE"))
				srcKeyObj := &object.Obj{
					Value:          srcValue,
					LastAccessedAt: uint32(time.Now().Unix()),
				}
				store.Put(srcKey, srcKeyObj)
			},
			input:  []string{"EXISTING_DEST_KEY", "EXISTING_SRC_KEY"},
			output: clientio.RespOK,
		},
	}

	runEvalTests(t, tests, evalPFMERGE, store)
}

func testEvalJSONSTRLEN(t *testing.T, store *dstore.Store) {
	tests := map[string]evalTestCase{
		"nil value": {
			setup:  func() {},
			input:  nil,
			output: []byte("-ERR wrong number of arguments for 'json.strlen' command\r\n"),
		},
		"key does not exist": {
			setup:  func() {},
			input:  []string{"NONEXISTENT_KEY"},
			output: []byte("$-1\r\n"),
		},
		"root not string strlen": {
			setup: func() {
				key := "EXISTING_KEY"
				value := "{\"age\":13,\"name\":\"a\"}"
				var rootData interface{}
				_ = sonic.Unmarshal([]byte(value), &rootData)
				obj := store.NewObj(rootData, -1, object.ObjTypeJSON, object.ObjEncodingJSON)
				store.Put(key, obj)
			},
			input:  []string{"EXISTING_KEY"},
			output: []byte("-WRONGTYPE wrong type of path value - expected string but found integer\r\n"),
		},
		"root array strlen": {
			setup: func() {
				key := "EXISTING_KEY"
				value := `"hello"`
				var rootData interface{}
				_ = sonic.Unmarshal([]byte(value), &rootData)
				obj := store.NewObj(rootData, -1, object.ObjTypeJSON, object.ObjEncodingJSON)
				store.Put(key, obj)
			},
			input:  []string{"EXISTING_KEY"},
			output: []byte(":5\r\n"),
		},
		"subpath string strlen": {
			setup: func() {
				key := "EXISTING_KEY"
				value := `{"partner":{"name":"tom","language":["rust"]}}`
				var rootData interface{}
				_ = sonic.Unmarshal([]byte(value), &rootData)
				obj := store.NewObj(rootData, -1, object.ObjTypeJSON, object.ObjEncodingJSON)
				store.Put(key, obj)
			},

			input:  []string{"EXISTING_KEY", "$..name"},
			output: []byte("*1\r\n:3\r\n"),
		},
		"subpath not string strlen": {
			setup: func() {
				key := "EXISTING_KEY"
				value := `{"partner":{"name":21,"language":["rust"]}}`
				var rootData interface{}
				_ = sonic.Unmarshal([]byte(value), &rootData)
				obj := store.NewObj(rootData, -1, object.ObjTypeJSON, object.ObjEncodingJSON)
				store.Put(key, obj)
			},

			input:  []string{"EXISTING_KEY", "$..name"},
			output: []byte("*1\r\n$-1\r\n"),
		},
	}
	runEvalTests(t, tests, evalJSONSTRLEN, store)
}

func testEvalLLEN(t *testing.T, store *dstore.Store) {
	tests := map[string]evalTestCase{
		"nil value": {
			input:  nil,
			output: []byte("-ERR wrong number of arguments for 'llen' command\r\n"),
		},
		"empty args": {
			input:  []string{},
			output: []byte("-ERR wrong number of arguments for 'llen' command\r\n"),
		},
		"wrong number of args": {
			input:  []string{"KEY1", "KEY2"},
			output: []byte("-ERR wrong number of arguments for 'llen' command\r\n"),
		},
		"key does not exist": {
			input:  []string{"NONEXISTENT_KEY"},
			output: clientio.RespZero,
		},
		"key exists": {
			setup: func() {
				evalLPUSH([]string{"EXISTING_KEY", "mock_value"}, store)
			},
			input:  []string{"EXISTING_KEY"},
			output: clientio.RespOne,
		},
		"key with different type": {
			setup: func() {
				evalSET([]string{"EXISTING_KEY", "mock_value"}, store)
			},
			input:  []string{"EXISTING_KEY"},
			output: []byte("-ERR Existing key has wrong Dice type\r\n"),
		},
	}

	runEvalTests(t, tests, evalLLEN, store)
}

func testEvalJSONNUMINCRBY(t *testing.T, store *dstore.Store) {
	tests := map[string]evalTestCase{
		"incr on numeric field": {
			setup: func() {
				key := "number"
				value := "{\"a\": 2}"
				var rootData interface{}
				_ = sonic.Unmarshal([]byte(value), &rootData)
				obj := store.NewObj(rootData, -1, object.ObjTypeJSON, object.ObjEncodingJSON)
				store.Put(key, obj)
			},
			input:  []string{"number", "$.a", "3"},
			output: []byte("$3\r\n[5]\r\n"),
		},

		"incr on float field": {
			setup: func() {
				key := "number"
				value := "{\"a\": 2.5}"
				var rootData interface{}
				_ = sonic.Unmarshal([]byte(value), &rootData)
				obj := store.NewObj(rootData, -1, object.ObjTypeJSON, object.ObjEncodingJSON)
				store.Put(key, obj)
			},
			input:  []string{"number", "$.a", "1.5"},
			output: []byte("$5\r\n[4.0]\r\n"),
		},

		"incr on multiple fields": {
			setup: func() {
				key := "number"
				value := "{\"a\": 2, \"b\": 10, \"c\": [15, {\"d\": 20}]}"
				var rootData interface{}
				_ = sonic.Unmarshal([]byte(value), &rootData)
				obj := store.NewObj(rootData, -1, object.ObjTypeJSON, object.ObjEncodingJSON)
				store.Put(key, obj)
			},
			input:  []string{"number", "$..*", "5"},
			output: []byte("$22\r\n[25,20,null,7,15,null]\r\n"),
			validator: func(output []byte) {
				outPutString := string(output)
				startIndex := strings.Index(outPutString, "[")
				endIndex := strings.Index(outPutString, "]")
				arrayString := outPutString[startIndex+1 : endIndex]
				arr := strings.Split(arrayString, ",")
				testifyAssert.ElementsMatch(t, arr, []string{"25", "20", "7", "15", "null", "null"})
			},
		},

		"incr on array element": {
			setup: func() {
				key := "number"
				value := "{\"a\": [1, 2, 3]}"
				var rootData interface{}
				_ = sonic.Unmarshal([]byte(value), &rootData)
				obj := store.NewObj(rootData, -1, object.ObjTypeJSON, object.ObjEncodingJSON)
				store.Put(key, obj)
			},
			input:  []string{"number", "$.a[1]", "5"},
			output: []byte("$3\r\n[7]\r\n"),
		},
		"incr on non-existent field": {
			setup: func() {
				key := "number"
				value := "{\"a\": 2}"
				var rootData interface{}
				_ = sonic.Unmarshal([]byte(value), &rootData)
				obj := store.NewObj(rootData, -1, object.ObjTypeJSON, object.ObjEncodingJSON)
				store.Put(key, obj)
			},
			input:  []string{"number", "$.b", "3"},
			output: []byte("$2\r\n[]\r\n"),
		},
		"incr with mixed fields": {
			setup: func() {
				key := "number"
				value := "{\"a\": 5, \"b\": \"not a number\", \"c\": [1, 2]}"
				var rootData interface{}
				_ = sonic.Unmarshal([]byte(value), &rootData)
				obj := store.NewObj(rootData, -1, object.ObjTypeJSON, object.ObjEncodingJSON)
				store.Put(key, obj)
			},
			input:  []string{"number", "$..*", "2"},
			output: []byte("$17\r\n[3,4,null,7,null]\r\n"),
			validator: func(output []byte) {
				outPutString := string(output)
				startIndex := strings.Index(outPutString, "[")
				endIndex := strings.Index(outPutString, "]")
				arrayString := outPutString[startIndex+1 : endIndex]
				arr := strings.Split(arrayString, ",")
				testifyAssert.ElementsMatch(t, arr, []string{"3", "4", "7", "null", "null"})
			},
		},

		"incr on nested fields": {
			setup: func() {
				key := "number"
				value := "{\"a\": {\"b\": {\"c\": 10}}}"
				var rootData interface{}
				_ = sonic.Unmarshal([]byte(value), &rootData)
				obj := store.NewObj(rootData, -1, object.ObjTypeJSON, object.ObjEncodingJSON)
				store.Put(key, obj)
			},
			input:  []string{"number", "$..c", "5"},
			output: []byte("$4\r\n[15]\r\n"),
		},
	}

	runEvalTests(t, tests, evalJSONNUMINCRBY, store)
}

func runEvalTests(t *testing.T, tests map[string]evalTestCase, evalFunc func([]string, *dstore.Store) []byte, store *dstore.Store) {
	for name, tc := range tests {
		t.Run(name, func(t *testing.T) {
			store = setupTest(store)

			if tc.setup != nil {
				tc.setup()
			}

			output := evalFunc(tc.input, store)

			if tc.validator != nil {
				tc.validator(output)
			} else {
				assert.Equal(t, string(tc.output), string(output))
			}
		})
	}
}

func BenchmarkEvalMSET(b *testing.B) {
	b.ResetTimer()
	for i := 0; i < b.N; i++ {
		store := dstore.NewStore(nil)
		evalMSET([]string{"KEY", "VAL", "KEY2", "VAL2"}, store)
	}
}

func BenchmarkEvalHSET(b *testing.B) {
	store := dstore.NewStore(nil)
	for i := 0; i < b.N; i++ {
		evalHSET([]string{"KEY", fmt.Sprintf("FIELD_%d", i), fmt.Sprintf("VALUE_%d", i)}, store)
	}
}

func testEvalHSET(t *testing.T, store *dstore.Store) {
	tests := map[string]evalTestCase{
		"wrong number of args passed": {
			setup:  func() {},
			input:  nil,
			output: []byte("-ERR wrong number of arguments for 'hset' command\r\n"),
		},
		"only key passed": {
			setup:  func() {},
			input:  []string{"key"},
			output: []byte("-ERR wrong number of arguments for 'hset' command\r\n"),
		},
		"only key and field_name passed": {
			setup:  func() {},
			input:  []string{"KEY", "field_name"},
			output: []byte("-ERR wrong number of arguments for 'hset' command\r\n"),
		},
		"key, field and value passed": {
			setup:  func() {},
			input:  []string{"KEY1", "field_name", "value"},
			output: clientio.Encode(int64(1), false),
		},
		"key, field and value updated": {
			setup:  func() {},
			input:  []string{"KEY1", "field_name", "value_new"},
			output: clientio.Encode(int64(1), false),
		},
		"new set of key, field and value added": {
			setup:  func() {},
			input:  []string{"KEY2", "field_name_new", "value_new_new"},
			output: clientio.Encode(int64(1), false),
		},
		"apply with duplicate key, field and value names": {
			setup: func() {
				key := "KEY_MOCK"
				field := "mock_field_name"
				newMap := make(HashMap)
				newMap[field] = "mock_field_value"

				obj := &object.Obj{
					TypeEncoding:   object.ObjTypeHashMap | object.ObjEncodingHashMap,
					Value:          newMap,
					LastAccessedAt: uint32(time.Now().Unix()),
				}

				store.Put(key, obj)
			},
			input:  []string{"KEY_MOCK", "mock_field_name", "mock_field_value"},
			output: clientio.Encode(int64(0), false),
		},
		"same key -> update value, add new field and value": {
			setup: func() {
				key := "KEY_MOCK"
				field := "mock_field_name"
				mock_value := "mock_field_value"
				newMap := make(HashMap)
				newMap[field] = mock_value

				obj := &object.Obj{
					TypeEncoding:   object.ObjTypeHashMap | object.ObjEncodingHashMap,
					Value:          newMap,
					LastAccessedAt: uint32(time.Now().Unix()),
				}

				store.Put(key, obj)

				// Check if the map is saved correctly in the store
				res, err := getValueFromHashMap(key, field, store)

				assert.Assert(t, err == nil)
				assert.DeepEqual(t, res, clientio.Encode(mock_value, false))
			},
			input: []string{
				"KEY_MOCK",
				"mock_field_name",
				"mock_field_value_new",
				"mock_field_name_new",
				"mock_value_new",
			},
			output: clientio.Encode(int64(1), false),
		},
	}

	runEvalTests(t, tests, evalHSET, store)
}

func BenchmarkEvalPFCOUNT(b *testing.B) {
	store := *dstore.NewStore(nil)

	// Helper function to create and insert HLL objects
	createAndInsertHLL := func(key string, items []string) {
		hll := hyperloglog.New()
		for _, item := range items {
			hll.Insert([]byte(item))
		}
		obj := &object.Obj{
			Value:          hll,
			LastAccessedAt: uint32(time.Now().Unix()),
		}
		store.Put(key, obj)
	}

	// Create small HLLs (10000 items each)
	smallItems := make([]string, 10000)
	for i := 0; i < 100; i++ {
		smallItems[i] = fmt.Sprintf("SmallItem%d", i)
	}
	createAndInsertHLL("SMALL1", smallItems)
	createAndInsertHLL("SMALL2", smallItems)

	// Create medium HLLs (1000000 items each)
	mediumItems := make([]string, 1000000)
	for i := 0; i < 100; i++ {
		mediumItems[i] = fmt.Sprintf("MediumItem%d", i)
	}
	createAndInsertHLL("MEDIUM1", mediumItems)
	createAndInsertHLL("MEDIUM2", mediumItems)

	// Create large HLLs (1000000000 items each)
	largeItems := make([]string, 1000000000)
	for i := 0; i < 10000; i++ {
		largeItems[i] = fmt.Sprintf("LargeItem%d", i)
	}
	createAndInsertHLL("LARGE1", largeItems)
	createAndInsertHLL("LARGE2", largeItems)

	tests := []struct {
		name string
		args []string
	}{
		{"SingleSmallKey", []string{"SMALL1"}},
		{"TwoSmallKeys", []string{"SMALL1", "SMALL2"}},
		{"SingleMediumKey", []string{"MEDIUM1"}},
		{"TwoMediumKeys", []string{"MEDIUM1", "MEDIUM2"}},
		{"SingleLargeKey", []string{"LARGE1"}},
		{"TwoLargeKeys", []string{"LARGE1", "LARGE2"}},
		{"MixedSizes", []string{"SMALL1", "MEDIUM1", "LARGE1"}},
		{"ManySmallKeys", []string{"SMALL1", "SMALL2", "SMALL1", "SMALL2", "SMALL1"}},
		{"ManyMediumKeys", []string{"MEDIUM1", "MEDIUM2", "MEDIUM1", "MEDIUM2", "MEDIUM1"}},
		{"ManyLargeKeys", []string{"LARGE1", "LARGE2", "LARGE1", "LARGE2", "LARGE1"}},
		{"NonExistentKey", []string{"SMALL1", "NONEXISTENT", "LARGE1"}},
		{"AllKeys", []string{"SMALL1", "SMALL2", "MEDIUM1", "MEDIUM2", "LARGE1", "LARGE2"}},
	}

	b.ResetTimer()

	for _, tt := range tests {
		b.Run(tt.name, func(b *testing.B) {
			for i := 0; i < b.N; i++ {
				evalPFCOUNT(tt.args, &store)
			}
		})
	}
}

func testEvalDebug(t *testing.T, store *dstore.Store) {
	tests := map[string]evalTestCase{

		// invalid subcommand tests
		"no subcommand passed": {
			setup:  func() {},
			input:  nil,
			output: []byte("-ERR wrong number of arguments for 'json.debug' command\r\n"),
		},

		"wrong subcommand passed": {
			setup:  func() {},
			input:  []string{"WRONG_SUBCOMMAND"},
			output: []byte("-ERR unknown subcommand - try `JSON.DEBUG HELP`\r\n"),
		},

		// help subcommand tests
		"help no args": {
			setup:  func() {},
			input:  []string{"HELP"},
			output: []byte("*2\r\n$42\r\nMEMORY <key> [path] - reports memory usage\r\n$34\r\nHELP                - this message\r\n"),
		},

		"help with args": {
			setup:  func() {},
			input:  []string{"HELP", "EXTRA_ARG"},
			output: []byte("*2\r\n$42\r\nMEMORY <key> [path] - reports memory usage\r\n$34\r\nHELP                - this message\r\n"),
		},

		// memory subcommand tests
		"memory without args": {
			setup:  func() {},
			input:  []string{"MEMORY"},
			output: []byte("-ERR wrong number of arguments for 'json.debug' command\r\n"),
		},

		"memory nonexistant key": {
			setup:  func() {},
			input:  []string{"MEMORY", "NONEXISTANT_KEY"},
			output: clientio.RespZero,
		},

		// memory subcommand tests for existing key
		"no path": {
			setup: func() {
				key := "EXISTING_KEY"
				value := "{\"a\": 1}"
				var rootData interface{}
				_ = sonic.Unmarshal([]byte(value), &rootData)
				obj := store.NewObj(rootData, -1, object.ObjTypeJSON, object.ObjEncodingJSON)
				store.Put(key, obj)
			},
			input:  []string{"MEMORY", "EXISTING_KEY"},
			output: []byte(":89\r\n"),
		},

		"root path": {
			setup: func() {
				key := "EXISTING_KEY"
				value := "{\"a\": 1}"
				var rootData interface{}
				_ = sonic.Unmarshal([]byte(value), &rootData)
				obj := store.NewObj(rootData, -1, object.ObjTypeJSON, object.ObjEncodingJSON)
				store.Put(key, obj)
			},
			input:  []string{"MEMORY", "EXISTING_KEY", "$"},
			output: []byte(":89\r\n"),
		},

		"invalid path": {
			setup: func() {
				key := "EXISTING_KEY"
				value := "{\"a\": 1}"
				var rootData interface{}
				_ = sonic.Unmarshal([]byte(value), &rootData)
				obj := store.NewObj(rootData, -1, object.ObjTypeJSON, object.ObjEncodingJSON)
				store.Put(key, obj)
			},
			input:  []string{"MEMORY", "EXISTING_KEY", "INVALID_PATH"},
			output: []byte("-ERR Path '$.INVALID_PATH' does not exist\r\n"),
		},

		"valid path": {
			setup: func() {
				key := "EXISTING_KEY"
				value := "{\"a\": 1, \"b\": 2}"
				var rootData interface{}
				_ = sonic.Unmarshal([]byte(value), &rootData)
				obj := store.NewObj(rootData, -1, object.ObjTypeJSON, object.ObjEncodingJSON)
				store.Put(key, obj)
			},
			input:  []string{"MEMORY", "EXISTING_KEY", "$.a"},
			output: []byte("*1\r\n:16\r\n"),
		},

		// only the first path is picked whether it's valid or not for an object json
		// memory can be fetched only for one path in a command for an object json
		"multiple paths for object json": {
			setup: func() {
				key := "EXISTING_KEY"
				value := "{\"a\": 1, \"b\": \"dice\"}"
				var rootData interface{}
				_ = sonic.Unmarshal([]byte(value), &rootData)
				obj := store.NewObj(rootData, -1, object.ObjTypeJSON, object.ObjEncodingJSON)
				store.Put(key, obj)
			},
			input:  []string{"MEMORY", "EXISTING_KEY", "$.a", "$.b"},
			output: []byte("*1\r\n:16\r\n"),
		},

		"single index path for array json": {
			setup: func() {
				key := "EXISTING_KEY"
				value := "[\"roll\", \"the\", \"dices\"]"
				var rootData interface{}
				_ = sonic.Unmarshal([]byte(value), &rootData)
				obj := store.NewObj(rootData, -1, object.ObjTypeJSON, object.ObjEncodingJSON)
				store.Put(key, obj)
			},
			input:  []string{"MEMORY", "EXISTING_KEY", "$[1]"},
			output: []byte("*1\r\n:19\r\n"),
		},

		"multiple index paths for array json": {
			setup: func() {
				key := "EXISTING_KEY"
				value := "[\"roll\", \"the\", \"dices\"]"
				var rootData interface{}
				_ = sonic.Unmarshal([]byte(value), &rootData)
				obj := store.NewObj(rootData, -1, object.ObjTypeJSON, object.ObjEncodingJSON)
				store.Put(key, obj)
			},
			input:  []string{"MEMORY", "EXISTING_KEY", "$[1,2]"},
			output: []byte("*2\r\n:19\r\n:21\r\n"),
		},

		"index path out of range for array json": {
			setup: func() {
				key := "EXISTING_KEY"
				value := "[\"roll\", \"the\", \"dices\"]"
				var rootData interface{}
				_ = sonic.Unmarshal([]byte(value), &rootData)
				obj := store.NewObj(rootData, -1, object.ObjTypeJSON, object.ObjEncodingJSON)
				store.Put(key, obj)
			},
			input:  []string{"MEMORY", "EXISTING_KEY", "$[4]"},
			output: clientio.RespEmptyArray,
		},

		"multiple valid and invalid index paths": {
			setup: func() {
				key := "EXISTING_KEY"
				value := "[\"roll\", \"the\", \"dices\"]"
				var rootData interface{}
				_ = sonic.Unmarshal([]byte(value), &rootData)
				obj := store.NewObj(rootData, -1, object.ObjTypeJSON, object.ObjEncodingJSON)
				store.Put(key, obj)
			},
			input:  []string{"MEMORY", "EXISTING_KEY", "$[1,2,4]"},
			output: []byte("*2\r\n:19\r\n:21\r\n"),
		},

		"negative index path": {
			setup: func() {
				key := "EXISTING_KEY"
				value := "[\"roll\", \"the\", \"dices\"]"
				var rootData interface{}
				_ = sonic.Unmarshal([]byte(value), &rootData)
				obj := store.NewObj(rootData, -1, object.ObjTypeJSON, object.ObjEncodingJSON)
				store.Put(key, obj)
			},
			input:  []string{"MEMORY", "EXISTING_KEY", "$[-1]"},
			output: []byte("*1\r\n:21\r\n"),
		},

		"multiple negative indexe paths": {
			setup: func() {
				key := "EXISTING_KEY"
				value := "[\"roll\", \"the\", \"dices\"]"
				var rootData interface{}
				_ = sonic.Unmarshal([]byte(value), &rootData)
				obj := store.NewObj(rootData, -1, object.ObjTypeJSON, object.ObjEncodingJSON)
				store.Put(key, obj)
			},
			input:  []string{"MEMORY", "EXISTING_KEY", "$[-1,-2]"},
			output: []byte("*2\r\n:21\r\n:19\r\n"),
		},

		"negative index path out of bound": {
			setup: func() {
				key := "EXISTING_KEY"
				value := "[\"roll\", \"the\", \"dices\"]"
				var rootData interface{}
				_ = sonic.Unmarshal([]byte(value), &rootData)
				obj := store.NewObj(rootData, -1, object.ObjTypeJSON, object.ObjEncodingJSON)
				store.Put(key, obj)
			},
			input:  []string{"MEMORY", "EXISTING_KEY", "$[-4]"},
			output: []byte("-ERR Path '$.$[-4]' does not exist\r\n"),
		},

		"all paths with asterix for array json": {
			setup: func() {
				key := "EXISTING_KEY"
				value := "[\"roll\", \"the\", \"dices\"]"
				var rootData interface{}
				_ = sonic.Unmarshal([]byte(value), &rootData)
				obj := store.NewObj(rootData, -1, object.ObjTypeJSON, object.ObjEncodingJSON)
				store.Put(key, obj)
			},
			input:  []string{"MEMORY", "EXISTING_KEY", "$[*]"},
			output: []byte("*3\r\n:20\r\n:19\r\n:21\r\n"),
		},

		"all paths with semicolon for array json": {
			setup: func() {
				key := "EXISTING_KEY"
				value := "[\"roll\", \"the\", \"dices\"]"
				var rootData interface{}
				_ = sonic.Unmarshal([]byte(value), &rootData)
				obj := store.NewObj(rootData, -1, object.ObjTypeJSON, object.ObjEncodingJSON)
				store.Put(key, obj)
			},
			input:  []string{"MEMORY", "EXISTING_KEY", "$[:]"},
			output: []byte("*3\r\n:20\r\n:19\r\n:21\r\n"),
		},

		"array json with mixed types": {
			setup: func() {
				key := "EXISTING_KEY"
				value := "[2, 3.5, true, null, \"dice\", {}, [], {\"a\": 1, \"b\": 2}, [7, 8, 0]]"
				var rootData interface{}
				_ = sonic.Unmarshal([]byte(value), &rootData)
				obj := store.NewObj(rootData, -1, object.ObjTypeJSON, object.ObjEncodingJSON)
				store.Put(key, obj)
			},
			input:  []string{"MEMORY", "EXISTING_KEY", "$[:]"},
			output: []byte("*9\r\n:16\r\n:16\r\n:16\r\n:16\r\n:20\r\n:16\r\n:16\r\n:82\r\n:64\r\n"),
		},
	}

	runEvalTests(t, tests, evalJSONDebug, store)
}

func testEvalHLEN(t *testing.T, store *dstore.Store) {
	tests := map[string]evalTestCase{
		"wrong number of args": {
			input:  []string{},
			output: []byte("-ERR wrong number of arguments for 'hlen' command\r\n"),
		},
		"key does not exist": {
			input:  []string{"nonexistent_key"},
			output: clientio.RespZero,
		},
		"key exists but not a hash": {
			setup: func() {
				evalSET([]string{"string_key", "string_value"}, store)
			},
			input:  []string{"string_key"},
			output: []byte("-WRONGTYPE Operation against a key holding the wrong kind of value\r\n"),
		},
		"empty hash": {
			setup:  func() {},
			input:  []string{"empty_hash"},
			output: clientio.RespZero,
		},
		"hash with elements": {
			setup: func() {
				evalHSET([]string{"hash_key", "field1", "value1", "field2", "value2", "field3", "value3"}, store)
			},
			input:  []string{"hash_key"},
			output: clientio.Encode(int64(3), false),
		},
	}

	runEvalTests(t, tests, evalHLEN, store)
}

func BenchmarkEvalHLEN(b *testing.B) {
	sizes := []int{0, 10, 100, 1000, 10000, 100000}
	store := dstore.NewStore(nil)

	for _, size := range sizes {
		b.Run(fmt.Sprintf("HashSize_%d", size), func(b *testing.B) {
			key := fmt.Sprintf("benchmark_hash_%d", size)

			args := []string{key}
			for i := 0; i < size; i++ {
				args = append(args, fmt.Sprintf("field%d", i), fmt.Sprintf("value%d", i))
			}
			evalHSET(args, store)

			b.ResetTimer()
			b.ReportAllocs()
			for i := 0; i < b.N; i++ {
				evalHLEN([]string{key}, store)
			}
		})
	}
}

func testEvalSELECT(t *testing.T, store *dstore.Store) {
	tests := map[string]evalTestCase{
		"nil value": {
			setup:  func() {},
			input:  nil,
			output: []byte("-ERR wrong number of arguments for 'select' command\r\n"),
		},
		"database is specified": {
			setup:  func() {},
			input:  []string{"1"},
			output: clientio.RespOK,
		},
	}
	runEvalTests(t, tests, evalSELECT, store)
}

func testEvalJSONARRPOP(t *testing.T, store *dstore.Store) {
	tests := map[string]evalTestCase{
		"wrong number of args passed": {
			setup:  func() {},
			input:  nil,
			output: []byte("-ERR wrong number of arguments for 'json.arrpop' command\r\n"),
		},
		"key does not exist": {
			setup:  func() {},
			input:  []string{"NOTEXISTANT_KEY"},
			output: []byte("-ERR could not perform this operation on a key that doesn't exist\r\n"),
		},
		"empty array at root path": {
			setup: func() {
				key := "MOCK_KEY"
				value := "[]"
				var rootData interface{}
				_ = sonic.Unmarshal([]byte(value), &rootData)
				obj := store.NewObj(rootData, -1, object.ObjTypeJSON, object.ObjEncodingJSON)
				store.Put(key, obj)
			},
			input:  []string{"MOCK_KEY"},
			output: []byte("-ERR Path '$' does not exist or not an array\r\n"),
		},
		"empty array at nested path": {
			setup: func() {
				key := "MOCK_KEY"
				value := "{\"a\": 1, \"b\": []}"
				var rootData interface{}
				_ = sonic.Unmarshal([]byte(value), &rootData)
				obj := store.NewObj(rootData, -1, object.ObjTypeJSON, object.ObjEncodingJSON)
				store.Put(key, obj)
			},
			input:  []string{"MOCK_KEY", "$.b"},
			output: []byte("*1\r\n$-1\r\n"),
		},
		"all paths with asterix": {
			setup: func() {
				key := "MOCK_KEY"
				value := "{\"a\": 1, \"b\": []}"
				var rootData interface{}
				_ = sonic.Unmarshal([]byte(value), &rootData)
				obj := store.NewObj(rootData, -1, object.ObjTypeJSON, object.ObjEncodingJSON)
				store.Put(key, obj)
			},
			input:  []string{"MOCK_KEY", "$.*"},
			output: []byte("*2\r\n$-1\r\n$-1\r\n"),
		},
		"array root path no index": {
			setup: func() {
				key := "MOCK_KEY"
				value := "[0, 1, 2, 3, 4, 5]"
				var rootData interface{}
				_ = sonic.Unmarshal([]byte(value), &rootData)
				obj := store.NewObj(rootData, -1, object.ObjTypeJSON, object.ObjEncodingJSON)
				store.Put(key, obj)
			},
			input:  []string{"MOCK_KEY"},
			output: []byte(":5\r\n"),
		},
		"array root path valid positive index": {
			setup: func() {
				key := "MOCK_KEY"
				value := "[0, 1, 2, 3, 4, 5]"
				var rootData interface{}
				_ = sonic.Unmarshal([]byte(value), &rootData)
				obj := store.NewObj(rootData, -1, object.ObjTypeJSON, object.ObjEncodingJSON)
				store.Put(key, obj)
			},
			input:  []string{"MOCK_KEY", "$", "2"},
			output: []byte(":2\r\n"),
		},
		"array root path out of bound positive index": {
			setup: func() {
				key := "MOCK_KEY"
				value := "[0, 1, 2, 3, 4, 5]"
				var rootData interface{}
				_ = sonic.Unmarshal([]byte(value), &rootData)
				obj := store.NewObj(rootData, -1, object.ObjTypeJSON, object.ObjEncodingJSON)
				store.Put(key, obj)
			},
			input:  []string{"MOCK_KEY", "$", "10"},
			output: []byte(":5\r\n"),
		},
		"array root path valid negative index": {
			setup: func() {
				key := "MOCK_KEY"
				value := "[0, 1, 2, 3, 4, 5]"
				var rootData interface{}
				_ = sonic.Unmarshal([]byte(value), &rootData)
				obj := store.NewObj(rootData, -1, object.ObjTypeJSON, object.ObjEncodingJSON)
				store.Put(key, obj)
			},
			input:  []string{"MOCK_KEY", "$", "-2"},
			output: []byte(":4\r\n"),
		},
		"array root path out of bound negative index": {
			setup: func() {
				key := "MOCK_KEY"
				value := "[0, 1, 2, 3, 4, 5]"
				var rootData interface{}
				_ = sonic.Unmarshal([]byte(value), &rootData)
				obj := store.NewObj(rootData, -1, object.ObjTypeJSON, object.ObjEncodingJSON)
				store.Put(key, obj)
			},
			input:  []string{"MOCK_KEY", "$", "-10"},
			output: []byte(":0\r\n"),
		},
		"array at root path updated correctly": {
			setup: func() {
				key := "MOCK_KEY"
				value := "[0, 1, 2, 3, 4, 5]"
				var rootData interface{}
				_ = sonic.Unmarshal([]byte(value), &rootData)
				obj := store.NewObj(rootData, -1, object.ObjTypeJSON, object.ObjEncodingJSON)
				store.Put(key, obj)
			},
			input:  []string{"MOCK_KEY", "$", "2"},
			output: []byte(":0\r\n"),
			validator: func(ouput []byte) {
				key := "MOCK_KEY"
				obj := store.Get(key)
				want := []interface{}{float64(0), float64(1), float64(3), float64(4), float64(5)}
				equal := reflect.DeepEqual(obj.Value, want)
				assert.Equal(t, equal, true)
			},
		},
		"nested array updated correctly": {
			setup: func() {
				key := "MOCK_KEY"
				value := "{\"a\": 2, \"b\": [0, 1, 2, 3, 4, 5]}"
				var rootData interface{}
				_ = sonic.Unmarshal([]byte(value), &rootData)
				obj := store.NewObj(rootData, -1, object.ObjTypeJSON, object.ObjEncodingJSON)
				store.Put(key, obj)
			},
			input:  []string{"MOCK_KEY", "$.b", "2"},
			output: []byte("*1\r\n:2\r\n"),
			validator: func(ouput []byte) {
				key := "MOCK_KEY"
				path := "$.b"
				obj := store.Get(key)

				expr, err := jp.ParseString(path)
				assert.NilError(t, err, "error parsing path")

				results := expr.Get(obj.Value)
				assert.Equal(t, len(results), 1)

				want := []interface{}{float64(0), float64(1), float64(3), float64(4), float64(5)}

				equal := reflect.DeepEqual(results[0], want)
				assert.Equal(t, equal, true)
			},
		},
	}

	runEvalTests(t, tests, evalJSONARRPOP, store)
}

func testEvalTYPE(t *testing.T, store *dstore.Store) {
	tests := map[string]evalTestCase{
		"TYPE : incorrect number of arguments": {
			setup:  func() {},
			input:  []string{},
			output: diceerrors.NewErrArity("TYPE"),
		},
		"TYPE : key does not exist": {
			setup:  func() {},
			input:  []string{"nonexistent_key"},
			output: clientio.Encode("none", false),
		},
		"TYPE : key exists and is of type String": {
			setup: func() {
				store.Put("string_key", store.NewObj("value", -1, object.ObjTypeString, object.ObjEncodingRaw))
			},
			input:  []string{"string_key"},
			output: clientio.Encode("string", false),
		},
		"TYPE : key exists and is of type List": {
			setup: func() {
				store.Put("list_key", store.NewObj([]byte("value"), -1, object.ObjTypeByteList, object.ObjEncodingRaw))
			},
			input:  []string{"list_key"},
			output: clientio.Encode("list", false),
		},
		"TYPE : key exists and is of type Set": {
			setup: func() {
				store.Put("set_key", store.NewObj([]byte("value"), -1, object.ObjTypeSet, object.ObjEncodingRaw))
			},
			input:  []string{"set_key"},
			output: clientio.Encode("set", false),
		},
		"TYPE : key exists and is of type Hash": {
			setup: func() {
				store.Put("hash_key", store.NewObj([]byte("value"), -1, object.ObjTypeHashMap, object.ObjEncodingRaw))
			},
			input:  []string{"hash_key"},
			output: clientio.Encode("hash", false),
		},
	}
	runEvalTests(t, tests, evalTYPE, store)
}

func BenchmarkEvalTYPE(b *testing.B) {
	store := dstore.NewStore(nil)

	// Define different types of objects to benchmark
	objectTypes := map[string]func(){
		"String": func() {
			store.Put("string_key", store.NewObj("value", -1, object.ObjTypeString, object.ObjEncodingRaw))
		},
		"List": func() {
			store.Put("list_key", store.NewObj([]byte("value"), -1, object.ObjTypeByteList, object.ObjEncodingRaw))
		},
		"Set": func() {
			store.Put("set_key", store.NewObj([]byte("value"), -1, object.ObjTypeSet, object.ObjEncodingRaw))
		},
		"Hash": func() {
			store.Put("hash_key", store.NewObj([]byte("value"), -1, object.ObjTypeHashMap, object.ObjEncodingRaw))
		},
	}

	for objType, setupFunc := range objectTypes {
		b.Run(fmt.Sprintf("ObjectType_%s", objType), func(b *testing.B) {
			// Setup the object in the store
			setupFunc()

			b.ResetTimer()
			b.ReportAllocs()

			// Benchmark the evalTYPE function
			for i := 0; i < b.N; i++ {
				_ = evalTYPE([]string{fmt.Sprintf("%s_key", strings.ToLower(objType))}, store)
			}
		})
	}
}

func testEvalCOMMAND(t *testing.T, store *dstore.Store) {
	tests := map[string]evalTestCase{
		"command help": {
			input: []string{"HELP"},
			output: []byte("*11\r\n" +
				"$64\r\n" +
				"COMMAND <subcommand> [<arg> [value] [opt] ...]. Subcommands are:\r\n" +
				"$15\r\n" +
				"(no subcommand)\r\n" +
				"$43\r\n" +
				"    Return details about all Dice commands.\r\n" +
				"$5\r\n" +
				"COUNT\r\n" +
				"$60\r\n" +
				"    Return the total number of commands in this Dice server.\r\n" +
				"$4\r\n" +
				"LIST\r\n" +
				"$55\r\n" +
				"     Return a list of all commands in this Dice server.\r\n" +
				"$22\r\n" +
				"GETKEYS <full-command>\r\n" +
				"$46\r\n" +
				"     Return the keys from a full Dice command.\r\n" +
				"$4\r\n" +
				"HELP\r\n" +
				"$21\r\n" +
				"     Print this help.\r\n"),
		},
	}

	runEvalTests(t, tests, evalCommand, store)
}
func testEvalGETRANGE(t *testing.T, store *dstore.Store) {
	setupForStringValue := func() {
		store.Put("STRING_KEY", store.NewObj("Hello World", maxExDuration, object.ObjTypeString, object.ObjEncodingRaw))
	}
	setupForIntegerValue := func() {
		store.Put("INTEGER_KEY", store.NewObj("1234", maxExDuration, object.ObjTypeString, object.ObjEncodingRaw))
	}
	tests := map[string]evalTestCase{
		"GETRANGE against non-existing key": {
			setup:  func() {},
			input:  []string{"NON_EXISTING_KEY", "0", "-1"},
			output: clientio.Encode("", false),
		},
		"GETRANGE against wrong key type": {
			setup: func() {
				evalLPUSH([]string{"LKEY1", "list"}, store)
			},
			input:  []string{"LKEY1", "0", "-1"},
			output: diceerrors.NewErrWithFormattedMessage(diceerrors.WrongTypeErr),
		},
		"GETRANGE against string value: 0, 3": {
			setup:  setupForStringValue,
			input:  []string{"STRING_KEY", "0", "3"},
			output: clientio.Encode("Hell", false),
		},
		"GETRANGE against string value: 0, -1": {
			setup:  setupForStringValue,
			input:  []string{"STRING_KEY", "0", "-1"},
			output: clientio.Encode("Hello World", false),
		},
		"GETRANGE against string value: -4, -1": {
			setup:  setupForStringValue,
			input:  []string{"STRING_KEY", "-4", "-1"},
			output: clientio.Encode("orld", false),
		},
		"GETRANGE against string value: 5, 3": {
			setup:  setupForStringValue,
			input:  []string{"STRING_KEY", "5", "3"},
			output: clientio.Encode("", false),
		},
		"GETRANGE against string value: 5, 5000": {
			setup:  setupForStringValue,
			input:  []string{"STRING_KEY", "5", "5000"},
			output: clientio.Encode(" World", false),
		},
		"GETRANGE against string value: -5000, 10000": {
			setup:  setupForStringValue,
			input:  []string{"STRING_KEY", "-5000", "10000"},
			output: clientio.Encode("Hello World", false),
		},
		"GETRANGE against string value: 0, -100": {
			setup:  setupForStringValue,
			input:  []string{"STRING_KEY", "0", "-100"},
			output: clientio.Encode("", false),
		},
		"GETRANGE against string value: 1, -100": {
			setup:  setupForStringValue,
			input:  []string{"STRING_KEY", "1", "-100"},
			output: clientio.Encode("", false),
		},
		"GETRANGE against string value: -1, -100": {
			setup:  setupForStringValue,
			input:  []string{"STRING_KEY", "-1", "-100"},
			output: clientio.Encode("", false),
		},
		"GETRANGE against string value: -100, -100": {
			setup:  setupForStringValue,
			input:  []string{"STRING_KEY", "-100", "-100"},
			output: clientio.Encode("", false),
		},
		"GETRANGE against string value: -100, -101": {
			setup:  setupForStringValue,
			input:  []string{"STRING_KEY", "-100", "-101"},
			output: clientio.Encode("", false),
		},
		"GETRANGE against integer value: 0, 2": {
			setup:  setupForIntegerValue,
			input:  []string{"INTEGER_KEY", "0", "2"},
			output: clientio.Encode("123", false),
		},
		"GETRANGE against integer value: 0, -1": {
			setup:  setupForIntegerValue,
			input:  []string{"INTEGER_KEY", "0", "-1"},
			output: clientio.Encode("1234", false),
		},
		"GETRANGE against integer value: -3, -1": {
			setup:  setupForIntegerValue,
			input:  []string{"INTEGER_KEY", "-3", "-1"},
			output: clientio.Encode("234", false),
		},
		"GETRANGE against integer value: 5, 3": {
			setup:  setupForIntegerValue,
			input:  []string{"INTEGER_KEY", "5", "3"},
			output: clientio.Encode("", false),
		},
		"GETRANGE against integer value: 3, 5000": {
			setup:  setupForIntegerValue,
			input:  []string{"INTEGER_KEY", "3", "5000"},
			output: clientio.Encode("4", false),
		},

		"GETRANGE against integer value: -5000, 10000": {
			setup:  setupForIntegerValue,
			input:  []string{"INTEGER_KEY", "-5000", "10000"},
			output: clientio.Encode("1234", false),
		},
		"GETRANGE against integer value: 0, -100": {
			setup:  setupForIntegerValue,
			input:  []string{"INTEGER_KEY", "0", "-100"},
			output: clientio.Encode("", false),
		},
		"GETRANGE against integer value: 1, -100": {
			setup:  setupForIntegerValue,
			input:  []string{"INTEGER_KEY", "1", "-100"},
			output: clientio.Encode("", false),
		},
		"GETRANGE against integer value: -1, -100": {
			setup:  setupForIntegerValue,
			input:  []string{"INTEGER_KEY", "-1", "-100"},
			output: clientio.Encode("", false),
		},
		"GETRANGE against integer value: -100, -99": {
			setup:  setupForIntegerValue,
			input:  []string{"INTEGER_KEY", "-100", "-99"},
			output: clientio.Encode("", false),
		},
		"GETRANGE against integer value: -100, -100": {
			setup:  setupForIntegerValue,
			input:  []string{"INTEGER_KEY", "-100", "-100"},
			output: clientio.Encode("", false),
		},
		"GETRANGE against integer value: -100, -101": {
			setup:  setupForIntegerValue,
			input:  []string{"INTEGER_KEY", "-100", "-101"},
			output: clientio.Encode("", false),
		},
	}
	runEvalTests(t, tests, evalGETRANGE, store)
}

func BenchmarkEvalGETRANGE(b *testing.B) {
	store := dstore.NewStore(nil)
	store.Put("BENCHMARK_KEY", store.NewObj("Hello World", maxExDuration, object.ObjTypeString, object.ObjEncodingRaw))

	inputs := []struct {
		start string
		end   string
	}{
		{"0", "3"},
		{"0", "-1"},
		{"-4", "-1"},
		{"5", "3"},
		{"5", "5000"},
		{"-5000", "10000"},
	}

	for _, input := range inputs {
		b.Run(fmt.Sprintf("GETRANGE start=%s end=%s", input.start, input.end), func(b *testing.B) {
			for i := 0; i < b.N; i++ {
				_ = evalGETRANGE([]string{"BENCHMARK_KEY", input.start, input.end}, store)
			}
		})
	}
}

func TestMSETConsistency(t *testing.T) {
	store := dstore.NewStore(nil)
	evalMSET([]string{"KEY", "VAL", "KEY2", "VAL2"}, store)

	assert.Equal(t, "VAL", store.Get("KEY").Value)
	assert.Equal(t, "VAL2", store.Get("KEY2").Value)
}

<<<<<<< HEAD
func BenchmarkEvalHINCRBY(b *testing.B) {
	store := dstore.NewStore(nil)

	// creating new fields
	for i := 0; i < b.N; i++ {
		evalHINCRBY([]string{"KEY", fmt.Sprintf("FIELD_%d", i), fmt.Sprintf("%d", i)}, store)
	}

	// updating the existing fields
	for i := 0; i < b.N; i++ {
		evalHINCRBY([]string{"KEY", fmt.Sprintf("FIELD_%d", i), fmt.Sprintf("%d", i*10)}, store)
	}
}

func testEvalHINCRBY(t *testing.T, store *dstore.Store) {
	tests := map[string]evalTestCase{
		"invalid number of args passed": {
			setup:  func() {},
			input:  nil,
			output: []byte("-ERR wrong number of arguments for 'hincrby' command\r\n"),
		},
		"only key is passed in args": {
			setup:  func() {},
			input:  []string{"key"},
			output: []byte("-ERR wrong number of arguments for 'hincrby' command\r\n"),
		},
		"only key and field is passed in args": {
			setup:  func() {},
			input:  []string{"key field"},
			output: []byte("-ERR wrong number of arguments for 'hincrby' command\r\n"),
		},
		"key, field and increment passed in args": {
			setup:  func() {},
			input:  []string{"key", "field", "10"},
			output: clientio.Encode(int64(10), false),
		},
		"update the already existing field in the key": {
			setup: func() {
				key := "key"
				field := "field"
				h := make(HashMap)
				h[field] = "10"
				obj := &object.Obj{
					TypeEncoding:   object.ObjTypeHashMap | object.ObjEncodingHashMap,
					Value:          h,
=======
func testEvalSETEX(t *testing.T, store *dstore.Store) {
	mockTime := &utils.MockClock{CurrTime: time.Now()}
	utils.CurrentTime = mockTime

	tests := map[string]evalTestCase{
		"nil value":                              {input: nil, migratedOutput: EvalResponse{Result: nil, Error: errors.New("-ERR wrong number of arguments for 'setex' command\r\n")}},
		"empty array":                            {input: []string{}, migratedOutput: EvalResponse{Result: nil, Error: errors.New("-ERR wrong number of arguments for 'setex' command\r\n")}},
		"one value":                              {input: []string{"KEY"}, migratedOutput: EvalResponse{Result: nil, Error: errors.New("-ERR wrong number of arguments for 'setex' command\r\n")}},
		"key val pair":                           {input: []string{"KEY", "VAL"}, migratedOutput: EvalResponse{Result: nil, Error: errors.New("-ERR wrong number of arguments for 'setex' command\r\n")}},
		"key exp pair":                           {input: []string{"KEY", "123456"}, migratedOutput: EvalResponse{Result: nil, Error: errors.New("-ERR wrong number of arguments for 'setex' command\r\n")}},
		"key exp value pair":                     {input: []string{"KEY", "123", "VAL"}, migratedOutput: EvalResponse{Result: clientio.RespOK, Error: nil}},
		"key exp value pair with extra args":     {input: []string{"KEY", "123", "VAL", " "}, migratedOutput: EvalResponse{Result: nil, Error: errors.New("-ERR wrong number of arguments for 'setex' command\r\n")}},
		"key exp value pair with invalid exp":    {input: []string{"KEY", "0", "VAL"}, migratedOutput: EvalResponse{Result: nil, Error: errors.New("-ERR invalid expire time in 'setex' command\r\n")}},
		"key exp value pair with exp > maxexp":   {input: []string{"KEY", "9223372036854776", "VAL"}, migratedOutput: EvalResponse{Result: nil, Error: errors.New("-ERR invalid expire time in 'setex' command\r\n")}},
		"key exp value pair with exp > maxint64": {input: []string{"KEY", "92233720368547760000000", "VAL"}, migratedOutput: EvalResponse{Result: nil, Error: errors.New("-ERR value is not an integer or out of range\r\n")}},
		"key exp value pair with negative exp":   {input: []string{"KEY", "-23", "VAL"}, migratedOutput: EvalResponse{Result: nil, Error: errors.New("-ERR invalid expire time in 'setex' command\r\n")}},
		"key exp value pair with not-int exp":    {input: []string{"KEY", "12a", "VAL"}, migratedOutput: EvalResponse{Result: nil, Error: errors.New("-ERR value is not an integer or out of range\r\n")}},

		"set and get": {
			setup: func() {},
			input: []string{"TEST_KEY", "5", "TEST_VALUE"},
			validator: func(output []byte) {
				assert.Equal(t, string(clientio.RespOK), string(output))

				// Check if the key was set correctly
				getValue := evalGET([]string{"TEST_KEY"}, store)
				assert.Equal(t, string(clientio.Encode("TEST_VALUE", false)), string(getValue.Result.([]byte)))

				// Check if the TTL is set correctly (should be 5 seconds or less)
				ttlValue := evalTTL([]string{"TEST_KEY"}, store)
				ttl, err := strconv.Atoi(strings.TrimPrefix(strings.TrimSpace(string(ttlValue)), ":"))
				assert.NilError(t, err, "Failed to parse TTL")
				assert.Assert(t, ttl > 0 && ttl <= 5)

				// Wait for the key to expire
				mockTime.SetTime(mockTime.CurrTime.Add(6 * time.Second))

				// Check if the key has been deleted after expiry
				expiredValue := evalGET([]string{"TEST_KEY"}, store)
				assert.Equal(t, string(clientio.RespNIL), string(expiredValue.Result.([]byte)))
			},
		},
		"update existing key": {
			setup: func() {
				evalSET([]string{"EXISTING_KEY", "OLD_VALUE"}, store)
			},
			input: []string{"EXISTING_KEY", "10", "NEW_VALUE"},
			validator: func(output []byte) {
				assert.Equal(t, string(clientio.RespOK), string(output))

				// Check if the key was updated correctly
				getValue := evalGET([]string{"EXISTING_KEY"}, store)
				assert.Equal(t, string(clientio.Encode("NEW_VALUE", false)), string(getValue.Result.([]byte)))

				// Check if the TTL is set correctly
				ttlValue := evalTTL([]string{"EXISTING_KEY"}, store)
				ttl, err := strconv.Atoi(strings.TrimPrefix(strings.TrimSpace(string(ttlValue)), ":"))
				assert.NilError(t, err, "Failed to parse TTL")
				assert.Assert(t, ttl > 0 && ttl <= 10)
			},
		},
	}

	for _, tt := range tests {
		t.Run(tt.name, func(t *testing.T) {
			response := evalSETEX(tt.input, store)

			if tt.validator != nil {
				if tt.migratedOutput.Error != nil {
					tt.validator([]byte(tt.migratedOutput.Error.Error()))
				} else {
					tt.validator(response.Result.([]byte))
				}
			} else {
				// Handle comparison for byte slices
				if b, ok := response.Result.([]byte); ok && tt.migratedOutput.Result != nil {
					if expectedBytes, ok := tt.migratedOutput.Result.([]byte); ok {
						testifyAssert.True(t, bytes.Equal(b, expectedBytes), "expected and actual byte slices should be equal")
					}
				} else {
					assert.Equal(t, tt.migratedOutput.Result, response.Result)
				}

				if tt.migratedOutput.Error != nil {
					testifyAssert.EqualError(t, response.Error, tt.migratedOutput.Error.Error())
				} else {
					testifyAssert.NoError(t, response.Error)
				}
			}
		})
	}
}

func BenchmarkEvalSETEX(b *testing.B) {
	store := dstore.NewStore(nil)

	b.ResetTimer()
	for i := 0; i < b.N; i++ {
		key := fmt.Sprintf("key_%d", i)
		value := fmt.Sprintf("value_%d", i)
		expiry := "10" // 10 seconds expiry

		evalSETEX([]string{key, expiry, value}, store)
	}
}

func testEvalFLUSHDB(t *testing.T, store *dstore.Store) {
	tests := map[string]evalTestCase{
		"one key exists in db": {
			setup: func() {
				evalSET([]string{"key", "val"}, store)
			},
			input:  nil,
			output: clientio.RespOK,
		},
		"two keys exist in db": {
			setup: func() {
				evalSET([]string{"key1", "val1"}, store)
				evalSET([]string{"key2", "val2"}, store)
			},
			input:  nil,
			output: clientio.RespOK,
		},
	}
	runEvalTests(t, tests, evalFLUSHDB, store)
}

func testEvalINCRBYFLOAT(t *testing.T, store *dstore.Store) {
	tests := map[string]evalTestCase{
		"INCRBYFLOAT on a non existing key": {
			input:  []string{"float", "0.1"},
			output: clientio.Encode("0.1", false),
		},
		"INCRBYFLOAT on an existing key": {
			setup: func() {
				key := "key"
				value := "2.1"
				obj := &object.Obj{
					Value:          value,
					LastAccessedAt: uint32(time.Now().Unix()),
				}
				store.Put(key, obj)
			},
			input:  []string{"key", "0.1"},
			output: clientio.Encode("2.2", false),
		},
		"INCRBYFLOAT on a key with integer value": {
			setup: func() {
				key := "key"
				value := "2"
				obj := &object.Obj{
					Value:          value,
					LastAccessedAt: uint32(time.Now().Unix()),
				}
				store.Put(key, obj)
			},
			input:  []string{"key", "0.1"},
			output: clientio.Encode("2.1", false),
		},
		"INCRBYFLOAT by a negative increment": {
			setup: func() {
				key := "key"
				value := "2"
				obj := &object.Obj{
					Value:          value,
					LastAccessedAt: uint32(time.Now().Unix()),
				}
				store.Put(key, obj)
			},
			input:  []string{"key", "-0.1"},
			output: clientio.Encode("1.9", false),
		},
		"INCRBYFLOAT by a scientific notation increment": {
			setup: func() {
				key := "key"
				value := "1"
				obj := &object.Obj{
					Value:          value,
					LastAccessedAt: uint32(time.Now().Unix()),
				}
				store.Put(key, obj)
			},
			input:  []string{"key", "1e-2"},
			output: clientio.Encode("1.01", false),
		},
		"INCRBYFLOAT on a key holding a scientific notation value": {
			setup: func() {
				key := "key"
				value := "1e2"
				obj := &object.Obj{
					Value:          value,
					LastAccessedAt: uint32(time.Now().Unix()),
				}
				store.Put(key, obj)
			},
			input:  []string{"key", "1e-1"},
			output: clientio.Encode("100.1", false),
		},
		"INCRBYFLOAT by an negative increment of the same value": {
			setup: func() {
				key := "key"
				value := "0.1"
				obj := &object.Obj{
					Value:          value,
>>>>>>> 7f76a86f
					LastAccessedAt: uint32(time.Now().Unix()),
				}
				store.Put(key, obj)
			},
<<<<<<< HEAD
			input:  []string{"key", "field", "10"},
			output: clientio.Encode(int64(20), false),
		},
		"increment value is not int64": {
			setup:  func() {},
			input:  []string{"key", "field", "hello"},
			output: []byte("-ERR value is not an integer or out of range\r\n"),
		},
		"increment value is greater than the bound of int64": {
			setup:  func() {},
			input:  []string{"key", "field", "99999999999999999999999999999999999999999999999999999"},
			output: []byte("-ERR value is not an integer or out of range\r\n"),
		},
		"update the existing field whose datatype is not int64": {
			setup: func() {
				key := "new_key"
				field := "new_field"
				newMap := make(HashMap)
				newMap[field] = "new_value"
				obj := &object.Obj{
					TypeEncoding:   object.ObjTypeHashMap | object.ObjEncodingHashMap,
					Value:          newMap,
					LastAccessedAt: uint32(time.Now().Unix()),
				}

				store.Put(key, obj)
			},
			input:  []string{"new_key", "new_field", "10"},
			output: []byte("-ERR hash value is not an integer\r\n"),
		},
	}

	runEvalTests(t, tests, evalHINCRBY, store)
=======
			input:  []string{"key", "-0.1"},
			output: clientio.Encode("0", false),
		},
		"INCRBYFLOAT on a key with spaces": {
			setup: func() {
				key := "key"
				value := "   2   "
				obj := &object.Obj{
					Value:          value,
					LastAccessedAt: uint32(time.Now().Unix()),
				}
				store.Put(key, obj)
			},
			input:  []string{"key", "0.1"},
			output: []byte("-WRONGTYPE Operation against a key holding the wrong kind of value\r\n"),
		},
		"INCRBYFLOAT on a key with non numeric value": {
			setup: func() {
				key := "key"
				value := "string"
				obj := &object.Obj{
					Value:          value,
					LastAccessedAt: uint32(time.Now().Unix()),
				}
				store.Put(key, obj)
			},
			input:  []string{"key", "0.1"},
			output: []byte("-WRONGTYPE Operation against a key holding the wrong kind of value\r\n"),
		},
		"INCRBYFLOAT by a non numeric increment": {
			setup: func() {
				key := "key"
				value := "2.0"
				obj := &object.Obj{
					Value:          value,
					LastAccessedAt: uint32(time.Now().Unix()),
				}
				store.Put(key, obj)
			},
			input:  []string{"key", "a"},
			output: []byte("-ERR value is not an integer or a float\r\n"),
		},
		"INCRBYFLOAT by a number that would turn float64 to Inf": {
			setup: func() {
				key := "key"
				value := "1e308"
				obj := &object.Obj{
					Value:          value,
					LastAccessedAt: uint32(time.Now().Unix()),
				}
				store.Put(key, obj)
			},
			input:  []string{"key", "1e308"},
			output: []byte("-ERR value is out of range\r\n"),
		},
	}

	runEvalTests(t, tests, evalINCRBYFLOAT, store)
}

func BenchmarkEvalINCRBYFLOAT(b *testing.B) {
	store := dstore.NewStore(nil)
	store.Put("key1", store.NewObj("1", maxExDuration, object.ObjTypeString, object.ObjEncodingEmbStr))
	store.Put("key2", store.NewObj("1.2", maxExDuration, object.ObjTypeString, object.ObjEncodingEmbStr))

	inputs := []struct {
		key  string
		incr string
	}{
		{"key1", "0.1"},
		{"key1", "-0.1"},
		{"key2", "1000000.1"},
		{"key2", "-1000000.1"},
		{"key3", "-10.1234"},
	}

	for _, input := range inputs {
		b.Run(fmt.Sprintf("INCRBYFLOAT %s %s", input.key, input.incr), func(b *testing.B) {
			for i := 0; i < b.N; i++ {
				_ = evalGETRANGE([]string{"INCRBYFLOAT", input.key, input.incr}, store)
			}
		})
	}
>>>>>>> 7f76a86f
}<|MERGE_RESOLUTION|>--- conflicted
+++ resolved
@@ -83,15 +83,12 @@
 	testEvalJSONNUMINCRBY(t, store)
 	testEvalTYPE(t, store)
 	testEvalCOMMAND(t, store)
-<<<<<<< HEAD
 	testEvalHINCRBY(t, store)
-=======
 	testEvalGETRANGE(t, store)
 	testEvalPING(t, store)
 	testEvalSETEX(t, store)
 	testEvalFLUSHDB(t, store)
 	testEvalINCRBYFLOAT(t, store)
->>>>>>> 7f76a86f
 }
 
 func testEvalPING(t *testing.T, store *dstore.Store) {
@@ -3171,7 +3168,6 @@
 	assert.Equal(t, "VAL2", store.Get("KEY2").Value)
 }
 
-<<<<<<< HEAD
 func BenchmarkEvalHINCRBY(b *testing.B) {
 	store := dstore.NewStore(nil)
 
@@ -3217,7 +3213,45 @@
 				obj := &object.Obj{
 					TypeEncoding:   object.ObjTypeHashMap | object.ObjEncodingHashMap,
 					Value:          h,
-=======
+					LastAccessedAt: uint32(time.Now().Unix()),
+				}
+				store.Put(key, obj)
+			},
+			input:  []string{"key", "field", "10"},
+			output: clientio.Encode(int64(20), false),
+		},
+		"increment value is not int64": {
+			setup:  func() {},
+			input:  []string{"key", "field", "hello"},
+			output: []byte("-ERR value is not an integer or out of range\r\n"),
+		},
+		"increment value is greater than the bound of int64": {
+			setup:  func() {},
+			input:  []string{"key", "field", "99999999999999999999999999999999999999999999999999999"},
+			output: []byte("-ERR value is not an integer or out of range\r\n"),
+		},
+		"update the existing field whose datatype is not int64": {
+			setup: func() {
+				key := "new_key"
+				field := "new_field"
+				newMap := make(HashMap)
+				newMap[field] = "new_value"
+				obj := &object.Obj{
+					TypeEncoding:   object.ObjTypeHashMap | object.ObjEncodingHashMap,
+					Value:          newMap,
+					LastAccessedAt: uint32(time.Now().Unix()),
+				}
+
+				store.Put(key, obj)
+			},
+			input:  []string{"new_key", "new_field", "10"},
+			output: []byte("-ERR hash value is not an integer\r\n"),
+		},
+	}
+
+	runEvalTests(t, tests, evalHINCRBY, store)
+}
+
 func testEvalSETEX(t *testing.T, store *dstore.Store) {
 	mockTime := &utils.MockClock{CurrTime: time.Now()}
 	utils.CurrentTime = mockTime
@@ -3422,46 +3456,10 @@
 				value := "0.1"
 				obj := &object.Obj{
 					Value:          value,
->>>>>>> 7f76a86f
-					LastAccessedAt: uint32(time.Now().Unix()),
-				}
-				store.Put(key, obj)
-			},
-<<<<<<< HEAD
-			input:  []string{"key", "field", "10"},
-			output: clientio.Encode(int64(20), false),
-		},
-		"increment value is not int64": {
-			setup:  func() {},
-			input:  []string{"key", "field", "hello"},
-			output: []byte("-ERR value is not an integer or out of range\r\n"),
-		},
-		"increment value is greater than the bound of int64": {
-			setup:  func() {},
-			input:  []string{"key", "field", "99999999999999999999999999999999999999999999999999999"},
-			output: []byte("-ERR value is not an integer or out of range\r\n"),
-		},
-		"update the existing field whose datatype is not int64": {
-			setup: func() {
-				key := "new_key"
-				field := "new_field"
-				newMap := make(HashMap)
-				newMap[field] = "new_value"
-				obj := &object.Obj{
-					TypeEncoding:   object.ObjTypeHashMap | object.ObjEncodingHashMap,
-					Value:          newMap,
-					LastAccessedAt: uint32(time.Now().Unix()),
-				}
-
-				store.Put(key, obj)
-			},
-			input:  []string{"new_key", "new_field", "10"},
-			output: []byte("-ERR hash value is not an integer\r\n"),
-		},
-	}
-
-	runEvalTests(t, tests, evalHINCRBY, store)
-=======
+					LastAccessedAt: uint32(time.Now().Unix()),
+				}
+				store.Put(key, obj)
+			},
 			input:  []string{"key", "-0.1"},
 			output: clientio.Encode("0", false),
 		},
@@ -3545,5 +3543,4 @@
 			}
 		})
 	}
->>>>>>> 7f76a86f
 }