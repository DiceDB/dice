package eval

import (
	"bytes"
	"errors"
	"fmt"
	"strconv"
	"strings"
	"testing"
	"time"

	"github.com/bytedance/sonic"

	"github.com/dicedb/dice/internal/object"

	"github.com/axiomhq/hyperloglog"
	"github.com/dicedb/dice/internal/clientio"
	dstore "github.com/dicedb/dice/internal/store"
	"gotest.tools/v3/assert"
)

type evalTestCase struct {
	setup     func()
	input     []string
	output    []byte
	validator func(output []byte)
}

func setupTest(store *dstore.Store) *dstore.Store {
	dstore.ResetStore(store)
	dstore.KeyspaceStat[0] = make(map[string]int)

	return store
}

func TestEval(t *testing.T) {
	store := dstore.NewStore(nil)

	testEvalMSET(t, store)
	testEvalPING(t, store)
	testEvalHELLO(t, store)
	testEvalSET(t, store)
	testEvalGET(t, store)
	testEvalJSONARRLEN(t, store)
	testEvalJSONDEL(t, store)
	testEvalJSONFORGET(t, store)
	testEvalJSONCLEAR(t, store)
	testEvalJSONTYPE(t, store)
	testEvalJSONGET(t, store)
	testEvalJSONSET(t, store)
	testEvalTTL(t, store)
	testEvalDel(t, store)
	testEvalPersist(t, store)
	testEvalEXPIRE(t, store)
	testEvalEXPIRETIME(t, store)
	testEvalEXPIREAT(t, store)
	testEvalDbsize(t, store)
	testEvalGETSET(t, store)
	testEvalHSET(t, store)
	testEvalPFADD(t, store)
	testEvalPFCOUNT(t, store)
	testEvalHGET(t, store)
	testEvalPFMERGE(t, store)
	testEvalJSONSTRLEN(t, store)
<<<<<<< HEAD
	testEvalGETEX(t, store)
=======
	testEvalHLEN(t, store)
	testEvalSELECT(t, store)
	testEvalLLEN(t, store)
>>>>>>> 376ff24b
}

func testEvalPING(t *testing.T, store *dstore.Store) {
	tests := map[string]evalTestCase{
		"nil value":            {input: nil, output: []byte("+PONG\r\n")},
		"empty args":           {input: []string{}, output: []byte("+PONG\r\n")},
		"one value":            {input: []string{"HEY"}, output: []byte("$3\r\nHEY\r\n")},
		"more than one values": {input: []string{"HEY", "HELLO"}, output: []byte("-ERR wrong number of arguments for 'ping' command\r\n")},
	}

	runEvalTests(t, tests, evalPING, store)
}

func testEvalHELLO(t *testing.T, store *dstore.Store) {
	resp := []interface{}{
		"proto", 2,
		"id", serverID,
		"mode", "standalone",
		"role", "master",
		"modules",
		[]interface{}{},
	}

	tests := map[string]evalTestCase{
		"nil value":            {input: nil, output: clientio.Encode(resp, false)},
		"empty args":           {input: []string{}, output: clientio.Encode(resp, false)},
		"one value":            {input: []string{"HEY"}, output: clientio.Encode(resp, false)},
		"more than one values": {input: []string{"HEY", "HELLO"}, output: []byte("-ERR wrong number of arguments for 'hello' command\r\n")},
	}

	runEvalTests(t, tests, evalHELLO, store)
}

func testEvalSET(t *testing.T, store *dstore.Store) {
	tests := map[string]evalTestCase{
		"nil value":                       {input: nil, output: []byte("-ERR wrong number of arguments for 'set' command\r\n")},
		"empty array":                     {input: []string{}, output: []byte("-ERR wrong number of arguments for 'set' command\r\n")},
		"one value":                       {input: []string{"KEY"}, output: []byte("-ERR wrong number of arguments for 'set' command\r\n")},
		"key val pair":                    {input: []string{"KEY", "VAL"}, output: clientio.RespOK},
		"key val pair with int val":       {input: []string{"KEY", "123456"}, output: clientio.RespOK},
		"key val pair and expiry key":     {input: []string{"KEY", "VAL", Px}, output: []byte("-ERR syntax error\r\n")},
		"key val pair and EX no val":      {input: []string{"KEY", "VAL", Ex}, output: []byte("-ERR syntax error\r\n")},
		"key val pair and valid EX":       {input: []string{"KEY", "VAL", Ex, "2"}, output: clientio.RespOK},
		"key val pair and invalid EX":     {input: []string{"KEY", "VAL", Ex, "invalid_expiry_val"}, output: []byte("-ERR value is not an integer or out of range\r\n")},
		"key val pair and valid PX":       {input: []string{"KEY", "VAL", Px, "2000"}, output: clientio.RespOK},
		"key val pair and invalid PX":     {input: []string{"KEY", "VAL", Px, "invalid_expiry_val"}, output: []byte("-ERR value is not an integer or out of range\r\n")},
		"key val pair and both EX and PX": {input: []string{"KEY", "VAL", Ex, "2", Px, "2000"}, output: []byte("-ERR syntax error\r\n")},
		"key val pair and PXAT no val":    {input: []string{"KEY", "VAL", Pxat}, output: []byte("-ERR syntax error\r\n")},
		"key val pair and invalid PXAT":   {input: []string{"KEY", "VAL", Pxat, "invalid_expiry_val"}, output: []byte("-ERR value is not an integer or out of range\r\n")},
		"key val pair and expired PXAT":   {input: []string{"KEY", "VAL", Pxat, "2"}, output: clientio.RespOK},
		"key val pair and negative PXAT":  {input: []string{"KEY", "VAL", Pxat, "-123456"}, output: []byte("-ERR invalid expire time in 'set' command\r\n")},
		"key val pair and valid PXAT":     {input: []string{"KEY", "VAL", Pxat, strconv.FormatInt(time.Now().Add(2*time.Minute).UnixMilli(), 10)}, output: clientio.RespOK},
	}

	runEvalTests(t, tests, evalSET, store)
}

func testEvalGETEX(t *testing.T, store *dstore.Store) {
	tests := map[string]evalTestCase{

		"key val pair and valid EX": {
			setup: func() {
				key := "foo"
				value := "bar"
				obj := &object.Obj{
					Value: value,
				}
				store.Put(key, obj)
			},
			input:  []string{"foo", Ex, "10"},
			output: clientio.Encode("bar", false),
		},
		"key val pair and invalid EX": {
			setup: func() {
				key := "foo"
				value := "bar"
				obj := &object.Obj{
					Value: value,
				}
				store.Put(key, obj)
			},
			input:  []string{"foo", Ex, "10000000000000000"},
			output: []byte("-ERR invalid expire time in 'getex' command\r\n")},
	}

	runEvalTests(t, tests, evalGETEX, store)
}

func testEvalMSET(t *testing.T, store *dstore.Store) {
	tests := map[string]evalTestCase{
		"nil value":         {input: nil, output: []byte("-ERR wrong number of arguments for 'mset' command\r\n")},
		"empty array":       {input: []string{}, output: []byte("-ERR wrong number of arguments for 'mset' command\r\n")},
		"one value":         {input: []string{"KEY"}, output: []byte("-ERR wrong number of arguments for 'mset' command\r\n")},
		"key val pair":      {input: []string{"KEY", "VAL"}, output: clientio.RespOK},
		"odd key val pair":  {input: []string{"KEY", "VAL", "KEY2"}, output: []byte("-ERR wrong number of arguments for 'mset' command\r\n")},
		"even key val pair": {input: []string{"KEY", "VAL", "KEY2", "VAL2"}, output: clientio.RespOK},
	}

	runEvalTests(t, tests, evalMSET, store)
}

func testEvalGET(t *testing.T, store *dstore.Store) {
	tests := map[string]evalTestCase{
		"nil value": {
			setup:  func() {},
			input:  nil,
			output: []byte("-ERR wrong number of arguments for 'get' command\r\n"),
		},
		"empty array": {
			setup:  func() {},
			input:  []string{},
			output: []byte("-ERR wrong number of arguments for 'get' command\r\n"),
		},
		"key does not exist": {
			setup:  func() {},
			input:  []string{"NONEXISTENT_KEY"},
			output: clientio.RespNIL,
		},
		"multiple arguments": {
			setup:  func() {},
			input:  []string{"KEY1", "KEY2"},
			output: []byte("-ERR wrong number of arguments for 'get' command\r\n"),
		},
		"key exists": {
			setup: func() {
				key := "EXISTING_KEY"
				value := "mock_value"
				obj := &object.Obj{
					Value:          value,
					LastAccessedAt: uint32(time.Now().Unix()),
				}
				store.Put(key, obj)
			},
			input:  []string{"EXISTING_KEY"},
			output: clientio.Encode("mock_value", false),
		},
		"key exists but expired": {
			setup: func() {
				key := "EXISTING_KEY"
				value := "mock_value"
				obj := &object.Obj{
					Value:          value,
					LastAccessedAt: uint32(time.Now().Unix()),
				}
				store.Put(key, obj)

				store.SetExpiry(obj, int64(-2*time.Millisecond))
			},
			input:  []string{"EXISTING_KEY"},
			output: clientio.RespNIL,
		},
	}

	runEvalTests(t, tests, evalGET, store)
}

func testEvalEXPIRE(t *testing.T, store *dstore.Store) {
	tests := map[string]evalTestCase{
		"nil value": {
			input:  nil,
			output: []byte("-ERR wrong number of arguments for 'expire' command\r\n"),
		},
		"empty args": {
			input:  []string{},
			output: []byte("-ERR wrong number of arguments for 'expire' command\r\n"),
		},
		"wrong number of args": {
			input:  []string{"KEY1"},
			output: []byte("-ERR wrong number of arguments for 'expire' command\r\n"),
		},
		"key does not exist": {
			input:  []string{"NONEXISTENT_KEY", strconv.FormatInt(1, 10)},
			output: clientio.RespZero,
		},
		"key exists": {
			setup: func() {
				key := "EXISTING_KEY"
				value := "mock_value"
				obj := &object.Obj{
					Value:          value,
					LastAccessedAt: uint32(time.Now().Unix()),
				}
				store.Put(key, obj)
			},
			input:  []string{"EXISTING_KEY", strconv.FormatInt(1, 10)},
			output: clientio.RespOne,
		},
		"invalid expiry time exists - very large integer": {
			setup: func() {
				key := "EXISTING_KEY"
				value := "mock_value"
				obj := &object.Obj{
					Value:          value,
					LastAccessedAt: uint32(time.Now().Unix()),
				}
				store.Put(key, obj)

			},
			input:  []string{"EXISTING_KEY", strconv.FormatInt(9223372036854776, 10)},
			output: []byte("-ERR invalid expire time in 'expire' command\r\n"),
		},

		"invalid expiry time exists - negative integer": {
			setup: func() {
				key := "EXISTING_KEY"
				value := "mock_value"
				obj := &object.Obj{
					Value:          value,
					LastAccessedAt: uint32(time.Now().Unix()),
				}
				store.Put(key, obj)

			},
			input:  []string{"EXISTING_KEY", strconv.FormatInt(-1, 10)},
			output: []byte("-ERR invalid expire time in 'expire' command\r\n"),
		},
	}

	runEvalTests(t, tests, evalEXPIRE, store)
}

func testEvalEXPIRETIME(t *testing.T, store *dstore.Store) {
	tests := map[string]evalTestCase{
		"wrong number of args": {
			input:  []string{"KEY1", "KEY2"},
			output: []byte("-ERR wrong number of arguments for 'expiretime' command\r\n"),
		},
		"key does not exist": {
			input:  []string{"NONEXISTENT_KEY"},
			output: clientio.RespMinusTwo,
		},
		"key exists without expiry": {
			setup: func() {
				key := "EXISTING_KEY"
				value := "mock_value"
				obj := &object.Obj{
					Value:          value,
					LastAccessedAt: uint32(time.Now().Unix()),
				}
				store.Put(key, obj)
			},
			input:  []string{"EXISTING_KEY"},
			output: clientio.RespMinusOne,
		},
		"key exists with expiry": {
			setup: func() {
				key := "EXISTING_KEY"
				value := "mock_value"
				obj := &object.Obj{
					Value:          value,
					LastAccessedAt: uint32(time.Now().Unix()),
				}
				store.Put(key, obj)

				store.SetUnixTimeExpiry(obj, 2724123456123)
			},
			input:  []string{"EXISTING_KEY"},
			output: []byte(fmt.Sprintf(":%d\r\n", 2724123456123)),
		},
	}

	runEvalTests(t, tests, evalEXPIRETIME, store)
}

func testEvalEXPIREAT(t *testing.T, store *dstore.Store) {
	tests := map[string]evalTestCase{
		"nil value": {
			input:  nil,
			output: []byte("-ERR wrong number of arguments for 'expireat' command\r\n"),
		},
		"empty args": {
			input:  []string{},
			output: []byte("-ERR wrong number of arguments for 'expireat' command\r\n"),
		},
		"wrong number of args": {
			input:  []string{"KEY1"},
			output: []byte("-ERR wrong number of arguments for 'expireat' command\r\n"),
		},
		"key does not exist": {
			input:  []string{"NONEXISTENT_KEY", strconv.FormatInt(time.Now().Add(2*time.Minute).Unix(), 10)},
			output: clientio.RespZero,
		},
		"key exists": {
			setup: func() {
				key := "EXISTING_KEY"
				value := "mock_value"
				obj := &object.Obj{
					Value:          value,
					LastAccessedAt: uint32(time.Now().Unix()),
				}
				store.Put(key, obj)
			},
			input:  []string{"EXISTING_KEY", strconv.FormatInt(time.Now().Add(2*time.Minute).Unix(), 10)},
			output: clientio.RespOne,
		},
		"invalid expire time - very large integer": {
			setup: func() {
				key := "EXISTING_KEY"
				value := "mock_value"
				obj := &object.Obj{
					Value:          value,
					LastAccessedAt: uint32(time.Now().Unix()),
				}
				store.Put(key, obj)

			},
			input:  []string{"EXISTING_KEY", strconv.FormatInt(9223372036854776, 10)},
			output: []byte("-ERR invalid expire time in 'expireat' command\r\n"),
		},
		"invalid expire time - negative integer": {
			setup: func() {
				key := "EXISTING_KEY"
				value := "mock_value"
				obj := &object.Obj{
					Value:          value,
					LastAccessedAt: uint32(time.Now().Unix()),
				}
				store.Put(key, obj)

			},
			input:  []string{"EXISTING_KEY", strconv.FormatInt(-1, 10)},
			output: []byte("-ERR invalid expire time in 'expireat' command\r\n"),
		},
	}

	runEvalTests(t, tests, evalEXPIREAT, store)
}

func testEvalJSONARRLEN(t *testing.T, store *dstore.Store) {
	tests := map[string]evalTestCase{
		"nil value": {
			setup:  func() {},
			input:  nil,
			output: []byte("-ERR wrong number of arguments for 'json.arrlen' command\r\n"),
		},
		"key does not exist": {
			setup:  func() {},
			input:  []string{"NONEXISTENT_KEY"},
			output: []byte("-ERR Path '.' does not exist or not an array\r\n"),
		},
		"root not array arrlen": {
			setup: func() {
				key := "EXISTING_KEY"
				value := "{\"age\":13,\"name\":\"a\"}"
				var rootData interface{}
				_ = sonic.Unmarshal([]byte(value), &rootData)
				obj := store.NewObj(rootData, -1, object.ObjTypeJSON, object.ObjEncodingJSON)
				store.Put(key, obj)
			},
			input:  []string{"EXISTING_KEY"},
			output: []byte("-ERR Path '.' does not exist or not an array\r\n"),
		},
		"root array arrlen": {
			setup: func() {
				key := "EXISTING_KEY"
				value := "[1,2,3]"
				var rootData interface{}
				_ = sonic.Unmarshal([]byte(value), &rootData)
				obj := store.NewObj(rootData, -1, object.ObjTypeJSON, object.ObjEncodingJSON)
				store.Put(key, obj)
			},
			input:  []string{"EXISTING_KEY"},
			output: []byte(":3\r\n"),
		},
		"wildcase no array arrlen": {
			setup: func() {
				key := "EXISTING_KEY"
				value := "{\"age\":13,\"high\":1.60,\"pet\":null,\"flag\":false, \"partner\":{\"name\":\"tom\"}}"
				var rootData interface{}
				_ = sonic.Unmarshal([]byte(value), &rootData)
				obj := store.NewObj(rootData, -1, object.ObjTypeJSON, object.ObjEncodingJSON)
				store.Put(key, obj)
			},

			input:  []string{"EXISTING_KEY", "$.*"},
			output: []byte("*5\r\n$-1\r\n$-1\r\n$-1\r\n$-1\r\n$-1\r\n"),
		},
		"subpath array arrlen": {
			setup: func() {
				key := "EXISTING_KEY"
				value := "{\"age\":13,\"high\":1.60,\"pet\":null,\"language\":[\"python\",\"golang\"], " +
					"\"flag\":false, \"partner\":{\"name\":\"tom\"}}"
				var rootData interface{}
				_ = sonic.Unmarshal([]byte(value), &rootData)
				obj := store.NewObj(rootData, -1, object.ObjTypeJSON, object.ObjEncodingJSON)
				store.Put(key, obj)
			},

			input:  []string{"EXISTING_KEY", "$.language"},
			output: []byte("*1\r\n:2\r\n"),
		},
	}
	runEvalTests(t, tests, evalJSONARRLEN, store)
}

func testEvalJSONDEL(t *testing.T, store *dstore.Store) {
	tests := map[string]evalTestCase{
		"nil value": {
			setup:  func() {},
			input:  nil,
			output: []byte("-ERR wrong number of arguments for 'json.del' command\r\n"),
		},
		"key does not exist": {
			setup:  func() {},
			input:  []string{"NONEXISTENT_KEY"},
			output: clientio.RespZero,
		},
		"root path del": {
			setup: func() {
				key := "EXISTING_KEY"
				value := "{\"age\":13,\"high\":1.60,\"pet\":null,\"language\":[\"python\",\"golang\"], " +
					"\"flag\":false, \"partner\":{\"name\":\"tom\",\"language\":[\"rust\"]}}"
				var rootData interface{}
				_ = sonic.Unmarshal([]byte(value), &rootData)
				obj := store.NewObj(rootData, -1, object.ObjTypeJSON, object.ObjEncodingJSON)
				store.Put(key, obj)
			},
			input:  []string{"EXISTING_KEY"},
			output: clientio.RespOne,
		},
		"part path del": {
			setup: func() {
				key := "EXISTING_KEY"
				value := "{\"age\":13,\"high\":1.60,\"pet\":null,\"language\":[\"python\",\"golang\"], " +
					"\"flag\":false, \"partner\":{\"name\":\"tom\",\"language\":[\"rust\"]}}"
				var rootData interface{}
				_ = sonic.Unmarshal([]byte(value), &rootData)
				obj := store.NewObj(rootData, -1, object.ObjTypeJSON, object.ObjEncodingJSON)
				store.Put(key, obj)
			},

			input:  []string{"EXISTING_KEY", "$..language"},
			output: []byte(":2\r\n"),
		},
		"wildcard path del": {
			setup: func() {
				key := "EXISTING_KEY"
				value := "{\"age\":13,\"high\":1.60,\"pet\":null,\"language\":[\"python\",\"golang\"], " +
					"\"flag\":false, \"partner\":{\"name\":\"tom\",\"language\":[\"rust\"]}}"
				var rootData interface{}
				_ = sonic.Unmarshal([]byte(value), &rootData)
				obj := store.NewObj(rootData, -1, object.ObjTypeJSON, object.ObjEncodingJSON)
				store.Put(key, obj)
			},

			input:  []string{"EXISTING_KEY", "$.*"},
			output: []byte(":6\r\n"),
		},
	}
	runEvalTests(t, tests, evalJSONDEL, store)
}

func testEvalJSONFORGET(t *testing.T, store *dstore.Store) {
	tests := map[string]evalTestCase{
		"nil value": {
			setup:  func() {},
			input:  nil,
			output: []byte("-ERR wrong number of arguments for 'json.forget' command\r\n"),
		},
		"key does not exist": {
			setup:  func() {},
			input:  []string{"NONEXISTENT_KEY"},
			output: clientio.RespZero,
		},
		"root path forget": {
			setup: func() {
				key := "EXISTING_KEY"
				value := "{\"age\":13,\"high\":1.60,\"pet\":null,\"language\":[\"python\",\"golang\"], " +
					"\"flag\":false, \"partner\":{\"name\":\"tom\",\"language\":[\"rust\"]}}"
				var rootData interface{}
				_ = sonic.Unmarshal([]byte(value), &rootData)
				obj := store.NewObj(rootData, -1, object.ObjTypeJSON, object.ObjEncodingJSON)
				store.Put(key, obj)
			},
			input:  []string{"EXISTING_KEY"},
			output: clientio.RespOne,
		},
		"part path forget": {
			setup: func() {
				key := "EXISTING_KEY"
				value := "{\"age\":13,\"high\":1.60,\"pet\":null,\"language\":[\"python\",\"golang\"], " +
					"\"flag\":false, \"partner\":{\"name\":\"tom\",\"language\":[\"rust\"]}}"
				var rootData interface{}
				_ = sonic.Unmarshal([]byte(value), &rootData)
				obj := store.NewObj(rootData, -1, object.ObjTypeJSON, object.ObjEncodingJSON)
				store.Put(key, obj)
			},

			input:  []string{"EXISTING_KEY", "$..language"},
			output: []byte(":2\r\n"),
		},
		"wildcard path forget": {
			setup: func() {
				key := "EXISTING_KEY"
				value := "{\"age\":13,\"high\":1.60,\"pet\":null,\"language\":[\"python\",\"golang\"], " +
					"\"flag\":false, \"partner\":{\"name\":\"tom\",\"language\":[\"rust\"]}}"
				var rootData interface{}
				_ = sonic.Unmarshal([]byte(value), &rootData)
				obj := store.NewObj(rootData, -1, object.ObjTypeJSON, object.ObjEncodingJSON)
				store.Put(key, obj)
			},

			input:  []string{"EXISTING_KEY", "$.*"},
			output: []byte(":6\r\n"),
		},
	}
	runEvalTests(t, tests, evalJSONFORGET, store)
}

func testEvalJSONCLEAR(t *testing.T, store *dstore.Store) {
	tests := map[string]evalTestCase{
		"nil value": {
			setup:  func() {},
			input:  nil,
			output: []byte("-ERR wrong number of arguments for 'json.clear' command\r\n"),
		},
		"empty array": {
			setup:  func() {},
			input:  []string{},
			output: []byte("-ERR wrong number of arguments for 'json.clear' command\r\n"),
		},
		"key does not exist": {
			setup:  func() {},
			input:  []string{"NONEXISTENT_KEY"},
			output: []byte("-ERR could not perform this operation on a key that doesn't exist\r\n"),
		},
		"root clear": {
			setup: func() {
				key := "EXISTING_KEY"
				value := "{\"age\":13,\"high\":1.60,\"language\":[\"python\",\"golang\"], \"flag\":false, " +
					"\"partner\":{\"name\":\"tom\",\"language\":[\"rust\"]}}"
				var rootData interface{}
				_ = sonic.Unmarshal([]byte(value), &rootData)
				obj := store.NewObj(rootData, -1, object.ObjTypeJSON, object.ObjEncodingJSON)
				store.Put(key, obj)
			},
			input:  []string{"EXISTING_KEY"},
			output: []byte(":1\r\n"),
		},
		"array type clear": {
			setup: func() {
				key := "EXISTING_KEY"
				value := "{\"array\":[1,2,3,\"s\",null]}"
				var rootData interface{}
				_ = sonic.Unmarshal([]byte(value), &rootData)
				obj := store.NewObj(rootData, -1, object.ObjTypeJSON, object.ObjEncodingJSON)
				store.Put(key, obj)
			},

			input:  []string{"EXISTING_KEY"},
			output: []byte(":1\r\n"),
		},
		"string type clear": {
			setup: func() {
				key := "EXISTING_KEY"
				value := "{\"a\":\"test\"}"
				var rootData interface{}
				_ = sonic.Unmarshal([]byte(value), &rootData)
				obj := store.NewObj(rootData, -1, object.ObjTypeJSON, object.ObjEncodingJSON)
				store.Put(key, obj)
			},

			input:  []string{"EXISTING_KEY", "$.a"},
			output: []byte(":0\r\n"),
		},
		"integer type clear": {
			setup: func() {
				key := "EXISTING_KEY"
				value := "{\"age\":13}"
				var rootData interface{}
				_ = sonic.Unmarshal([]byte(value), &rootData)
				obj := store.NewObj(rootData, -1, object.ObjTypeJSON, object.ObjEncodingJSON)
				store.Put(key, obj)
			},

			input:  []string{"EXISTING_KEY", "$.age"},
			output: []byte(":1\r\n"),
		},
		"number type clear": {
			setup: func() {
				key := "EXISTING_KEY"
				value := "{\"price\":3.14}"
				var rootData interface{}
				_ = sonic.Unmarshal([]byte(value), &rootData)
				obj := store.NewObj(rootData, -1, object.ObjTypeJSON, object.ObjEncodingJSON)
				store.Put(key, obj)
			},

			input:  []string{"EXISTING_KEY", "$.price"},
			output: []byte(":1\r\n"),
		},
		"boolean type clear": {
			setup: func() {
				key := "EXISTING_KEY"
				value := "{\"flag\":false}"
				var rootData interface{}
				_ = sonic.Unmarshal([]byte(value), &rootData)
				obj := store.NewObj(rootData, -1, object.ObjTypeJSON, object.ObjEncodingJSON)
				store.Put(key, obj)
			},
			input:  []string{"EXISTING_KEY", "$.flag"},
			output: []byte(":0\r\n"),
		},
		"multi type clear": {
			setup: func() {
				key := "EXISTING_KEY"
				value := "{\"age\":13,\"high\":1.60,\"name\":\"jerry\",\"language\":[\"python\",\"golang\"]," +
					"\"partner\":{\"name\":\"tom\",\"language\":[\"rust\"]}}"
				var rootData interface{}
				_ = sonic.Unmarshal([]byte(value), &rootData)
				obj := store.NewObj(rootData, -1, object.ObjTypeJSON, object.ObjEncodingJSON)
				store.Put(key, obj)
			},
			input:  []string{"EXISTING_KEY", "$.*"},
			output: []byte(":4\r\n"),
		},
	}
	runEvalTests(t, tests, evalJSONCLEAR, store)
}

func testEvalJSONTYPE(t *testing.T, store *dstore.Store) {
	tests := map[string]evalTestCase{
		"nil value": {
			setup:  func() {},
			input:  nil,
			output: []byte("-ERR wrong number of arguments for 'json.type' command\r\n"),
		},
		"empty array": {
			setup:  func() {},
			input:  []string{},
			output: []byte("-ERR wrong number of arguments for 'json.type' command\r\n"),
		},
		"key does not exist": {
			setup:  func() {},
			input:  []string{"NONEXISTENT_KEY"},
			output: clientio.RespNIL,
		},
		"object type value": {
			setup: func() {
				key := "EXISTING_KEY"
				value := "{\"language\":[\"java\",\"go\",\"python\"]}"
				var rootData interface{}
				_ = sonic.Unmarshal([]byte(value), &rootData)
				obj := store.NewObj(rootData, -1, object.ObjTypeJSON, object.ObjEncodingJSON)
				store.Put(key, obj)
			},

			input:  []string{"EXISTING_KEY"},
			output: []byte("$6\r\nobject\r\n"),
		},
		"array type value": {
			setup: func() {
				key := "EXISTING_KEY"
				value := "{\"language\":[\"java\",\"go\",\"python\"]}"
				var rootData interface{}
				_ = sonic.Unmarshal([]byte(value), &rootData)
				obj := store.NewObj(rootData, -1, object.ObjTypeJSON, object.ObjEncodingJSON)
				store.Put(key, obj)
			},

			input:  []string{"EXISTING_KEY", "$.language"},
			output: []byte("*1\r\n$5\r\narray\r\n"),
		},
		"string type value": {
			setup: func() {
				key := "EXISTING_KEY"
				value := "{\"a\":\"test\"}"
				var rootData interface{}
				_ = sonic.Unmarshal([]byte(value), &rootData)
				obj := store.NewObj(rootData, -1, object.ObjTypeJSON, object.ObjEncodingJSON)
				store.Put(key, obj)
			},

			input:  []string{"EXISTING_KEY", "$.a"},
			output: []byte("*1\r\n$6\r\nstring\r\n"),
		},
		"boolean type value": {
			setup: func() {
				key := "EXISTING_KEY"
				value := "{\"flag\":true}"
				var rootData interface{}
				_ = sonic.Unmarshal([]byte(value), &rootData)
				obj := store.NewObj(rootData, -1, object.ObjTypeJSON, object.ObjEncodingJSON)
				store.Put(key, obj)
			},

			input:  []string{"EXISTING_KEY", "$.flag"},
			output: []byte("*1\r\n$7\r\nboolean\r\n"),
		},
		"number type value": {
			setup: func() {
				key := "EXISTING_KEY"
				value := "{\"price\":3}"
				var rootData interface{}
				_ = sonic.Unmarshal([]byte(value), &rootData)
				obj := store.NewObj(rootData, -1, object.ObjTypeJSON, object.ObjEncodingJSON)
				store.Put(key, obj)
			},

			input:  []string{"EXISTING_KEY", "$.price"},
			output: []byte("*1\r\n$6\r\nnumber\r\n"),
		},
		"null type value": {
			setup: func() {
				key := "EXISTING_KEY"
				value := "{\"price\":3.14}"
				var rootData interface{}
				_ = sonic.Unmarshal([]byte(value), &rootData)
				obj := store.NewObj(rootData, -1, object.ObjTypeJSON, object.ObjEncodingJSON)
				store.Put(key, obj)
			},

			input:  []string{"EXISTING_KEY", "$.language"},
			output: clientio.RespEmptyArray,
		},
		"multi type value": {
			setup: func() {
				key := "EXISTING_KEY"
				value := "{\"name\":\"tom\",\"partner\":{\"name\":\"jerry\"}}"
				var rootData interface{}
				_ = sonic.Unmarshal([]byte(value), &rootData)
				obj := store.NewObj(rootData, -1, object.ObjTypeJSON, object.ObjEncodingJSON)
				store.Put(key, obj)
			},

			input:  []string{"EXISTING_KEY", "$..name"},
			output: []byte("*2\r\n$6\r\nstring\r\n$6\r\nstring\r\n"),
		},
	}

	runEvalTests(t, tests, evalJSONTYPE, store)
}

func testEvalJSONGET(t *testing.T, store *dstore.Store) {
	tests := map[string]evalTestCase{
		"nil value": {
			setup:  func() {},
			input:  nil,
			output: []byte("-ERR wrong number of arguments for 'json.get' command\r\n"),
		},
		"empty array": {
			setup:  func() {},
			input:  []string{},
			output: []byte("-ERR wrong number of arguments for 'json.get' command\r\n"),
		},
		"key does not exist": {
			setup:  func() {},
			input:  []string{"NONEXISTENT_KEY"},
			output: clientio.RespNIL,
		},
		"key exists invalid value": {
			setup: func() {
				key := "EXISTING_KEY"
				value := "{\"a\":2}"
				obj := &object.Obj{
					Value:          value,
					LastAccessedAt: uint32(time.Now().Unix()),
				}
				store.Put(key, obj)
			},
			input:  []string{"EXISTING_KEY"},
			output: []byte("-ERR Existing key has wrong Dice type\r\n"),
		},
		"key exists value": {
			setup: func() {
				key := "EXISTING_KEY"
				value := "{\"a\":2}"
				var rootData interface{}
				_ = sonic.Unmarshal([]byte(value), &rootData)
				obj := store.NewObj(rootData, -1, object.ObjTypeJSON, object.ObjEncodingJSON)
				store.Put(key, obj)
			},

			input:  []string{"EXISTING_KEY"},
			output: []byte("$7\r\n{\"a\":2}\r\n"),
		},
		"key exists but expired": {
			setup: func() {
				key := "EXISTING_KEY"
				value := "mock_value"
				obj := &object.Obj{
					Value:          value,
					LastAccessedAt: uint32(time.Now().Unix()),
				}
				store.Put(key, obj)

				store.SetExpiry(obj, int64(-2*time.Millisecond))
			},
			input:  []string{"EXISTING_KEY"},
			output: clientio.RespNIL,
		},
	}

	runEvalTests(t, tests, evalJSONGET, store)
}

func testEvalJSONSET(t *testing.T, store *dstore.Store) {
	tests := map[string]evalTestCase{
		"nil value": {
			setup:  func() {},
			input:  nil,
			output: []byte("-ERR wrong number of arguments for 'json.set' command\r\n"),
		},
		"empty array": {
			setup:  func() {},
			input:  []string{},
			output: []byte("-ERR wrong number of arguments for 'json.set' command\r\n"),
		},
		"insufficient args": {
			setup:  func() {},
			input:  []string{},
			output: []byte("-ERR wrong number of arguments for 'json.set' command\r\n"),
		},
		"invalid json path": {
			setup:  func() {},
			input:  []string{"doc", "$", "{\"a\":}"},
			output: nil,
			validator: func(output []byte) {
				assert.Assert(t, output != nil)
				assert.Assert(t, strings.Contains(string(output), "-ERR invalid JSON:"))
			},
		},
		"valid json path": {
			setup: func() {
			},
			input:  []string{"doc", "$", "{\"a\":2}"},
			output: clientio.RespOK,
		},
	}

	runEvalTests(t, tests, evalJSONSET, store)
}

func testEvalTTL(t *testing.T, store *dstore.Store) {
	tests := map[string]evalTestCase{
		"nil value": {
			setup:  func() {},
			input:  nil,
			output: []byte("-ERR wrong number of arguments for 'ttl' command\r\n"),
		},
		"empty array": {
			setup:  func() {},
			input:  []string{},
			output: []byte("-ERR wrong number of arguments for 'ttl' command\r\n"),
		},
		"key does not exist": {
			setup:  func() {},
			input:  []string{"NONEXISTENT_KEY"},
			output: clientio.RespMinusTwo,
		},
		"multiple arguments": {
			setup:  func() {},
			input:  []string{"KEY1", "KEY2"},
			output: []byte("-ERR wrong number of arguments for 'ttl' command\r\n"),
		},
		"key exists expiry not set": {
			setup: func() {
				key := "EXISTING_KEY"
				value := "mock_value"
				obj := &object.Obj{
					Value:          value,
					LastAccessedAt: uint32(time.Now().Unix()),
				}
				store.Put(key, obj)
			},
			input:  []string{"EXISTING_KEY"},
			output: clientio.RespMinusOne,
		},
		"key exists not expired": {
			setup: func() {
				key := "EXISTING_KEY"
				value := "mock_value"
				obj := &object.Obj{
					Value:          value,
					LastAccessedAt: uint32(time.Now().Unix()),
				}
				store.Put(key, obj)

				store.SetExpiry(obj, int64(2*time.Millisecond))
			},
			input: []string{"EXISTING_KEY"},
			validator: func(output []byte) {
				assert.Assert(t, output != nil)
				assert.Assert(t, !bytes.Equal(output, clientio.RespMinusOne))
				assert.Assert(t, !bytes.Equal(output, clientio.RespMinusTwo))
			},
		},
		"key exists but expired": {
			setup: func() {
				key := "EXISTING_EXPIRED_KEY"
				value := "mock_value"
				obj := &object.Obj{
					Value:          value,
					LastAccessedAt: uint32(time.Now().Unix()),
				}
				store.Put(key, obj)

				store.SetExpiry(obj, int64(-2*time.Millisecond))
			},
			input:  []string{"EXISTING_KEY"},
			output: clientio.RespMinusTwo,
		},
	}

	runEvalTests(t, tests, evalTTL, store)
}

func testEvalDel(t *testing.T, store *dstore.Store) {
	tests := map[string]evalTestCase{
		"nil value": {
			setup:  func() {},
			input:  nil,
			output: []byte(":0\r\n"),
		},
		"empty array": {
			setup:  func() {},
			input:  []string{},
			output: []byte(":0\r\n"),
		},
		"key does not exist": {
			setup:  func() {},
			input:  []string{"NONEXISTENT_KEY"},
			output: []byte(":0\r\n"),
		},
		"key exists": {
			setup: func() {
				key := "EXISTING_KEY"
				value := "mock_value"
				obj := &object.Obj{
					Value:          value,
					LastAccessedAt: uint32(time.Now().Unix()),
				}
				store.Put(key, obj)

				dstore.KeyspaceStat[0]["keys"]++
			},
			input:  []string{"EXISTING_KEY"},
			output: []byte(":1\r\n"),
		},
	}

	runEvalTests(t, tests, evalDEL, store)
}

// TestEvalPersist tests the evalPersist function using table-driven tests.
func testEvalPersist(t *testing.T, store *dstore.Store) {
	// Define test cases
	tests := map[string]evalTestCase{
		"wrong number of arguments": {
			input:  []string{"key1", "key2"},
			output: clientio.Encode(errors.New("ERR wrong number of arguments for 'persist' command"), false),
		},
		"key does not exist": {
			input:  []string{"nonexistent"},
			output: clientio.RespZero,
		},
		"key exists but no expiration set": {
			input: []string{"existent_no_expiry"},
			setup: func() {
				evalSET([]string{"existent_no_expiry", "value"}, store)
			},
			output: clientio.RespMinusOne,
		},
		"key exists and expiration removed": {
			input: []string{"existent_with_expiry"},
			setup: func() {
				evalSET([]string{"existent_with_expiry", "value", Ex, "1"}, store)
			},
			output: clientio.RespOne,
		},
		"key exists with expiration set and not expired": {
			input: []string{"existent_with_expiry_not_expired"},
			setup: func() {
				// Simulate setting a key with an expiration time that has not yet passed
				evalSET([]string{"existent_with_expiry_not_expired", "value", Ex, "10000"}, store) // 10000 seconds in the future
			},
			output: clientio.RespOne,
		},
	}

	runEvalTests(t, tests, evalPersist, store)
}

func testEvalDbsize(t *testing.T, store *dstore.Store) {
	tests := map[string]evalTestCase{
		"DBSIZE command with invalid no of args": {
			input:  []string{"INVALID_ARG"},
			output: []byte("-ERR wrong number of arguments for 'dbsize' command\r\n"),
		},
		"no key in db": {
			input:  nil,
			output: []byte(":0\r\n"),
		},
		"one key exists in db": {
			setup: func() {
				evalSET([]string{"key", "val"}, store)
			},
			input:  nil,
			output: []byte(":1\r\n"),
		},
		"two keys exist in db": {
			setup: func() {
				evalSET([]string{"key1", "val1"}, store)
				evalSET([]string{"key2", "val2"}, store)
			},
			input:  nil,
			output: []byte(":2\r\n"),
		},
	}

	runEvalTests(t, tests, evalDBSIZE, store)
}

func testEvalGETSET(t *testing.T, store *dstore.Store) {
	tests := map[string]evalTestCase{
		"GETSET with 1 arg": {
			input:  []string{"HELLO"},
			output: []byte("-ERR wrong number of arguments for 'getset' command\r\n"),
		},
		"GETSET with 3 args": {
			input:  []string{"HELLO", "WORLD", "WORLD1"},
			output: []byte("-ERR wrong number of arguments for 'getset' command\r\n"),
		},
		"GETSET key not exists": {
			input:  []string{"HELLO", "WORLD"},
			output: clientio.RespNIL,
		},
		"GETSET key exists": {
			setup: func() {
				key := "EXISTING_KEY"
				value := "mock_value"
				obj := &object.Obj{
					Value:          value,
					LastAccessedAt: uint32(time.Now().Unix()),
				}
				store.Put(key, obj)
			},
			input:  []string{"EXISTING_KEY", "WORLD"},
			output: clientio.Encode("mock_value", false),
		},
		"GETSET key exists TTL should be reset": {
			setup: func() {
				key := "EXISTING_KEY"
				value := "mock_value"
				obj := &object.Obj{
					Value:          value,
					LastAccessedAt: uint32(time.Now().Unix()),
				}
				store.Put(key, obj)
			},
			input:  []string{"EXISTING_KEY", "WORLD"},
			output: clientio.Encode("mock_value", false),
		},
	}

	runEvalTests(t, tests, evalGETSET, store)
}

func testEvalPFADD(t *testing.T, store *dstore.Store) {
	tests := map[string]evalTestCase{
		"nil value":           {input: nil, output: []byte("-ERR wrong number of arguments for 'pfadd' command\r\n")},
		"empty array":         {input: []string{}, output: []byte("-ERR wrong number of arguments for 'pfadd' command\r\n")},
		"one value":           {input: []string{"KEY"}, output: []byte(":1\r\n")},
		"key val pair":        {input: []string{"KEY", "VAL"}, output: []byte(":1\r\n")},
		"key multiple values": {input: []string{"KEY", "VAL", "VAL1", "VAL2"}, output: []byte(":1\r\n")},
		"Incorrect type provided": {
			setup: func() {
				key, value := "EXISTING_KEY", "VALUE"
				oType, oEnc := deduceTypeEncoding(value)
				var exDurationMs int64 = -1
				var keepttl bool = false

				store.Put(key, store.NewObj(value, exDurationMs, oType, oEnc), dstore.WithKeepTTL(keepttl))
			},
			input:  []string{"EXISTING_KEY", "1"},
			output: []byte("-WRONGTYPE Key is not a valid HyperLogLog string value.\r\n"),
		},
	}

	runEvalTests(t, tests, evalPFADD, store)
}

func testEvalPFCOUNT(t *testing.T, store *dstore.Store) {
	tests := map[string]evalTestCase{
		"PFCOUNT with empty arg": {
			input:  []string{},
			output: []byte("-ERR wrong number of arguments for 'pfcount' command\r\n"),
		},
		"PFCOUNT key not exists": {
			input:  []string{"HELLO"},
			output: clientio.Encode(0, false),
		},
		"PFCOUNT key exists": {
			setup: func() {
				key := "EXISTING_KEY"
				value := hyperloglog.New()
				value.Insert([]byte("VALUE"))
				obj := &object.Obj{
					Value:          value,
					LastAccessedAt: uint32(time.Now().Unix()),
				}
				store.Put(key, obj)
			},
			input:  []string{"EXISTING_KEY"},
			output: clientio.Encode(1, false),
		},
	}

	runEvalTests(t, tests, evalPFCOUNT, store)
}

func testEvalHGET(t *testing.T, store *dstore.Store) {
	tests := map[string]evalTestCase{
		"wrong number of args passed": {
			setup:  func() {},
			input:  nil,
			output: []byte("-ERR wrong number of arguments for 'hget' command\r\n"),
		},
		"only key passed": {
			setup:  func() {},
			input:  []string{"KEY"},
			output: []byte("-ERR wrong number of arguments for 'hget' command\r\n"),
		},
		"key doesn't exists": {
			setup:  func() {},
			input:  []string{"KEY", "field_name"},
			output: clientio.RespNIL,
		},
		"key exists but field_name doesn't exists": {
			setup: func() {
				key := "KEY_MOCK"
				field := "mock_field_name"
				newMap := make(HashMap)
				newMap[field] = "mock_field_value"

				obj := &object.Obj{
					TypeEncoding:   object.ObjTypeHashMap | object.ObjEncodingHashMap,
					Value:          newMap,
					LastAccessedAt: uint32(time.Now().Unix()),
				}

				store.Put(key, obj)
			},
			input:  []string{"KEY_MOCK", "non_existent_key"},
			output: clientio.RespNIL,
		},
		"both key and field_name exists": {
			setup: func() {
				key := "KEY_MOCK"
				field := "mock_field_name"
				newMap := make(HashMap)
				newMap[field] = "mock_field_value"

				obj := &object.Obj{
					TypeEncoding:   object.ObjTypeHashMap | object.ObjEncodingHashMap,
					Value:          newMap,
					LastAccessedAt: uint32(time.Now().Unix()),
				}

				store.Put(key, obj)
			},
			input:  []string{"KEY_MOCK", "mock_field_name"},
			output: clientio.Encode("mock_field_value", false),
		},
	}

	runEvalTests(t, tests, evalHGET, store)
}

func testEvalPFMERGE(t *testing.T, store *dstore.Store) {
	tests := map[string]evalTestCase{
		"nil value":   {input: nil, output: []byte("-ERR wrong number of arguments for 'pfmerge' command\r\n")},
		"empty array": {input: []string{}, output: []byte("-ERR wrong number of arguments for 'pfmerge' command\r\n")},
		"PFMERGE invalid hll object": {
			setup: func() {
				key := "INVALID_OBJ_DEST_KEY"
				value := "123"
				obj := &object.Obj{
					Value:          value,
					LastAccessedAt: uint32(time.Now().Unix()),
				}
				store.Put(key, obj)
			},
			input:  []string{"INVALID_OBJ_DEST_KEY"},
			output: []byte("-WRONGTYPE Key is not a valid HyperLogLog string value.\r\n"),
		},
		"PFMERGE destKey doesn't exist": {
			input:  []string{"NON_EXISTING_DEST_KEY"},
			output: clientio.RespOK,
		},
		"PFMERGE destKey exist": {
			input:  []string{"NON_EXISTING_DEST_KEY"},
			output: clientio.RespOK,
		},
		"PFMERGE destKey exist srcKey doesn't exists": {
			setup: func() {
				key := "EXISTING_DEST_KEY"
				value := hyperloglog.New()
				value.Insert([]byte("VALUE"))
				obj := &object.Obj{
					Value:          value,
					LastAccessedAt: uint32(time.Now().Unix()),
				}
				store.Put(key, obj)
			},
			input:  []string{"EXISTING_DEST_KEY", "NON_EXISTING_SRC_KEY"},
			output: clientio.RespOK,
		},
		"PFMERGE destKey exist srcKey exists": {
			setup: func() {
				key := "EXISTING_DEST_KEY"
				value := hyperloglog.New()
				value.Insert([]byte("VALUE"))
				obj := &object.Obj{
					Value:          value,
					LastAccessedAt: uint32(time.Now().Unix()),
				}
				store.Put(key, obj)
			},
			input:  []string{"EXISTING_DEST_KEY", "NON_EXISTING_SRC_KEY"},
			output: clientio.RespOK,
		},
		"PFMERGE destKey exist multiple srcKey exist": {
			setup: func() {
				key := "EXISTING_DEST_KEY"
				value := hyperloglog.New()
				value.Insert([]byte("VALUE"))
				obj := &object.Obj{
					Value:          value,
					LastAccessedAt: uint32(time.Now().Unix()),
				}
				store.Put(key, obj)
				srcKey := "EXISTING_SRC_KEY"
				srcValue := hyperloglog.New()
				value.Insert([]byte("SRC_VALUE"))
				srcKeyObj := &object.Obj{
					Value:          srcValue,
					LastAccessedAt: uint32(time.Now().Unix()),
				}
				store.Put(srcKey, srcKeyObj)
			},
			input:  []string{"EXISTING_DEST_KEY", "EXISTING_SRC_KEY"},
			output: clientio.RespOK,
		},
	}

	runEvalTests(t, tests, evalPFMERGE, store)
}

func testEvalJSONSTRLEN(t *testing.T, store *dstore.Store) {
	tests := map[string]evalTestCase{
		"nil value": {
			setup:  func() {},
			input:  nil,
			output: []byte("-ERR wrong number of arguments for 'json.strlen' command\r\n"),
		},
		"key does not exist": {
			setup:  func() {},
			input:  []string{"NONEXISTENT_KEY"},
			output: []byte("$-1\r\n"),
		},
		"root not string strlen": {
			setup: func() {
				key := "EXISTING_KEY"
				value := "{\"age\":13,\"name\":\"a\"}"
				var rootData interface{}
				_ = sonic.Unmarshal([]byte(value), &rootData)
				obj := store.NewObj(rootData, -1, object.ObjTypeJSON, object.ObjEncodingJSON)
				store.Put(key, obj)
			},
			input:  []string{"EXISTING_KEY"},
			output: []byte("-WRONGTYPE wrong type of path value - expected string but found integer\r\n"),
		},
		"root array strlen": {
			setup: func() {
				key := "EXISTING_KEY"
				value := `"hello"`
				var rootData interface{}
				_ = sonic.Unmarshal([]byte(value), &rootData)
				obj := store.NewObj(rootData, -1, object.ObjTypeJSON, object.ObjEncodingJSON)
				store.Put(key, obj)
			},
			input:  []string{"EXISTING_KEY"},
			output: []byte(":5\r\n"),
		},
		"subpath string strlen": {
			setup: func() {
				key := "EXISTING_KEY"
				value := `{"partner":{"name":"tom","language":["rust"]}}`
				var rootData interface{}
				_ = sonic.Unmarshal([]byte(value), &rootData)
				obj := store.NewObj(rootData, -1, object.ObjTypeJSON, object.ObjEncodingJSON)
				store.Put(key, obj)
			},

			input:  []string{"EXISTING_KEY", "$..name"},
			output: []byte("*1\r\n:3\r\n"),
		},
		"subpath not string strlen": {
			setup: func() {
				key := "EXISTING_KEY"
				value := `{"partner":{"name":21,"language":["rust"]}}`
				var rootData interface{}
				_ = sonic.Unmarshal([]byte(value), &rootData)
				obj := store.NewObj(rootData, -1, object.ObjTypeJSON, object.ObjEncodingJSON)
				store.Put(key, obj)
			},

			input:  []string{"EXISTING_KEY", "$..name"},
			output: []byte("*1\r\n$-1\r\n"),
		},
	}
	runEvalTests(t, tests, evalJSONSTRLEN, store)
}

func testEvalLLEN(t *testing.T, store *dstore.Store) {
	tests := map[string]evalTestCase{
		"nil value": {
			input:  nil,
			output: []byte("-ERR wrong number of arguments for 'llen' command\r\n"),
		},
		"empty args": {
			input:  []string{},
			output: []byte("-ERR wrong number of arguments for 'llen' command\r\n"),
		},
		"wrong number of args": {
			input:  []string{"KEY1", "KEY2"},
			output: []byte("-ERR wrong number of arguments for 'llen' command\r\n"),
		},
		"key does not exist": {
			input:  []string{"NONEXISTENT_KEY"},
			output: clientio.RespZero,
		},
		"key exists": {
			setup: func() {
				evalLPUSH([]string{"EXISTING_KEY", "mock_value"}, store)
			},
			input:  []string{"EXISTING_KEY"},
			output: clientio.RespOne,
		},
		"key with different type": {
			setup: func() {
				evalSET([]string{"EXISTING_KEY", "mock_value"}, store)
			},
			input:  []string{"EXISTING_KEY"},
			output: []byte("-ERR Existing key has wrong Dice type\r\n"),
		},
	}

	runEvalTests(t, tests, evalLLEN, store)
}

func runEvalTests(t *testing.T, tests map[string]evalTestCase, evalFunc func([]string, *dstore.Store) []byte, store *dstore.Store) {
	for name, tc := range tests {
		t.Run(name, func(t *testing.T) {
			store = setupTest(store)

			if tc.setup != nil {
				tc.setup()
			}

			output := evalFunc(tc.input, store)

			if tc.validator != nil {
				tc.validator(output)
			} else {
				assert.Equal(t, string(tc.output), string(output))
			}
		})
	}
}

func BenchmarkEvalMSET(b *testing.B) {
	b.ResetTimer()
	for i := 0; i < b.N; i++ {
		store := dstore.NewStore(nil)
		evalMSET([]string{"KEY", "VAL", "KEY2", "VAL2"}, store)
	}
}

func BenchmarkEvalHSET(b *testing.B) {
	store := dstore.NewStore(nil)
	for i := 0; i < b.N; i++ {
		evalHSET([]string{"KEY", fmt.Sprintf("FIELD_%d", i), fmt.Sprintf("VALUE_%d", i)}, store)
	}
}

func testEvalHSET(t *testing.T, store *dstore.Store) {
	tests := map[string]evalTestCase{
		"wrong number of args passed": {
			setup:  func() {},
			input:  nil,
			output: []byte("-ERR wrong number of arguments for 'hset' command\r\n"),
		},
		"only key passed": {
			setup:  func() {},
			input:  []string{"key"},
			output: []byte("-ERR wrong number of arguments for 'hset' command\r\n"),
		},
		"only key and field_name passed": {
			setup:  func() {},
			input:  []string{"KEY", "field_name"},
			output: []byte("-ERR wrong number of arguments for 'hset' command\r\n"),
		},
		"key, field and value passed": {
			setup:  func() {},
			input:  []string{"KEY1", "field_name", "value"},
			output: clientio.Encode(int64(1), false),
		},
		"key, field and value updated": {
			setup:  func() {},
			input:  []string{"KEY1", "field_name", "value_new"},
			output: clientio.Encode(int64(1), false),
		},
		"new set of key, field and value added": {
			setup:  func() {},
			input:  []string{"KEY2", "field_name_new", "value_new_new"},
			output: clientio.Encode(int64(1), false),
		},
		"apply with duplicate key, field and value names": {
			setup: func() {
				key := "KEY_MOCK"
				field := "mock_field_name"
				newMap := make(HashMap)
				newMap[field] = "mock_field_value"

				obj := &object.Obj{
					TypeEncoding:   object.ObjTypeHashMap | object.ObjEncodingHashMap,
					Value:          newMap,
					LastAccessedAt: uint32(time.Now().Unix()),
				}

				store.Put(key, obj)
			},
			input:  []string{"KEY_MOCK", "mock_field_name", "mock_field_value"},
			output: clientio.Encode(int64(0), false),
		},
		"same key -> update value, add new field and value": {
			setup: func() {
				key := "KEY_MOCK"
				field := "mock_field_name"
				mock_value := "mock_field_value"
				newMap := make(HashMap)
				newMap[field] = mock_value

				obj := &object.Obj{
					TypeEncoding:   object.ObjTypeHashMap | object.ObjEncodingHashMap,
					Value:          newMap,
					LastAccessedAt: uint32(time.Now().Unix()),
				}

				store.Put(key, obj)

				// Check if the map is saved correctly in the store
				res, err := getValueFromHashMap(key, field, store)

				assert.Assert(t, err == nil)
				assert.DeepEqual(t, res, clientio.Encode(mock_value, false))
			},
			input: []string{
				"KEY_MOCK",
				"mock_field_name",
				"mock_field_value_new",
				"mock_field_name_new",
				"mock_value_new",
			},
			output: clientio.Encode(int64(1), false),
		},
	}

	runEvalTests(t, tests, evalHSET, store)
}

func testEvalHLEN(t *testing.T, store *dstore.Store) {
	tests := map[string]evalTestCase{
		"wrong number of args": {
			input:  []string{},
			output: []byte("-ERR wrong number of arguments for 'hlen' command\r\n"),
		},
		"key does not exist": {
			input:  []string{"nonexistent_key"},
			output: clientio.RespZero,
		},
		"key exists but not a hash": {
			setup: func() {
				evalSET([]string{"string_key", "string_value"}, store)
			},
			input:  []string{"string_key"},
			output: []byte("-WRONGTYPE Operation against a key holding the wrong kind of value\r\n"),
		},
		"empty hash": {
			setup:  func() {},
			input:  []string{"empty_hash"},
			output: clientio.RespZero,
		},
		"hash with elements": {
			setup: func() {
				evalHSET([]string{"hash_key", "field1", "value1", "field2", "value2", "field3", "value3"}, store)
			},
			input:  []string{"hash_key"},
			output: clientio.Encode(int64(3), false),
		},
	}

	runEvalTests(t, tests, evalHLEN, store)
}

func BenchmarkEvalHLEN(b *testing.B) {
	sizes := []int{0, 10, 100, 1000, 10000, 100000}
	store := dstore.NewStore(nil)

	for _, size := range sizes {
		b.Run(fmt.Sprintf("HashSize_%d", size), func(b *testing.B) {
			key := fmt.Sprintf("benchmark_hash_%d", size)

			args := []string{key}
			for i := 0; i < size; i++ {
				args = append(args, fmt.Sprintf("field%d", i), fmt.Sprintf("value%d", i))
			}
			evalHSET(args, store)

			b.ResetTimer()
			b.ReportAllocs()
			for i := 0; i < b.N; i++ {
				evalHLEN([]string{key}, store)
			}
		})
	}
}

func testEvalSELECT(t *testing.T, store *dstore.Store) {
	tests := map[string]evalTestCase{
		"nil value": {
			setup:  func() {},
			input:  nil,
			output: []byte("-ERR wrong number of arguments for 'select' command\r\n"),
		},
		"database is specified": {
			setup:  func() {},
			input:  []string{"1"},
			output: clientio.RespOK,
		},
	}
	runEvalTests(t, tests, evalSELECT, store)
}<|MERGE_RESOLUTION|>--- conflicted
+++ resolved
@@ -62,13 +62,10 @@
 	testEvalHGET(t, store)
 	testEvalPFMERGE(t, store)
 	testEvalJSONSTRLEN(t, store)
-<<<<<<< HEAD
-	testEvalGETEX(t, store)
-=======
 	testEvalHLEN(t, store)
 	testEvalSELECT(t, store)
 	testEvalLLEN(t, store)
->>>>>>> 376ff24b
+	testEvalGETEX(t, store)
 }
 
 func testEvalPING(t *testing.T, store *dstore.Store) {
