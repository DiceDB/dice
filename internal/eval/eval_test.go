package eval

import (
	"bytes"
	"errors"
	"fmt"
<<<<<<< HEAD
=======
	"github.com/bytedance/sonic"
>>>>>>> bea317bc
	"strconv"
	"strings"
	"testing"
	"time"

	"github.com/dicedb/dice/internal/object"

	"github.com/axiomhq/hyperloglog"
	"github.com/dicedb/dice/internal/clientio"
	dstore "github.com/dicedb/dice/internal/store"
	"gotest.tools/v3/assert"
)

type evalTestCase struct {
	setup     func()
	input     []string
	output    []byte
	validator func(output []byte)
}

func setupTest(store *dstore.Store) *dstore.Store {
	dstore.ResetStore(store)
	dstore.KeyspaceStat[0] = make(map[string]int)

	return store
}

func TestEval(t *testing.T) {
	store := dstore.NewStore(nil)

	testEvalMSET(t, store)
	testEvalPING(t, store)
	testEvalHELLO(t, store)
	testEvalSET(t, store)
	testEvalGET(t, store)
	testEvalDebug(t, store)
	testEvalJSONARRLEN(t, store)
	testEvalJSONDEL(t, store)
	testEvalJSONFORGET(t, store)
	testEvalJSONCLEAR(t, store)
	testEvalJSONTYPE(t, store)
	testEvalJSONGET(t, store)
	testEvalJSONSET(t, store)
	testEvalTTL(t, store)
	testEvalDel(t, store)
	testEvalPersist(t, store)
	testEvalEXPIRE(t, store)
	testEvalEXPIRETIME(t, store)
	testEvalEXPIREAT(t, store)
	testEvalDbsize(t, store)
	testEvalGETSET(t, store)
	testEvalHSET(t, store)
	testEvalPFADD(t, store)
	testEvalPFCOUNT(t, store)
	testEvalHGET(t, store)
	testEvalPFMERGE(t, store)
	testEvalJSONSTRLEN(t, store)
}

func testEvalPING(t *testing.T, store *dstore.Store) {
	tests := map[string]evalTestCase{
		"nil value":            {input: nil, output: []byte("+PONG\r\n")},
		"empty args":           {input: []string{}, output: []byte("+PONG\r\n")},
		"one value":            {input: []string{"HEY"}, output: []byte("$3\r\nHEY\r\n")},
		"more than one values": {input: []string{"HEY", "HELLO"}, output: []byte("-ERR wrong number of arguments for 'ping' command\r\n")},
	}

	runEvalTests(t, tests, evalPING, store)
}

func testEvalHELLO(t *testing.T, store *dstore.Store) {
	resp := []interface{}{
		"proto", 2,
		"id", serverID,
		"mode", "standalone",
		"role", "master",
		"modules", []interface{}{},
	}

	tests := map[string]evalTestCase{
		"nil value":            {input: nil, output: clientio.Encode(resp, false)},
		"empty args":           {input: []string{}, output: clientio.Encode(resp, false)},
		"one value":            {input: []string{"HEY"}, output: clientio.Encode(resp, false)},
		"more than one values": {input: []string{"HEY", "HELLO"}, output: []byte("-ERR wrong number of arguments for 'hello' command\r\n")},
	}

	runEvalTests(t, tests, evalHELLO, store)
}

func testEvalSET(t *testing.T, store *dstore.Store) {
	tests := map[string]evalTestCase{
		"nil value":                       {input: nil, output: []byte("-ERR wrong number of arguments for 'set' command\r\n")},
		"empty array":                     {input: []string{}, output: []byte("-ERR wrong number of arguments for 'set' command\r\n")},
		"one value":                       {input: []string{"KEY"}, output: []byte("-ERR wrong number of arguments for 'set' command\r\n")},
		"key val pair":                    {input: []string{"KEY", "VAL"}, output: clientio.RespOK},
		"key val pair with int val":       {input: []string{"KEY", "123456"}, output: clientio.RespOK},
		"key val pair and expiry key":     {input: []string{"KEY", "VAL", Px}, output: []byte("-ERR syntax error\r\n")},
		"key val pair and EX no val":      {input: []string{"KEY", "VAL", Ex}, output: []byte("-ERR syntax error\r\n")},
		"key val pair and valid EX":       {input: []string{"KEY", "VAL", Ex, "2"}, output: clientio.RespOK},
		"key val pair and invalid EX":     {input: []string{"KEY", "VAL", Ex, "invalid_expiry_val"}, output: []byte("-ERR value is not an integer or out of range\r\n")},
		"key val pair and valid PX":       {input: []string{"KEY", "VAL", Px, "2000"}, output: clientio.RespOK},
		"key val pair and invalid PX":     {input: []string{"KEY", "VAL", Px, "invalid_expiry_val"}, output: []byte("-ERR value is not an integer or out of range\r\n")},
		"key val pair and both EX and PX": {input: []string{"KEY", "VAL", Ex, "2", Px, "2000"}, output: []byte("-ERR syntax error\r\n")},
		"key val pair and PXAT no val":    {input: []string{"KEY", "VAL", Pxat}, output: []byte("-ERR syntax error\r\n")},
		"key val pair and invalid PXAT":   {input: []string{"KEY", "VAL", Pxat, "invalid_expiry_val"}, output: []byte("-ERR value is not an integer or out of range\r\n")},
		"key val pair and expired PXAT":   {input: []string{"KEY", "VAL", Pxat, "2"}, output: clientio.RespOK},
		"key val pair and negative PXAT":  {input: []string{"KEY", "VAL", Pxat, "-123456"}, output: []byte("-ERR invalid expire time in 'set' command\r\n")},
		"key val pair and valid PXAT":     {input: []string{"KEY", "VAL", Pxat, strconv.FormatInt(time.Now().Add(2*time.Minute).UnixMilli(), 10)}, output: clientio.RespOK},
	}

	runEvalTests(t, tests, evalSET, store)
}

func testEvalMSET(t *testing.T, store *dstore.Store) {
	tests := map[string]evalTestCase{
		"nil value":         {input: nil, output: []byte("-ERR wrong number of arguments for 'mset' command\r\n")},
		"empty array":       {input: []string{}, output: []byte("-ERR wrong number of arguments for 'mset' command\r\n")},
		"one value":         {input: []string{"KEY"}, output: []byte("-ERR wrong number of arguments for 'mset' command\r\n")},
		"key val pair":      {input: []string{"KEY", "VAL"}, output: clientio.RespOK},
		"odd key val pair":  {input: []string{"KEY", "VAL", "KEY2"}, output: []byte("-ERR wrong number of arguments for 'mset' command\r\n")},
		"even key val pair": {input: []string{"KEY", "VAL", "KEY2", "VAL2"}, output: clientio.RespOK},
	}

	runEvalTests(t, tests, evalMSET, store)
}

func testEvalGET(t *testing.T, store *dstore.Store) {
	tests := map[string]evalTestCase{
		"nil value": {
			setup:  func() {},
			input:  nil,
			output: []byte("-ERR wrong number of arguments for 'get' command\r\n"),
		},
		"empty array": {
			setup:  func() {},
			input:  []string{},
			output: []byte("-ERR wrong number of arguments for 'get' command\r\n"),
		},
		"key does not exist": {
			setup:  func() {},
			input:  []string{"NONEXISTENT_KEY"},
			output: clientio.RespNIL,
		},
		"multiple arguments": {
			setup:  func() {},
			input:  []string{"KEY1", "KEY2"},
			output: []byte("-ERR wrong number of arguments for 'get' command\r\n"),
		},
		"key exists": {
			setup: func() {
				key := "EXISTING_KEY"
				value := "mock_value"
				obj := &object.Obj{
					Value:          value,
					LastAccessedAt: uint32(time.Now().Unix()),
				}
				store.Put(key, obj)
			},
			input:  []string{"EXISTING_KEY"},
			output: clientio.Encode("mock_value", false),
		},
		"key exists but expired": {
			setup: func() {
				key := "EXISTING_KEY"
				value := "mock_value"
				obj := &object.Obj{
					Value:          value,
					LastAccessedAt: uint32(time.Now().Unix()),
				}
				store.Put(key, obj)

				store.SetExpiry(obj, int64(-2*time.Millisecond))
			},
			input:  []string{"EXISTING_KEY"},
			output: clientio.RespNIL,
		},
	}

	runEvalTests(t, tests, evalGET, store)
}

func testEvalEXPIRE(t *testing.T, store *dstore.Store) {
	tests := map[string]evalTestCase{
		"nil value": {
			input:  nil,
			output: []byte("-ERR wrong number of arguments for 'expire' command\r\n"),
		},
		"empty args": {
			input:  []string{},
			output: []byte("-ERR wrong number of arguments for 'expire' command\r\n"),
		},
		"wrong number of args": {
			input:  []string{"KEY1"},
			output: []byte("-ERR wrong number of arguments for 'expire' command\r\n"),
		},
		"key does not exist": {
			input:  []string{"NONEXISTENT_KEY", strconv.FormatInt(1, 10)},
			output: clientio.RespZero,
		},
		"key exists": {
			setup: func() {
				key := "EXISTING_KEY"
				value := "mock_value"
				obj := &object.Obj{
					Value:          value,
					LastAccessedAt: uint32(time.Now().Unix()),
				}
				store.Put(key, obj)

			},
			input:  []string{"EXISTING_KEY", strconv.FormatInt(1, 10)},
			output: clientio.RespOne,
		},
	}

	runEvalTests(t, tests, evalEXPIRE, store)
}

func testEvalEXPIRETIME(t *testing.T, store *dstore.Store) {
	tests := map[string]evalTestCase{
		"wrong number of args": {
			input:  []string{"KEY1", "KEY2"},
			output: []byte("-ERR wrong number of arguments for 'expiretime' command\r\n"),
		},
		"key does not exist": {
			input:  []string{"NONEXISTENT_KEY"},
			output: clientio.RespMinusTwo,
		},
		"key exists without expiry": {
			setup: func() {
				key := "EXISTING_KEY"
				value := "mock_value"
				obj := &object.Obj{
					Value:          value,
					LastAccessedAt: uint32(time.Now().Unix()),
				}
				store.Put(key, obj)

			},
			input:  []string{"EXISTING_KEY"},
			output: clientio.RespMinusOne,
		},
		"key exists with expiry": {
			setup: func() {
				key := "EXISTING_KEY"
				value := "mock_value"
				obj := &object.Obj{
					Value:          value,
					LastAccessedAt: uint32(time.Now().Unix()),
				}
				store.Put(key, obj)

				store.SetUnixTimeExpiry(obj, 2724123456123)
			},
			input:  []string{"EXISTING_KEY"},
			output: []byte(fmt.Sprintf(":%d\r\n", 2724123456123)),
		},
	}

	runEvalTests(t, tests, evalEXPIRETIME, store)
}

func testEvalEXPIREAT(t *testing.T, store *dstore.Store) {
	tests := map[string]evalTestCase{
		"nil value": {
			input:  nil,
			output: []byte("-ERR wrong number of arguments for 'expireat' command\r\n"),
		},
		"empty args": {
			input:  []string{},
			output: []byte("-ERR wrong number of arguments for 'expireat' command\r\n"),
		},
		"wrong number of args": {
			input:  []string{"KEY1"},
			output: []byte("-ERR wrong number of arguments for 'expireat' command\r\n"),
		},
		"key does not exist": {
			input:  []string{"NONEXISTENT_KEY", strconv.FormatInt(time.Now().Add(2*time.Minute).Unix(), 10)},
			output: clientio.RespZero,
		},
		"key exists": {
			setup: func() {
				key := "EXISTING_KEY"
				value := "mock_value"
				obj := &object.Obj{
					Value:          value,
					LastAccessedAt: uint32(time.Now().Unix()),
				}
				store.Put(key, obj)

			},
			input:  []string{"EXISTING_KEY", strconv.FormatInt(time.Now().Add(2*time.Minute).Unix(), 10)},
			output: clientio.RespOne,
		},
	}

	runEvalTests(t, tests, evalEXPIREAT, store)
}

func testEvalJSONARRLEN(t *testing.T, store *dstore.Store) {
	tests := map[string]evalTestCase{
		"nil value": {
			setup:  func() {},
			input:  nil,
			output: []byte("-ERR wrong number of arguments for 'json.arrlen' command\r\n"),
		},
		"key does not exist": {
			setup:  func() {},
			input:  []string{"NONEXISTENT_KEY"},
			output: []byte("-ERR Path '.' does not exist or not an array\r\n"),
		},
		"root not array arrlen": {
			setup: func() {
				key := "EXISTING_KEY"
				value := "{\"age\":13,\"name\":\"a\"}"
				var rootData interface{}
				_ = sonic.Unmarshal([]byte(value), &rootData)
				obj := store.NewObj(rootData, -1, object.ObjTypeJSON, object.ObjEncodingJSON)
				store.Put(key, obj)

			},
			input:  []string{"EXISTING_KEY"},
			output: []byte("-ERR Path '.' does not exist or not an array\r\n"),
		},
		"root array arrlen": {
			setup: func() {
				key := "EXISTING_KEY"
				value := "[1,2,3]"
				var rootData interface{}
				_ = sonic.Unmarshal([]byte(value), &rootData)
				obj := store.NewObj(rootData, -1, object.ObjTypeJSON, object.ObjEncodingJSON)
				store.Put(key, obj)

			},
			input:  []string{"EXISTING_KEY"},
			output: []byte(":3\r\n"),
		},
		"wildcase no array arrlen": {
			setup: func() {
				key := "EXISTING_KEY"
				value := "{\"age\":13,\"high\":1.60,\"pet\":null,\"flag\":false, \"partner\":{\"name\":\"tom\"}}"
				var rootData interface{}
				_ = sonic.Unmarshal([]byte(value), &rootData)
				obj := store.NewObj(rootData, -1, object.ObjTypeJSON, object.ObjEncodingJSON)
				store.Put(key, obj)

			},

			input:  []string{"EXISTING_KEY", "$.*"},
			output: []byte("*5\r\n$-1\r\n$-1\r\n$-1\r\n$-1\r\n$-1\r\n"),
		},
		"subpath array arrlen": {
			setup: func() {
				key := "EXISTING_KEY"
				value := "{\"age\":13,\"high\":1.60,\"pet\":null,\"language\":[\"python\",\"golang\"], " +
					"\"flag\":false, \"partner\":{\"name\":\"tom\"}}"
				var rootData interface{}
				_ = sonic.Unmarshal([]byte(value), &rootData)
				obj := store.NewObj(rootData, -1, object.ObjTypeJSON, object.ObjEncodingJSON)
				store.Put(key, obj)

			},

			input:  []string{"EXISTING_KEY", "$.language"},
			output: []byte("*1\r\n:2\r\n"),
		},
	}
	runEvalTests(t, tests, evalJSONARRLEN, store)
}

func testEvalJSONDEL(t *testing.T, store *dstore.Store) {
	tests := map[string]evalTestCase{
		"nil value": {
			setup:  func() {},
			input:  nil,
			output: []byte("-ERR wrong number of arguments for 'json.del' command\r\n"),
		},
		"key does not exist": {
			setup:  func() {},
			input:  []string{"NONEXISTENT_KEY"},
			output: clientio.RespZero,
		},
		"root path del": {
			setup: func() {
				key := "EXISTING_KEY"
				value := "{\"age\":13,\"high\":1.60,\"pet\":null,\"language\":[\"python\",\"golang\"], " +
					"\"flag\":false, \"partner\":{\"name\":\"tom\",\"language\":[\"rust\"]}}"
				var rootData interface{}
				_ = sonic.Unmarshal([]byte(value), &rootData)
				obj := store.NewObj(rootData, -1, object.ObjTypeJSON, object.ObjEncodingJSON)
				store.Put(key, obj)

			},
			input:  []string{"EXISTING_KEY"},
			output: clientio.RespOne,
		},
		"part path del": {
			setup: func() {
				key := "EXISTING_KEY"
				value := "{\"age\":13,\"high\":1.60,\"pet\":null,\"language\":[\"python\",\"golang\"], " +
					"\"flag\":false, \"partner\":{\"name\":\"tom\",\"language\":[\"rust\"]}}"
				var rootData interface{}
				_ = sonic.Unmarshal([]byte(value), &rootData)
				obj := store.NewObj(rootData, -1, object.ObjTypeJSON, object.ObjEncodingJSON)
				store.Put(key, obj)

			},

			input:  []string{"EXISTING_KEY", "$..language"},
			output: []byte(":2\r\n"),
		},
		"wildcard path del": {
			setup: func() {
				key := "EXISTING_KEY"
				value := "{\"age\":13,\"high\":1.60,\"pet\":null,\"language\":[\"python\",\"golang\"], " +
					"\"flag\":false, \"partner\":{\"name\":\"tom\",\"language\":[\"rust\"]}}"
				var rootData interface{}
				_ = sonic.Unmarshal([]byte(value), &rootData)
				obj := store.NewObj(rootData, -1, object.ObjTypeJSON, object.ObjEncodingJSON)
				store.Put(key, obj)

			},

			input:  []string{"EXISTING_KEY", "$.*"},
			output: []byte(":6\r\n"),
		},
	}
	runEvalTests(t, tests, evalJSONDEL, store)
}

func testEvalJSONFORGET(t *testing.T, store *dstore.Store) {
	tests := map[string]evalTestCase{
		"nil value": {
			setup:  func() {},
			input:  nil,
			output: []byte("-ERR wrong number of arguments for 'json.forget' command\r\n"),
		},
		"key does not exist": {
			setup:  func() {},
			input:  []string{"NONEXISTENT_KEY"},
			output: clientio.RespZero,
		},
		"root path forget": {
			setup: func() {
				key := "EXISTING_KEY"
				value := "{\"age\":13,\"high\":1.60,\"pet\":null,\"language\":[\"python\",\"golang\"], " +
					"\"flag\":false, \"partner\":{\"name\":\"tom\",\"language\":[\"rust\"]}}"
				var rootData interface{}
				_ = sonic.Unmarshal([]byte(value), &rootData)
				obj := store.NewObj(rootData, -1, object.ObjTypeJSON, object.ObjEncodingJSON)
				store.Put(key, obj)

			},
			input:  []string{"EXISTING_KEY"},
			output: clientio.RespOne,
		},
		"part path forget": {
			setup: func() {
				key := "EXISTING_KEY"
				value := "{\"age\":13,\"high\":1.60,\"pet\":null,\"language\":[\"python\",\"golang\"], " +
					"\"flag\":false, \"partner\":{\"name\":\"tom\",\"language\":[\"rust\"]}}"
				var rootData interface{}
				_ = sonic.Unmarshal([]byte(value), &rootData)
				obj := store.NewObj(rootData, -1, object.ObjTypeJSON, object.ObjEncodingJSON)
				store.Put(key, obj)

			},

			input:  []string{"EXISTING_KEY", "$..language"},
			output: []byte(":2\r\n"),
		},
		"wildcard path forget": {
			setup: func() {
				key := "EXISTING_KEY"
				value := "{\"age\":13,\"high\":1.60,\"pet\":null,\"language\":[\"python\",\"golang\"], " +
					"\"flag\":false, \"partner\":{\"name\":\"tom\",\"language\":[\"rust\"]}}"
				var rootData interface{}
				_ = sonic.Unmarshal([]byte(value), &rootData)
				obj := store.NewObj(rootData, -1, object.ObjTypeJSON, object.ObjEncodingJSON)
				store.Put(key, obj)

			},

			input:  []string{"EXISTING_KEY", "$.*"},
			output: []byte(":6\r\n"),
		},
	}
	runEvalTests(t, tests, evalJSONFORGET, store)
}

func testEvalJSONCLEAR(t *testing.T, store *dstore.Store) {
	tests := map[string]evalTestCase{
		"nil value": {
			setup:  func() {},
			input:  nil,
			output: []byte("-ERR wrong number of arguments for 'json.clear' command\r\n"),
		},
		"empty array": {
			setup:  func() {},
			input:  []string{},
			output: []byte("-ERR wrong number of arguments for 'json.clear' command\r\n"),
		},
		"key does not exist": {
			setup:  func() {},
			input:  []string{"NONEXISTENT_KEY"},
			output: []byte("-ERR could not perform this operation on a key that doesn't exist\r\n"),
		},
		"root clear": {
			setup: func() {
				key := "EXISTING_KEY"
				value := "{\"age\":13,\"high\":1.60,\"language\":[\"python\",\"golang\"], \"flag\":false, " +
					"\"partner\":{\"name\":\"tom\",\"language\":[\"rust\"]}}"
				var rootData interface{}
				_ = sonic.Unmarshal([]byte(value), &rootData)
				obj := store.NewObj(rootData, -1, object.ObjTypeJSON, object.ObjEncodingJSON)
				store.Put(key, obj)

			},
			input:  []string{"EXISTING_KEY"},
			output: []byte(":1\r\n"),
		},
		"array type clear": {
			setup: func() {
				key := "EXISTING_KEY"
				value := "{\"array\":[1,2,3,\"s\",null]}"
				var rootData interface{}
				_ = sonic.Unmarshal([]byte(value), &rootData)
				obj := store.NewObj(rootData, -1, object.ObjTypeJSON, object.ObjEncodingJSON)
				store.Put(key, obj)

			},

			input:  []string{"EXISTING_KEY"},
			output: []byte(":1\r\n"),
		},
		"string type clear": {
			setup: func() {
				key := "EXISTING_KEY"
				value := "{\"a\":\"test\"}"
				var rootData interface{}
				_ = sonic.Unmarshal([]byte(value), &rootData)
				obj := store.NewObj(rootData, -1, object.ObjTypeJSON, object.ObjEncodingJSON)
				store.Put(key, obj)

			},

			input:  []string{"EXISTING_KEY", "$.a"},
			output: []byte(":0\r\n"),
		},
		"integer type clear": {
			setup: func() {
				key := "EXISTING_KEY"
				value := "{\"age\":13}"
				var rootData interface{}
				_ = sonic.Unmarshal([]byte(value), &rootData)
				obj := store.NewObj(rootData, -1, object.ObjTypeJSON, object.ObjEncodingJSON)
				store.Put(key, obj)

			},

			input:  []string{"EXISTING_KEY", "$.age"},
			output: []byte(":1\r\n"),
		},
		"number type clear": {
			setup: func() {
				key := "EXISTING_KEY"
				value := "{\"price\":3.14}"
				var rootData interface{}
				_ = sonic.Unmarshal([]byte(value), &rootData)
				obj := store.NewObj(rootData, -1, object.ObjTypeJSON, object.ObjEncodingJSON)
				store.Put(key, obj)

			},

			input:  []string{"EXISTING_KEY", "$.price"},
			output: []byte(":1\r\n"),
		},
		"boolean type clear": {
			setup: func() {
				key := "EXISTING_KEY"
				value := "{\"flag\":false}"
				var rootData interface{}
				_ = sonic.Unmarshal([]byte(value), &rootData)
				obj := store.NewObj(rootData, -1, object.ObjTypeJSON, object.ObjEncodingJSON)
				store.Put(key, obj)

			},
			input:  []string{"EXISTING_KEY", "$.flag"},
			output: []byte(":0\r\n"),
		},
		"multi type clear": {
			setup: func() {
				key := "EXISTING_KEY"
				value := "{\"age\":13,\"high\":1.60,\"name\":\"jerry\",\"language\":[\"python\",\"golang\"]," +
					"\"partner\":{\"name\":\"tom\",\"language\":[\"rust\"]}}"
				var rootData interface{}
				_ = sonic.Unmarshal([]byte(value), &rootData)
				obj := store.NewObj(rootData, -1, object.ObjTypeJSON, object.ObjEncodingJSON)
				store.Put(key, obj)

			},
			input:  []string{"EXISTING_KEY", "$.*"},
			output: []byte(":4\r\n"),
		},
	}
	runEvalTests(t, tests, evalJSONCLEAR, store)
}

func testEvalJSONTYPE(t *testing.T, store *dstore.Store) {
	tests := map[string]evalTestCase{
		"nil value": {
			setup:  func() {},
			input:  nil,
			output: []byte("-ERR wrong number of arguments for 'json.type' command\r\n"),
		},
		"empty array": {
			setup:  func() {},
			input:  []string{},
			output: []byte("-ERR wrong number of arguments for 'json.type' command\r\n"),
		},
		"key does not exist": {
			setup:  func() {},
			input:  []string{"NONEXISTENT_KEY"},
			output: clientio.RespNIL,
		},
		"object type value": {
			setup: func() {
				key := "EXISTING_KEY"
				value := "{\"language\":[\"java\",\"go\",\"python\"]}"
				var rootData interface{}
				_ = sonic.Unmarshal([]byte(value), &rootData)
				obj := store.NewObj(rootData, -1, object.ObjTypeJSON, object.ObjEncodingJSON)
				store.Put(key, obj)

			},

			input:  []string{"EXISTING_KEY"},
			output: []byte("$6\r\nobject\r\n"),
		},
		"array type value": {
			setup: func() {
				key := "EXISTING_KEY"
				value := "{\"language\":[\"java\",\"go\",\"python\"]}"
				var rootData interface{}
				_ = sonic.Unmarshal([]byte(value), &rootData)
				obj := store.NewObj(rootData, -1, object.ObjTypeJSON, object.ObjEncodingJSON)
				store.Put(key, obj)

			},

			input:  []string{"EXISTING_KEY", "$.language"},
			output: []byte("*1\r\n$5\r\narray\r\n"),
		},
		"string type value": {
			setup: func() {
				key := "EXISTING_KEY"
				value := "{\"a\":\"test\"}"
				var rootData interface{}
				_ = sonic.Unmarshal([]byte(value), &rootData)
				obj := store.NewObj(rootData, -1, object.ObjTypeJSON, object.ObjEncodingJSON)
				store.Put(key, obj)

			},

			input:  []string{"EXISTING_KEY", "$.a"},
			output: []byte("*1\r\n$6\r\nstring\r\n"),
		},
		"boolean type value": {
			setup: func() {
				key := "EXISTING_KEY"
				value := "{\"flag\":true}"
				var rootData interface{}
				_ = sonic.Unmarshal([]byte(value), &rootData)
				obj := store.NewObj(rootData, -1, object.ObjTypeJSON, object.ObjEncodingJSON)
				store.Put(key, obj)

			},

			input:  []string{"EXISTING_KEY", "$.flag"},
			output: []byte("*1\r\n$7\r\nboolean\r\n"),
		},
		"number type value": {
			setup: func() {
				key := "EXISTING_KEY"
				value := "{\"price\":3}"
				var rootData interface{}
				_ = sonic.Unmarshal([]byte(value), &rootData)
				obj := store.NewObj(rootData, -1, object.ObjTypeJSON, object.ObjEncodingJSON)
				store.Put(key, obj)

			},

			input:  []string{"EXISTING_KEY", "$.price"},
			output: []byte("*1\r\n$6\r\nnumber\r\n"),
		},
		"null type value": {
			setup: func() {
				key := "EXISTING_KEY"
				value := "{\"price\":3.14}"
				var rootData interface{}
				_ = sonic.Unmarshal([]byte(value), &rootData)
				obj := store.NewObj(rootData, -1, object.ObjTypeJSON, object.ObjEncodingJSON)
				store.Put(key, obj)

			},

			input:  []string{"EXISTING_KEY", "$.language"},
			output: clientio.RespEmptyArray,
		},
		"multi type value": {
			setup: func() {
				key := "EXISTING_KEY"
				value := "{\"name\":\"tom\",\"partner\":{\"name\":\"jerry\"}}"
				var rootData interface{}
				_ = sonic.Unmarshal([]byte(value), &rootData)
				obj := store.NewObj(rootData, -1, object.ObjTypeJSON, object.ObjEncodingJSON)
				store.Put(key, obj)

			},

			input:  []string{"EXISTING_KEY", "$..name"},
			output: []byte("*2\r\n$6\r\nstring\r\n$6\r\nstring\r\n"),
		},
	}

	runEvalTests(t, tests, evalJSONTYPE, store)
}

func testEvalJSONGET(t *testing.T, store *dstore.Store) {
	tests := map[string]evalTestCase{
		"nil value": {
			setup:  func() {},
			input:  nil,
			output: []byte("-ERR wrong number of arguments for 'json.get' command\r\n"),
		},
		"empty array": {
			setup:  func() {},
			input:  []string{},
			output: []byte("-ERR wrong number of arguments for 'json.get' command\r\n"),
		},
		"key does not exist": {
			setup:  func() {},
			input:  []string{"NONEXISTENT_KEY"},
			output: clientio.RespNIL,
		},
		"key exists invalid value": {
			setup: func() {
				key := "EXISTING_KEY"
				value := "{\"a\":2}"
				obj := &object.Obj{
					Value:          value,
					LastAccessedAt: uint32(time.Now().Unix()),
				}
				store.Put(key, obj)

			},
			input:  []string{"EXISTING_KEY"},
			output: []byte("-ERR Existing key has wrong Dice type\r\n"),
		},
		"key exists value": {
			setup: func() {
				key := "EXISTING_KEY"
				value := "{\"a\":2}"
				var rootData interface{}
				_ = sonic.Unmarshal([]byte(value), &rootData)
				obj := store.NewObj(rootData, -1, object.ObjTypeJSON, object.ObjEncodingJSON)
				store.Put(key, obj)

			},

			input:  []string{"EXISTING_KEY"},
			output: []byte("$7\r\n{\"a\":2}\r\n"),
		},
		"key exists but expired": {
			setup: func() {
				key := "EXISTING_KEY"
				value := "mock_value"
				obj := &object.Obj{
					Value:          value,
					LastAccessedAt: uint32(time.Now().Unix()),
				}
				store.Put(key, obj)

				store.SetExpiry(obj, int64(-2*time.Millisecond))
			},
			input:  []string{"EXISTING_KEY"},
			output: clientio.RespNIL,
		},
	}

	runEvalTests(t, tests, evalJSONGET, store)
}

func testEvalJSONSET(t *testing.T, store *dstore.Store) {
	tests := map[string]evalTestCase{
		"nil value": {
			setup:  func() {},
			input:  nil,
			output: []byte("-ERR wrong number of arguments for 'json.set' command\r\n"),
		},
		"empty array": {
			setup:  func() {},
			input:  []string{},
			output: []byte("-ERR wrong number of arguments for 'json.set' command\r\n"),
		},
		"insufficient args": {
			setup:  func() {},
			input:  []string{},
			output: []byte("-ERR wrong number of arguments for 'json.set' command\r\n"),
		},
		"invalid json path": {
			setup:  func() {},
			input:  []string{"doc", "$", "{\"a\":}"},
			output: nil,
			validator: func(output []byte) {
				assert.Assert(t, output != nil)
				assert.Assert(t, strings.Contains(string(output), "-ERR invalid JSON:"))
			},
		},
		"valid json path": {
			setup: func() {
			},
			input:  []string{"doc", "$", "{\"a\":2}"},
			output: clientio.RespOK,
		},
	}

	runEvalTests(t, tests, evalJSONSET, store)
}

func testEvalTTL(t *testing.T, store *dstore.Store) {
	tests := map[string]evalTestCase{
		"nil value": {
			setup:  func() {},
			input:  nil,
			output: []byte("-ERR wrong number of arguments for 'ttl' command\r\n"),
		},
		"empty array": {
			setup:  func() {},
			input:  []string{},
			output: []byte("-ERR wrong number of arguments for 'ttl' command\r\n"),
		},
		"key does not exist": {
			setup:  func() {},
			input:  []string{"NONEXISTENT_KEY"},
			output: clientio.RespMinusTwo,
		},
		"multiple arguments": {
			setup:  func() {},
			input:  []string{"KEY1", "KEY2"},
			output: []byte("-ERR wrong number of arguments for 'ttl' command\r\n"),
		},
		"key exists expiry not set": {
			setup: func() {
				key := "EXISTING_KEY"
				value := "mock_value"
				obj := &object.Obj{
					Value:          value,
					LastAccessedAt: uint32(time.Now().Unix()),
				}
				store.Put(key, obj)

			},
			input:  []string{"EXISTING_KEY"},
			output: clientio.RespMinusOne,
		},
		"key exists not expired": {
			setup: func() {
				key := "EXISTING_KEY"
				value := "mock_value"
				obj := &object.Obj{
					Value:          value,
					LastAccessedAt: uint32(time.Now().Unix()),
				}
				store.Put(key, obj)

				store.SetExpiry(obj, int64(2*time.Millisecond))
			},
			input: []string{"EXISTING_KEY"},
			validator: func(output []byte) {
				assert.Assert(t, output != nil)
				assert.Assert(t, !bytes.Equal(output, clientio.RespMinusOne))
				assert.Assert(t, !bytes.Equal(output, clientio.RespMinusTwo))
			},
		},
		"key exists but expired": {
			setup: func() {
				key := "EXISTING_EXPIRED_KEY"
				value := "mock_value"
				obj := &object.Obj{
					Value:          value,
					LastAccessedAt: uint32(time.Now().Unix()),
				}
				store.Put(key, obj)

				store.SetExpiry(obj, int64(-2*time.Millisecond))
			},
			input:  []string{"EXISTING_KEY"},
			output: clientio.RespMinusTwo,
		},
	}

	runEvalTests(t, tests, evalTTL, store)
}

func testEvalDel(t *testing.T, store *dstore.Store) {
	tests := map[string]evalTestCase{
		"nil value": {
			setup:  func() {},
			input:  nil,
			output: []byte(":0\r\n"),
		},
		"empty array": {
			setup:  func() {},
			input:  []string{},
			output: []byte(":0\r\n"),
		},
		"key does not exist": {
			setup:  func() {},
			input:  []string{"NONEXISTENT_KEY"},
			output: []byte(":0\r\n"),
		},
		"key exists": {
			setup: func() {
				key := "EXISTING_KEY"
				value := "mock_value"
				obj := &object.Obj{
					Value:          value,
					LastAccessedAt: uint32(time.Now().Unix()),
				}
				store.Put(key, obj)

				dstore.KeyspaceStat[0]["keys"]++
			},
			input:  []string{"EXISTING_KEY"},
			output: []byte(":1\r\n"),
		},
	}

	runEvalTests(t, tests, evalDEL, store)
}

// TestEvalPersist tests the evalPersist function using table-driven tests.
func testEvalPersist(t *testing.T, store *dstore.Store) {
	// Define test cases
	tests := map[string]evalTestCase{
		"wrong number of arguments": {
			input:  []string{"key1", "key2"},
			output: clientio.Encode(errors.New("ERR wrong number of arguments for 'persist' command"), false),
		},
		"key does not exist": {
			input:  []string{"nonexistent"},
			output: clientio.RespZero,
		},
		"key exists but no expiration set": {
			input: []string{"existent_no_expiry"},
			setup: func() {
				evalSET([]string{"existent_no_expiry", "value"}, store)
			},
			output: clientio.RespMinusOne,
		},
		"key exists and expiration removed": {
			input: []string{"existent_with_expiry"},
			setup: func() {
				evalSET([]string{"existent_with_expiry", "value", Ex, "1"}, store)
			},
			output: clientio.RespOne,
		},
		"key exists with expiration set and not expired": {
			input: []string{"existent_with_expiry_not_expired"},
			setup: func() {
				// Simulate setting a key with an expiration time that has not yet passed
				evalSET([]string{"existent_with_expiry_not_expired", "value", Ex, "10000"}, store) // 10000 seconds in the future
			},
			output: clientio.RespOne,
		},
	}

	runEvalTests(t, tests, evalPersist, store)
}

func testEvalDbsize(t *testing.T, store *dstore.Store) {
	tests := map[string]evalTestCase{
		"DBSIZE command with invalid no of args": {
			input:  []string{"INVALID_ARG"},
			output: []byte("-ERR wrong number of arguments for 'dbsize' command\r\n"),
		},
		"no key in db": {
			input:  nil,
			output: []byte(":0\r\n"),
		},
		"one key exists in db": {
			setup: func() {
				evalSET([]string{"key", "val"}, store)
			},
			input:  nil,
			output: []byte(":1\r\n"),
		},
		"two keys exist in db": {
			setup: func() {
				evalSET([]string{"key1", "val1"}, store)
				evalSET([]string{"key2", "val2"}, store)
			},
			input:  nil,
			output: []byte(":2\r\n"),
		},
	}

	runEvalTests(t, tests, evalDBSIZE, store)
}

func testEvalGETSET(t *testing.T, store *dstore.Store) {
	tests := map[string]evalTestCase{
		"GETSET with 1 arg": {
			input:  []string{"HELLO"},
			output: []byte("-ERR wrong number of arguments for 'getset' command\r\n"),
		},
		"GETSET with 3 args": {
			input:  []string{"HELLO", "WORLD", "WORLD1"},
			output: []byte("-ERR wrong number of arguments for 'getset' command\r\n"),
		},
		"GETSET key not exists": {
			input:  []string{"HELLO", "WORLD"},
			output: clientio.RespNIL,
		},
		"GETSET key exists": {
			setup: func() {
				key := "EXISTING_KEY"
				value := "mock_value"
				obj := &object.Obj{
					Value:          value,
					LastAccessedAt: uint32(time.Now().Unix()),
				}
				store.Put(key, obj)

			},
			input:  []string{"EXISTING_KEY", "WORLD"},
			output: clientio.Encode("mock_value", false),
		},
		"GETSET key exists TTL should be reset": {
			setup: func() {
				key := "EXISTING_KEY"
				value := "mock_value"
				obj := &object.Obj{
					Value:          value,
					LastAccessedAt: uint32(time.Now().Unix()),
				}
				store.Put(key, obj)

			},
			input:  []string{"EXISTING_KEY", "WORLD"},
			output: clientio.Encode("mock_value", false),
		},
	}

	runEvalTests(t, tests, evalGETSET, store)
}

func testEvalPFADD(t *testing.T, store *dstore.Store) {
	tests := map[string]evalTestCase{
		"nil value":           {input: nil, output: []byte("-ERR wrong number of arguments for 'pfadd' command\r\n")},
		"empty array":         {input: []string{}, output: []byte("-ERR wrong number of arguments for 'pfadd' command\r\n")},
		"one value":           {input: []string{"KEY"}, output: []byte(":1\r\n")},
		"key val pair":        {input: []string{"KEY", "VAL"}, output: []byte(":1\r\n")},
		"key multiple values": {input: []string{"KEY", "VAL", "VAL1", "VAL2"}, output: []byte(":1\r\n")},
		"Incorrect type provided": {
			setup: func() {
				key, value := "EXISTING_KEY", "VALUE"
				oType, oEnc := deduceTypeEncoding(value)
				var exDurationMs int64 = -1
				var keepttl bool = false

				store.Put(key, store.NewObj(value, exDurationMs, oType, oEnc), dstore.WithKeepTTL(keepttl))
			},
			input:  []string{"EXISTING_KEY", "1"},
			output: []byte("-WRONGTYPE Key is not a valid HyperLogLog string value.\r\n")},
	}

	runEvalTests(t, tests, evalPFADD, store)
}

func testEvalPFCOUNT(t *testing.T, store *dstore.Store) {
	tests := map[string]evalTestCase{
		"PFCOUNT with empty arg": {
			input:  []string{},
			output: []byte("-ERR wrong number of arguments for 'pfcount' command\r\n"),
		},
		"PFCOUNT key not exists": {
			input:  []string{"HELLO"},
			output: clientio.Encode(0, false),
		},
		"PFCOUNT key exists": {
			setup: func() {
				key := "EXISTING_KEY"
				value := hyperloglog.New()
				value.Insert([]byte("VALUE"))
				obj := &object.Obj{
					Value:          value,
					LastAccessedAt: uint32(time.Now().Unix()),
				}
				store.Put(key, obj)

			},
			input:  []string{"EXISTING_KEY"},
			output: clientio.Encode(1, false),
		},
	}

	runEvalTests(t, tests, evalPFCOUNT, store)
}

func testEvalHGET(t *testing.T, store *dstore.Store) {
	tests := map[string]evalTestCase{
		"wrong number of args passed": {
			setup:  func() {},
			input:  nil,
			output: []byte("-ERR wrong number of arguments for 'hget' command\r\n"),
		},
		"only key passed": {
			setup:  func() {},
			input:  []string{"KEY"},
			output: []byte("-ERR wrong number of arguments for 'hget' command\r\n"),
		},
		"key doesn't exists": {
			setup:  func() {},
			input:  []string{"KEY", "field_name"},
			output: clientio.RespNIL,
		},
		"key exists but field_name doesn't exists": {
			setup: func() {
				key := "KEY_MOCK"
				field := "mock_field_name"
				newMap := make(HashMap)
				newMap[field] = "mock_field_value"

				obj := &object.Obj{
					TypeEncoding:   object.ObjTypeHashMap | object.ObjEncodingHashMap,
					Value:          newMap,
					LastAccessedAt: uint32(time.Now().Unix()),
				}

				store.Put(key, obj)
			},
			input:  []string{"KEY_MOCK", "non_existent_key"},
			output: clientio.RespNIL,
		},
		"both key and field_name exists": {
			setup: func() {
				key := "KEY_MOCK"
				field := "mock_field_name"
				newMap := make(HashMap)
				newMap[field] = "mock_field_value"

				obj := &object.Obj{
					TypeEncoding:   object.ObjTypeHashMap | object.ObjEncodingHashMap,
					Value:          newMap,
					LastAccessedAt: uint32(time.Now().Unix()),
				}

				store.Put(key, obj)
			},
			input:  []string{"KEY_MOCK", "mock_field_name"},
			output: clientio.Encode("mock_field_value", false),
		},
	}

	runEvalTests(t, tests, evalHGET, store)
}

func testEvalPFMERGE(t *testing.T, store *dstore.Store) {
	tests := map[string]evalTestCase{
		"nil value":   {input: nil, output: []byte("-ERR wrong number of arguments for 'pfmerge' command\r\n")},
		"empty array": {input: []string{}, output: []byte("-ERR wrong number of arguments for 'pfmerge' command\r\n")},
		"PFMERGE invalid hll object": {
			setup: func() {
				key := "INVALID_OBJ_DEST_KEY"
				value := "123"
				obj := &object.Obj{
					Value:          value,
					LastAccessedAt: uint32(time.Now().Unix()),
				}
				store.Put(key, obj)
			},
			input:  []string{"INVALID_OBJ_DEST_KEY"},
			output: []byte("-WRONGTYPE Key is not a valid HyperLogLog string value.\r\n"),
		},
		"PFMERGE destKey doesn't exist": {
			input:  []string{"NON_EXISTING_DEST_KEY"},
			output: clientio.RespOK,
		},
		"PFMERGE destKey exist": {
			input:  []string{"NON_EXISTING_DEST_KEY"},
			output: clientio.RespOK,
		},
		"PFMERGE destKey exist srcKey doesn't exists": {
			setup: func() {
				key := "EXISTING_DEST_KEY"
				value := hyperloglog.New()
				value.Insert([]byte("VALUE"))
				obj := &object.Obj{
					Value:          value,
					LastAccessedAt: uint32(time.Now().Unix()),
				}
				store.Put(key, obj)
			},
			input:  []string{"EXISTING_DEST_KEY", "NON_EXISTING_SRC_KEY"},
			output: clientio.RespOK,
		},
		"PFMERGE destKey exist srcKey exists": {
			setup: func() {
				key := "EXISTING_DEST_KEY"
				value := hyperloglog.New()
				value.Insert([]byte("VALUE"))
				obj := &object.Obj{
					Value:          value,
					LastAccessedAt: uint32(time.Now().Unix()),
				}
				store.Put(key, obj)
			},
			input:  []string{"EXISTING_DEST_KEY", "NON_EXISTING_SRC_KEY"},
			output: clientio.RespOK,
		},
		"PFMERGE destKey exist multiple srcKey exist": {
			setup: func() {
				key := "EXISTING_DEST_KEY"
				value := hyperloglog.New()
				value.Insert([]byte("VALUE"))
				obj := &object.Obj{
					Value:          value,
					LastAccessedAt: uint32(time.Now().Unix()),
				}
				store.Put(key, obj)
				srcKey := "EXISTING_SRC_KEY"
				srcValue := hyperloglog.New()
				value.Insert([]byte("SRC_VALUE"))
				srcKeyObj := &object.Obj{
					Value:          srcValue,
					LastAccessedAt: uint32(time.Now().Unix()),
				}
				store.Put(srcKey, srcKeyObj)
			},
			input:  []string{"EXISTING_DEST_KEY", "EXISTING_SRC_KEY"},
			output: clientio.RespOK,
		},
	}

	runEvalTests(t, tests, evalPFMERGE, store)
}
func testEvalJSONSTRLEN(t *testing.T, store *dstore.Store) {
	tests := map[string]evalTestCase{
		"nil value": {
			setup:  func() {},
			input:  nil,
			output: []byte("-ERR wrong number of arguments for 'json.strlen' command\r\n"),
		},
		"key does not exist": {
			setup:  func() {},
			input:  []string{"NONEXISTENT_KEY"},
			output: []byte("$-1\r\n"),
		},
		"root not string strlen": {
			setup: func() {
				key := "EXISTING_KEY"
				value := "{\"age\":13,\"name\":\"a\"}"
				var rootData interface{}
				_ = sonic.Unmarshal([]byte(value), &rootData)
				obj := store.NewObj(rootData, -1, object.ObjTypeJSON, object.ObjEncodingJSON)
				store.Put(key, obj)

			},
			input:  []string{"EXISTING_KEY"},
			output: []byte("-WRONGTYPE wrong type of path value - expected string but found integer\r\n"),
		},
		"root array strlen": {
			setup: func() {
				key := "EXISTING_KEY"
				value := `"hello"`
				var rootData interface{}
				_ = sonic.Unmarshal([]byte(value), &rootData)
				obj := store.NewObj(rootData, -1, object.ObjTypeJSON, object.ObjEncodingJSON)
				store.Put(key, obj)

			},
			input:  []string{"EXISTING_KEY"},
			output: []byte(":5\r\n"),
		},
		"subpath string strlen": {
			setup: func() {
				key := "EXISTING_KEY"
				value := `{"partner":{"name":"tom","language":["rust"]}}`
				var rootData interface{}
				_ = sonic.Unmarshal([]byte(value), &rootData)
				obj := store.NewObj(rootData, -1, object.ObjTypeJSON, object.ObjEncodingJSON)
				store.Put(key, obj)

			},

			input:  []string{"EXISTING_KEY", "$..name"},
			output: []byte("*1\r\n:3\r\n"),
		},
		"subpath not string strlen": {
			setup: func() {
				key := "EXISTING_KEY"
				value := `{"partner":{"name":21,"language":["rust"]}}`
				var rootData interface{}
				_ = sonic.Unmarshal([]byte(value), &rootData)
				obj := store.NewObj(rootData, -1, object.ObjTypeJSON, object.ObjEncodingJSON)
				store.Put(key, obj)

			},

			input:  []string{"EXISTING_KEY", "$..name"},
			output: []byte("*1\r\n$-1\r\n"),
		},
	}
	runEvalTests(t, tests, evalJSONSTRLEN, store)
}
func runEvalTests(t *testing.T, tests map[string]evalTestCase, evalFunc func([]string, *dstore.Store) []byte, store *dstore.Store) {
	for name, tc := range tests {
		t.Run(name, func(t *testing.T) {
			store = setupTest(store)

			if tc.setup != nil {
				tc.setup()
			}

			output := evalFunc(tc.input, store)

			if tc.validator != nil {
				tc.validator(output)
			} else {
				assert.Equal(t, string(tc.output), string(output))
			}
		})
	}
}

func BenchmarkEvalMSET(b *testing.B) {
	b.ResetTimer()
	for i := 0; i < b.N; i++ {
		store := dstore.NewStore(nil)
		evalMSET([]string{"KEY", "VAL", "KEY2", "VAL2"}, store)
	}
}

func BenchmarkEvalHSET(b *testing.B) {
	store := dstore.NewStore(nil)
	for i := 0; i < b.N; i++ {
		evalHSET([]string{"KEY", fmt.Sprintf("FIELD_%d", i), fmt.Sprintf("VALUE_%d", i)}, store)
	}
}

func testEvalHSET(t *testing.T, store *dstore.Store) {
	tests := map[string]evalTestCase{
		"wrong number of args passed": {
			setup:  func() {},
			input:  nil,
			output: []byte("-ERR wrong number of arguments for 'hset' command\r\n"),
		},
		"only key passed": {
			setup:  func() {},
			input:  []string{"key"},
			output: []byte("-ERR wrong number of arguments for 'hset' command\r\n"),
		},
		"only key and field_name passed": {
			setup:  func() {},
			input:  []string{"KEY", "field_name"},
			output: []byte("-ERR wrong number of arguments for 'hset' command\r\n"),
		},
		"key, field and value passed": {
			setup:  func() {},
			input:  []string{"KEY1", "field_name", "value"},
			output: clientio.Encode(int64(1), false),
		},
		"key, field and value updated": {
			setup:  func() {},
			input:  []string{"KEY1", "field_name", "value_new"},
			output: clientio.Encode(int64(1), false),
		},
		"new set of key, field and value added": {
			setup:  func() {},
			input:  []string{"KEY2", "field_name_new", "value_new_new"},
			output: clientio.Encode(int64(1), false),
		},
		"apply with duplicate key, field and value names": {
			setup: func() {
				key := "KEY_MOCK"
				field := "mock_field_name"
				newMap := make(HashMap)
				newMap[field] = "mock_field_value"

				obj := &object.Obj{
					TypeEncoding:   object.ObjTypeHashMap | object.ObjEncodingHashMap,
					Value:          newMap,
					LastAccessedAt: uint32(time.Now().Unix()),
				}

				store.Put(key, obj)

			},
			input:  []string{"KEY_MOCK", "mock_field_name", "mock_field_value"},
			output: clientio.Encode(int64(0), false),
		},
		"same key -> update value, add new field and value": {
			setup: func() {
				key := "KEY_MOCK"
				field := "mock_field_name"
				mock_value := "mock_field_value"
				newMap := make(HashMap)
				newMap[field] = mock_value

				obj := &object.Obj{
					TypeEncoding:   object.ObjTypeHashMap | object.ObjEncodingHashMap,
					Value:          newMap,
					LastAccessedAt: uint32(time.Now().Unix()),
				}

				store.Put(key, obj)

				// Check if the map is saved correctly in the store
				res, err := getValueFromHashMap(key, field, store)

				assert.Assert(t, err == nil)
				assert.DeepEqual(t, res, clientio.Encode(mock_value, false))
			},
			input: []string{
				"KEY_MOCK",
				"mock_field_name",
				"mock_field_value_new",
				"mock_field_name_new",
				"mock_value_new",
			},
			output: clientio.Encode(int64(1), false),
		},
	}

	runEvalTests(t, tests, evalHSET, store)
}

func testEvalDebug(t *testing.T, store *dstore.Store) {
	tests := map[string]evalTestCase{

		// invalid subcommand tests
		"no subcommand passed": {
			setup:  func() {},
			input:  nil,
			output: []byte("-ERR wrong number of arguments for 'json.debug' command\r\n"),
		},

		"wrong subcommand passed": {
			setup:  func() {},
			input:  []string{"WRONG_SUBCOMMAND"},
			output: []byte("-ERR unknown subcommand - try `JSON.DEBUG HELP`\r\n"),
		},

		// help subcommand tests
		"help no args": {
			setup:  func() {},
			input:  []string{"HELP"},
			output: []byte("*2\r\n$42\r\nMEMORY <key> [path] - reports memory usage\r\n$34\r\nHELP                - this message\r\n"),
		},

		"help with args": {
			setup:  func() {},
			input:  []string{"HELP", "EXTRA_ARG"},
			output: []byte("*2\r\n$42\r\nMEMORY <key> [path] - reports memory usage\r\n$34\r\nHELP                - this message\r\n"),
		},

		// memory subcommand tests
		"memory without args": {
			setup:  func() {},
			input:  []string{"MEMORY"},
			output: []byte("-ERR wrong number of arguments for 'json.debug' command\r\n"),
		},

		"memory nonexistant key": {
			setup:  func() {},
			input:  []string{"MEMORY", "NONEXISTANT_KEY"},
			output: clientio.RespZero,
		},

		// memory subcommand tests for existing key
		"no path": {
			setup: func() {
				key := "EXISTING_KEY"
				value := "{\"a\": 1}"
				var rootData interface{}
				_ = sonic.Unmarshal([]byte(value), &rootData)
				obj := store.NewObj(rootData, -1, object.ObjTypeJSON, object.ObjEncodingJSON)
				store.Put(key, obj)
			},
			input:  []string{"MEMORY", "EXISTING_KEY"},
			output: []byte(":89\r\n"),
		},

		"root path": {
			setup: func() {
				key := "EXISTING_KEY"
				value := "{\"a\": 1}"
				var rootData interface{}
				_ = sonic.Unmarshal([]byte(value), &rootData)
				obj := store.NewObj(rootData, -1, object.ObjTypeJSON, object.ObjEncodingJSON)
				store.Put(key, obj)
			},
			input:  []string{"MEMORY", "EXISTING_KEY", "$"},
			output: []byte(":89\r\n"),
		},

		"invalid path": {
			setup: func() {
				key := "EXISTING_KEY"
				value := "{\"a\": 1}"
				var rootData interface{}
				_ = sonic.Unmarshal([]byte(value), &rootData)
				obj := store.NewObj(rootData, -1, object.ObjTypeJSON, object.ObjEncodingJSON)
				store.Put(key, obj)
			},
			input:  []string{"MEMORY", "EXISTING_KEY", "INVALID_PATH"},
			output: []byte("-ERR Path '$.INVALID_PATH' does not exist\r\n"),
		},

		"valid path": {
			setup: func() {
				key := "EXISTING_KEY"
				value := "{\"a\": 1, \"b\": 2}"
				var rootData interface{}
				_ = sonic.Unmarshal([]byte(value), &rootData)
				obj := store.NewObj(rootData, -1, object.ObjTypeJSON, object.ObjEncodingJSON)
				store.Put(key, obj)
			},
			input:  []string{"MEMORY", "EXISTING_KEY", "$.a"},
			output: []byte("*1\r\n:16\r\n"),
		},

		// only the first path is picked whether it's valid or not for an object json
		// memory can be fetched only for one path in a command for an object json
		"multiple paths for object json": {
			setup: func() {
				key := "EXISTING_KEY"
				value := "{\"a\": 1, \"b\": \"dice\"}"
				var rootData interface{}
				_ = sonic.Unmarshal([]byte(value), &rootData)
				obj := store.NewObj(rootData, -1, object.ObjTypeJSON, object.ObjEncodingJSON)
				store.Put(key, obj)
			},
			input:  []string{"MEMORY", "EXISTING_KEY", "$.a", "$.b"},
			output: []byte("*1\r\n:16\r\n"),
		},

		"single index path for array json": {
			setup: func() {
				key := "EXISTING_KEY"
				value := "[\"roll\", \"the\", \"dices\"]"
				var rootData interface{}
				_ = sonic.Unmarshal([]byte(value), &rootData)
				obj := store.NewObj(rootData, -1, object.ObjTypeJSON, object.ObjEncodingJSON)
				store.Put(key, obj)
			},
			input:  []string{"MEMORY", "EXISTING_KEY", "$[1]"},
			output: []byte("*1\r\n:19\r\n"),
		},

		"multiple index paths for array json": {
			setup: func() {
				key := "EXISTING_KEY"
				value := "[\"roll\", \"the\", \"dices\"]"
				var rootData interface{}
				_ = sonic.Unmarshal([]byte(value), &rootData)
				obj := store.NewObj(rootData, -1, object.ObjTypeJSON, object.ObjEncodingJSON)
				store.Put(key, obj)
			},
			input:  []string{"MEMORY", "EXISTING_KEY", "$[1,2]"},
			output: []byte("*2\r\n:19\r\n:21\r\n"),
		},

		"index path out of range for array json": {
			setup: func() {
				key := "EXISTING_KEY"
				value := "[\"roll\", \"the\", \"dices\"]"
				var rootData interface{}
				_ = sonic.Unmarshal([]byte(value), &rootData)
				obj := store.NewObj(rootData, -1, object.ObjTypeJSON, object.ObjEncodingJSON)
				store.Put(key, obj)
			},
			input:  []string{"MEMORY", "EXISTING_KEY", "$[4]"},
			output: clientio.RespEmptyArray,
		},

		"multiple valid and invalid index paths": {
			setup: func() {
				key := "EXISTING_KEY"
				value := "[\"roll\", \"the\", \"dices\"]"
				var rootData interface{}
				_ = sonic.Unmarshal([]byte(value), &rootData)
				obj := store.NewObj(rootData, -1, object.ObjTypeJSON, object.ObjEncodingJSON)
				store.Put(key, obj)
			},
			input:  []string{"MEMORY", "EXISTING_KEY", "$[1,2,4]"},
			output: []byte("*2\r\n:19\r\n:21\r\n"),
		},

		"negative index path": {
			setup: func() {
				key := "EXISTING_KEY"
				value := "[\"roll\", \"the\", \"dices\"]"
				var rootData interface{}
				_ = sonic.Unmarshal([]byte(value), &rootData)
				obj := store.NewObj(rootData, -1, object.ObjTypeJSON, object.ObjEncodingJSON)
				store.Put(key, obj)
			},
			input:  []string{"MEMORY", "EXISTING_KEY", "$[-1]"},
			output: []byte("*1\r\n:21\r\n"),
		},

		"multiple negative indexe paths": {
			setup: func() {
				key := "EXISTING_KEY"
				value := "[\"roll\", \"the\", \"dices\"]"
				var rootData interface{}
				_ = sonic.Unmarshal([]byte(value), &rootData)
				obj := store.NewObj(rootData, -1, object.ObjTypeJSON, object.ObjEncodingJSON)
				store.Put(key, obj)
			},
			input:  []string{"MEMORY", "EXISTING_KEY", "$[-1,-2]"},
			output: []byte("*2\r\n:21\r\n:19\r\n"),
		},

		"negative index path out of bound": {
			setup: func() {
				key := "EXISTING_KEY"
				value := "[\"roll\", \"the\", \"dices\"]"
				var rootData interface{}
				_ = sonic.Unmarshal([]byte(value), &rootData)
				obj := store.NewObj(rootData, -1, object.ObjTypeJSON, object.ObjEncodingJSON)
				store.Put(key, obj)
			},
			input:  []string{"MEMORY", "EXISTING_KEY", "$[-4]"},
			output: []byte("-ERR Path '$.$[-4]' does not exist\r\n"),
		},

		"all paths with asterix for array json": {
			setup: func() {
				key := "EXISTING_KEY"
				value := "[\"roll\", \"the\", \"dices\"]"
				var rootData interface{}
				_ = sonic.Unmarshal([]byte(value), &rootData)
				obj := store.NewObj(rootData, -1, object.ObjTypeJSON, object.ObjEncodingJSON)
				store.Put(key, obj)
			},
			input:  []string{"MEMORY", "EXISTING_KEY", "$[*]"},
			output: []byte("*3\r\n:20\r\n:19\r\n:21\r\n"),
		},

		"all paths with semicolon for array json": {
			setup: func() {
				key := "EXISTING_KEY"
				value := "[\"roll\", \"the\", \"dices\"]"
				var rootData interface{}
				_ = sonic.Unmarshal([]byte(value), &rootData)
				obj := store.NewObj(rootData, -1, object.ObjTypeJSON, object.ObjEncodingJSON)
				store.Put(key, obj)
			},
			input:  []string{"MEMORY", "EXISTING_KEY", "$[:]"},
			output: []byte("*3\r\n:20\r\n:19\r\n:21\r\n"),
		},

		"array json with mixed types": {
			setup: func() {
				key := "EXISTING_KEY"
				value := "[2, 3.5, true, null, \"dice\", {}, [], {\"a\": 1, \"b\": 2}, [7, 8, 0]]"
				var rootData interface{}
				_ = sonic.Unmarshal([]byte(value), &rootData)
				obj := store.NewObj(rootData, -1, object.ObjTypeJSON, object.ObjEncodingJSON)
				store.Put(key, obj)
			},
			input:  []string{"MEMORY", "EXISTING_KEY", "$[:]"},
			output: []byte("*9\r\n:16\r\n:16\r\n:16\r\n:16\r\n:20\r\n:16\r\n:16\r\n:82\r\n:64\r\n"),
		},
	}

	runEvalTests(t, tests, evalJSONDebug, store)
}<|MERGE_RESOLUTION|>--- conflicted
+++ resolved
@@ -4,14 +4,12 @@
 	"bytes"
 	"errors"
 	"fmt"
-<<<<<<< HEAD
-=======
-	"github.com/bytedance/sonic"
->>>>>>> bea317bc
 	"strconv"
 	"strings"
 	"testing"
 	"time"
+
+	"github.com/bytedance/sonic"
 
 	"github.com/dicedb/dice/internal/object"
 
