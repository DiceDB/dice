--- conflicted
+++ resolved
@@ -4,13 +4,7 @@
 	"bytes"
 	"errors"
 	"fmt"
-<<<<<<< HEAD
-
-
-	"github.com/bytedance/sonic"
-
-=======
->>>>>>> ed7fc653
+  
 	"strconv"
 	"strings"
 	"testing"
