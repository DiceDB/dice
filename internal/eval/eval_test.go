--- conflicted
+++ resolved
@@ -3670,7 +3670,1068 @@
 	}
 }
 
-<<<<<<< HEAD
+func testEvalHSETNX(t *testing.T, store *dstore.Store) {
+	tests := map[string]evalTestCase{
+		"no args passed": {
+			setup:  func() {},
+			input:  nil,
+			output: []byte("-ERR wrong number of arguments for 'hsetnx' command\r\n"),
+		},
+		"only key passed": {
+			setup:  func() {},
+			input:  []string{"key"},
+			output: []byte("-ERR wrong number of arguments for 'hsetnx' command\r\n"),
+		},
+		"only key and field_name passed": {
+			setup:  func() {},
+			input:  []string{"KEY", "field_name"},
+			output: []byte("-ERR wrong number of arguments for 'hsetnx' command\r\n"),
+		},
+		"more than one field and value passed": {
+			setup:  func() {},
+			input:  []string{"KEY", "field1", "value1", "field2", "value2"},
+			output: []byte("-ERR wrong number of arguments for 'hsetnx' command\r\n"),
+		},
+		"key, field and value passed": {
+			setup:  func() {},
+			input:  []string{"KEY1", "field_name", "value"},
+			output: clientio.Encode(int64(1), false),
+		},
+		"new set of key, field and value added": {
+			setup:  func() {},
+			input:  []string{"KEY2", "field_name_new", "value_new_new"},
+			output: clientio.Encode(int64(1), false),
+		},
+		"apply with duplicate key, field and value names": {
+			setup: func() {
+				key := "KEY_MOCK"
+				field := "mock_field_name"
+				newMap := make(HashMap)
+				newMap[field] = "mock_field_value"
+
+				obj := &object.Obj{
+					TypeEncoding:   object.ObjTypeHashMap | object.ObjEncodingHashMap,
+					Value:          newMap,
+					LastAccessedAt: uint32(time.Now().Unix()),
+				}
+
+				store.Put(key, obj)
+			},
+			input:  []string{"KEY_MOCK", "mock_field_name", "mock_field_value_2"},
+			output: clientio.Encode(int64(0), false),
+		},
+	}
+
+	runEvalTests(t, tests, evalHSETNX, store)
+}
+
+func TestMSETConsistency(t *testing.T) {
+	store := dstore.NewStore(nil)
+	evalMSET([]string{"KEY", "VAL", "KEY2", "VAL2"}, store)
+
+	assert.Equal(t, "VAL", store.Get("KEY").Value)
+	assert.Equal(t, "VAL2", store.Get("KEY2").Value)
+}
+
+func BenchmarkEvalHINCRBY(b *testing.B) {
+	store := dstore.NewStore(nil)
+
+	// creating new fields
+	for i := 0; i < b.N; i++ {
+		evalHINCRBY([]string{"KEY", fmt.Sprintf("FIELD_%d", i), fmt.Sprintf("%d", i)}, store)
+	}
+
+	// updating the existing fields
+	for i := 0; i < b.N; i++ {
+		evalHINCRBY([]string{"KEY", fmt.Sprintf("FIELD_%d", i), fmt.Sprintf("%d", i*10)}, store)
+	}
+}
+
+func testEvalHINCRBY(t *testing.T, store *dstore.Store) {
+	tests := map[string]evalTestCase{
+		"invalid number of args passed": {
+			setup:  func() {},
+			input:  nil,
+			output: []byte("-ERR wrong number of arguments for 'hincrby' command\r\n"),
+		},
+		"only key is passed in args": {
+			setup:  func() {},
+			input:  []string{"key"},
+			output: []byte("-ERR wrong number of arguments for 'hincrby' command\r\n"),
+		},
+		"only key and field is passed in args": {
+			setup:  func() {},
+			input:  []string{"key field"},
+			output: []byte("-ERR wrong number of arguments for 'hincrby' command\r\n"),
+		},
+		"key, field and increment passed in args": {
+			setup:  func() {},
+			input:  []string{"key", "field", "10"},
+			output: clientio.Encode(int64(10), false),
+		},
+		"update the already existing field in the key": {
+			setup: func() {
+				key := "key"
+				field := "field"
+				h := make(HashMap)
+				h[field] = "10"
+				obj := &object.Obj{
+					TypeEncoding:   object.ObjTypeHashMap | object.ObjEncodingHashMap,
+					Value:          h,
+					LastAccessedAt: uint32(time.Now().Unix()),
+				}
+				store.Put(key, obj)
+			},
+			input:  []string{"key", "field", "10"},
+			output: clientio.Encode(int64(20), false),
+		},
+		"increment value is not int64": {
+			setup:  func() {},
+			input:  []string{"key", "field", "hello"},
+			output: []byte("-ERR value is not an integer or out of range\r\n"),
+		},
+		"increment value is greater than the bound of int64": {
+			setup:  func() {},
+			input:  []string{"key", "field", "99999999999999999999999999999999999999999999999999999"},
+			output: []byte("-ERR value is not an integer or out of range\r\n"),
+		},
+		"update the existing field whose datatype is not int64": {
+			setup: func() {
+				key := "new_key"
+				field := "new_field"
+				newMap := make(HashMap)
+				newMap[field] = "new_value"
+				obj := &object.Obj{
+					TypeEncoding:   object.ObjTypeHashMap | object.ObjEncodingHashMap,
+					Value:          newMap,
+					LastAccessedAt: uint32(time.Now().Unix()),
+				}
+
+				store.Put(key, obj)
+			},
+			input:  []string{"new_key", "new_field", "10"},
+			output: []byte("-ERR hash value is not an integer\r\n"),
+		},
+		"update the exisiting field which has spaces": {
+			setup: func() {
+				key := "key"
+				field := "field"
+				h := make(HashMap)
+				h[field] = " 10  "
+
+				obj := &object.Obj{
+					TypeEncoding:   object.ObjTypeHashMap | object.ObjEncodingHashMap,
+					Value:          h,
+					LastAccessedAt: uint32(time.Now().Unix()),
+				}
+				store.Put(key, obj)
+			},
+			input:  []string{"key", "field", "10"},
+			output: []byte("-ERR hash value is not an integer\r\n"),
+		},
+		"updating the new field with negative value": {
+			setup:  func() {},
+			input:  []string{"key", "field", "-10"},
+			output: clientio.Encode(int64(-10), false),
+		},
+		"update the exisiting field with negative value": {
+			setup: func() {
+				key := "key"
+				field := "field"
+				h := make(HashMap)
+
+				h[field] = "-10"
+				obj := &object.Obj{
+					TypeEncoding:   object.ObjTypeHashMap | object.ObjEncodingHashMap,
+					Value:          h,
+					LastAccessedAt: uint32(time.Now().Unix()),
+				}
+				store.Put(key, obj)
+			},
+			input:  []string{"key", "field", "-10"},
+			output: clientio.Encode(int64(-20), false),
+		},
+		"updating the existing field which would lead to positive overflow": {
+			setup: func() {
+				key := "key"
+				field := "field"
+				h := make(HashMap)
+
+				h[field] = fmt.Sprintf("%v", math.MaxInt64)
+				obj := &object.Obj{
+					TypeEncoding:   object.ObjTypeHashMap | object.ObjEncodingHashMap,
+					Value:          h,
+					LastAccessedAt: uint32(time.Now().Unix()),
+				}
+				store.Put(key, obj)
+			},
+			input:  []string{"key", "field", "10"},
+			output: []byte("-ERR increment or decrement would overflow\r\n"),
+		},
+		"updating the existing field which would lead to negative overflow": {
+			setup: func() {
+				key := "key"
+				field := "field"
+				h := make(HashMap)
+
+				h[field] = fmt.Sprintf("%v", math.MinInt64)
+				obj := &object.Obj{
+					TypeEncoding:   object.ObjTypeHashMap | object.ObjEncodingHashMap,
+					Value:          h,
+					LastAccessedAt: uint32(time.Now().Unix()),
+				}
+				store.Put(key, obj)
+			},
+			input:  []string{"key", "field", "-10"},
+			output: []byte("-ERR increment or decrement would overflow\r\n"),
+		},
+	}
+
+	runEvalTests(t, tests, evalHINCRBY, store)
+}
+
+func testEvalSETEX(t *testing.T, store *dstore.Store) {
+	mockTime := &utils.MockClock{CurrTime: time.Now()}
+	utils.CurrentTime = mockTime
+
+	tests := map[string]evalTestCase{
+		"nil value":                              {input: nil, migratedOutput: EvalResponse{Result: nil, Error: errors.New("-ERR wrong number of arguments for 'setex' command\r\n")}},
+		"empty array":                            {input: []string{}, migratedOutput: EvalResponse{Result: nil, Error: errors.New("-ERR wrong number of arguments for 'setex' command\r\n")}},
+		"one value":                              {input: []string{"KEY"}, migratedOutput: EvalResponse{Result: nil, Error: errors.New("-ERR wrong number of arguments for 'setex' command\r\n")}},
+		"key val pair":                           {input: []string{"KEY", "VAL"}, migratedOutput: EvalResponse{Result: nil, Error: errors.New("-ERR wrong number of arguments for 'setex' command\r\n")}},
+		"key exp pair":                           {input: []string{"KEY", "123456"}, migratedOutput: EvalResponse{Result: nil, Error: errors.New("-ERR wrong number of arguments for 'setex' command\r\n")}},
+		"key exp value pair":                     {input: []string{"KEY", "123", "VAL"}, migratedOutput: EvalResponse{Result: clientio.RespOK, Error: nil}},
+		"key exp value pair with extra args":     {input: []string{"KEY", "123", "VAL", " "}, migratedOutput: EvalResponse{Result: nil, Error: errors.New("-ERR wrong number of arguments for 'setex' command\r\n")}},
+		"key exp value pair with invalid exp":    {input: []string{"KEY", "0", "VAL"}, migratedOutput: EvalResponse{Result: nil, Error: errors.New("-ERR invalid expire time in 'setex' command\r\n")}},
+		"key exp value pair with exp > maxexp":   {input: []string{"KEY", "9223372036854776", "VAL"}, migratedOutput: EvalResponse{Result: nil, Error: errors.New("-ERR invalid expire time in 'setex' command\r\n")}},
+		"key exp value pair with exp > maxint64": {input: []string{"KEY", "92233720368547760000000", "VAL"}, migratedOutput: EvalResponse{Result: nil, Error: errors.New("-ERR value is not an integer or out of range\r\n")}},
+		"key exp value pair with negative exp":   {input: []string{"KEY", "-23", "VAL"}, migratedOutput: EvalResponse{Result: nil, Error: errors.New("-ERR invalid expire time in 'setex' command\r\n")}},
+		"key exp value pair with not-int exp":    {input: []string{"KEY", "12a", "VAL"}, migratedOutput: EvalResponse{Result: nil, Error: errors.New("-ERR value is not an integer or out of range\r\n")}},
+
+		"set and get": {
+			setup: func() {},
+			input: []string{"TEST_KEY", "5", "TEST_VALUE"},
+			validator: func(output []byte) {
+				assert.Equal(t, string(clientio.RespOK), string(output))
+
+				// Check if the key was set correctly
+				getValue := evalGET([]string{"TEST_KEY"}, store)
+				assert.Equal(t, string(clientio.Encode("TEST_VALUE", false)), string(getValue.Result.([]byte)))
+
+				// Check if the TTL is set correctly (should be 5 seconds or less)
+				ttlValue := evalTTL([]string{"TEST_KEY"}, store)
+				ttl, err := strconv.Atoi(strings.TrimPrefix(strings.TrimSpace(string(ttlValue)), ":"))
+				assert.NilError(t, err, "Failed to parse TTL")
+				assert.Assert(t, ttl > 0 && ttl <= 5)
+
+				// Wait for the key to expire
+				mockTime.SetTime(mockTime.CurrTime.Add(6 * time.Second))
+
+				// Check if the key has been deleted after expiry
+				expiredValue := evalGET([]string{"TEST_KEY"}, store)
+				assert.Equal(t, string(clientio.RespNIL), string(expiredValue.Result.([]byte)))
+			},
+		},
+		"update existing key": {
+			setup: func() {
+				evalSET([]string{"EXISTING_KEY", "OLD_VALUE"}, store)
+			},
+			input: []string{"EXISTING_KEY", "10", "NEW_VALUE"},
+			validator: func(output []byte) {
+				assert.Equal(t, string(clientio.RespOK), string(output))
+
+				// Check if the key was updated correctly
+				getValue := evalGET([]string{"EXISTING_KEY"}, store)
+				assert.Equal(t, string(clientio.Encode("NEW_VALUE", false)), string(getValue.Result.([]byte)))
+
+				// Check if the TTL is set correctly
+				ttlValue := evalTTL([]string{"EXISTING_KEY"}, store)
+				ttl, err := strconv.Atoi(strings.TrimPrefix(strings.TrimSpace(string(ttlValue)), ":"))
+				assert.NilError(t, err, "Failed to parse TTL")
+				assert.Assert(t, ttl > 0 && ttl <= 10)
+			},
+		},
+	}
+
+	for _, tt := range tests {
+		t.Run(tt.name, func(t *testing.T) {
+			response := evalSETEX(tt.input, store)
+
+			if tt.validator != nil {
+				if tt.migratedOutput.Error != nil {
+					tt.validator([]byte(tt.migratedOutput.Error.Error()))
+				} else {
+					tt.validator(response.Result.([]byte))
+				}
+			} else {
+				// Handle comparison for byte slices
+				if b, ok := response.Result.([]byte); ok && tt.migratedOutput.Result != nil {
+					if expectedBytes, ok := tt.migratedOutput.Result.([]byte); ok {
+						testifyAssert.True(t, bytes.Equal(b, expectedBytes), "expected and actual byte slices should be equal")
+					}
+				} else {
+					assert.Equal(t, tt.migratedOutput.Result, response.Result)
+				}
+
+				if tt.migratedOutput.Error != nil {
+					testifyAssert.EqualError(t, response.Error, tt.migratedOutput.Error.Error())
+				} else {
+					testifyAssert.NoError(t, response.Error)
+				}
+			}
+		})
+	}
+}
+
+func BenchmarkEvalSETEX(b *testing.B) {
+	store := dstore.NewStore(nil)
+
+	b.ResetTimer()
+	for i := 0; i < b.N; i++ {
+		key := fmt.Sprintf("key_%d", i)
+		value := fmt.Sprintf("value_%d", i)
+		expiry := "10" // 10 seconds expiry
+
+		evalSETEX([]string{key, expiry, value}, store)
+	}
+}
+
+func testEvalFLUSHDB(t *testing.T, store *dstore.Store) {
+	tests := map[string]evalTestCase{
+		"one key exists in db": {
+			setup: func() {
+				evalSET([]string{"key", "val"}, store)
+			},
+			input:  nil,
+			output: clientio.RespOK,
+		},
+		"two keys exist in db": {
+			setup: func() {
+				evalSET([]string{"key1", "val1"}, store)
+				evalSET([]string{"key2", "val2"}, store)
+			},
+			input:  nil,
+			output: clientio.RespOK,
+		},
+	}
+	runEvalTests(t, tests, evalFLUSHDB, store)
+}
+
+func testEvalINCRBYFLOAT(t *testing.T, store *dstore.Store) {
+	tests := map[string]evalTestCase{
+		"INCRBYFLOAT on a non existing key": {
+			input:  []string{"float", "0.1"},
+			output: clientio.Encode("0.1", false),
+		},
+		"INCRBYFLOAT on an existing key": {
+			setup: func() {
+				key := "key"
+				value := "2.1"
+				obj := &object.Obj{
+					Value:          value,
+					LastAccessedAt: uint32(time.Now().Unix()),
+				}
+				store.Put(key, obj)
+			},
+			input:  []string{"key", "0.1"},
+			output: clientio.Encode("2.2", false),
+		},
+		"INCRBYFLOAT on a key with integer value": {
+			setup: func() {
+				key := "key"
+				value := "2"
+				obj := &object.Obj{
+					Value:          value,
+					LastAccessedAt: uint32(time.Now().Unix()),
+				}
+				store.Put(key, obj)
+			},
+			input:  []string{"key", "0.1"},
+			output: clientio.Encode("2.1", false),
+		},
+		"INCRBYFLOAT by a negative increment": {
+			setup: func() {
+				key := "key"
+				value := "2"
+				obj := &object.Obj{
+					Value:          value,
+					LastAccessedAt: uint32(time.Now().Unix()),
+				}
+				store.Put(key, obj)
+			},
+			input:  []string{"key", "-0.1"},
+			output: clientio.Encode("1.9", false),
+		},
+		"INCRBYFLOAT by a scientific notation increment": {
+			setup: func() {
+				key := "key"
+				value := "1"
+				obj := &object.Obj{
+					Value:          value,
+					LastAccessedAt: uint32(time.Now().Unix()),
+				}
+				store.Put(key, obj)
+			},
+			input:  []string{"key", "1e-2"},
+			output: clientio.Encode("1.01", false),
+		},
+		"INCRBYFLOAT on a key holding a scientific notation value": {
+			setup: func() {
+				key := "key"
+				value := "1e2"
+				obj := &object.Obj{
+					Value:          value,
+					LastAccessedAt: uint32(time.Now().Unix()),
+				}
+				store.Put(key, obj)
+			},
+			input:  []string{"key", "1e-1"},
+			output: clientio.Encode("100.1", false),
+		},
+		"INCRBYFLOAT by an negative increment of the same value": {
+			setup: func() {
+				key := "key"
+				value := "0.1"
+				obj := &object.Obj{
+					Value:          value,
+					LastAccessedAt: uint32(time.Now().Unix()),
+				}
+				store.Put(key, obj)
+			},
+			input:  []string{"key", "-0.1"},
+			output: clientio.Encode("0", false),
+		},
+		"INCRBYFLOAT on a key with spaces": {
+			setup: func() {
+				key := "key"
+				value := "   2   "
+				obj := &object.Obj{
+					Value:          value,
+					LastAccessedAt: uint32(time.Now().Unix()),
+				}
+				store.Put(key, obj)
+			},
+			input:  []string{"key", "0.1"},
+			output: []byte("-WRONGTYPE Operation against a key holding the wrong kind of value\r\n"),
+		},
+		"INCRBYFLOAT on a key with non numeric value": {
+			setup: func() {
+				key := "key"
+				value := "string"
+				obj := &object.Obj{
+					Value:          value,
+					LastAccessedAt: uint32(time.Now().Unix()),
+				}
+				store.Put(key, obj)
+			},
+			input:  []string{"key", "0.1"},
+			output: []byte("-WRONGTYPE Operation against a key holding the wrong kind of value\r\n"),
+		},
+		"INCRBYFLOAT by a non numeric increment": {
+			setup: func() {
+				key := "key"
+				value := "2.0"
+				obj := &object.Obj{
+					Value:          value,
+					LastAccessedAt: uint32(time.Now().Unix()),
+				}
+				store.Put(key, obj)
+			},
+			input:  []string{"key", "a"},
+			output: []byte("-ERR value is not an integer or a float\r\n"),
+		},
+		"INCRBYFLOAT by a number that would turn float64 to Inf": {
+			setup: func() {
+				key := "key"
+				value := "1e308"
+				obj := &object.Obj{
+					Value:          value,
+					LastAccessedAt: uint32(time.Now().Unix()),
+				}
+				store.Put(key, obj)
+			},
+			input:  []string{"key", "1e308"},
+			output: []byte("-ERR value is out of range\r\n"),
+		},
+	}
+
+	runEvalTests(t, tests, evalINCRBYFLOAT, store)
+}
+
+func BenchmarkEvalINCRBYFLOAT(b *testing.B) {
+	store := dstore.NewStore(nil)
+	store.Put("key1", store.NewObj("1", maxExDuration, object.ObjTypeString, object.ObjEncodingEmbStr))
+	store.Put("key2", store.NewObj("1.2", maxExDuration, object.ObjTypeString, object.ObjEncodingEmbStr))
+
+	inputs := []struct {
+		key  string
+		incr string
+	}{
+		{"key1", "0.1"},
+		{"key1", "-0.1"},
+		{"key2", "1000000.1"},
+		{"key2", "-1000000.1"},
+		{"key3", "-10.1234"},
+	}
+
+	for _, input := range inputs {
+		b.Run(fmt.Sprintf("INCRBYFLOAT %s %s", input.key, input.incr), func(b *testing.B) {
+			for i := 0; i < b.N; i++ {
+				_ = evalGETRANGE([]string{"INCRBYFLOAT", input.key, input.incr}, store)
+			}
+		})
+	}
+}
+
+func testEvalBITOP(t *testing.T, store *dstore.Store) {
+	tests := map[string]evalTestCase{
+		"BITOP NOT (empty string)": {
+			setup: func() {
+				store.Put("s{t}", store.NewObj(&ByteArray{data: []byte("")}, maxExDuration, object.ObjTypeByteArray, object.ObjEncodingByteArray))
+			},
+			input:  []string{"NOT", "dest{t}", "s{t}"},
+			output: clientio.Encode(0, true),
+			validator: func(output []byte) {
+				expectedResult := []byte{}
+				assert.DeepEqual(t, expectedResult, store.Get("dest{t}").Value.(*ByteArray).data)
+			},
+		},
+		"BITOP NOT (known string)": {
+			setup: func() {
+				store.Put("s{t}", store.NewObj(&ByteArray{data: []byte{0xaa, 0x00, 0xff, 0x55}}, maxExDuration, object.ObjTypeByteArray, object.ObjEncodingByteArray))
+			},
+			input:  []string{"NOT", "dest{t}", "s{t}"},
+			output: clientio.Encode(4, true),
+			validator: func(output []byte) {
+				expectedResult := []byte{0x55, 0xff, 0x00, 0xaa}
+				assert.DeepEqual(t, expectedResult, store.Get("dest{t}").Value.(*ByteArray).data)
+			},
+		},
+		"BITOP where dest and target are the same key": {
+			setup: func() {
+				store.Put("s", store.NewObj(&ByteArray{data: []byte{0xaa, 0x00, 0xff, 0x55}}, maxExDuration, object.ObjTypeByteArray, object.ObjEncodingByteArray))
+			},
+			input:  []string{"NOT", "s", "s"},
+			output: clientio.Encode(4, true),
+			validator: func(output []byte) {
+				expectedResult := []byte{0x55, 0xff, 0x00, 0xaa}
+				assert.DeepEqual(t, expectedResult, store.Get("s").Value.(*ByteArray).data)
+			},
+		},
+		"BITOP AND|OR|XOR don't change the string with single input key": {
+			setup: func() {
+				store.Put("a{t}", store.NewObj(&ByteArray{data: []byte{0x01, 0x02, 0xff}}, maxExDuration, object.ObjTypeByteArray, object.ObjEncodingByteArray))
+			},
+			input:  []string{"AND", "res1{t}", "a{t}"},
+			output: clientio.Encode(3, true),
+			validator: func(output []byte) {
+				expectedResult := []byte{0x01, 0x02, 0xff}
+				assert.DeepEqual(t, expectedResult, store.Get("res1{t}").Value.(*ByteArray).data)
+			},
+		},
+		"BITOP missing key is considered a stream of zero": {
+			setup: func() {
+				store.Put("a{t}", store.NewObj(&ByteArray{data: []byte{0x01, 0x02, 0xff}}, maxExDuration, object.ObjTypeByteArray, object.ObjEncodingByteArray))
+			},
+			input:  []string{"AND", "res1{t}", "no-such-key{t}", "a{t}"},
+			output: clientio.Encode(3, true),
+			validator: func(output []byte) {
+				expectedResult := []byte{0x00, 0x00, 0x00}
+				assert.DeepEqual(t, expectedResult, store.Get("res1{t}").Value.(*ByteArray).data)
+			},
+		},
+		"BITOP shorter keys are zero-padded to the key with max length": {
+			setup: func() {
+				store.Put("a{t}", store.NewObj(&ByteArray{data: []byte{0x01, 0x02, 0xff, 0xff}}, maxExDuration, object.ObjTypeByteArray, object.ObjEncodingByteArray))
+				store.Put("b{t}", store.NewObj(&ByteArray{data: []byte{0x01, 0x02, 0xff}}, maxExDuration, object.ObjTypeByteArray, object.ObjEncodingByteArray))
+			},
+			input:  []string{"AND", "res1{t}", "a{t}", "b{t}"},
+			output: clientio.Encode(4, true),
+			validator: func(output []byte) {
+				expectedResult := []byte{0x01, 0x02, 0xff, 0x00}
+				assert.DeepEqual(t, expectedResult, store.Get("res1{t}").Value.(*ByteArray).data)
+			},
+		},
+		"BITOP with non string source key": {
+			setup: func() {
+				store.Put("a{t}", store.NewObj("1", maxExDuration, object.ObjTypeString, object.ObjEncodingRaw))
+				store.Put("b{t}", store.NewObj("2", maxExDuration, object.ObjTypeString, object.ObjEncodingRaw))
+				store.Put("c{t}", store.NewObj([]byte("foo"), maxExDuration, object.ObjTypeByteList, object.ObjEncodingRaw))
+			},
+			input:  []string{"XOR", "dest{t}", "a{t}", "b{t}", "c{t}", "d{t}"},
+			output: []byte("-WRONGTYPE Operation against a key holding the wrong kind of value\r\n"),
+		},
+		"BITOP with empty string after non empty string": {
+			setup: func() {
+				store.Put("a{t}", store.NewObj(&ByteArray{data: []byte("\x00\x00\x00\x00\x00\x00\x00\x00\x00\x00\x00\x00\x00\x00\x00\x00\x00\x00\x00\x00\x00\x00\x00\x00\x00\x00\x00\x00\x00\x00\x00\x00")}, -1, object.ObjTypeByteArray, object.ObjEncodingByteArray))
+			},
+			input:  []string{"OR", "x{t}", "a{t}", "b{t}"},
+			output: clientio.Encode(32, true),
+		},
+	}
+
+	runEvalTests(t, tests, evalBITOP, store)
+}
+
+func BenchmarkEvalBITOP(b *testing.B) {
+	store := dstore.NewStore(nil)
+
+	// Setup initial data for benchmarking
+	store.Put("key1", store.NewObj(&ByteArray{data: []byte{0x01, 0x02, 0xff}}, maxExDuration, object.ObjTypeByteArray, object.ObjEncodingByteArray))
+	store.Put("key2", store.NewObj(&ByteArray{data: []byte{0x01, 0x02, 0xff}}, maxExDuration, object.ObjTypeByteArray, object.ObjEncodingByteArray))
+
+	// Define different operations to benchmark
+	operations := []struct {
+		name string
+		op   string
+	}{
+		{"AND", "AND"},
+		{"OR", "OR"},
+		{"XOR", "XOR"},
+		{"NOT", "NOT"},
+	}
+
+	for _, operation := range operations {
+		b.Run(fmt.Sprintf("BITOP_%s", operation.name), func(b *testing.B) {
+			for i := 0; i < b.N; i++ {
+				if operation.op == "NOT" {
+					evalBITOP([]string{operation.op, "dest", "key1"}, store)
+				} else {
+					evalBITOP([]string{operation.op, "dest", "key1", "key2"}, store)
+				}
+			}
+		})
+	}
+}
+
+func testEvalHRANDFIELD(t *testing.T, store *dstore.Store) {
+	tests := map[string]evalTestCase{
+		"wrong number of args passed": {
+			setup:  func() {},
+			input:  nil,
+			output: []byte("-ERR wrong number of arguments for 'hrandfield' command\r\n"),
+		},
+		"key doesn't exist": {
+			setup:  func() {},
+			input:  []string{"KEY"},
+			output: clientio.RespNIL,
+		},
+		"key exists with fields and no count argument": {
+			setup: func() {
+				key := "KEY_MOCK"
+				newMap := make(HashMap)
+				newMap["field1"] = "Value1"
+				newMap["field2"] = "Value2"
+
+				obj := &object.Obj{
+					TypeEncoding:   object.ObjTypeHashMap | object.ObjEncodingHashMap,
+					Value:          newMap,
+					LastAccessedAt: uint32(time.Now().Unix()),
+				}
+
+				store.Put(key, obj)
+			},
+			input: []string{"KEY_MOCK"},
+			validator: func(output []byte) {
+				assert.Assert(t, output != nil)
+				resultString := string(output)
+				assert.Assert(t,
+					resultString == "*1\r\n$6\r\nfield1\r\n" || resultString == "*1\r\n$6\r\nfield2\r\n",
+					"Unexpected field returned: %s", resultString)
+			},
+		},
+		"key exists with fields and count argument": {
+			setup: func() {
+				key := "KEY_MOCK"
+				newMap := make(HashMap)
+				newMap["field1"] = "value1"
+				newMap["field2"] = "value2"
+				newMap["field3"] = "value3"
+
+				obj := &object.Obj{
+					TypeEncoding:   object.ObjTypeHashMap | object.ObjEncodingHashMap,
+					Value:          newMap,
+					LastAccessedAt: uint32(time.Now().Unix()),
+				}
+
+				store.Put(key, obj)
+
+			},
+			input: []string{"KEY_MOCK", "2"},
+			validator: func(output []byte) {
+				assert.Assert(t, output != nil)
+				decodedResult := string(output)
+				fields := []string{"field1", "field2", "field3"}
+				count := 0
+
+				for _, field := range fields {
+					if strings.Contains(decodedResult, field) {
+						count++
+					}
+				}
+
+				assert.Assert(t, count == 2)
+			},
+		},
+		"key exists with count and WITHVALUES argument": {
+			setup: func() {
+				key := "KEY_MOCK"
+				newMap := make(HashMap)
+				newMap["field1"] = "value1"
+				newMap["field2"] = "value2"
+				newMap["field3"] = "value3"
+
+				obj := &object.Obj{
+					TypeEncoding:   object.ObjTypeHashMap | object.ObjEncodingHashMap,
+					Value:          newMap,
+					LastAccessedAt: uint32(time.Now().Unix()),
+				}
+
+				store.Put(key, obj)
+
+			},
+			input: []string{"KEY_MOCK", "2", WithValues},
+			validator: func(output []byte) {
+				assert.Assert(t, output != nil)
+				decodedResult := string(output)
+				fieldsAndValues := []string{"field1", "value1", "field2", "value2", "field3", "value3"}
+				count := 0
+				for _, item := range fieldsAndValues {
+					if strings.Contains(decodedResult, item) {
+						count++
+					}
+				}
+
+				assert.Equal(t, 4, count, "Expected 4 fields and values, found %d", count)
+			},
+		},
+	}
+
+	runEvalTests(t, tests, evalHRANDFIELD, store)
+}
+
+func testEvalZADD(t *testing.T, store *dstore.Store) {
+	tests := map[string]evalTestCase{
+		"ZADD with wrong number of arguments": {
+			input:  []string{"myzset", "1"},
+			output: diceerrors.NewErrArity("ZADD"),
+		},
+		"ZADD with non-numeric score": {
+			input:  []string{"myzset", "score", "member1"},
+			output: diceerrors.NewErrWithMessage(diceerrors.InvalidFloatErr),
+		},
+		"ZADD new member to non-existing key": {
+			setup:  func() {},
+			input:  []string{"myzset", "1", "member1"},
+			output: clientio.Encode(int64(1), false),
+		},
+		"ZADD existing member with updated score": {
+			setup: func() {
+				evalZADD([]string{"myzset", "1", "member1"}, store)
+			},
+			input:  []string{"myzset", "2", "member1"},
+			output: clientio.Encode(int64(0), false),
+		},
+		"ZADD multiple members": {
+			setup: func() {
+				evalZADD([]string{"myzset", "1", "member1"}, store)
+			},
+			input:  []string{"myzset", "2", "member2", "3", "member3"},
+			output: clientio.Encode(int64(2), false),
+		},
+		"ZADD with negative score": {
+			input:  []string{"myzset", "-1", "member_neg"},
+			output: clientio.Encode(int64(1), false),
+		},
+		"ZADD with duplicate members": {
+			setup: func() {
+				evalZADD([]string{"myzset", "1", "member1"}, store)
+			},
+			input:  []string{"myzset", "2", "member1", "2", "member1"},
+			output: clientio.Encode(int64(0), false),
+		},
+		"ZADD with extreme float value": {
+			input:  []string{"myzset", "1e308", "member_large"},
+			output: clientio.Encode(int64(1), false),
+		},
+		"ZADD with NaN score": {
+			input:  []string{"myzset", "NaN", "member_nan"},
+			output: diceerrors.NewErrWithMessage(diceerrors.InvalidFloatErr),
+		},
+		"ZADD with INF score": {
+			input:  []string{"myzset", "INF", "member_inf"},
+			output: clientio.Encode(int64(1), false),
+		},
+		"ZADD to a key of wrong type": {
+			setup: func() {
+				store.Put("myzset", store.NewObj("string_value", -1, object.ObjTypeString, object.ObjEncodingRaw))
+			},
+			input:  []string{"myzset", "1", "member1"},
+			output: []byte("-ERR Existing key has wrong Dice type\r\n"),
+		},
+	}
+
+	runEvalTests(t, tests, evalZADD, store)
+}
+
+func testEvalZRANGE(t *testing.T, store *dstore.Store) {
+	tests := map[string]evalTestCase{
+		"ZRANGE on non-existing key": {
+			input:  []string{"non_existing_key", "0", "-1"},
+			output: clientio.Encode([]string{}, false),
+		},
+		"ZRANGE with wrong type key": {
+			setup: func() {
+				store.Put("mystring", store.NewObj("string_value", -1, object.ObjTypeString, object.ObjEncodingRaw))
+			},
+			input:  []string{"mystring", "0", "-1"},
+			output: diceerrors.NewErrWithMessage(diceerrors.WrongTypeErr),
+		},
+		"ZRANGE with normal indices": {
+			setup: func() {
+				evalZADD([]string{"myzset", "1", "member1", "2", "member2", "3", "member3"}, store)
+			},
+			input:  []string{"myzset", "0", "1"},
+			output: clientio.Encode([]string{"member1", "member2"}, false),
+		},
+		"ZRANGE with negative indices": {
+			setup: func() {
+				evalZADD([]string{"myzset", "1", "member1", "2", "member2", "3", "member3"}, store)
+			},
+			input:  []string{"myzset", "-2", "-1"},
+			output: clientio.Encode([]string{"member2", "member3"}, false),
+		},
+		"ZRANGE with start > stop": {
+			setup: func() {
+				evalZADD([]string{"myzset", "1", "member1", "2", "member2", "3", "member3"}, store)
+			},
+			input:  []string{"myzset", "2", "1"},
+			output: clientio.Encode([]string{}, false),
+		},
+		"ZRANGE with indices out of bounds": {
+			setup: func() {
+				evalZADD([]string{"myzset", "1", "member1"}, store)
+			},
+			input:  []string{"myzset", "0", "5"},
+			output: clientio.Encode([]string{"member1"}, false),
+		},
+		"ZRANGE WITHSCORES option": {
+			setup: func() {
+				evalZADD([]string{"myzset", "1", "member1", "2", "member2"}, store)
+			},
+			input:  []string{"myzset", "0", "-1", "WITHSCORES"},
+			output: clientio.Encode([]string{"member1", "1", "member2", "2"}, false),
+		},
+		"ZRANGE with invalid option": {
+			setup: func() {
+				evalZADD([]string{"myzset", "1", "member1"}, store)
+			},
+			input:  []string{"myzset", "0", "-1", "INVALIDOPTION"},
+			output: diceerrors.NewErrWithMessage(diceerrors.SyntaxErr),
+		},
+		"ZRANGE with REV option": {
+			setup: func() {
+				evalZADD([]string{"myzset", "1", "member1", "2", "member2", "3", "member3"}, store)
+			},
+			input:  []string{"myzset", "0", "-1", "REV"},
+			output: clientio.Encode([]string{"member3", "member2", "member1"}, false),
+		},
+		"ZRANGE with REV and WITHSCORES options": {
+			setup: func() {
+				evalZADD([]string{"myzset", "1", "member1", "2", "member2", "3", "member3"}, store)
+			},
+			input:  []string{"myzset", "0", "-1", "REV", "WITHSCORES"},
+			output: clientio.Encode([]string{"member3", "3", "member2", "2", "member1", "1"}, false),
+		},
+		"ZRANGE with start index greater than length": {
+			setup: func() {
+				evalZADD([]string{"myzset", "1", "member1"}, store)
+			},
+			input:  []string{"myzset", "5", "10"},
+			output: clientio.Encode([]string{}, false),
+		},
+		"ZRANGE with negative start index greater than length": {
+			setup: func() {
+				evalZADD([]string{"myzset", "1", "member1"}, store)
+			},
+			input:  []string{"myzset", "-10", "-5"},
+			output: clientio.Encode([]string{}, false),
+		},
+	}
+
+	runEvalTests(t, tests, evalZRANGE, store)
+}
+
+func testEvalHINCRBYFLOAT(t *testing.T, store *dstore.Store) {
+	tests := map[string]evalTestCase{
+		"HINCRBYFLOAT on a non-existing key and field": {
+			setup:  func() {},
+			input:  []string{"key", "field", "0.1"},
+			output: clientio.Encode("0.1", false),
+		},
+		"HINCRBYFLOAT on an existing key and non-existing field": {
+			setup: func() {
+				key := "key"
+				h := make(HashMap)
+				obj := &object.Obj{
+					TypeEncoding:   object.ObjTypeHashMap | object.ObjEncodingHashMap,
+					Value:          h,
+					LastAccessedAt: uint32(time.Now().Unix()),
+				}
+				store.Put(key, obj)
+			},
+			input:  []string{"key", "field", "0.1"},
+			output: clientio.Encode("0.1", false),
+		},
+		"HINCRBYFLOAT on an existing key and field with a float value": {
+			setup: func() {
+				key := "key"
+				field := "field"
+				h := make(HashMap)
+				h[field] = "2.1"
+				obj := &object.Obj{
+					TypeEncoding:   object.ObjTypeHashMap | object.ObjEncodingHashMap,
+					Value:          h,
+					LastAccessedAt: uint32(time.Now().Unix()),
+				}
+				store.Put(key, obj)
+			},
+			input:  []string{"key", "field", "0.1"},
+			output: clientio.Encode("2.2", false),
+		},
+		"HINCRBYFLOAT on an existing key and field with an integer value": {
+			setup: func() {
+				key := "key"
+				field := "field"
+				h := make(HashMap)
+				h[field] = "2"
+				obj := &object.Obj{
+					TypeEncoding:   object.ObjTypeHashMap | object.ObjEncodingHashMap,
+					Value:          h,
+					LastAccessedAt: uint32(time.Now().Unix()),
+				}
+				store.Put(key, obj)
+			},
+			input:  []string{"key", "field", "0.1"},
+			output: clientio.Encode("2.1", false),
+		},
+		"HINCRBYFLOAT with a negative increment": {
+			setup: func() {
+				key := "key"
+				field := "field"
+				h := make(HashMap)
+				h[field] = "2.0"
+				obj := &object.Obj{
+					TypeEncoding:   object.ObjTypeHashMap | object.ObjEncodingHashMap,
+					Value:          h,
+					LastAccessedAt: uint32(time.Now().Unix()),
+				}
+				store.Put(key, obj)
+			},
+			input:  []string{"key", "field", "-0.1"},
+			output: clientio.Encode("1.9", false),
+		},
+		// this is failing
+		"HINCRBYFLOAT by a non-numeric increment": {
+			setup: func() {
+				key := "key"
+				field := "field"
+				h := make(HashMap)
+				h[field] = "2.0"
+				obj := &object.Obj{
+					TypeEncoding:   object.ObjTypeHashMap | object.ObjEncodingHashMap,
+					Value:          h,
+					LastAccessedAt: uint32(time.Now().Unix()),
+				}
+				store.Put(key, obj)
+			},
+			input:  []string{"key", "field", "a"},
+			output: []byte("-ERR value is not an integer or a float\r\n"),
+		},
+		// this is failing
+		"HINCRBYFLOAT on a field with non-numeric value": {
+			setup: func() {
+				key := "key"
+				field := "field"
+				h := make(HashMap)
+				h[field] = "non_numeric"
+				obj := &object.Obj{
+					TypeEncoding:   object.ObjTypeHashMap | object.ObjEncodingHashMap,
+					Value:          h,
+					LastAccessedAt: uint32(time.Now().Unix()),
+				}
+				store.Put(key, obj)
+			},
+			input:  []string{"key", "field", "0.1"},
+			output: []byte("-ERR value is not an integer or a float\r\n"),
+		},
+		// this failing
+		"HINCRBYFLOAT by a value that would turn float64 to Inf": {
+			setup: func() {
+				key := "key"
+				field := "field"
+				h := make(HashMap)
+				h[field] = "1e308"
+				obj := &object.Obj{
+					TypeEncoding:   object.ObjTypeHashMap | object.ObjEncodingHashMap,
+					Value:          h,
+					LastAccessedAt: uint32(time.Now().Unix()),
+				}
+				store.Put(key, obj)
+			},
+			input:  []string{"key", "field", "1e308"},
+			output: []byte("-ERR increment or decrement would overflow\r\n"),
+		},
+		"HINCRBYFLOAT with scientific notation": {
+			setup: func() {
+				key := "key"
+				field := "field"
+				h := make(HashMap)
+				h[field] = "1e2"
+				obj := &object.Obj{
+					TypeEncoding:   object.ObjTypeHashMap | object.ObjEncodingHashMap,
+					Value:          h,
+					LastAccessedAt: uint32(time.Now().Unix()),
+				}
+				store.Put(key, obj)
+			},
+			input:  []string{"key", "field", "1e-1"},
+			output: clientio.Encode("100.1", false),
+		},
+	}
+
+	runEvalTests(t, tests, evalHINCRBYFLOAT, store)
+}
+
+func BenchmarkEvalHINCRBYFLOAT(b *testing.B) {
+	store := dstore.NewStore(nil)
+
+	// Setting initial fields with some values
+	store.Put("key1", store.NewObj(HashMap{"field1": "1.0", "field2": "1.2"}, maxExDuration, object.ObjTypeHashMap, object.ObjEncodingHashMap))
+	store.Put("key2", store.NewObj(HashMap{"field1": "0.1"}, maxExDuration, object.ObjTypeHashMap, object.ObjEncodingHashMap))
+
+	inputs := []struct {
+		key   string
+		field string
+		incr  string
+	}{
+		{"key1", "field1", "0.1"},
+		{"key1", "field1", "-0.1"},
+		{"key1", "field2", "1000000.1"},
+		{"key1", "field2", "-1000000.1"},
+		{"key2", "field1", "-10.1234"},
+		{"key3", "field1", "1.5"},  // testing with non-existing key
+		{"key2", "field2", "2.75"}, // testing with non-existing field in existing key
+	}
+
+	for _, input := range inputs {
+		b.Run(fmt.Sprintf("HINCRBYFLOAT %s %s %s", input.key, input.field, input.incr), func(b *testing.B) {
+			for i := 0; i < b.N; i++ {
+				_ = evalHINCRBYFLOAT([]string{"HINCRBYFLOAT", input.key, input.field, input.incr}, store)
+			}
+		})
+	}
+}
 
 func testEvalDUMP(t *testing.T, store *dstore.Store) {
     tests := map[string]evalTestCase{
@@ -3735,1077 +4796,4 @@
     }
 
     runEvalTests(t, tests, evalDUMP, store)
-}
-
-func testEvalSETEX(t *testing.T, store *dstore.Store) {
-	mockTime := &utils.MockClock{CurrTime: time.Now()}
-	utils.CurrentTime = mockTime
-
-=======
-func testEvalHSETNX(t *testing.T, store *dstore.Store) {
->>>>>>> 085002b3
-	tests := map[string]evalTestCase{
-		"no args passed": {
-			setup:  func() {},
-			input:  nil,
-			output: []byte("-ERR wrong number of arguments for 'hsetnx' command\r\n"),
-		},
-		"only key passed": {
-			setup:  func() {},
-			input:  []string{"key"},
-			output: []byte("-ERR wrong number of arguments for 'hsetnx' command\r\n"),
-		},
-		"only key and field_name passed": {
-			setup:  func() {},
-			input:  []string{"KEY", "field_name"},
-			output: []byte("-ERR wrong number of arguments for 'hsetnx' command\r\n"),
-		},
-		"more than one field and value passed": {
-			setup:  func() {},
-			input:  []string{"KEY", "field1", "value1", "field2", "value2"},
-			output: []byte("-ERR wrong number of arguments for 'hsetnx' command\r\n"),
-		},
-		"key, field and value passed": {
-			setup:  func() {},
-			input:  []string{"KEY1", "field_name", "value"},
-			output: clientio.Encode(int64(1), false),
-		},
-		"new set of key, field and value added": {
-			setup:  func() {},
-			input:  []string{"KEY2", "field_name_new", "value_new_new"},
-			output: clientio.Encode(int64(1), false),
-		},
-		"apply with duplicate key, field and value names": {
-			setup: func() {
-				key := "KEY_MOCK"
-				field := "mock_field_name"
-				newMap := make(HashMap)
-				newMap[field] = "mock_field_value"
-
-				obj := &object.Obj{
-					TypeEncoding:   object.ObjTypeHashMap | object.ObjEncodingHashMap,
-					Value:          newMap,
-					LastAccessedAt: uint32(time.Now().Unix()),
-				}
-
-				store.Put(key, obj)
-			},
-			input:  []string{"KEY_MOCK", "mock_field_name", "mock_field_value_2"},
-			output: clientio.Encode(int64(0), false),
-		},
-	}
-
-	runEvalTests(t, tests, evalHSETNX, store)
-}
-
-func TestMSETConsistency(t *testing.T) {
-	store := dstore.NewStore(nil)
-	evalMSET([]string{"KEY", "VAL", "KEY2", "VAL2"}, store)
-
-	assert.Equal(t, "VAL", store.Get("KEY").Value)
-	assert.Equal(t, "VAL2", store.Get("KEY2").Value)
-}
-
-func BenchmarkEvalHINCRBY(b *testing.B) {
-	store := dstore.NewStore(nil)
-
-	// creating new fields
-	for i := 0; i < b.N; i++ {
-		evalHINCRBY([]string{"KEY", fmt.Sprintf("FIELD_%d", i), fmt.Sprintf("%d", i)}, store)
-	}
-
-	// updating the existing fields
-	for i := 0; i < b.N; i++ {
-		evalHINCRBY([]string{"KEY", fmt.Sprintf("FIELD_%d", i), fmt.Sprintf("%d", i*10)}, store)
-	}
-}
-
-func testEvalHINCRBY(t *testing.T, store *dstore.Store) {
-	tests := map[string]evalTestCase{
-		"invalid number of args passed": {
-			setup:  func() {},
-			input:  nil,
-			output: []byte("-ERR wrong number of arguments for 'hincrby' command\r\n"),
-		},
-		"only key is passed in args": {
-			setup:  func() {},
-			input:  []string{"key"},
-			output: []byte("-ERR wrong number of arguments for 'hincrby' command\r\n"),
-		},
-		"only key and field is passed in args": {
-			setup:  func() {},
-			input:  []string{"key field"},
-			output: []byte("-ERR wrong number of arguments for 'hincrby' command\r\n"),
-		},
-		"key, field and increment passed in args": {
-			setup:  func() {},
-			input:  []string{"key", "field", "10"},
-			output: clientio.Encode(int64(10), false),
-		},
-		"update the already existing field in the key": {
-			setup: func() {
-				key := "key"
-				field := "field"
-				h := make(HashMap)
-				h[field] = "10"
-				obj := &object.Obj{
-					TypeEncoding:   object.ObjTypeHashMap | object.ObjEncodingHashMap,
-					Value:          h,
-					LastAccessedAt: uint32(time.Now().Unix()),
-				}
-				store.Put(key, obj)
-			},
-			input:  []string{"key", "field", "10"},
-			output: clientio.Encode(int64(20), false),
-		},
-		"increment value is not int64": {
-			setup:  func() {},
-			input:  []string{"key", "field", "hello"},
-			output: []byte("-ERR value is not an integer or out of range\r\n"),
-		},
-		"increment value is greater than the bound of int64": {
-			setup:  func() {},
-			input:  []string{"key", "field", "99999999999999999999999999999999999999999999999999999"},
-			output: []byte("-ERR value is not an integer or out of range\r\n"),
-		},
-		"update the existing field whose datatype is not int64": {
-			setup: func() {
-				key := "new_key"
-				field := "new_field"
-				newMap := make(HashMap)
-				newMap[field] = "new_value"
-				obj := &object.Obj{
-					TypeEncoding:   object.ObjTypeHashMap | object.ObjEncodingHashMap,
-					Value:          newMap,
-					LastAccessedAt: uint32(time.Now().Unix()),
-				}
-
-				store.Put(key, obj)
-			},
-			input:  []string{"new_key", "new_field", "10"},
-			output: []byte("-ERR hash value is not an integer\r\n"),
-		},
-		"update the exisiting field which has spaces": {
-			setup: func() {
-				key := "key"
-				field := "field"
-				h := make(HashMap)
-				h[field] = " 10  "
-
-				obj := &object.Obj{
-					TypeEncoding:   object.ObjTypeHashMap | object.ObjEncodingHashMap,
-					Value:          h,
-					LastAccessedAt: uint32(time.Now().Unix()),
-				}
-				store.Put(key, obj)
-			},
-			input:  []string{"key", "field", "10"},
-			output: []byte("-ERR hash value is not an integer\r\n"),
-		},
-		"updating the new field with negative value": {
-			setup:  func() {},
-			input:  []string{"key", "field", "-10"},
-			output: clientio.Encode(int64(-10), false),
-		},
-		"update the exisiting field with negative value": {
-			setup: func() {
-				key := "key"
-				field := "field"
-				h := make(HashMap)
-
-				h[field] = "-10"
-				obj := &object.Obj{
-					TypeEncoding:   object.ObjTypeHashMap | object.ObjEncodingHashMap,
-					Value:          h,
-					LastAccessedAt: uint32(time.Now().Unix()),
-				}
-				store.Put(key, obj)
-			},
-			input:  []string{"key", "field", "-10"},
-			output: clientio.Encode(int64(-20), false),
-		},
-		"updating the existing field which would lead to positive overflow": {
-			setup: func() {
-				key := "key"
-				field := "field"
-				h := make(HashMap)
-
-				h[field] = fmt.Sprintf("%v", math.MaxInt64)
-				obj := &object.Obj{
-					TypeEncoding:   object.ObjTypeHashMap | object.ObjEncodingHashMap,
-					Value:          h,
-					LastAccessedAt: uint32(time.Now().Unix()),
-				}
-				store.Put(key, obj)
-			},
-			input:  []string{"key", "field", "10"},
-			output: []byte("-ERR increment or decrement would overflow\r\n"),
-		},
-		"updating the existing field which would lead to negative overflow": {
-			setup: func() {
-				key := "key"
-				field := "field"
-				h := make(HashMap)
-
-				h[field] = fmt.Sprintf("%v", math.MinInt64)
-				obj := &object.Obj{
-					TypeEncoding:   object.ObjTypeHashMap | object.ObjEncodingHashMap,
-					Value:          h,
-					LastAccessedAt: uint32(time.Now().Unix()),
-				}
-				store.Put(key, obj)
-			},
-			input:  []string{"key", "field", "-10"},
-			output: []byte("-ERR increment or decrement would overflow\r\n"),
-		},
-	}
-
-	runEvalTests(t, tests, evalHINCRBY, store)
-}
-
-func testEvalSETEX(t *testing.T, store *dstore.Store) {
-	mockTime := &utils.MockClock{CurrTime: time.Now()}
-	utils.CurrentTime = mockTime
-
-	tests := map[string]evalTestCase{
-		"nil value":                              {input: nil, migratedOutput: EvalResponse{Result: nil, Error: errors.New("-ERR wrong number of arguments for 'setex' command\r\n")}},
-		"empty array":                            {input: []string{}, migratedOutput: EvalResponse{Result: nil, Error: errors.New("-ERR wrong number of arguments for 'setex' command\r\n")}},
-		"one value":                              {input: []string{"KEY"}, migratedOutput: EvalResponse{Result: nil, Error: errors.New("-ERR wrong number of arguments for 'setex' command\r\n")}},
-		"key val pair":                           {input: []string{"KEY", "VAL"}, migratedOutput: EvalResponse{Result: nil, Error: errors.New("-ERR wrong number of arguments for 'setex' command\r\n")}},
-		"key exp pair":                           {input: []string{"KEY", "123456"}, migratedOutput: EvalResponse{Result: nil, Error: errors.New("-ERR wrong number of arguments for 'setex' command\r\n")}},
-		"key exp value pair":                     {input: []string{"KEY", "123", "VAL"}, migratedOutput: EvalResponse{Result: clientio.RespOK, Error: nil}},
-		"key exp value pair with extra args":     {input: []string{"KEY", "123", "VAL", " "}, migratedOutput: EvalResponse{Result: nil, Error: errors.New("-ERR wrong number of arguments for 'setex' command\r\n")}},
-		"key exp value pair with invalid exp":    {input: []string{"KEY", "0", "VAL"}, migratedOutput: EvalResponse{Result: nil, Error: errors.New("-ERR invalid expire time in 'setex' command\r\n")}},
-		"key exp value pair with exp > maxexp":   {input: []string{"KEY", "9223372036854776", "VAL"}, migratedOutput: EvalResponse{Result: nil, Error: errors.New("-ERR invalid expire time in 'setex' command\r\n")}},
-		"key exp value pair with exp > maxint64": {input: []string{"KEY", "92233720368547760000000", "VAL"}, migratedOutput: EvalResponse{Result: nil, Error: errors.New("-ERR value is not an integer or out of range\r\n")}},
-		"key exp value pair with negative exp":   {input: []string{"KEY", "-23", "VAL"}, migratedOutput: EvalResponse{Result: nil, Error: errors.New("-ERR invalid expire time in 'setex' command\r\n")}},
-		"key exp value pair with not-int exp":    {input: []string{"KEY", "12a", "VAL"}, migratedOutput: EvalResponse{Result: nil, Error: errors.New("-ERR value is not an integer or out of range\r\n")}},
-
-		"set and get": {
-			setup: func() {},
-			input: []string{"TEST_KEY", "5", "TEST_VALUE"},
-			validator: func(output []byte) {
-				assert.Equal(t, string(clientio.RespOK), string(output))
-
-				// Check if the key was set correctly
-				getValue := evalGET([]string{"TEST_KEY"}, store)
-				assert.Equal(t, string(clientio.Encode("TEST_VALUE", false)), string(getValue.Result.([]byte)))
-
-				// Check if the TTL is set correctly (should be 5 seconds or less)
-				ttlValue := evalTTL([]string{"TEST_KEY"}, store)
-				ttl, err := strconv.Atoi(strings.TrimPrefix(strings.TrimSpace(string(ttlValue)), ":"))
-				assert.NilError(t, err, "Failed to parse TTL")
-				assert.Assert(t, ttl > 0 && ttl <= 5)
-
-				// Wait for the key to expire
-				mockTime.SetTime(mockTime.CurrTime.Add(6 * time.Second))
-
-				// Check if the key has been deleted after expiry
-				expiredValue := evalGET([]string{"TEST_KEY"}, store)
-				assert.Equal(t, string(clientio.RespNIL), string(expiredValue.Result.([]byte)))
-			},
-		},
-		"update existing key": {
-			setup: func() {
-				evalSET([]string{"EXISTING_KEY", "OLD_VALUE"}, store)
-			},
-			input: []string{"EXISTING_KEY", "10", "NEW_VALUE"},
-			validator: func(output []byte) {
-				assert.Equal(t, string(clientio.RespOK), string(output))
-
-				// Check if the key was updated correctly
-				getValue := evalGET([]string{"EXISTING_KEY"}, store)
-				assert.Equal(t, string(clientio.Encode("NEW_VALUE", false)), string(getValue.Result.([]byte)))
-
-				// Check if the TTL is set correctly
-				ttlValue := evalTTL([]string{"EXISTING_KEY"}, store)
-				ttl, err := strconv.Atoi(strings.TrimPrefix(strings.TrimSpace(string(ttlValue)), ":"))
-				assert.NilError(t, err, "Failed to parse TTL")
-				assert.Assert(t, ttl > 0 && ttl <= 10)
-			},
-		},
-	}
-
-	for _, tt := range tests {
-		t.Run(tt.name, func(t *testing.T) {
-			response := evalSETEX(tt.input, store)
-
-			if tt.validator != nil {
-				if tt.migratedOutput.Error != nil {
-					tt.validator([]byte(tt.migratedOutput.Error.Error()))
-				} else {
-					tt.validator(response.Result.([]byte))
-				}
-			} else {
-				// Handle comparison for byte slices
-				if b, ok := response.Result.([]byte); ok && tt.migratedOutput.Result != nil {
-					if expectedBytes, ok := tt.migratedOutput.Result.([]byte); ok {
-						testifyAssert.True(t, bytes.Equal(b, expectedBytes), "expected and actual byte slices should be equal")
-					}
-				} else {
-					assert.Equal(t, tt.migratedOutput.Result, response.Result)
-				}
-
-				if tt.migratedOutput.Error != nil {
-					testifyAssert.EqualError(t, response.Error, tt.migratedOutput.Error.Error())
-				} else {
-					testifyAssert.NoError(t, response.Error)
-				}
-			}
-		})
-	}
-}
-
-func BenchmarkEvalSETEX(b *testing.B) {
-	store := dstore.NewStore(nil)
-
-	b.ResetTimer()
-	for i := 0; i < b.N; i++ {
-		key := fmt.Sprintf("key_%d", i)
-		value := fmt.Sprintf("value_%d", i)
-		expiry := "10" // 10 seconds expiry
-
-		evalSETEX([]string{key, expiry, value}, store)
-	}
-}
-
-func testEvalFLUSHDB(t *testing.T, store *dstore.Store) {
-	tests := map[string]evalTestCase{
-		"one key exists in db": {
-			setup: func() {
-				evalSET([]string{"key", "val"}, store)
-			},
-			input:  nil,
-			output: clientio.RespOK,
-		},
-		"two keys exist in db": {
-			setup: func() {
-				evalSET([]string{"key1", "val1"}, store)
-				evalSET([]string{"key2", "val2"}, store)
-			},
-			input:  nil,
-			output: clientio.RespOK,
-		},
-	}
-	runEvalTests(t, tests, evalFLUSHDB, store)
-}
-
-func testEvalINCRBYFLOAT(t *testing.T, store *dstore.Store) {
-	tests := map[string]evalTestCase{
-		"INCRBYFLOAT on a non existing key": {
-			input:  []string{"float", "0.1"},
-			output: clientio.Encode("0.1", false),
-		},
-		"INCRBYFLOAT on an existing key": {
-			setup: func() {
-				key := "key"
-				value := "2.1"
-				obj := &object.Obj{
-					Value:          value,
-					LastAccessedAt: uint32(time.Now().Unix()),
-				}
-				store.Put(key, obj)
-			},
-			input:  []string{"key", "0.1"},
-			output: clientio.Encode("2.2", false),
-		},
-		"INCRBYFLOAT on a key with integer value": {
-			setup: func() {
-				key := "key"
-				value := "2"
-				obj := &object.Obj{
-					Value:          value,
-					LastAccessedAt: uint32(time.Now().Unix()),
-				}
-				store.Put(key, obj)
-			},
-			input:  []string{"key", "0.1"},
-			output: clientio.Encode("2.1", false),
-		},
-		"INCRBYFLOAT by a negative increment": {
-			setup: func() {
-				key := "key"
-				value := "2"
-				obj := &object.Obj{
-					Value:          value,
-					LastAccessedAt: uint32(time.Now().Unix()),
-				}
-				store.Put(key, obj)
-			},
-			input:  []string{"key", "-0.1"},
-			output: clientio.Encode("1.9", false),
-		},
-		"INCRBYFLOAT by a scientific notation increment": {
-			setup: func() {
-				key := "key"
-				value := "1"
-				obj := &object.Obj{
-					Value:          value,
-					LastAccessedAt: uint32(time.Now().Unix()),
-				}
-				store.Put(key, obj)
-			},
-			input:  []string{"key", "1e-2"},
-			output: clientio.Encode("1.01", false),
-		},
-		"INCRBYFLOAT on a key holding a scientific notation value": {
-			setup: func() {
-				key := "key"
-				value := "1e2"
-				obj := &object.Obj{
-					Value:          value,
-					LastAccessedAt: uint32(time.Now().Unix()),
-				}
-				store.Put(key, obj)
-			},
-			input:  []string{"key", "1e-1"},
-			output: clientio.Encode("100.1", false),
-		},
-		"INCRBYFLOAT by an negative increment of the same value": {
-			setup: func() {
-				key := "key"
-				value := "0.1"
-				obj := &object.Obj{
-					Value:          value,
-					LastAccessedAt: uint32(time.Now().Unix()),
-				}
-				store.Put(key, obj)
-			},
-			input:  []string{"key", "-0.1"},
-			output: clientio.Encode("0", false),
-		},
-		"INCRBYFLOAT on a key with spaces": {
-			setup: func() {
-				key := "key"
-				value := "   2   "
-				obj := &object.Obj{
-					Value:          value,
-					LastAccessedAt: uint32(time.Now().Unix()),
-				}
-				store.Put(key, obj)
-			},
-			input:  []string{"key", "0.1"},
-			output: []byte("-WRONGTYPE Operation against a key holding the wrong kind of value\r\n"),
-		},
-		"INCRBYFLOAT on a key with non numeric value": {
-			setup: func() {
-				key := "key"
-				value := "string"
-				obj := &object.Obj{
-					Value:          value,
-					LastAccessedAt: uint32(time.Now().Unix()),
-				}
-				store.Put(key, obj)
-			},
-			input:  []string{"key", "0.1"},
-			output: []byte("-WRONGTYPE Operation against a key holding the wrong kind of value\r\n"),
-		},
-		"INCRBYFLOAT by a non numeric increment": {
-			setup: func() {
-				key := "key"
-				value := "2.0"
-				obj := &object.Obj{
-					Value:          value,
-					LastAccessedAt: uint32(time.Now().Unix()),
-				}
-				store.Put(key, obj)
-			},
-			input:  []string{"key", "a"},
-			output: []byte("-ERR value is not an integer or a float\r\n"),
-		},
-		"INCRBYFLOAT by a number that would turn float64 to Inf": {
-			setup: func() {
-				key := "key"
-				value := "1e308"
-				obj := &object.Obj{
-					Value:          value,
-					LastAccessedAt: uint32(time.Now().Unix()),
-				}
-				store.Put(key, obj)
-			},
-			input:  []string{"key", "1e308"},
-			output: []byte("-ERR value is out of range\r\n"),
-		},
-	}
-
-	runEvalTests(t, tests, evalINCRBYFLOAT, store)
-}
-
-func BenchmarkEvalINCRBYFLOAT(b *testing.B) {
-	store := dstore.NewStore(nil)
-	store.Put("key1", store.NewObj("1", maxExDuration, object.ObjTypeString, object.ObjEncodingEmbStr))
-	store.Put("key2", store.NewObj("1.2", maxExDuration, object.ObjTypeString, object.ObjEncodingEmbStr))
-
-	inputs := []struct {
-		key  string
-		incr string
-	}{
-		{"key1", "0.1"},
-		{"key1", "-0.1"},
-		{"key2", "1000000.1"},
-		{"key2", "-1000000.1"},
-		{"key3", "-10.1234"},
-	}
-
-	for _, input := range inputs {
-		b.Run(fmt.Sprintf("INCRBYFLOAT %s %s", input.key, input.incr), func(b *testing.B) {
-			for i := 0; i < b.N; i++ {
-				_ = evalGETRANGE([]string{"INCRBYFLOAT", input.key, input.incr}, store)
-			}
-		})
-	}
-<<<<<<< HEAD
-
-=======
-}
-
-func testEvalBITOP(t *testing.T, store *dstore.Store) {
-	tests := map[string]evalTestCase{
-		"BITOP NOT (empty string)": {
-			setup: func() {
-				store.Put("s{t}", store.NewObj(&ByteArray{data: []byte("")}, maxExDuration, object.ObjTypeByteArray, object.ObjEncodingByteArray))
-			},
-			input:  []string{"NOT", "dest{t}", "s{t}"},
-			output: clientio.Encode(0, true),
-			validator: func(output []byte) {
-				expectedResult := []byte{}
-				assert.DeepEqual(t, expectedResult, store.Get("dest{t}").Value.(*ByteArray).data)
-			},
-		},
-		"BITOP NOT (known string)": {
-			setup: func() {
-				store.Put("s{t}", store.NewObj(&ByteArray{data: []byte{0xaa, 0x00, 0xff, 0x55}}, maxExDuration, object.ObjTypeByteArray, object.ObjEncodingByteArray))
-			},
-			input:  []string{"NOT", "dest{t}", "s{t}"},
-			output: clientio.Encode(4, true),
-			validator: func(output []byte) {
-				expectedResult := []byte{0x55, 0xff, 0x00, 0xaa}
-				assert.DeepEqual(t, expectedResult, store.Get("dest{t}").Value.(*ByteArray).data)
-			},
-		},
-		"BITOP where dest and target are the same key": {
-			setup: func() {
-				store.Put("s", store.NewObj(&ByteArray{data: []byte{0xaa, 0x00, 0xff, 0x55}}, maxExDuration, object.ObjTypeByteArray, object.ObjEncodingByteArray))
-			},
-			input:  []string{"NOT", "s", "s"},
-			output: clientio.Encode(4, true),
-			validator: func(output []byte) {
-				expectedResult := []byte{0x55, 0xff, 0x00, 0xaa}
-				assert.DeepEqual(t, expectedResult, store.Get("s").Value.(*ByteArray).data)
-			},
-		},
-		"BITOP AND|OR|XOR don't change the string with single input key": {
-			setup: func() {
-				store.Put("a{t}", store.NewObj(&ByteArray{data: []byte{0x01, 0x02, 0xff}}, maxExDuration, object.ObjTypeByteArray, object.ObjEncodingByteArray))
-			},
-			input:  []string{"AND", "res1{t}", "a{t}"},
-			output: clientio.Encode(3, true),
-			validator: func(output []byte) {
-				expectedResult := []byte{0x01, 0x02, 0xff}
-				assert.DeepEqual(t, expectedResult, store.Get("res1{t}").Value.(*ByteArray).data)
-			},
-		},
-		"BITOP missing key is considered a stream of zero": {
-			setup: func() {
-				store.Put("a{t}", store.NewObj(&ByteArray{data: []byte{0x01, 0x02, 0xff}}, maxExDuration, object.ObjTypeByteArray, object.ObjEncodingByteArray))
-			},
-			input:  []string{"AND", "res1{t}", "no-such-key{t}", "a{t}"},
-			output: clientio.Encode(3, true),
-			validator: func(output []byte) {
-				expectedResult := []byte{0x00, 0x00, 0x00}
-				assert.DeepEqual(t, expectedResult, store.Get("res1{t}").Value.(*ByteArray).data)
-			},
-		},
-		"BITOP shorter keys are zero-padded to the key with max length": {
-			setup: func() {
-				store.Put("a{t}", store.NewObj(&ByteArray{data: []byte{0x01, 0x02, 0xff, 0xff}}, maxExDuration, object.ObjTypeByteArray, object.ObjEncodingByteArray))
-				store.Put("b{t}", store.NewObj(&ByteArray{data: []byte{0x01, 0x02, 0xff}}, maxExDuration, object.ObjTypeByteArray, object.ObjEncodingByteArray))
-			},
-			input:  []string{"AND", "res1{t}", "a{t}", "b{t}"},
-			output: clientio.Encode(4, true),
-			validator: func(output []byte) {
-				expectedResult := []byte{0x01, 0x02, 0xff, 0x00}
-				assert.DeepEqual(t, expectedResult, store.Get("res1{t}").Value.(*ByteArray).data)
-			},
-		},
-		"BITOP with non string source key": {
-			setup: func() {
-				store.Put("a{t}", store.NewObj("1", maxExDuration, object.ObjTypeString, object.ObjEncodingRaw))
-				store.Put("b{t}", store.NewObj("2", maxExDuration, object.ObjTypeString, object.ObjEncodingRaw))
-				store.Put("c{t}", store.NewObj([]byte("foo"), maxExDuration, object.ObjTypeByteList, object.ObjEncodingRaw))
-			},
-			input:  []string{"XOR", "dest{t}", "a{t}", "b{t}", "c{t}", "d{t}"},
-			output: []byte("-WRONGTYPE Operation against a key holding the wrong kind of value\r\n"),
-		},
-		"BITOP with empty string after non empty string": {
-			setup: func() {
-				store.Put("a{t}", store.NewObj(&ByteArray{data: []byte("\x00\x00\x00\x00\x00\x00\x00\x00\x00\x00\x00\x00\x00\x00\x00\x00\x00\x00\x00\x00\x00\x00\x00\x00\x00\x00\x00\x00\x00\x00\x00\x00")}, -1, object.ObjTypeByteArray, object.ObjEncodingByteArray))
-			},
-			input:  []string{"OR", "x{t}", "a{t}", "b{t}"},
-			output: clientio.Encode(32, true),
-		},
-	}
-
-	runEvalTests(t, tests, evalBITOP, store)
-}
-
-func BenchmarkEvalBITOP(b *testing.B) {
-	store := dstore.NewStore(nil)
-
-	// Setup initial data for benchmarking
-	store.Put("key1", store.NewObj(&ByteArray{data: []byte{0x01, 0x02, 0xff}}, maxExDuration, object.ObjTypeByteArray, object.ObjEncodingByteArray))
-	store.Put("key2", store.NewObj(&ByteArray{data: []byte{0x01, 0x02, 0xff}}, maxExDuration, object.ObjTypeByteArray, object.ObjEncodingByteArray))
-
-	// Define different operations to benchmark
-	operations := []struct {
-		name string
-		op   string
-	}{
-		{"AND", "AND"},
-		{"OR", "OR"},
-		{"XOR", "XOR"},
-		{"NOT", "NOT"},
-	}
-
-	for _, operation := range operations {
-		b.Run(fmt.Sprintf("BITOP_%s", operation.name), func(b *testing.B) {
-			for i := 0; i < b.N; i++ {
-				if operation.op == "NOT" {
-					evalBITOP([]string{operation.op, "dest", "key1"}, store)
-				} else {
-					evalBITOP([]string{operation.op, "dest", "key1", "key2"}, store)
-				}
-			}
-		})
-	}
-}
-
-func testEvalHRANDFIELD(t *testing.T, store *dstore.Store) {
-	tests := map[string]evalTestCase{
-		"wrong number of args passed": {
-			setup:  func() {},
-			input:  nil,
-			output: []byte("-ERR wrong number of arguments for 'hrandfield' command\r\n"),
-		},
-		"key doesn't exist": {
-			setup:  func() {},
-			input:  []string{"KEY"},
-			output: clientio.RespNIL,
-		},
-		"key exists with fields and no count argument": {
-			setup: func() {
-				key := "KEY_MOCK"
-				newMap := make(HashMap)
-				newMap["field1"] = "Value1"
-				newMap["field2"] = "Value2"
-
-				obj := &object.Obj{
-					TypeEncoding:   object.ObjTypeHashMap | object.ObjEncodingHashMap,
-					Value:          newMap,
-					LastAccessedAt: uint32(time.Now().Unix()),
-				}
-
-				store.Put(key, obj)
-			},
-			input: []string{"KEY_MOCK"},
-			validator: func(output []byte) {
-				assert.Assert(t, output != nil)
-				resultString := string(output)
-				assert.Assert(t,
-					resultString == "*1\r\n$6\r\nfield1\r\n" || resultString == "*1\r\n$6\r\nfield2\r\n",
-					"Unexpected field returned: %s", resultString)
-			},
-		},
-		"key exists with fields and count argument": {
-			setup: func() {
-				key := "KEY_MOCK"
-				newMap := make(HashMap)
-				newMap["field1"] = "value1"
-				newMap["field2"] = "value2"
-				newMap["field3"] = "value3"
-
-				obj := &object.Obj{
-					TypeEncoding:   object.ObjTypeHashMap | object.ObjEncodingHashMap,
-					Value:          newMap,
-					LastAccessedAt: uint32(time.Now().Unix()),
-				}
-
-				store.Put(key, obj)
-
-			},
-			input: []string{"KEY_MOCK", "2"},
-			validator: func(output []byte) {
-				assert.Assert(t, output != nil)
-				decodedResult := string(output)
-				fields := []string{"field1", "field2", "field3"}
-				count := 0
-
-				for _, field := range fields {
-					if strings.Contains(decodedResult, field) {
-						count++
-					}
-				}
-
-				assert.Assert(t, count == 2)
-			},
-		},
-		"key exists with count and WITHVALUES argument": {
-			setup: func() {
-				key := "KEY_MOCK"
-				newMap := make(HashMap)
-				newMap["field1"] = "value1"
-				newMap["field2"] = "value2"
-				newMap["field3"] = "value3"
-
-				obj := &object.Obj{
-					TypeEncoding:   object.ObjTypeHashMap | object.ObjEncodingHashMap,
-					Value:          newMap,
-					LastAccessedAt: uint32(time.Now().Unix()),
-				}
-
-				store.Put(key, obj)
-
-			},
-			input: []string{"KEY_MOCK", "2", WithValues},
-			validator: func(output []byte) {
-				assert.Assert(t, output != nil)
-				decodedResult := string(output)
-				fieldsAndValues := []string{"field1", "value1", "field2", "value2", "field3", "value3"}
-				count := 0
-				for _, item := range fieldsAndValues {
-					if strings.Contains(decodedResult, item) {
-						count++
-					}
-				}
-
-				assert.Equal(t, 4, count, "Expected 4 fields and values, found %d", count)
-			},
-		},
-	}
-
-	runEvalTests(t, tests, evalHRANDFIELD, store)
-}
-
-func testEvalZADD(t *testing.T, store *dstore.Store) {
-	tests := map[string]evalTestCase{
-		"ZADD with wrong number of arguments": {
-			input:  []string{"myzset", "1"},
-			output: diceerrors.NewErrArity("ZADD"),
-		},
-		"ZADD with non-numeric score": {
-			input:  []string{"myzset", "score", "member1"},
-			output: diceerrors.NewErrWithMessage(diceerrors.InvalidFloatErr),
-		},
-		"ZADD new member to non-existing key": {
-			setup:  func() {},
-			input:  []string{"myzset", "1", "member1"},
-			output: clientio.Encode(int64(1), false),
-		},
-		"ZADD existing member with updated score": {
-			setup: func() {
-				evalZADD([]string{"myzset", "1", "member1"}, store)
-			},
-			input:  []string{"myzset", "2", "member1"},
-			output: clientio.Encode(int64(0), false),
-		},
-		"ZADD multiple members": {
-			setup: func() {
-				evalZADD([]string{"myzset", "1", "member1"}, store)
-			},
-			input:  []string{"myzset", "2", "member2", "3", "member3"},
-			output: clientio.Encode(int64(2), false),
-		},
-		"ZADD with negative score": {
-			input:  []string{"myzset", "-1", "member_neg"},
-			output: clientio.Encode(int64(1), false),
-		},
-		"ZADD with duplicate members": {
-			setup: func() {
-				evalZADD([]string{"myzset", "1", "member1"}, store)
-			},
-			input:  []string{"myzset", "2", "member1", "2", "member1"},
-			output: clientio.Encode(int64(0), false),
-		},
-		"ZADD with extreme float value": {
-			input:  []string{"myzset", "1e308", "member_large"},
-			output: clientio.Encode(int64(1), false),
-		},
-		"ZADD with NaN score": {
-			input:  []string{"myzset", "NaN", "member_nan"},
-			output: diceerrors.NewErrWithMessage(diceerrors.InvalidFloatErr),
-		},
-		"ZADD with INF score": {
-			input:  []string{"myzset", "INF", "member_inf"},
-			output: clientio.Encode(int64(1), false),
-		},
-		"ZADD to a key of wrong type": {
-			setup: func() {
-				store.Put("myzset", store.NewObj("string_value", -1, object.ObjTypeString, object.ObjEncodingRaw))
-			},
-			input:  []string{"myzset", "1", "member1"},
-			output: []byte("-ERR Existing key has wrong Dice type\r\n"),
-		},
-	}
-
-	runEvalTests(t, tests, evalZADD, store)
-}
-
-func testEvalZRANGE(t *testing.T, store *dstore.Store) {
-	tests := map[string]evalTestCase{
-		"ZRANGE on non-existing key": {
-			input:  []string{"non_existing_key", "0", "-1"},
-			output: clientio.Encode([]string{}, false),
-		},
-		"ZRANGE with wrong type key": {
-			setup: func() {
-				store.Put("mystring", store.NewObj("string_value", -1, object.ObjTypeString, object.ObjEncodingRaw))
-			},
-			input:  []string{"mystring", "0", "-1"},
-			output: diceerrors.NewErrWithMessage(diceerrors.WrongTypeErr),
-		},
-		"ZRANGE with normal indices": {
-			setup: func() {
-				evalZADD([]string{"myzset", "1", "member1", "2", "member2", "3", "member3"}, store)
-			},
-			input:  []string{"myzset", "0", "1"},
-			output: clientio.Encode([]string{"member1", "member2"}, false),
-		},
-		"ZRANGE with negative indices": {
-			setup: func() {
-				evalZADD([]string{"myzset", "1", "member1", "2", "member2", "3", "member3"}, store)
-			},
-			input:  []string{"myzset", "-2", "-1"},
-			output: clientio.Encode([]string{"member2", "member3"}, false),
-		},
-		"ZRANGE with start > stop": {
-			setup: func() {
-				evalZADD([]string{"myzset", "1", "member1", "2", "member2", "3", "member3"}, store)
-			},
-			input:  []string{"myzset", "2", "1"},
-			output: clientio.Encode([]string{}, false),
-		},
-		"ZRANGE with indices out of bounds": {
-			setup: func() {
-				evalZADD([]string{"myzset", "1", "member1"}, store)
-			},
-			input:  []string{"myzset", "0", "5"},
-			output: clientio.Encode([]string{"member1"}, false),
-		},
-		"ZRANGE WITHSCORES option": {
-			setup: func() {
-				evalZADD([]string{"myzset", "1", "member1", "2", "member2"}, store)
-			},
-			input:  []string{"myzset", "0", "-1", "WITHSCORES"},
-			output: clientio.Encode([]string{"member1", "1", "member2", "2"}, false),
-		},
-		"ZRANGE with invalid option": {
-			setup: func() {
-				evalZADD([]string{"myzset", "1", "member1"}, store)
-			},
-			input:  []string{"myzset", "0", "-1", "INVALIDOPTION"},
-			output: diceerrors.NewErrWithMessage(diceerrors.SyntaxErr),
-		},
-		"ZRANGE with REV option": {
-			setup: func() {
-				evalZADD([]string{"myzset", "1", "member1", "2", "member2", "3", "member3"}, store)
-			},
-			input:  []string{"myzset", "0", "-1", "REV"},
-			output: clientio.Encode([]string{"member3", "member2", "member1"}, false),
-		},
-		"ZRANGE with REV and WITHSCORES options": {
-			setup: func() {
-				evalZADD([]string{"myzset", "1", "member1", "2", "member2", "3", "member3"}, store)
-			},
-			input:  []string{"myzset", "0", "-1", "REV", "WITHSCORES"},
-			output: clientio.Encode([]string{"member3", "3", "member2", "2", "member1", "1"}, false),
-		},
-		"ZRANGE with start index greater than length": {
-			setup: func() {
-				evalZADD([]string{"myzset", "1", "member1"}, store)
-			},
-			input:  []string{"myzset", "5", "10"},
-			output: clientio.Encode([]string{}, false),
-		},
-		"ZRANGE with negative start index greater than length": {
-			setup: func() {
-				evalZADD([]string{"myzset", "1", "member1"}, store)
-			},
-			input:  []string{"myzset", "-10", "-5"},
-			output: clientio.Encode([]string{}, false),
-		},
-	}
-
-	runEvalTests(t, tests, evalZRANGE, store)
-}
-
-func testEvalHINCRBYFLOAT(t *testing.T, store *dstore.Store) {
-	tests := map[string]evalTestCase{
-		"HINCRBYFLOAT on a non-existing key and field": {
-			setup:  func() {},
-			input:  []string{"key", "field", "0.1"},
-			output: clientio.Encode("0.1", false),
-		},
-		"HINCRBYFLOAT on an existing key and non-existing field": {
-			setup: func() {
-				key := "key"
-				h := make(HashMap)
-				obj := &object.Obj{
-					TypeEncoding:   object.ObjTypeHashMap | object.ObjEncodingHashMap,
-					Value:          h,
-					LastAccessedAt: uint32(time.Now().Unix()),
-				}
-				store.Put(key, obj)
-			},
-			input:  []string{"key", "field", "0.1"},
-			output: clientio.Encode("0.1", false),
-		},
-		"HINCRBYFLOAT on an existing key and field with a float value": {
-			setup: func() {
-				key := "key"
-				field := "field"
-				h := make(HashMap)
-				h[field] = "2.1"
-				obj := &object.Obj{
-					TypeEncoding:   object.ObjTypeHashMap | object.ObjEncodingHashMap,
-					Value:          h,
-					LastAccessedAt: uint32(time.Now().Unix()),
-				}
-				store.Put(key, obj)
-			},
-			input:  []string{"key", "field", "0.1"},
-			output: clientio.Encode("2.2", false),
-		},
-		"HINCRBYFLOAT on an existing key and field with an integer value": {
-			setup: func() {
-				key := "key"
-				field := "field"
-				h := make(HashMap)
-				h[field] = "2"
-				obj := &object.Obj{
-					TypeEncoding:   object.ObjTypeHashMap | object.ObjEncodingHashMap,
-					Value:          h,
-					LastAccessedAt: uint32(time.Now().Unix()),
-				}
-				store.Put(key, obj)
-			},
-			input:  []string{"key", "field", "0.1"},
-			output: clientio.Encode("2.1", false),
-		},
-		"HINCRBYFLOAT with a negative increment": {
-			setup: func() {
-				key := "key"
-				field := "field"
-				h := make(HashMap)
-				h[field] = "2.0"
-				obj := &object.Obj{
-					TypeEncoding:   object.ObjTypeHashMap | object.ObjEncodingHashMap,
-					Value:          h,
-					LastAccessedAt: uint32(time.Now().Unix()),
-				}
-				store.Put(key, obj)
-			},
-			input:  []string{"key", "field", "-0.1"},
-			output: clientio.Encode("1.9", false),
-		},
-		// this is failing
-		"HINCRBYFLOAT by a non-numeric increment": {
-			setup: func() {
-				key := "key"
-				field := "field"
-				h := make(HashMap)
-				h[field] = "2.0"
-				obj := &object.Obj{
-					TypeEncoding:   object.ObjTypeHashMap | object.ObjEncodingHashMap,
-					Value:          h,
-					LastAccessedAt: uint32(time.Now().Unix()),
-				}
-				store.Put(key, obj)
-			},
-			input:  []string{"key", "field", "a"},
-			output: []byte("-ERR value is not an integer or a float\r\n"),
-		},
-		// this is failing
-		"HINCRBYFLOAT on a field with non-numeric value": {
-			setup: func() {
-				key := "key"
-				field := "field"
-				h := make(HashMap)
-				h[field] = "non_numeric"
-				obj := &object.Obj{
-					TypeEncoding:   object.ObjTypeHashMap | object.ObjEncodingHashMap,
-					Value:          h,
-					LastAccessedAt: uint32(time.Now().Unix()),
-				}
-				store.Put(key, obj)
-			},
-			input:  []string{"key", "field", "0.1"},
-			output: []byte("-ERR value is not an integer or a float\r\n"),
-		},
-		// this failing
-		"HINCRBYFLOAT by a value that would turn float64 to Inf": {
-			setup: func() {
-				key := "key"
-				field := "field"
-				h := make(HashMap)
-				h[field] = "1e308"
-				obj := &object.Obj{
-					TypeEncoding:   object.ObjTypeHashMap | object.ObjEncodingHashMap,
-					Value:          h,
-					LastAccessedAt: uint32(time.Now().Unix()),
-				}
-				store.Put(key, obj)
-			},
-			input:  []string{"key", "field", "1e308"},
-			output: []byte("-ERR increment or decrement would overflow\r\n"),
-		},
-		"HINCRBYFLOAT with scientific notation": {
-			setup: func() {
-				key := "key"
-				field := "field"
-				h := make(HashMap)
-				h[field] = "1e2"
-				obj := &object.Obj{
-					TypeEncoding:   object.ObjTypeHashMap | object.ObjEncodingHashMap,
-					Value:          h,
-					LastAccessedAt: uint32(time.Now().Unix()),
-				}
-				store.Put(key, obj)
-			},
-			input:  []string{"key", "field", "1e-1"},
-			output: clientio.Encode("100.1", false),
-		},
-	}
-
-	runEvalTests(t, tests, evalHINCRBYFLOAT, store)
-}
-
-func BenchmarkEvalHINCRBYFLOAT(b *testing.B) {
-	store := dstore.NewStore(nil)
-
-	// Setting initial fields with some values
-	store.Put("key1", store.NewObj(HashMap{"field1": "1.0", "field2": "1.2"}, maxExDuration, object.ObjTypeHashMap, object.ObjEncodingHashMap))
-	store.Put("key2", store.NewObj(HashMap{"field1": "0.1"}, maxExDuration, object.ObjTypeHashMap, object.ObjEncodingHashMap))
-
-	inputs := []struct {
-		key   string
-		field string
-		incr  string
-	}{
-		{"key1", "field1", "0.1"},
-		{"key1", "field1", "-0.1"},
-		{"key1", "field2", "1000000.1"},
-		{"key1", "field2", "-1000000.1"},
-		{"key2", "field1", "-10.1234"},
-		{"key3", "field1", "1.5"},  // testing with non-existing key
-		{"key2", "field2", "2.75"}, // testing with non-existing field in existing key
-	}
-
-	for _, input := range inputs {
-		b.Run(fmt.Sprintf("HINCRBYFLOAT %s %s %s", input.key, input.field, input.incr), func(b *testing.B) {
-			for i := 0; i < b.N; i++ {
-				_ = evalHINCRBYFLOAT([]string{"HINCRBYFLOAT", input.key, input.field, input.incr}, store)
-			}
-		})
-	}
->>>>>>> 085002b3
 }