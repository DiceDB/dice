package eval

import (
	"bytes"
	"errors"
	"fmt"
	"math"
	"reflect"
	"strconv"
	"strings"
	"testing"
	"time"

	"github.com/axiomhq/hyperloglog"
	"github.com/bytedance/sonic"
	"github.com/dicedb/dice/internal/clientio"
	diceerrors "github.com/dicedb/dice/internal/errors"
	"github.com/dicedb/dice/internal/object"
	"github.com/dicedb/dice/internal/server/utils"
	dstore "github.com/dicedb/dice/internal/store"
	"github.com/ohler55/ojg/jp"
	testifyAssert "github.com/stretchr/testify/assert"
	"gotest.tools/v3/assert"
)

type evalTestCase struct {
	name           string
	setup          func()
	input          []string
	output         []byte
	validator      func(output []byte)
	migratedOutput EvalResponse
}

func setupTest(store *dstore.Store) *dstore.Store {
	dstore.ResetStore(store)
	return store
}

func TestEval(t *testing.T) {
	store := dstore.NewStore(nil)

	testEvalMSET(t, store)
	testEvalECHO(t, store)
	testEvalHELLO(t, store)
	testEvalSET(t, store)
	testEvalGET(t, store)
	testEvalGETEX(t, store)
	testEvalDebug(t, store)
	testEvalJSONARRTRIM(t, store)
	testEvalJSONARRINSERT(t, store)
	testEvalJSONARRPOP(t, store)
	testEvalJSONARRLEN(t, store)
	testEvalJSONDEL(t, store)
	testEvalJSONFORGET(t, store)
	testEvalJSONCLEAR(t, store)
	testEvalJSONTYPE(t, store)
	testEvalJSONGET(t, store)
	testEvalJSONSET(t, store)
	testEvalJSONNUMMULTBY(t, store)
	testEvalJSONTOGGLE(t, store)
	testEvalJSONARRAPPEND(t, store)
	testEvalJSONRESP(t, store)
	testEvalTTL(t, store)
	testEvalDel(t, store)
	testEvalPersist(t, store)
	testEvalEXPIRE(t, store)
	testEvalEXPIRETIME(t, store)
	testEvalEXPIREAT(t, store)
	testEvalDbsize(t, store)
	testEvalGETSET(t, store)
	testEvalHSET(t, store)
	testEvalPFADD(t, store)
	testEvalPFCOUNT(t, store)
	testEvalHGET(t, store)
	testEvalHSTRLEN(t, store)
	testEvalHEXISTS(t, store)
	testEvalHDEL(t, store)
	testEvalPFMERGE(t, store)
	testEvalJSONSTRLEN(t, store)
	testEvalJSONOBJLEN(t, store)
	testEvalHLEN(t, store)
	testEvalSELECT(t, store)
	testEvalLLEN(t, store)
	testEvalGETEX(t, store)
	testEvalJSONNUMINCRBY(t, store)
	testEvalTYPE(t, store)
	testEvalCOMMAND(t, store)
	testEvalHINCRBY(t, store)
	testEvalJSONOBJKEYS(t, store)
	testEvalGETRANGE(t, store)
	testEvalHSETNX(t, store)
	testEvalPING(t, store)
	testEvalSETEX(t, store)
	testEvalFLUSHDB(t, store)
	testEvalINCRBYFLOAT(t, store)
	testEvalBITOP(t, store)
	testEvalHRANDFIELD(t, store)
	testEvalZADD(t, store)
	testEvalZRANGE(t, store)
	testEvalHVALS(t, store)
	testEvalHINCRBYFLOAT(t, store)
	testEvalHKEYS(t, store)
}

func testEvalPING(t *testing.T, store *dstore.Store) {
	tests := map[string]evalTestCase{
		"nil value":            {input: nil, output: []byte("+PONG\r\n")},
		"empty args":           {input: []string{}, output: []byte("+PONG\r\n")},
		"one value":            {input: []string{"HEY"}, output: []byte("$3\r\nHEY\r\n")},
		"more than one values": {input: []string{"HEY", "HELLO"}, output: []byte("-ERR wrong number of arguments for 'ping' command\r\n")},
	}

	runEvalTests(t, tests, evalPING, store)
}

func testEvalECHO(t *testing.T, store *dstore.Store) {
	tests := map[string]evalTestCase{
		"nil value":            {input: nil, output: []byte("-ERR wrong number of arguments for 'echo' command\r\n")},
		"empty args":           {input: []string{}, output: []byte("-ERR wrong number of arguments for 'echo' command\r\n")},
		"one value":            {input: []string{"HEY"}, output: []byte("$3\r\nHEY\r\n")},
		"more than one values": {input: []string{"HEY", "HELLO"}, output: []byte("-ERR wrong number of arguments for 'echo' command\r\n")},
	}

	runEvalTests(t, tests, evalECHO, store)
}

func testEvalHELLO(t *testing.T, store *dstore.Store) {
	resp := []interface{}{
		"proto", 2,
		"id", serverID,
		"mode", "standalone",
		"role", "master",
		"modules", []interface{}{},
	}

	tests := map[string]evalTestCase{
		"nil value":            {input: nil, output: clientio.Encode(resp, false)},
		"empty args":           {input: []string{}, output: clientio.Encode(resp, false)},
		"one value":            {input: []string{"HEY"}, output: clientio.Encode(resp, false)},
		"more than one values": {input: []string{"HEY", "HELLO"}, output: []byte("-ERR wrong number of arguments for 'hello' command\r\n")},
	}

	runEvalTests(t, tests, evalHELLO, store)
}

func testEvalSET(t *testing.T, store *dstore.Store) {

	tests := []evalTestCase{
		{
			name:           "nil value",
			input:          nil,
			migratedOutput: EvalResponse{Result: nil, Error: errors.New("-ERR wrong number of arguments for 'set' command\r\n")},
		},
		{
			name:           "empty array",
			input:          []string{},
			migratedOutput: EvalResponse{Result: nil, Error: errors.New("-ERR wrong number of arguments for 'set' command\r\n")},
		},
		{
			name:           "one value",
			input:          []string{"KEY"},
			migratedOutput: EvalResponse{Result: nil, Error: errors.New("-ERR wrong number of arguments for 'set' command\r\n")},
		},
		{
			name:           "key val pair",
			input:          []string{"KEY", "VAL"},
			migratedOutput: EvalResponse{Result: clientio.RespOK, Error: nil},
		},
		{
			name:           "key val pair with int val",
			input:          []string{"KEY", "123456"},
			migratedOutput: EvalResponse{Result: clientio.RespOK, Error: nil},
		},
		{
			name:           "key val pair and expiry key",
			input:          []string{"KEY", "VAL", Px},
			migratedOutput: EvalResponse{Result: nil, Error: errors.New("-ERR syntax error\r\n")},
		},
		{
			name:           "key val pair and EX no val",
			input:          []string{"KEY", "VAL", Ex},
			migratedOutput: EvalResponse{Result: nil, Error: errors.New("-ERR syntax error\r\n")},
		},
		{
			name:           "key val pair and valid EX",
			input:          []string{"KEY", "VAL", Ex, "2"},
			migratedOutput: EvalResponse{Result: clientio.RespOK, Error: nil},
		},
		{
			name:           "key val pair and invalid EX",
			input:          []string{"KEY", "VAL", Ex, "invalid_expiry_val"},
			migratedOutput: EvalResponse{Result: nil, Error: errors.New("-ERR value is not an integer or out of range\r\n")},
		},
		{
			name:           "key val pair and valid PX",
			input:          []string{"KEY", "VAL", Px, "2000"},
			migratedOutput: EvalResponse{Result: clientio.RespOK, Error: nil},
		},
		{
			name:           "key val pair and invalid PX",
			input:          []string{"KEY", "VAL", Px, "invalid_expiry_val"},
			migratedOutput: EvalResponse{Result: nil, Error: errors.New("-ERR value is not an integer or out of range\r\n")},
		},
		{
			name:           "key val pair and both EX and PX",
			input:          []string{"KEY", "VAL", Ex, "2", Px, "2000"},
			migratedOutput: EvalResponse{Result: nil, Error: errors.New("-ERR syntax error\r\n")},
		},
		{
			name:           "key val pair and PXAT no val",
			input:          []string{"KEY", "VAL", Pxat},
			migratedOutput: EvalResponse{Result: nil, Error: errors.New("-ERR syntax error\r\n")},
		},
		{
			name:           "key val pair and invalid PXAT",
			input:          []string{"KEY", "VAL", Pxat, "invalid_expiry_val"},
			migratedOutput: EvalResponse{Result: nil, Error: errors.New("-ERR value is not an integer or out of range\r\n")},
		},
		{
			name:           "key val pair and expired PXAT",
			input:          []string{"KEY", "VAL", Pxat, "2"},
			migratedOutput: EvalResponse{Result: clientio.RespOK, Error: nil},
		},
		{
			name:           "key val pair and negative PXAT",
			input:          []string{"KEY", "VAL", Pxat, "-123456"},
			migratedOutput: EvalResponse{Result: nil, Error: errors.New("-ERR invalid expire time in 'set' command\r\n")},
		},
		{
			name:           "key val pair and valid PXAT",
			input:          []string{"KEY", "VAL", Pxat, strconv.FormatInt(time.Now().Add(2*time.Minute).UnixMilli(), 10)},
			migratedOutput: EvalResponse{Result: clientio.RespOK, Error: nil},
		},
	}

	for _, tt := range tests {
		t.Run(tt.name, func(t *testing.T) {
			response := evalSET(tt.input, store)

			// Handle comparison for byte slices
			if b, ok := response.Result.([]byte); ok && tt.migratedOutput.Result != nil {
				if expectedBytes, ok := tt.migratedOutput.Result.([]byte); ok {
					testifyAssert.True(t, bytes.Equal(b, expectedBytes), "expected and actual byte slices should be equal")
				}
			} else {
				assert.Equal(t, tt.migratedOutput.Result, response.Result)
			}

			if tt.migratedOutput.Error != nil {
				testifyAssert.EqualError(t, response.Error, tt.migratedOutput.Error.Error())
			} else {
				testifyAssert.NoError(t, response.Error)
			}
		})
	}
}

func testEvalGETEX(t *testing.T, store *dstore.Store) {
	tests := map[string]evalTestCase{

		"key val pair and valid EX": {
			setup: func() {
				key := "foo"
				value := "bar"
				obj := &object.Obj{
					Value: value,
				}
				store.Put(key, obj)
			},
			input:  []string{"foo", Ex, "10"},
			output: clientio.Encode("bar", false),
		},
		"key val pair and invalid EX": {
			setup: func() {
				key := "foo"
				value := "bar"
				obj := &object.Obj{
					Value: value,
				}
				store.Put(key, obj)
			},
			input:  []string{"foo", Ex, "10000000000000000"},
			output: []byte("-ERR invalid expire time in 'getex' command\r\n")},
		"key holding json type": {
			setup: func() {
				evalJSONSET([]string{"JSONKEY", "$", "1"}, store)

			},
			input:  []string{"JSONKEY"},
			output: []byte("-WRONGTYPE Operation against a key holding the wrong kind of value\r\n"),
		},
		"key holding set type": {
			setup: func() {
				evalSADD([]string{"SETKEY", "FRUITS", "APPLE", "MANGO", "BANANA"}, store)

			},
			input:  []string{"SETKEY"},
			output: []byte("-WRONGTYPE Operation against a key holding the wrong kind of value\r\n"),
		},
	}

	runEvalTests(t, tests, evalGETEX, store)
}

func testEvalMSET(t *testing.T, store *dstore.Store) {
	tests := map[string]evalTestCase{
		"nil value":         {input: nil, output: []byte("-ERR wrong number of arguments for 'mset' command\r\n")},
		"empty array":       {input: []string{}, output: []byte("-ERR wrong number of arguments for 'mset' command\r\n")},
		"one value":         {input: []string{"KEY"}, output: []byte("-ERR wrong number of arguments for 'mset' command\r\n")},
		"key val pair":      {input: []string{"KEY", "VAL"}, output: clientio.RespOK},
		"odd key val pair":  {input: []string{"KEY", "VAL", "KEY2"}, output: []byte("-ERR wrong number of arguments for 'mset' command\r\n")},
		"even key val pair": {input: []string{"KEY", "VAL", "KEY2", "VAL2"}, output: clientio.RespOK},
	}

	runEvalTests(t, tests, evalMSET, store)
}

func testEvalGET(t *testing.T, store *dstore.Store) {
	tests := []evalTestCase{
		{
			name:           "nil value",
			input:          nil,
			migratedOutput: EvalResponse{Result: nil, Error: errors.New("-ERR wrong number of arguments for 'get' command\r\n")},
		},
		{
			name:           "empty array",
			input:          []string{},
			migratedOutput: EvalResponse{Result: nil, Error: errors.New("-ERR wrong number of arguments for 'get' command\r\n")},
		},
		{
			name:           "key does not exist",
			input:          []string{"NONEXISTENT_KEY"},
			migratedOutput: EvalResponse{Result: clientio.RespNIL, Error: nil},
		},
		{
			name:           "multiple arguments",
			input:          []string{"KEY1", "KEY2"},
			migratedOutput: EvalResponse{Result: nil, Error: errors.New("-ERR wrong number of arguments for 'get' command\r\n")},
		},
		{
			name: "key exists",
			setup: func() {
				key := "EXISTING_KEY"
				value := "mock_value"
				obj := &object.Obj{
					Value:          value,
					LastAccessedAt: uint32(time.Now().Unix()),
				}
				store.Put(key, obj)
			},
			input:          []string{"EXISTING_KEY"},
			migratedOutput: EvalResponse{Result: fmt.Sprintf("$%d\r\n%s\r\n", len("mock_value"), "mock_value"), Error: nil},
		},
		{
			name: "key exists but expired",
			setup: func() {
				key := "EXISTING_KEY"
				value := "mock_value"
				obj := &object.Obj{
					Value:          value,
					LastAccessedAt: uint32(time.Now().Unix()),
				}
				store.Put(key, obj)
				store.SetExpiry(obj, int64(-2*time.Millisecond))
			},
			input:          []string{"EXISTING_KEY"},
			migratedOutput: EvalResponse{Result: clientio.RespNIL, Error: nil},
		},
	}

	for _, tt := range tests {
		t.Run(tt.name, func(t *testing.T) {
			response := evalGET(tt.input, store)

			// Handle comparison for byte slices
			if b, ok := response.Result.([]byte); ok && tt.migratedOutput.Result != nil {
				if expectedBytes, ok := tt.migratedOutput.Result.([]byte); ok {
					testifyAssert.True(t, bytes.Equal(b, expectedBytes), "expected and actual byte slices should be equal")
				}
			} else {
				assert.Equal(t, tt.migratedOutput.Result, response.Result)
			}

			if tt.migratedOutput.Error != nil {
				testifyAssert.EqualError(t, response.Error, tt.migratedOutput.Error.Error())
			} else {
				testifyAssert.NoError(t, response.Error)
			}
		})
	}
}

func testEvalGETSET(t *testing.T, store *dstore.Store) {
	tests := []evalTestCase{
		{
			name:           "GETSET with 1 arg",
			input:          []string{"HELLO"},
			migratedOutput: EvalResponse{Result: nil, Error: errors.New("-ERR wrong number of arguments for 'getset' command\r\n")},
		},
		{
			name:           "GETSET with 3 args",
			input:          []string{"HELLO", "WORLD", "WORLD1"},
			migratedOutput: EvalResponse{Result: nil, Error: errors.New("-ERR wrong number of arguments for 'getset' command\r\n")},
		},
		{
			name:           "GETSET key not exists",
			input:          []string{"HELLO", "WORLD"},
			migratedOutput: EvalResponse{Result: clientio.RespNIL, Error: nil},
		},
		{
			name: "GETSET key exists",
			setup: func() {
				key := "EXISTING_KEY"
				value := "mock_value"
				obj := &object.Obj{
					Value:          value,
					LastAccessedAt: uint32(time.Now().Unix()),
				}
				store.Put(key, obj)
			},
			input:          []string{"EXISTING_KEY", "WORLD"},
			migratedOutput: EvalResponse{Result: fmt.Sprintf("$%d\r\n%s\r\n", len("mock_value"), "mock_value"), Error: nil},
		},
		{
			name: "GETSET key exists TTL should be reset",
			setup: func() {
				key := "EXISTING_KEY"
				value := "mock_value"
				obj := &object.Obj{
					Value:          value,
					LastAccessedAt: uint32(time.Now().Unix()),
				}
				store.Put(key, obj)
			},
			input:          []string{"EXISTING_KEY", "WORLD"},
			migratedOutput: EvalResponse{Result: fmt.Sprintf("$%d\r\n%s\r\n", len("mock_value"), "mock_value"), Error: nil},
		},
	}

	for _, tt := range tests {
		t.Run(tt.name, func(t *testing.T) {
			response := evalGETSET(tt.input, store)

			// Handle comparison for byte slices
			if b, ok := response.Result.([]byte); ok && tt.migratedOutput.Result != nil {
				if expectedBytes, ok := tt.migratedOutput.Result.([]byte); ok {
					testifyAssert.True(t, bytes.Equal(b, expectedBytes), "expected and actual byte slices should be equal")
				}
			} else {
				assert.Equal(t, tt.migratedOutput.Result, response.Result)
			}

			if tt.migratedOutput.Error != nil {
				testifyAssert.EqualError(t, response.Error, tt.migratedOutput.Error.Error())
			} else {
				testifyAssert.NoError(t, response.Error)
			}
		})
	}
}

func testEvalEXPIRE(t *testing.T, store *dstore.Store) {
	tests := map[string]evalTestCase{
		"nil value": {
			input:  nil,
			output: []byte("-ERR wrong number of arguments for 'expire' command\r\n"),
		},
		"empty args": {
			input:  []string{},
			output: []byte("-ERR wrong number of arguments for 'expire' command\r\n"),
		},
		"wrong number of args": {
			input:  []string{"KEY1"},
			output: []byte("-ERR wrong number of arguments for 'expire' command\r\n"),
		},
		"key does not exist": {
			input:  []string{"NONEXISTENT_KEY", strconv.FormatInt(1, 10)},
			output: clientio.RespZero,
		},
		"key exists": {
			setup: func() {
				key := "EXISTING_KEY"
				value := "mock_value"
				obj := &object.Obj{
					Value:          value,
					LastAccessedAt: uint32(time.Now().Unix()),
				}
				store.Put(key, obj)
			},
			input:  []string{"EXISTING_KEY", strconv.FormatInt(1, 10)},
			output: clientio.RespOne,
		},
		"invalid expiry time exists - very large integer": {
			setup: func() {
				key := "EXISTING_KEY"
				value := "mock_value"
				obj := &object.Obj{
					Value:          value,
					LastAccessedAt: uint32(time.Now().Unix()),
				}
				store.Put(key, obj)

			},
			input:  []string{"EXISTING_KEY", strconv.FormatInt(9223372036854776, 10)},
			output: []byte("-ERR invalid expire time in 'expire' command\r\n"),
		},

		"invalid expiry time exists - negative integer": {
			setup: func() {
				key := "EXISTING_KEY"
				value := "mock_value"
				obj := &object.Obj{
					Value:          value,
					LastAccessedAt: uint32(time.Now().Unix()),
				}
				store.Put(key, obj)

			},
			input:  []string{"EXISTING_KEY", strconv.FormatInt(-1, 10)},
			output: []byte("-ERR invalid expire time in 'expire' command\r\n"),
		},
		"invalid expiry time exists - empty string": {
			setup: func() {
				key := "EXISTING_KEY"
				value := "mock_value"
				obj := &object.Obj{
					Value:          value,
					LastAccessedAt: uint32(time.Now().Unix()),
				}
				store.Put(key, obj)

			},
			input:  []string{"EXISTING_KEY", ""},
			output: []byte("-ERR value is not an integer or out of range\r\n"),
		},
		"invalid expiry time exists - with float number": {
			setup: func() {
				key := "EXISTING_KEY"
				value := "mock_value"
				obj := &object.Obj{
					Value:          value,
					LastAccessedAt: uint32(time.Now().Unix()),
				}
				store.Put(key, obj)

			},
			input:  []string{"EXISTING_KEY", "0.456"},
			output: []byte("-ERR value is not an integer or out of range\r\n"),
		},
	}

	runEvalTests(t, tests, evalEXPIRE, store)
}

func testEvalEXPIRETIME(t *testing.T, store *dstore.Store) {
	tests := map[string]evalTestCase{
		"wrong number of args": {
			input:  []string{"KEY1", "KEY2"},
			output: []byte("-ERR wrong number of arguments for 'expiretime' command\r\n"),
		},
		"key does not exist": {
			input:  []string{"NONEXISTENT_KEY"},
			output: clientio.RespMinusTwo,
		},
		"key exists without expiry": {
			setup: func() {
				key := "EXISTING_KEY"
				value := "mock_value"
				obj := &object.Obj{
					Value:          value,
					LastAccessedAt: uint32(time.Now().Unix()),
				}
				store.Put(key, obj)
			},
			input:  []string{"EXISTING_KEY"},
			output: clientio.RespMinusOne,
		},
		"key exists with expiry": {
			setup: func() {
				key := "EXISTING_KEY"
				value := "mock_value"
				obj := &object.Obj{
					Value:          value,
					LastAccessedAt: uint32(time.Now().Unix()),
				}
				store.Put(key, obj)

				store.SetUnixTimeExpiry(obj, 2724123456123)
			},
			input:  []string{"EXISTING_KEY"},
			output: []byte(fmt.Sprintf(":%d\r\n", 2724123456123)),
		},
	}

	runEvalTests(t, tests, evalEXPIRETIME, store)
}

func testEvalEXPIREAT(t *testing.T, store *dstore.Store) {
	tests := map[string]evalTestCase{
		"nil value": {
			input:  nil,
			output: []byte("-ERR wrong number of arguments for 'expireat' command\r\n"),
		},
		"empty args": {
			input:  []string{},
			output: []byte("-ERR wrong number of arguments for 'expireat' command\r\n"),
		},
		"wrong number of args": {
			input:  []string{"KEY1"},
			output: []byte("-ERR wrong number of arguments for 'expireat' command\r\n"),
		},
		"key does not exist": {
			input:  []string{"NONEXISTENT_KEY", strconv.FormatInt(time.Now().Add(2*time.Minute).Unix(), 10)},
			output: clientio.RespZero,
		},
		"key exists": {
			setup: func() {
				key := "EXISTING_KEY"
				value := "mock_value"
				obj := &object.Obj{
					Value:          value,
					LastAccessedAt: uint32(time.Now().Unix()),
				}
				store.Put(key, obj)
			},
			input:  []string{"EXISTING_KEY", strconv.FormatInt(time.Now().Add(2*time.Minute).Unix(), 10)},
			output: clientio.RespOne,
		},
		"invalid expire time - very large integer": {
			setup: func() {
				key := "EXISTING_KEY"
				value := "mock_value"
				obj := &object.Obj{
					Value:          value,
					LastAccessedAt: uint32(time.Now().Unix()),
				}
				store.Put(key, obj)

			},
			input:  []string{"EXISTING_KEY", strconv.FormatInt(9223372036854776, 10)},
			output: []byte("-ERR invalid expire time in 'expireat' command\r\n"),
		},
		"invalid expire time - negative integer": {
			setup: func() {
				key := "EXISTING_KEY"
				value := "mock_value"
				obj := &object.Obj{
					Value:          value,
					LastAccessedAt: uint32(time.Now().Unix()),
				}
				store.Put(key, obj)

			},
			input:  []string{"EXISTING_KEY", strconv.FormatInt(-1, 10)},
			output: []byte("-ERR invalid expire time in 'expireat' command\r\n"),
		},
	}

	runEvalTests(t, tests, evalEXPIREAT, store)
}

func testEvalJSONARRTRIM(t *testing.T, store *dstore.Store) {
	tests := map[string]evalTestCase{
		"nil value": {
			setup:  func() {},
			input:  nil,
			output: []byte("-ERR wrong number of arguments for 'json.arrtrim' command\r\n"),
		},
		"key does not exist": {
			setup: func() {
				key := "EXISTING_KEY"
				value := "{\"a\":2}"
				var rootData interface{}
				_ = sonic.Unmarshal([]byte(value), &rootData)
				obj := store.NewObj(rootData, -1, object.ObjTypeJSON, object.ObjEncodingJSON)
				store.Put(key, obj)
			},
			input:  []string{"NONEXISTENT_KEY", "$.a", "0", "1"},
			output: []byte("-ERR could not perform this operation on a key that doesn't exist\r\n"),
		},
		"index is not integer": {
			setup: func() {
				key := "EXISTING_KEY"
				value := "{\"a\":2}"
				var rootData interface{}
				_ = sonic.Unmarshal([]byte(value), &rootData)
				obj := store.NewObj(rootData, -1, object.ObjTypeJSON, object.ObjEncodingJSON)
				store.Put(key, obj)
			},
			input:  []string{"EXISTING_KEY", "$", "a", "1"},
			output: []byte("-ERR Couldn't parse as integer\r\n"),
		},
		"index out of bounds": {
			setup: func() {
				key := "EXISTING_KEY"
				value := "[1,2,3]"
				var rootData interface{}
				_ = sonic.Unmarshal([]byte(value), &rootData)
				obj := store.NewObj(rootData, -1, object.ObjTypeJSON, object.ObjEncodingJSON)
				store.Put(key, obj)
			},
			input:  []string{"EXISTING_KEY", "$", "0", "10"},
			output: []byte("*1\r\n:3\r\n"),
		},
		"root path is not array": {
			setup: func() {
				key := "EXISTING_KEY"
				value := "{\"a\":2}"
				var rootData interface{}
				_ = sonic.Unmarshal([]byte(value), &rootData)
				obj := store.NewObj(rootData, -1, object.ObjTypeJSON, object.ObjEncodingJSON)
				store.Put(key, obj)
			},
			input:  []string{"EXISTING_KEY", "$.a", "0", "6"},
			output: []byte("*1\r\n$-1\r\n"),
		},
		"root path is array": {
			setup: func() {
				key := "EXISTING_KEY"
				value := "[1,2,3,4,5]"
				var rootData interface{}
				_ = sonic.Unmarshal([]byte(value), &rootData)
				obj := store.NewObj(rootData, -1, object.ObjTypeJSON, object.ObjEncodingJSON)
				store.Put(key, obj)
			},
			input:  []string{"EXISTING_KEY", "$", "1", "3"},
			output: []byte("*1\r\n:3\r\n"),
		},
		"subpath array": {
			setup: func() {
				key := "EXISTING_KEY"
				value := "{\"connection\":{\"wireless\":true,\"names\":[0,1,2,3,4]},\"names\":[0,1,2,3,4]}"
				var rootData interface{}
				_ = sonic.Unmarshal([]byte(value), &rootData)
				obj := store.NewObj(rootData, -1, object.ObjTypeJSON, object.ObjEncodingJSON)
				store.Put(key, obj)
			},
			input:  []string{"EXISTING_KEY", "$.names", "1", "3"},
			output: []byte("*1\r\n:3\r\n"),
		},
		"subpath two array": {
			setup: func() {
				key := "EXISTING_KEY"
				value := "{\"connection\":{\"wireless\":true,\"names\":[0,1,2,3,4]},\"names\":[0,1,2,3,4]}"
				var rootData interface{}
				_ = sonic.Unmarshal([]byte(value), &rootData)
				obj := store.NewObj(rootData, -1, object.ObjTypeJSON, object.ObjEncodingJSON)
				store.Put(key, obj)
			},
			input:  []string{"EXISTING_KEY", "$..names", "1", "3"},
			output: []byte("*2\r\n:3\r\n:3\r\n"),
		},
		"subpath not array": {
			setup: func() {
				key := "EXISTING_KEY"
				value := "{\"connection\":{\"wireless\":true,\"names\":[0,1,2,3,4]},\"names\":[0,1,2,3,4]}"
				var rootData interface{}
				_ = sonic.Unmarshal([]byte(value), &rootData)
				obj := store.NewObj(rootData, -1, object.ObjTypeJSON, object.ObjEncodingJSON)
				store.Put(key, obj)
			},
			input:  []string{"EXISTING_KEY", "$.connection", "1", "2"},
			output: []byte("*1\r\n$-1\r\n"),
		},
		"subpath array index negative": {
			setup: func() {
				key := "EXISTING_KEY"
				value := "{\"connection\":{\"wireless\":true,\"names\":[0,1,2,3,4]},\"names\":[0,1,2,3,4]}"
				var rootData interface{}
				_ = sonic.Unmarshal([]byte(value), &rootData)
				obj := store.NewObj(rootData, -1, object.ObjTypeJSON, object.ObjEncodingJSON)
				store.Put(key, obj)
			},
			input:  []string{"EXISTING_KEY", "$.names", "-3", "-1"},
			output: []byte("*1\r\n:3\r\n"),
		},
		"index negative start larger than stop": {
			setup: func() {
				key := "EXISTING_KEY"
				value := "{\"connection\":{\"wireless\":true,\"names\":[0,1,2,3,4]},\"names\":[0,1,2,3,4]}"
				var rootData interface{}
				_ = sonic.Unmarshal([]byte(value), &rootData)
				obj := store.NewObj(rootData, -1, object.ObjTypeJSON, object.ObjEncodingJSON)
				store.Put(key, obj)
			},
			input:  []string{"EXISTING_KEY", "$.names", "-1", "-3"},
			output: []byte("*1\r\n:0\r\n"),
		},
	}
	runEvalTests(t, tests, evalJSONARRTRIM, store)
}

func testEvalJSONARRINSERT(t *testing.T, store *dstore.Store) {
	tests := map[string]evalTestCase{
		"nil value": {
			setup:  func() {},
			input:  nil,
			output: []byte("-ERR wrong number of arguments for 'json.arrinsert' command\r\n"),
		},
		"key does not exist": {
			setup: func() {
				key := "EXISTING_KEY"
				value := "{\"a\":2}"
				var rootData interface{}
				_ = sonic.Unmarshal([]byte(value), &rootData)
				obj := store.NewObj(rootData, -1, object.ObjTypeJSON, object.ObjEncodingJSON)
				store.Put(key, obj)
			},
			input:  []string{"NONEXISTENT_KEY", "$.a", "0", "1"},
			output: []byte("-ERR could not perform this operation on a key that doesn't exist\r\n"),
		},
		"index is not integer": {
			setup: func() {
				key := "EXISTING_KEY"
				value := "{\"a\":2}"
				var rootData interface{}
				_ = sonic.Unmarshal([]byte(value), &rootData)
				obj := store.NewObj(rootData, -1, object.ObjTypeJSON, object.ObjEncodingJSON)
				store.Put(key, obj)
			},
			input:  []string{"EXISTING_KEY", "$.a", "a", "1"},
			output: []byte("-ERR Couldn't parse as integer\r\n"),
		},
		"index out of bounds": {
			setup: func() {
				key := "EXISTING_KEY"
				value := "[1,2,3]"
				var rootData interface{}
				_ = sonic.Unmarshal([]byte(value), &rootData)
				obj := store.NewObj(rootData, -1, object.ObjTypeJSON, object.ObjEncodingJSON)
				store.Put(key, obj)
			},
			input:  []string{"EXISTING_KEY", "$", "4", "\"a\"", "1"},
			output: []byte("-ERR index out of bounds\r\n"),
		},
		"root path is not array": {
			setup: func() {
				key := "EXISTING_KEY"
				value := "{\"a\":2}"
				var rootData interface{}
				_ = sonic.Unmarshal([]byte(value), &rootData)
				obj := store.NewObj(rootData, -1, object.ObjTypeJSON, object.ObjEncodingJSON)
				store.Put(key, obj)
			},
			input:  []string{"EXISTING_KEY", "$.a", "0", "6"},
			output: []byte("*1\r\n$-1\r\n"),
		},
		"root path is array": {
			setup: func() {
				key := "EXISTING_KEY"
				value := "[1,2]"
				var rootData interface{}
				_ = sonic.Unmarshal([]byte(value), &rootData)
				obj := store.NewObj(rootData, -1, object.ObjTypeJSON, object.ObjEncodingJSON)
				store.Put(key, obj)
			},
			input:  []string{"EXISTING_KEY", "$", "0", "6", "\"a\"", "3.14"},
			output: []byte("*1\r\n:5\r\n"),
		},
		"subpath array insert positive index": {
			setup: func() {
				key := "EXISTING_KEY"
				value := "{\"connection\":{\"wireless\":true,\"names\":[\"1\",\"2\"]},\"price\":99.98,\"names\":[3,4]}"
				var rootData interface{}
				_ = sonic.Unmarshal([]byte(value), &rootData)
				obj := store.NewObj(rootData, -1, object.ObjTypeJSON, object.ObjEncodingJSON)
				store.Put(key, obj)
			},
			input:  []string{"EXISTING_KEY", "$..names", "2", "7", "8"},
			output: []byte("*2\r\n:4\r\n:4\r\n"),
		},
		"subpath array insert negative index": {
			setup: func() {
				key := "EXISTING_KEY"
				value := "{\"connection\":{\"wireless\":true,\"names\":[\"1\",\"2\"]},\"price\":99.98,\"names\":[3,4]}"
				var rootData interface{}
				_ = sonic.Unmarshal([]byte(value), &rootData)
				obj := store.NewObj(rootData, -1, object.ObjTypeJSON, object.ObjEncodingJSON)
				store.Put(key, obj)
			},
			input:  []string{"EXISTING_KEY", "$..names", "-1", "7", "8"},
			output: []byte("*2\r\n:4\r\n:4\r\n"),
		},
		"array insert with multitype value": {
			setup: func() {
				key := "EXISTING_KEY"
				value := "{\"a\":[1,2,3]}"
				var rootData interface{}
				_ = sonic.Unmarshal([]byte(value), &rootData)
				obj := store.NewObj(rootData, -1, object.ObjTypeJSON, object.ObjEncodingJSON)
				store.Put(key, obj)
			},
			input:  []string{"EXISTING_KEY", "$.a", "0", "1", "null", "3.14", "true", "{\"a\":123}"},
			output: []byte("*1\r\n:8\r\n"),
		},
	}
	runEvalTests(t, tests, evalJSONARRINSERT, store)
}

func testEvalJSONARRLEN(t *testing.T, store *dstore.Store) {
	tests := map[string]evalTestCase{
		"nil value": {
			setup:  func() {},
			input:  nil,
			output: []byte("-ERR wrong number of arguments for 'json.arrlen' command\r\n"),
		},
		"key does not exist": {
			setup:  func() {},
			input:  []string{"NONEXISTENT_KEY"},
			output: []byte("-ERR Path '.' does not exist or not an array\r\n"),
		},
		"root not array arrlen": {
			setup: func() {
				key := "EXISTING_KEY"
				value := "{\"age\":13,\"name\":\"a\"}"
				var rootData interface{}
				_ = sonic.Unmarshal([]byte(value), &rootData)
				obj := store.NewObj(rootData, -1, object.ObjTypeJSON, object.ObjEncodingJSON)
				store.Put(key, obj)
			},
			input:  []string{"EXISTING_KEY"},
			output: []byte("-ERR Path '.' does not exist or not an array\r\n"),
		},
		"root array arrlen": {
			setup: func() {
				key := "EXISTING_KEY"
				value := "[1,2,3]"
				var rootData interface{}
				_ = sonic.Unmarshal([]byte(value), &rootData)
				obj := store.NewObj(rootData, -1, object.ObjTypeJSON, object.ObjEncodingJSON)
				store.Put(key, obj)
			},
			input:  []string{"EXISTING_KEY"},
			output: []byte(":3\r\n"),
		},
		"wildcase no array arrlen": {
			setup: func() {
				key := "EXISTING_KEY"
				value := "{\"age\":13,\"high\":1.60,\"pet\":null,\"flag\":false, \"partner\":{\"name\":\"tom\"}}"
				var rootData interface{}
				_ = sonic.Unmarshal([]byte(value), &rootData)
				obj := store.NewObj(rootData, -1, object.ObjTypeJSON, object.ObjEncodingJSON)
				store.Put(key, obj)
			},

			input:  []string{"EXISTING_KEY", "$.*"},
			output: []byte("*5\r\n$-1\r\n$-1\r\n$-1\r\n$-1\r\n$-1\r\n"),
		},
		"subpath array arrlen": {
			setup: func() {
				key := "EXISTING_KEY"
				value := "{\"age\":13,\"high\":1.60,\"pet\":null,\"language\":[\"python\",\"golang\"], " +
					"\"flag\":false, \"partner\":{\"name\":\"tom\"}}"
				var rootData interface{}
				_ = sonic.Unmarshal([]byte(value), &rootData)
				obj := store.NewObj(rootData, -1, object.ObjTypeJSON, object.ObjEncodingJSON)
				store.Put(key, obj)
			},

			input:  []string{"EXISTING_KEY", "$.language"},
			output: []byte("*1\r\n:2\r\n"),
		},
	}
	runEvalTests(t, tests, evalJSONARRLEN, store)
}

func testEvalJSONOBJLEN(t *testing.T, store *dstore.Store) {
	tests := map[string]evalTestCase{
		"nil value": {
			setup:  func() {},
			input:  nil,
			output: []byte("-ERR wrong number of arguments for 'json.objlen' command\r\n"),
		},
		"empty args": {
			setup:  func() {},
			input:  []string{},
			output: []byte("-ERR wrong number of arguments for 'json.objlen' command\r\n"),
		},
		"key does not exist": {
			setup:  func() {},
			input:  []string{"NONEXISTENT_KEY"},
			output: clientio.RespNIL,
		},
		"root not object": {
			setup: func() {
				key := "EXISTING_KEY"
				value := "[1,2,3]"
				var rootData interface{}
				_ = sonic.Unmarshal([]byte(value), &rootData)
				obj := store.NewObj(rootData, -1, object.ObjTypeJSON, object.ObjEncodingJSON)
				store.Put(key, obj)
			},
			input:  []string{"EXISTING_KEY"},
			output: []byte("-WRONGTYPE Operation against a key holding the wrong kind of value\r\n"),
		},
		"root object objlen": {
			setup: func() {
				key := "EXISTING_KEY"
				value := "{\"name\":\"John\",\"age\":30,\"city\":\"New York\"}"
				var rootData interface{}
				_ = sonic.Unmarshal([]byte(value), &rootData)
				obj := store.NewObj(rootData, -1, object.ObjTypeJSON, object.ObjEncodingJSON)
				store.Put(key, obj)
			},
			input:  []string{"EXISTING_KEY"},
			output: []byte(":3\r\n"),
		},
		"wildcard no object objlen": {
			setup: func() {
				key := "EXISTING_KEY"
				value := "{\"name\":\"John\",\"age\":30,\"pets\":null,\"languages\":[\"python\",\"golang\"],\"flag\":false}"
				var rootData interface{}
				_ = sonic.Unmarshal([]byte(value), &rootData)
				obj := store.NewObj(rootData, -1, object.ObjTypeJSON, object.ObjEncodingJSON)
				store.Put(key, obj)
			},
			input:  []string{"EXISTING_KEY", "$.*"},
			output: []byte("*5\r\n$-1\r\n$-1\r\n$-1\r\n$-1\r\n$-1\r\n"),
		},
		"subpath object objlen": {
			setup: func() {
				key := "EXISTING_KEY"
				value := "{\"person\":{\"name\":\"John\",\"age\":30},\"languages\":[\"python\",\"golang\"]}"
				var rootData interface{}
				_ = sonic.Unmarshal([]byte(value), &rootData)
				obj := store.NewObj(rootData, -1, object.ObjTypeJSON, object.ObjEncodingJSON)
				store.Put(key, obj)
			},
			input:  []string{"EXISTING_KEY", "$.person"},
			output: []byte("*1\r\n:2\r\n"),
		},
		"invalid JSONPath": {
			setup: func() {
				key := "EXISTING_KEY"
				value := "{\"name\":\"John\",\"age\":30}"
				var rootData interface{}
				_ = sonic.Unmarshal([]byte(value), &rootData)
				obj := store.NewObj(rootData, -1, object.ObjTypeJSON, object.ObjEncodingJSON)
				store.Put(key, obj)
			},
			input:  []string{"EXISTING_KEY", "$invalid_path"},
			output: []byte("-ERR parse error at 2 in $invalid_path\r\n"),
		},
		"incomapitable type(int) objlen": {
			setup: func() {
				key := "EXISTING_KEY"
				value := "{\"person\":{\"name\":\"John\",\"age\":30},\"languages\":[\"python\",\"golang\"]}"
				var rootData interface{}
				_ = sonic.Unmarshal([]byte(value), &rootData)
				obj := store.NewObj(rootData, -1, object.ObjTypeJSON, object.ObjEncodingJSON)
				store.Put(key, obj)
			},
			input:  []string{"EXISTING_KEY", "$.person.age"},
			output: []byte("*1\r\n$-1\r\n"),
		},
		"incomapitable type(string) objlen": {
			setup: func() {
				key := "EXISTING_KEY"
				value := "{\"person\":{\"name\":\"John\",\"age\":30},\"languages\":[\"python\",\"golang\"]}"
				var rootData interface{}
				_ = sonic.Unmarshal([]byte(value), &rootData)
				obj := store.NewObj(rootData, -1, object.ObjTypeJSON, object.ObjEncodingJSON)
				store.Put(key, obj)
			},
			input:  []string{"EXISTING_KEY", "$.person.name"},
			output: []byte("*1\r\n$-1\r\n"),
		},
		"incomapitable type(array) objlen": {
			setup: func() {
				key := "EXISTING_KEY"
				value := "{\"person\":{\"name\":\"John\",\"age\":30},\"languages\":[\"python\",\"golang\"]}"
				var rootData interface{}
				_ = sonic.Unmarshal([]byte(value), &rootData)
				obj := store.NewObj(rootData, -1, object.ObjTypeJSON, object.ObjEncodingJSON)
				store.Put(key, obj)
			},
			input:  []string{"EXISTING_KEY", "$.languages"},
			output: []byte("*1\r\n$-1\r\n"),
		},
	}

	runEvalTests(t, tests, evalJSONOBJLEN, store)
}

func BenchmarkEvalJSONOBJLEN(b *testing.B) {
	sizes := []int{0, 10, 100, 1000, 10000, 100000} // Various sizes of JSON objects
	store := dstore.NewStore(nil)

	for _, size := range sizes {
		b.Run(fmt.Sprintf("JSONObjectSize_%d", size), func(b *testing.B) {
			key := fmt.Sprintf("benchmark_json_obj_%d", size)

			// Create a large JSON object with the given size
			jsonObj := make(map[string]interface{})
			for i := 0; i < size; i++ {
				jsonObj[fmt.Sprintf("key%d", i)] = fmt.Sprintf("value%d", i)
			}

			// Set the JSON object in the store
			args := []string{key, "$", fmt.Sprintf("%v", jsonObj)}
			evalJSONSET(args, store)

			b.ResetTimer()
			b.ReportAllocs()

			// Benchmark the evalJSONOBJLEN function
			for i := 0; i < b.N; i++ {
				_ = evalJSONOBJLEN([]string{key, "$"}, store)
			}
		})
	}
}

func testEvalJSONDEL(t *testing.T, store *dstore.Store) {
	tests := map[string]evalTestCase{
		"nil value": {
			setup:  func() {},
			input:  nil,
			output: []byte("-ERR wrong number of arguments for 'json.del' command\r\n"),
		},
		"key does not exist": {
			setup:  func() {},
			input:  []string{"NONEXISTENT_KEY"},
			output: clientio.RespZero,
		},
		"root path del": {
			setup: func() {
				key := "EXISTING_KEY"
				value := "{\"age\":13,\"high\":1.60,\"pet\":null,\"language\":[\"python\",\"golang\"], " +
					"\"flag\":false, \"partner\":{\"name\":\"tom\",\"language\":[\"rust\"]}}"
				var rootData interface{}
				_ = sonic.Unmarshal([]byte(value), &rootData)
				obj := store.NewObj(rootData, -1, object.ObjTypeJSON, object.ObjEncodingJSON)
				store.Put(key, obj)
			},
			input:  []string{"EXISTING_KEY"},
			output: clientio.RespOne,
		},
		"part path del": {
			setup: func() {
				key := "EXISTING_KEY"
				value := "{\"age\":13,\"high\":1.60,\"pet\":null,\"language\":[\"python\",\"golang\"], " +
					"\"flag\":false, \"partner\":{\"name\":\"tom\",\"language\":[\"rust\"]}}"
				var rootData interface{}
				_ = sonic.Unmarshal([]byte(value), &rootData)
				obj := store.NewObj(rootData, -1, object.ObjTypeJSON, object.ObjEncodingJSON)
				store.Put(key, obj)
			},

			input:  []string{"EXISTING_KEY", "$..language"},
			output: []byte(":2\r\n"),
		},
		"wildcard path del": {
			setup: func() {
				key := "EXISTING_KEY"
				value := "{\"age\":13,\"high\":1.60,\"pet\":null,\"language\":[\"python\",\"golang\"], " +
					"\"flag\":false, \"partner\":{\"name\":\"tom\",\"language\":[\"rust\"]}}"
				var rootData interface{}
				_ = sonic.Unmarshal([]byte(value), &rootData)
				obj := store.NewObj(rootData, -1, object.ObjTypeJSON, object.ObjEncodingJSON)
				store.Put(key, obj)
			},

			input:  []string{"EXISTING_KEY", "$.*"},
			output: []byte(":6\r\n"),
		},
	}
	runEvalTests(t, tests, evalJSONDEL, store)
}

func testEvalJSONFORGET(t *testing.T, store *dstore.Store) {
	tests := map[string]evalTestCase{
		"nil value": {
			setup:  func() {},
			input:  nil,
			output: []byte("-ERR wrong number of arguments for 'json.forget' command\r\n"),
		},
		"key does not exist": {
			setup:  func() {},
			input:  []string{"NONEXISTENT_KEY"},
			output: clientio.RespZero,
		},
		"root path forget": {
			setup: func() {
				key := "EXISTING_KEY"
				value := "{\"age\":13,\"high\":1.60,\"pet\":null,\"language\":[\"python\",\"golang\"], " +
					"\"flag\":false, \"partner\":{\"name\":\"tom\",\"language\":[\"rust\"]}}"
				var rootData interface{}
				_ = sonic.Unmarshal([]byte(value), &rootData)
				obj := store.NewObj(rootData, -1, object.ObjTypeJSON, object.ObjEncodingJSON)
				store.Put(key, obj)
			},
			input:  []string{"EXISTING_KEY"},
			output: clientio.RespOne,
		},
		"part path forget": {
			setup: func() {
				key := "EXISTING_KEY"
				value := "{\"age\":13,\"high\":1.60,\"pet\":null,\"language\":[\"python\",\"golang\"], " +
					"\"flag\":false, \"partner\":{\"name\":\"tom\",\"language\":[\"rust\"]}}"
				var rootData interface{}
				_ = sonic.Unmarshal([]byte(value), &rootData)
				obj := store.NewObj(rootData, -1, object.ObjTypeJSON, object.ObjEncodingJSON)
				store.Put(key, obj)
			},

			input:  []string{"EXISTING_KEY", "$..language"},
			output: []byte(":2\r\n"),
		},
		"wildcard path forget": {
			setup: func() {
				key := "EXISTING_KEY"
				value := "{\"age\":13,\"high\":1.60,\"pet\":null,\"language\":[\"python\",\"golang\"], " +
					"\"flag\":false, \"partner\":{\"name\":\"tom\",\"language\":[\"rust\"]}}"
				var rootData interface{}
				_ = sonic.Unmarshal([]byte(value), &rootData)
				obj := store.NewObj(rootData, -1, object.ObjTypeJSON, object.ObjEncodingJSON)
				store.Put(key, obj)
			},

			input:  []string{"EXISTING_KEY", "$.*"},
			output: []byte(":6\r\n"),
		},
	}
	runEvalTests(t, tests, evalJSONFORGET, store)
}

func testEvalJSONCLEAR(t *testing.T, store *dstore.Store) {
	tests := map[string]evalTestCase{
		"nil value": {
			setup:  func() {},
			input:  nil,
			output: []byte("-ERR wrong number of arguments for 'json.clear' command\r\n"),
		},
		"empty array": {
			setup:  func() {},
			input:  []string{},
			output: []byte("-ERR wrong number of arguments for 'json.clear' command\r\n"),
		},
		"key does not exist": {
			setup:  func() {},
			input:  []string{"NONEXISTENT_KEY"},
			output: []byte("-ERR could not perform this operation on a key that doesn't exist\r\n"),
		},
		"root clear": {
			setup: func() {
				key := "EXISTING_KEY"
				value := "{\"age\":13,\"high\":1.60,\"language\":[\"python\",\"golang\"], \"flag\":false, " +
					"\"partner\":{\"name\":\"tom\",\"language\":[\"rust\"]}}"
				var rootData interface{}
				_ = sonic.Unmarshal([]byte(value), &rootData)
				obj := store.NewObj(rootData, -1, object.ObjTypeJSON, object.ObjEncodingJSON)
				store.Put(key, obj)
			},
			input:  []string{"EXISTING_KEY"},
			output: []byte(":1\r\n"),
		},
		"array type clear": {
			setup: func() {
				key := "EXISTING_KEY"
				value := "{\"array\":[1,2,3,\"s\",null]}"
				var rootData interface{}
				_ = sonic.Unmarshal([]byte(value), &rootData)
				obj := store.NewObj(rootData, -1, object.ObjTypeJSON, object.ObjEncodingJSON)
				store.Put(key, obj)
			},

			input:  []string{"EXISTING_KEY"},
			output: []byte(":1\r\n"),
		},
		"string type clear": {
			setup: func() {
				key := "EXISTING_KEY"
				value := "{\"a\":\"test\"}"
				var rootData interface{}
				_ = sonic.Unmarshal([]byte(value), &rootData)
				obj := store.NewObj(rootData, -1, object.ObjTypeJSON, object.ObjEncodingJSON)
				store.Put(key, obj)
			},

			input:  []string{"EXISTING_KEY", "$.a"},
			output: []byte(":0\r\n"),
		},
		"integer type clear": {
			setup: func() {
				key := "EXISTING_KEY"
				value := "{\"age\":13}"
				var rootData interface{}
				_ = sonic.Unmarshal([]byte(value), &rootData)
				obj := store.NewObj(rootData, -1, object.ObjTypeJSON, object.ObjEncodingJSON)
				store.Put(key, obj)
			},

			input:  []string{"EXISTING_KEY", "$.age"},
			output: []byte(":1\r\n"),
		},
		"number type clear": {
			setup: func() {
				key := "EXISTING_KEY"
				value := "{\"price\":3.14}"
				var rootData interface{}
				_ = sonic.Unmarshal([]byte(value), &rootData)
				obj := store.NewObj(rootData, -1, object.ObjTypeJSON, object.ObjEncodingJSON)
				store.Put(key, obj)
			},

			input:  []string{"EXISTING_KEY", "$.price"},
			output: []byte(":1\r\n"),
		},
		"boolean type clear": {
			setup: func() {
				key := "EXISTING_KEY"
				value := "{\"flag\":false}"
				var rootData interface{}
				_ = sonic.Unmarshal([]byte(value), &rootData)
				obj := store.NewObj(rootData, -1, object.ObjTypeJSON, object.ObjEncodingJSON)
				store.Put(key, obj)
			},
			input:  []string{"EXISTING_KEY", "$.flag"},
			output: []byte(":0\r\n"),
		},
		"multi type clear": {
			setup: func() {
				key := "EXISTING_KEY"
				value := "{\"age\":13,\"high\":1.60,\"name\":\"jerry\",\"language\":[\"python\",\"golang\"]," +
					"\"partner\":{\"name\":\"tom\",\"language\":[\"rust\"]}}"
				var rootData interface{}
				_ = sonic.Unmarshal([]byte(value), &rootData)
				obj := store.NewObj(rootData, -1, object.ObjTypeJSON, object.ObjEncodingJSON)
				store.Put(key, obj)
			},
			input:  []string{"EXISTING_KEY", "$.*"},
			output: []byte(":4\r\n"),
		},
	}
	runEvalTests(t, tests, evalJSONCLEAR, store)
}

func testEvalJSONTYPE(t *testing.T, store *dstore.Store) {
	tests := map[string]evalTestCase{
		"nil value": {
			setup:  func() {},
			input:  nil,
			output: []byte("-ERR wrong number of arguments for 'json.type' command\r\n"),
		},
		"empty array": {
			setup:  func() {},
			input:  []string{},
			output: []byte("-ERR wrong number of arguments for 'json.type' command\r\n"),
		},
		"key does not exist": {
			setup:  func() {},
			input:  []string{"NONEXISTENT_KEY"},
			output: clientio.RespNIL,
		},
		"object type value": {
			setup: func() {
				key := "EXISTING_KEY"
				value := "{\"language\":[\"java\",\"go\",\"python\"]}"
				var rootData interface{}
				_ = sonic.Unmarshal([]byte(value), &rootData)
				obj := store.NewObj(rootData, -1, object.ObjTypeJSON, object.ObjEncodingJSON)
				store.Put(key, obj)
			},

			input:  []string{"EXISTING_KEY"},
			output: []byte("$6\r\nobject\r\n"),
		},
		"array type value": {
			setup: func() {
				key := "EXISTING_KEY"
				value := "{\"language\":[\"java\",\"go\",\"python\"]}"
				var rootData interface{}
				_ = sonic.Unmarshal([]byte(value), &rootData)
				obj := store.NewObj(rootData, -1, object.ObjTypeJSON, object.ObjEncodingJSON)
				store.Put(key, obj)
			},

			input:  []string{"EXISTING_KEY", "$.language"},
			output: []byte("*1\r\n$5\r\narray\r\n"),
		},
		"string type value": {
			setup: func() {
				key := "EXISTING_KEY"
				value := "{\"a\":\"test\"}"
				var rootData interface{}
				_ = sonic.Unmarshal([]byte(value), &rootData)
				obj := store.NewObj(rootData, -1, object.ObjTypeJSON, object.ObjEncodingJSON)
				store.Put(key, obj)
			},

			input:  []string{"EXISTING_KEY", "$.a"},
			output: []byte("*1\r\n$6\r\nstring\r\n"),
		},
		"boolean type value": {
			setup: func() {
				key := "EXISTING_KEY"
				value := "{\"flag\":true}"
				var rootData interface{}
				_ = sonic.Unmarshal([]byte(value), &rootData)
				obj := store.NewObj(rootData, -1, object.ObjTypeJSON, object.ObjEncodingJSON)
				store.Put(key, obj)
			},

			input:  []string{"EXISTING_KEY", "$.flag"},
			output: []byte("*1\r\n$7\r\nboolean\r\n"),
		},
		"number type value": {
			setup: func() {
				key := "EXISTING_KEY"
				value := "{\"price\":3}"
				var rootData interface{}
				_ = sonic.Unmarshal([]byte(value), &rootData)
				obj := store.NewObj(rootData, -1, object.ObjTypeJSON, object.ObjEncodingJSON)
				store.Put(key, obj)
			},

			input:  []string{"EXISTING_KEY", "$.price"},
			output: []byte("*1\r\n$6\r\nnumber\r\n"),
		},
		"null type value": {
			setup: func() {
				key := "EXISTING_KEY"
				value := "{\"price\":3.14}"
				var rootData interface{}
				_ = sonic.Unmarshal([]byte(value), &rootData)
				obj := store.NewObj(rootData, -1, object.ObjTypeJSON, object.ObjEncodingJSON)
				store.Put(key, obj)
			},

			input:  []string{"EXISTING_KEY", "$.language"},
			output: clientio.RespEmptyArray,
		},
		"multi type value": {
			setup: func() {
				key := "EXISTING_KEY"
				value := "{\"name\":\"tom\",\"partner\":{\"name\":\"jerry\"}}"
				var rootData interface{}
				_ = sonic.Unmarshal([]byte(value), &rootData)
				obj := store.NewObj(rootData, -1, object.ObjTypeJSON, object.ObjEncodingJSON)
				store.Put(key, obj)
			},

			input:  []string{"EXISTING_KEY", "$..name"},
			output: []byte("*2\r\n$6\r\nstring\r\n$6\r\nstring\r\n"),
		},
	}

	runEvalTests(t, tests, evalJSONTYPE, store)
}

func testEvalJSONGET(t *testing.T, store *dstore.Store) {
	tests := map[string]evalTestCase{
		"nil value": {
			setup:  func() {},
			input:  nil,
			output: []byte("-ERR wrong number of arguments for 'json.get' command\r\n"),
		},
		"empty array": {
			setup:  func() {},
			input:  []string{},
			output: []byte("-ERR wrong number of arguments for 'json.get' command\r\n"),
		},
		"key does not exist": {
			setup:  func() {},
			input:  []string{"NONEXISTENT_KEY"},
			output: clientio.RespNIL,
		},
		"key exists invalid value": {
			setup: func() {
				key := "EXISTING_KEY"
				value := "{\"a\":2}"
				obj := &object.Obj{
					Value:          value,
					LastAccessedAt: uint32(time.Now().Unix()),
				}
				store.Put(key, obj)
			},
			input:  []string{"EXISTING_KEY"},
			output: []byte("-ERR Existing key has wrong Dice type\r\n"),
		},
		"key exists value": {
			setup: func() {
				key := "EXISTING_KEY"
				value := "{\"a\":2}"
				var rootData interface{}
				_ = sonic.Unmarshal([]byte(value), &rootData)
				obj := store.NewObj(rootData, -1, object.ObjTypeJSON, object.ObjEncodingJSON)
				store.Put(key, obj)
			},

			input:  []string{"EXISTING_KEY"},
			output: []byte("$7\r\n{\"a\":2}\r\n"),
		},
		"key exists but expired": {
			setup: func() {
				key := "EXISTING_KEY"
				value := "mock_value"
				obj := &object.Obj{
					Value:          value,
					LastAccessedAt: uint32(time.Now().Unix()),
				}
				store.Put(key, obj)

				store.SetExpiry(obj, int64(-2*time.Millisecond))
			},
			input:  []string{"EXISTING_KEY"},
			output: clientio.RespNIL,
		},
	}

	runEvalTests(t, tests, evalJSONGET, store)
}

func testEvalJSONSET(t *testing.T, store *dstore.Store) {
	tests := map[string]evalTestCase{
		"nil value": {
			setup:  func() {},
			input:  nil,
			output: []byte("-ERR wrong number of arguments for 'json.set' command\r\n"),
		},
		"empty array": {
			setup:  func() {},
			input:  []string{},
			output: []byte("-ERR wrong number of arguments for 'json.set' command\r\n"),
		},
		"insufficient args": {
			setup:  func() {},
			input:  []string{},
			output: []byte("-ERR wrong number of arguments for 'json.set' command\r\n"),
		},
		"invalid json path": {
			setup:  func() {},
			input:  []string{"doc", "$", "{\"a\":}"},
			output: nil,
			validator: func(output []byte) {
				assert.Assert(t, output != nil)
				assert.Assert(t, strings.Contains(string(output), "-ERR invalid JSON:"))
			},
		},
		"valid json path": {
			setup: func() {
			},
			input:  []string{"doc", "$", "{\"a\":2}"},
			output: clientio.RespOK,
		},
	}

	runEvalTests(t, tests, evalJSONSET, store)
}

func testEvalJSONNUMMULTBY(t *testing.T, store *dstore.Store) {
	tests := map[string]evalTestCase{
		"nil value": {
			setup:  func() {},
			input:  nil,
			output: []byte("-ERR wrong number of arguments for 'json.nummultby' command\r\n"),
		},
		"empty array": {
			setup:  func() {},
			input:  []string{},
			output: []byte("-ERR wrong number of arguments for 'json.nummultby' command\r\n"),
		},
		"insufficient args": {
			setup:  func() {},
			input:  []string{"doc"},
			output: []byte("-ERR wrong number of arguments for 'json.nummultby' command\r\n"),
		},
		"non-numeric multiplier on existing key": {
			setup: func() {
				key := "doc"
				value := "{\"a\":10,\"b\":[{\"a\":2}, {\"a\":5}, {\"a\":\"c\"}]}"
				var rootData interface{}
				_ = sonic.Unmarshal([]byte(value), &rootData)
				obj := store.NewObj(rootData, -1, object.ObjTypeJSON, object.ObjEncodingJSON)
				store.Put(key, obj)
			},
			input:  []string{"doc", "$.a", "qwe"},
			output: []byte("-ERR expected value at line 1 column 1\r\n"),
		},
		"nummultby on non integer root fields": {
			setup: func() {
				key := "doc"
				value := "{\"a\": \"b\",\"b\":[{\"a\":2}, {\"a\":5}, {\"a\":\"c\"}]}"
				var rootData interface{}
				_ = sonic.Unmarshal([]byte(value), &rootData)
				obj := store.NewObj(rootData, -1, object.ObjTypeJSON, object.ObjEncodingJSON)
				store.Put(key, obj)
			},
			input:  []string{"doc", "$.a", "2"},
			output: []byte("$6\r\n[null]\r\n"),
		},
		"nummultby on recursive fields": {
			setup: func() {
				key := "doc"
				value := "{\"a\": \"b\",\"b\":[{\"a\":2}, {\"a\":5}, {\"a\":\"c\"}]}"
				var rootData interface{}
				_ = sonic.Unmarshal([]byte(value), &rootData)
				obj := store.NewObj(rootData, -1, object.ObjTypeJSON, object.ObjEncodingJSON)
				store.Put(key, obj)
			},
			input:  []string{"doc", "$..a", "2"},
			output: []byte("$16\r\n[4,10,null,null]\r\n"),
		},
		"nummultby on integer root fields": {
			setup: func() {
				key := "doc"
				value := "{\"a\":10,\"b\":[{\"a\":2}, {\"a\":5}, {\"a\":\"c\"}]}"
				var rootData interface{}
				_ = sonic.Unmarshal([]byte(value), &rootData)
				obj := store.NewObj(rootData, -1, object.ObjTypeJSON, object.ObjEncodingJSON)
				store.Put(key, obj)
			},
			input:  []string{"doc", "$.a", "2"},
			output: []byte("$4\r\n[20]\r\n"),
		},
		"nummultby on non-existent key": {
			setup: func() {
				key := "doc"
				value := "{\"a\":10,\"b\":[{\"a\":2}, {\"a\":5}, {\"a\":\"c\"}]}"
				var rootData interface{}
				_ = sonic.Unmarshal([]byte(value), &rootData)
				obj := store.NewObj(rootData, -1, object.ObjTypeJSON, object.ObjEncodingJSON)
				store.Put(key, obj)
			},
			input:  []string{"doc", "$..fe", "2"},
			output: []byte("$2\r\n[]\r\n"),
		},
	}
	runEvalTests(t, tests, evalJSONNUMMULTBY, store)
}

func testEvalJSONARRAPPEND(t *testing.T, store *dstore.Store) {
	tests := map[string]evalTestCase{
		"arr append to non array fields": {
			setup: func() {
				key := "array"
				value := "{\"a\":2}"
				var rootData interface{}
				_ = sonic.Unmarshal([]byte(value), &rootData)
				obj := store.NewObj(rootData, -1, object.ObjTypeJSON, object.ObjEncodingJSON)
				store.Put(key, obj)
			},
			input:  []string{"array", "$.a", "6"},
			output: []byte("*1\r\n$-1\r\n"),
		},
		"arr append single element to an array field": {
			setup: func() {
				key := "array"
				value := "{\"a\":[1,2]}"
				var rootData interface{}
				_ = sonic.Unmarshal([]byte(value), &rootData)
				obj := store.NewObj(rootData, -1, object.ObjTypeJSON, object.ObjEncodingJSON)
				store.Put(key, obj)
			},
			input:  []string{"array", "$.a", "6"},
			output: []byte("*1\r\n:3\r\n"),
		},
		"arr append multiple elements to an array field": {
			setup: func() {
				key := "array"
				value := "{\"a\":[1,2]}"
				var rootData interface{}
				_ = sonic.Unmarshal([]byte(value), &rootData)
				obj := store.NewObj(rootData, -1, object.ObjTypeJSON, object.ObjEncodingJSON)
				store.Put(key, obj)
			},
			input:  []string{"array", "$.a", "6", "7", "8"},
			output: []byte("*1\r\n:5\r\n"),
		},
		"arr append string value": {
			setup: func() {
				key := "array"
				value := "{\"b\":[\"b\",\"c\"]}"
				var rootData interface{}
				_ = sonic.Unmarshal([]byte(value), &rootData)
				obj := store.NewObj(rootData, -1, object.ObjTypeJSON, object.ObjEncodingJSON)
				store.Put(key, obj)
			},
			input:  []string{"array", "$.b", `"d"`},
			output: []byte("*1\r\n:3\r\n"),
		},
		"arr append nested array value": {
			setup: func() {
				key := "array"
				value := "{\"a\":[[1,2]]}"
				var rootData interface{}
				_ = sonic.Unmarshal([]byte(value), &rootData)
				obj := store.NewObj(rootData, -1, object.ObjTypeJSON, object.ObjEncodingJSON)
				store.Put(key, obj)
			},
			input:  []string{"array", "$.a", "[1,2,3]"},
			output: []byte("*1\r\n:2\r\n"),
		},
		"arr append with json value": {
			setup: func() {
				key := "array"
				value := "{\"a\":[{\"b\": 1}]}"
				var rootData interface{}
				_ = sonic.Unmarshal([]byte(value), &rootData)
				obj := store.NewObj(rootData, -1, object.ObjTypeJSON, object.ObjEncodingJSON)
				store.Put(key, obj)
			},
			input:  []string{"array", "$.a", "{\"c\": 3}"},
			output: []byte("*1\r\n:2\r\n"),
		},
		"arr append to append on multiple fields": {
			setup: func() {
				key := "array"
				value := "{\"a\":[1,2],\"b\":{\"a\":[10]}}"
				var rootData interface{}
				_ = sonic.Unmarshal([]byte(value), &rootData)
				obj := store.NewObj(rootData, -1, object.ObjTypeJSON, object.ObjEncodingJSON)
				store.Put(key, obj)
			},
			input:  []string{"array", "$..a", "6"},
			output: []byte("*2\r\n:2\r\n:3\r\n"),
		},
		"arr append to append on root node": {
			setup: func() {
				key := "array"
				value := "[1,2,3]"
				var rootData interface{}
				_ = sonic.Unmarshal([]byte(value), &rootData)
				obj := store.NewObj(rootData, -1, object.ObjTypeJSON, object.ObjEncodingJSON)
				store.Put(key, obj)
			},
			input:  []string{"array", "$", "6"},
			output: []byte("*1\r\n:4\r\n"),
		},
		"arr append to an array with different type": {
			setup: func() {
				key := "array"
				value := "{\"a\":[1,2]}"
				var rootData interface{}
				_ = sonic.Unmarshal([]byte(value), &rootData)
				obj := store.NewObj(rootData, -1, object.ObjTypeJSON, object.ObjEncodingJSON)
				store.Put(key, obj)
			},
			input:  []string{"array", "$.a", `"blue"`},
			output: []byte("*1\r\n:3\r\n"),
		},
	}
	runEvalTests(t, tests, evalJSONARRAPPEND, store)
}

func testEvalJSONTOGGLE(t *testing.T, store *dstore.Store) {
	tests := map[string]evalTestCase{
		"nil value": {
			setup:  func() {},
			input:  nil,
			output: []byte("-ERR wrong number of arguments for 'json.toggle' command\r\n"),
		},
		"empty array": {
			setup:  func() {},
			input:  []string{},
			output: []byte("-ERR wrong number of arguments for 'json.toggle' command\r\n"),
		},
		"key does not exist": {
			setup:  func() {},
			input:  []string{"NONEXISTENT_KEY", ".active"},
			output: []byte("-ERR could not perform this operation on a key that doesn't exist\r\n"),
		},
		"key exists, toggling boolean true to false": {
			setup: func() {
				key := "EXISTING_KEY"
				value := `{"active":true}`
				var rootData interface{}
				err := sonic.Unmarshal([]byte(value), &rootData)
				if err != nil {
					fmt.Printf("Debug: Error unmarshaling JSON: %v\n", err)
				}
				obj := store.NewObj(rootData, -1, object.ObjTypeJSON, object.ObjEncodingJSON)
				store.Put(key, obj)

			},
			input:  []string{"EXISTING_KEY", ".active"},
			output: clientio.Encode([]interface{}{0}, false),
		},
		"key exists, toggling boolean false to true": {
			setup: func() {
				key := "EXISTING_KEY"
				value := `{"active":false}`
				var rootData interface{}
				err := sonic.Unmarshal([]byte(value), &rootData)
				if err != nil {
					fmt.Printf("Debug: Error unmarshaling JSON: %v\n", err)
				}
				obj := store.NewObj(rootData, -1, object.ObjTypeJSON, object.ObjEncodingJSON)
				store.Put(key, obj)
			},
			input:  []string{"EXISTING_KEY", ".active"},
			output: clientio.Encode([]interface{}{1}, false),
		},
		"key exists but expired": {
			setup: func() {
				key := "EXISTING_KEY"
				value := "{\"active\":true}"
				obj := &object.Obj{
					Value:          value,
					LastAccessedAt: uint32(time.Now().Unix()),
				}
				store.Put(key, obj)
				store.SetExpiry(obj, int64(-2*time.Millisecond))
			},
			input:  []string{"EXISTING_KEY", ".active"},
			output: []byte("-ERR could not perform this operation on a key that doesn't exist\r\n"),
		},
		"nested JSON structure with multiple booleans": {
			setup: func() {
				key := "NESTED_KEY"
				value := `{"isSimple":true,"nested":{"isSimple":false}}`
				var rootData interface{}
				_ = sonic.Unmarshal([]byte(value), &rootData)
				obj := store.NewObj(rootData, -1, object.ObjTypeJSON, object.ObjEncodingJSON)
				store.Put(key, obj)
			},
			input:  []string{"NESTED_KEY", "$..isSimple"},
			output: clientio.Encode([]interface{}{0, 1}, false),
		},
		"deeply nested JSON structure with multiple matching fields": {
			setup: func() {
				key := "DEEP_NESTED_KEY"
				value := `{"field": true, "nested": {"field": false, "nested": {"field": true}}}`
				var rootData interface{}
				_ = sonic.Unmarshal([]byte(value), &rootData)
				obj := store.NewObj(rootData, -1, object.ObjTypeJSON, object.ObjEncodingJSON)
				store.Put(key, obj)
			},
			input:  []string{"DEEP_NESTED_KEY", "$..field"},
			output: clientio.Encode([]interface{}{0, 1, 0}, false),
		},
	}
	runEvalTests(t, tests, evalJSONTOGGLE, store)
}

func testEvalTTL(t *testing.T, store *dstore.Store) {
	tests := map[string]evalTestCase{
		"nil value": {
			setup:  func() {},
			input:  nil,
			output: []byte("-ERR wrong number of arguments for 'ttl' command\r\n"),
		},
		"empty array": {
			setup:  func() {},
			input:  []string{},
			output: []byte("-ERR wrong number of arguments for 'ttl' command\r\n"),
		},
		"key does not exist": {
			setup:  func() {},
			input:  []string{"NONEXISTENT_KEY"},
			output: clientio.RespMinusTwo,
		},
		"multiple arguments": {
			setup:  func() {},
			input:  []string{"KEY1", "KEY2"},
			output: []byte("-ERR wrong number of arguments for 'ttl' command\r\n"),
		},
		"key exists expiry not set": {
			setup: func() {
				key := "EXISTING_KEY"
				value := "mock_value"
				obj := &object.Obj{
					Value:          value,
					LastAccessedAt: uint32(time.Now().Unix()),
				}
				store.Put(key, obj)
			},
			input:  []string{"EXISTING_KEY"},
			output: clientio.RespMinusOne,
		},
		"key exists not expired": {
			setup: func() {
				key := "EXISTING_KEY"
				value := "mock_value"
				obj := &object.Obj{
					Value:          value,
					LastAccessedAt: uint32(time.Now().Unix()),
				}
				store.Put(key, obj)

				store.SetExpiry(obj, int64(2*time.Millisecond))
			},
			input: []string{"EXISTING_KEY"},
			validator: func(output []byte) {
				assert.Assert(t, output != nil)
				assert.Assert(t, !bytes.Equal(output, clientio.RespMinusOne))
				assert.Assert(t, !bytes.Equal(output, clientio.RespMinusTwo))
			},
		},
		"key exists but expired": {
			setup: func() {
				key := "EXISTING_EXPIRED_KEY"
				value := "mock_value"
				obj := &object.Obj{
					Value:          value,
					LastAccessedAt: uint32(time.Now().Unix()),
				}
				store.Put(key, obj)

				store.SetExpiry(obj, int64(-2*time.Millisecond))
			},
			input:  []string{"EXISTING_KEY"},
			output: clientio.RespMinusTwo,
		},
	}

	runEvalTests(t, tests, evalTTL, store)
}

func testEvalDel(t *testing.T, store *dstore.Store) {
	tests := map[string]evalTestCase{
		"nil value": {
			setup:  func() {},
			input:  nil,
			output: []byte(":0\r\n"),
		},
		"empty array": {
			setup:  func() {},
			input:  []string{},
			output: []byte(":0\r\n"),
		},
		"key does not exist": {
			setup:  func() {},
			input:  []string{"NONEXISTENT_KEY"},
			output: []byte(":0\r\n"),
		},
		"key exists": {
			setup: func() {
				key := "EXISTING_KEY"
				value := "mock_value"
				obj := &object.Obj{
					Value:          value,
					LastAccessedAt: uint32(time.Now().Unix()),
				}
				store.Put(key, obj)

				store.IncrementKeyCount()
			},
			input:  []string{"EXISTING_KEY"},
			output: []byte(":1\r\n"),
		},
	}

	runEvalTests(t, tests, evalDEL, store)
}

// TestEvalPersist tests the evalPersist function using table-driven tests.
func testEvalPersist(t *testing.T, store *dstore.Store) {
	// Define test cases
	tests := map[string]evalTestCase{
		"wrong number of arguments": {
			input:  []string{"key1", "key2"},
			output: clientio.Encode(errors.New("ERR wrong number of arguments for 'persist' command"), false),
		},
		"key does not exist": {
			input:  []string{"nonexistent"},
			output: clientio.RespZero,
		},
		"key exists but no expiration set": {
			input: []string{"existent_no_expiry"},
			setup: func() {
				evalSET([]string{"existent_no_expiry", "value"}, store)
			},
			output: clientio.RespMinusOne,
		},
		"key exists and expiration removed": {
			input: []string{"existent_with_expiry"},
			setup: func() {
				evalSET([]string{"existent_with_expiry", "value", Ex, "1"}, store)
			},
			output: clientio.RespOne,
		},
		"key exists with expiration set and not expired": {
			input: []string{"existent_with_expiry_not_expired"},
			setup: func() {
				// Simulate setting a key with an expiration time that has not yet passed
				evalSET([]string{"existent_with_expiry_not_expired", "value", Ex, "10000"}, store) // 10000 seconds in the future
			},
			output: clientio.RespOne,
		},
	}

	runEvalTests(t, tests, evalPersist, store)
}

func testEvalDbsize(t *testing.T, store *dstore.Store) {
	tests := map[string]evalTestCase{
		"DBSIZE command with invalid no of args": {
			input:  []string{"INVALID_ARG"},
			output: []byte("-ERR wrong number of arguments for 'dbsize' command\r\n"),
		},
		"no key in db": {
			input:  nil,
			output: []byte(":0\r\n"),
		},
		"one key exists in db": {
			setup: func() {
				evalSET([]string{"key", "val"}, store)
			},
			input:  nil,
			output: []byte(":1\r\n"),
		},
		"two keys exist in db": {
			setup: func() {
				evalSET([]string{"key1", "val1"}, store)
				evalSET([]string{"key2", "val2"}, store)
			},
			input:  nil,
			output: []byte(":2\r\n"),
		},
		"repeating keys shall result in same dbsize": {
			setup: func() {
				evalSET([]string{"key1", "val1"}, store)
				evalSET([]string{"key2", "val2"}, store)
				evalSET([]string{"key2", "val2"}, store)
			},
			input:  nil,
			output: []byte(":2\r\n"),
		},
		"deleted keys shall be reflected in dbsize": {
			setup: func() {
				evalSET([]string{"key1", "val1"}, store)
				evalSET([]string{"key2", "val2"}, store)
				evalDEL([]string{"key2"}, store)
			},
			input:  nil,
			output: []byte(":1\r\n"),
		},
	}

	runEvalTests(t, tests, evalDBSIZE, store)
}

func testEvalPFADD(t *testing.T, store *dstore.Store) {
	tests := map[string]evalTestCase{
		"nil value":           {input: nil, output: []byte("-ERR wrong number of arguments for 'pfadd' command\r\n")},
		"empty array":         {input: []string{}, output: []byte("-ERR wrong number of arguments for 'pfadd' command\r\n")},
		"one value":           {input: []string{"KEY"}, output: []byte(":1\r\n")},
		"key val pair":        {input: []string{"KEY", "VAL"}, output: []byte(":1\r\n")},
		"key multiple values": {input: []string{"KEY", "VAL", "VAL1", "VAL2"}, output: []byte(":1\r\n")},
		"Incorrect type provided": {
			setup: func() {
				key, value := "EXISTING_KEY", "VALUE"
				oType, oEnc := deduceTypeEncoding(value)
				var exDurationMs int64 = -1
				var keepttl = false

				store.Put(key, store.NewObj(value, exDurationMs, oType, oEnc), dstore.WithKeepTTL(keepttl))
			},
			input:  []string{"EXISTING_KEY", "1"},
			output: []byte("-WRONGTYPE Key is not a valid HyperLogLog string value.\r\n")},
	}

	runEvalTests(t, tests, evalPFADD, store)
}

func testEvalPFCOUNT(t *testing.T, store *dstore.Store) {
	tests := map[string]evalTestCase{
		"PFCOUNT with empty arg": {
			input:  []string{},
			output: []byte("-ERR wrong number of arguments for 'pfcount' command\r\n"),
		},
		"PFCOUNT key not exists": {
			input:  []string{"HELLO"},
			output: clientio.Encode(0, false),
		},
		"PFCOUNT key exists": {
			setup: func() {
				key := "EXISTING_KEY"
				value := hyperloglog.New()
				value.Insert([]byte("VALUE"))
				obj := &object.Obj{
					Value:          value,
					LastAccessedAt: uint32(time.Now().Unix()),
				}
				store.Put(key, obj)
			},
			input:  []string{"EXISTING_KEY"},
			output: clientio.Encode(1, false),
		},
	}

	runEvalTests(t, tests, evalPFCOUNT, store)
}

func testEvalHGET(t *testing.T, store *dstore.Store) {
	tests := map[string]evalTestCase{
		"wrong number of args passed": {
			setup:  func() {},
			input:  nil,
			output: []byte("-ERR wrong number of arguments for 'hget' command\r\n"),
		},
		"only key passed": {
			setup:  func() {},
			input:  []string{"KEY"},
			output: []byte("-ERR wrong number of arguments for 'hget' command\r\n"),
		},
		"key doesn't exists": {
			setup:  func() {},
			input:  []string{"KEY", "field_name"},
			output: clientio.RespNIL,
		},
		"key exists but field_name doesn't exists": {
			setup: func() {
				key := "KEY_MOCK"
				field := "mock_field_name"
				newMap := make(HashMap)
				newMap[field] = "mock_field_value"

				obj := &object.Obj{
					TypeEncoding:   object.ObjTypeHashMap | object.ObjEncodingHashMap,
					Value:          newMap,
					LastAccessedAt: uint32(time.Now().Unix()),
				}

				store.Put(key, obj)
			},
			input:  []string{"KEY_MOCK", "non_existent_key"},
			output: clientio.RespNIL,
		},
		"both key and field_name exists": {
			setup: func() {
				key := "KEY_MOCK"
				field := "mock_field_name"
				newMap := make(HashMap)
				newMap[field] = "mock_field_value"

				obj := &object.Obj{
					TypeEncoding:   object.ObjTypeHashMap | object.ObjEncodingHashMap,
					Value:          newMap,
					LastAccessedAt: uint32(time.Now().Unix()),
				}

				store.Put(key, obj)
			},
			input:  []string{"KEY_MOCK", "mock_field_name"},
			output: clientio.Encode("mock_field_value", false),
		},
	}

	runEvalTests(t, tests, evalHGET, store)
}

func testEvalHVALS(t *testing.T, store *dstore.Store) {
	tests := map[string]evalTestCase{
		"wrong number of args passed": {
			setup:  func() {},
			input:  nil,
			output: []byte("-ERR wrong number of arguments for 'hvals' command\r\n"),
		},
		"key doesn't exists": {
			setup:  func() {},
			input:  []string{"NONEXISTENTHVALSKEY"},
			output: clientio.Encode([]string{}, false),
		},
		"key exists": {
			setup: func() {
				key := "KEY_MOCK"
				field := "mock_field_name"
				newMap := make(HashMap)
				newMap[field] = "mock_field_value"

				obj := &object.Obj{
					TypeEncoding:   object.ObjTypeHashMap | object.ObjEncodingHashMap,
					Value:          newMap,
					LastAccessedAt: uint32(time.Now().Unix()),
				}

				store.Put(key, obj)
			},
			input:  []string{"KEY_MOCK"},
			output: clientio.Encode([]string{"mock_field_value"}, false),
		},
	}

	runEvalTests(t, tests, evalHVALS, store)
}
func testEvalHSTRLEN(t *testing.T, store *dstore.Store) {
	tests := map[string]evalTestCase{
		"wrong number of args passed": {
			setup:  func() {},
			input:  nil,
			output: []byte("-ERR wrong number of arguments for 'hstrlen' command\r\n"),
		},
		"only key passed": {
			setup:  func() {},
			input:  []string{"KEY"},
			output: []byte("-ERR wrong number of arguments for 'hstrlen' command\r\n"),
		},
		"key doesn't exist": {
			setup:  func() {},
			input:  []string{"KEY", "field_name"},
			output: clientio.Encode(0, false),
		},
		"key exists but field_name doesn't exists": {
			setup: func() {
				key := "KEY_MOCK"
				field := "mock_field_name"
				newMap := make(HashMap)
				newMap[field] = "mock_field_value"

				obj := &object.Obj{
					TypeEncoding:   object.ObjTypeHashMap | object.ObjEncodingHashMap,
					Value:          newMap,
					LastAccessedAt: uint32(time.Now().Unix()),
				}

				store.Put(key, obj)
			},
			input:  []string{"KEY_MOCK", "non_existent_key"},
			output: clientio.Encode(0, false),
		},
		"both key and field_name exists": {
			setup: func() {
				key := "KEY_MOCK"
				field := "mock_field_name"
				newMap := make(HashMap)
				newMap[field] = "HelloWorld"

				obj := &object.Obj{
					TypeEncoding:   object.ObjTypeHashMap | object.ObjEncodingHashMap,
					Value:          newMap,
					LastAccessedAt: uint32(time.Now().Unix()),
				}

				store.Put(key, obj)
			},
			input:  []string{"KEY_MOCK", "mock_field_name"},
			output: clientio.Encode(10, false),
		},
	}

	runEvalTests(t, tests, evalHSTRLEN, store)
}

<<<<<<< HEAD
func testEvalHKEYS(t *testing.T, store *dstore.Store) {
=======
func testEvalHEXISTS(t *testing.T, store *dstore.Store) {
>>>>>>> 2ff25eff
	tests := map[string]evalTestCase{
		"wrong number of args passed": {
			setup:  func() {},
			input:  nil,
<<<<<<< HEAD
			output: []byte("-ERR wrong number of arguments for 'hkeys' command\r\n"),
		},
		"more than one key passed": {
			setup:  func() {},
			input:  []string{"KEY1", "KEY2"},
			output: []byte("-ERR wrong number of arguments for 'hkeys' command\r\n"),
		},
		"key doesn't exist": {
			setup:  func() {},
			input:  []string{"KEY"},
			output: clientio.Encode([]string{}, false),
		},
		"key exists but not a hash": {
			setup: func() {
				evalSET([]string{"string_key", "string_value"}, store)
			},
			input:  []string{"string_key"},
			output: []byte("-WRONGTYPE Operation against a key holding the wrong kind of value\r\n"),
		},
		"key exists and is a hash": {
			setup: func() {
				key := "KEY_MOCK"
				field1 := "mock_field_name"
				newMap := make(HashMap)
				newMap[field1] = "HelloWorld"
=======
			output: []byte("-ERR wrong number of arguments for 'hexists' command\r\n"),
		},
		"only key passed": {
			setup:  func() {},
			input:  []string{"KEY"},
			output: []byte("-ERR wrong number of arguments for 'hexists' command\r\n"),
		},
		"key doesn't exist": {
			setup:  func() {},
			input:  []string{"KEY", "field_name"},
			output: clientio.Encode(0, false),
		},
		"key exists but field_name doesn't exists": {
			setup: func() {
				key := "KEY_MOCK"
				field := "mock_field_name"
				newMap := make(HashMap)
				newMap[field] = "mock_field_value"

				obj := &object.Obj{
					TypeEncoding:   object.ObjTypeHashMap | object.ObjEncodingHashMap,
					Value:          newMap,
					LastAccessedAt: uint32(time.Now().Unix()),
				}

				store.Put(key, obj)
			},
			input:  []string{"KEY_MOCK", "non_existent_key"},
			output: clientio.Encode(0, false),
		},
		"both key and field_name exists": {
			setup: func() {
				key := "KEY_MOCK"
				field := "mock_field_name"
				newMap := make(HashMap)
				newMap[field] = "HelloWorld"
>>>>>>> 2ff25eff

				obj := &object.Obj{
					TypeEncoding:   object.ObjTypeHashMap | object.ObjEncodingHashMap,
					Value:          newMap,
					LastAccessedAt: uint32(time.Now().Unix()),
				}

				store.Put(key, obj)
			},
<<<<<<< HEAD
			input:  []string{"KEY_MOCK"},
			output: clientio.Encode([]string{"mock_field_name"}, false),
		},
	}

	runEvalTests(t, tests, evalHKEYS, store)
=======
			input:  []string{"KEY_MOCK", "mock_field_name"},
			output: clientio.Encode(1, false),
		},
	}

	runEvalTests(t, tests, evalHEXISTS, store)
>>>>>>> 2ff25eff
}

func testEvalHDEL(t *testing.T, store *dstore.Store) {
	tests := map[string]evalTestCase{
		"HDEL with wrong number of args": {
			input:  []string{"key"},
			output: []byte("-ERR wrong number of arguments for 'hdel' command\r\n"),
		},
		"HDEL with key does not exist": {
			input:  []string{"nonexistent", "field"},
			output: clientio.RespZero,
		},
		"HDEL with key exists but not a hash": {
			setup: func() {
				evalSET([]string{"string_key", "string_value"}, store)
			},
			input:  []string{"string_key", "field"},
			output: []byte("-WRONGTYPE Operation against a key holding the wrong kind of value\r\n"),
		},
		"HDEL with delete existing fields": {
			setup: func() {
				evalHSET([]string{"hash_key", "field1", "value1", "field2", "value2"}, store)
			},
			input:  []string{"hash_key", "field1", "field2", "nonexistent"},
			output: clientio.Encode(int64(2), false),
		},
		"HDEL with delete non-existing fields": {
			setup: func() {
				evalHSET([]string{"hash_key", "field1", "value1"}, store)
			},
			input:  []string{"hash_key", "nonexistent1", "nonexistent2"},
			output: clientio.RespZero,
		},
	}

	runEvalTests(t, tests, evalHDEL, store)
}

func testEvalPFMERGE(t *testing.T, store *dstore.Store) {
	tests := map[string]evalTestCase{
		"nil value":   {input: nil, output: []byte("-ERR wrong number of arguments for 'pfmerge' command\r\n")},
		"empty array": {input: []string{}, output: []byte("-ERR wrong number of arguments for 'pfmerge' command\r\n")},
		"PFMERGE invalid hll object": {
			setup: func() {
				key := "INVALID_OBJ_DEST_KEY"
				value := "123"
				obj := &object.Obj{
					Value:          value,
					LastAccessedAt: uint32(time.Now().Unix()),
				}
				store.Put(key, obj)
			},
			input:  []string{"INVALID_OBJ_DEST_KEY"},
			output: []byte("-WRONGTYPE Key is not a valid HyperLogLog string value.\r\n"),
		},
		"PFMERGE destKey doesn't exist": {
			input:  []string{"NON_EXISTING_DEST_KEY"},
			output: clientio.RespOK,
		},
		"PFMERGE destKey exist": {
			input:  []string{"NON_EXISTING_DEST_KEY"},
			output: clientio.RespOK,
		},
		"PFMERGE destKey exist srcKey doesn't exists": {
			setup: func() {
				key := "EXISTING_DEST_KEY"
				value := hyperloglog.New()
				value.Insert([]byte("VALUE"))
				obj := &object.Obj{
					Value:          value,
					LastAccessedAt: uint32(time.Now().Unix()),
				}
				store.Put(key, obj)
			},
			input:  []string{"EXISTING_DEST_KEY", "NON_EXISTING_SRC_KEY"},
			output: clientio.RespOK,
		},
		"PFMERGE destKey exist srcKey exists": {
			setup: func() {
				key := "EXISTING_DEST_KEY"
				value := hyperloglog.New()
				value.Insert([]byte("VALUE"))
				obj := &object.Obj{
					Value:          value,
					LastAccessedAt: uint32(time.Now().Unix()),
				}
				store.Put(key, obj)
			},
			input:  []string{"EXISTING_DEST_KEY", "NON_EXISTING_SRC_KEY"},
			output: clientio.RespOK,
		},
		"PFMERGE destKey exist multiple srcKey exist": {
			setup: func() {
				key := "EXISTING_DEST_KEY"
				value := hyperloglog.New()
				value.Insert([]byte("VALUE"))
				obj := &object.Obj{
					Value:          value,
					LastAccessedAt: uint32(time.Now().Unix()),
				}
				store.Put(key, obj)
				srcKey := "EXISTING_SRC_KEY"
				srcValue := hyperloglog.New()
				value.Insert([]byte("SRC_VALUE"))
				srcKeyObj := &object.Obj{
					Value:          srcValue,
					LastAccessedAt: uint32(time.Now().Unix()),
				}
				store.Put(srcKey, srcKeyObj)
			},
			input:  []string{"EXISTING_DEST_KEY", "EXISTING_SRC_KEY"},
			output: clientio.RespOK,
		},
	}

	runEvalTests(t, tests, evalPFMERGE, store)
}

func testEvalJSONSTRLEN(t *testing.T, store *dstore.Store) {
	tests := map[string]evalTestCase{
		"nil value": {
			setup:  func() {},
			input:  nil,
			output: []byte("-ERR wrong number of arguments for 'json.strlen' command\r\n"),
		},
		"key does not exist": {
			setup:  func() {},
			input:  []string{"NONEXISTENT_KEY"},
			output: []byte("$-1\r\n"),
		},
		"root not string strlen": {
			setup: func() {
				key := "EXISTING_KEY"
				value := "{\"age\":13,\"name\":\"a\"}"
				var rootData interface{}
				_ = sonic.Unmarshal([]byte(value), &rootData)
				obj := store.NewObj(rootData, -1, object.ObjTypeJSON, object.ObjEncodingJSON)
				store.Put(key, obj)
			},
			input:  []string{"EXISTING_KEY"},
			output: []byte("-WRONGTYPE wrong type of path value - expected string but found integer\r\n"),
		},
		"root array strlen": {
			setup: func() {
				key := "EXISTING_KEY"
				value := `"hello"`
				var rootData interface{}
				_ = sonic.Unmarshal([]byte(value), &rootData)
				obj := store.NewObj(rootData, -1, object.ObjTypeJSON, object.ObjEncodingJSON)
				store.Put(key, obj)
			},
			input:  []string{"EXISTING_KEY"},
			output: []byte(":5\r\n"),
		},
		"subpath string strlen": {
			setup: func() {
				key := "EXISTING_KEY"
				value := `{"partner":{"name":"tom","language":["rust"]}}`
				var rootData interface{}
				_ = sonic.Unmarshal([]byte(value), &rootData)
				obj := store.NewObj(rootData, -1, object.ObjTypeJSON, object.ObjEncodingJSON)
				store.Put(key, obj)
			},

			input:  []string{"EXISTING_KEY", "$..name"},
			output: []byte("*1\r\n:3\r\n"),
		},
		"subpath not string strlen": {
			setup: func() {
				key := "EXISTING_KEY"
				value := `{"partner":{"name":21,"language":["rust"]}}`
				var rootData interface{}
				_ = sonic.Unmarshal([]byte(value), &rootData)
				obj := store.NewObj(rootData, -1, object.ObjTypeJSON, object.ObjEncodingJSON)
				store.Put(key, obj)
			},

			input:  []string{"EXISTING_KEY", "$..name"},
			output: []byte("*1\r\n$-1\r\n"),
		},
	}
	runEvalTests(t, tests, evalJSONSTRLEN, store)
}

func testEvalLLEN(t *testing.T, store *dstore.Store) {
	tests := map[string]evalTestCase{
		"nil value": {
			input:  nil,
			output: []byte("-ERR wrong number of arguments for 'llen' command\r\n"),
		},
		"empty args": {
			input:  []string{},
			output: []byte("-ERR wrong number of arguments for 'llen' command\r\n"),
		},
		"wrong number of args": {
			input:  []string{"KEY1", "KEY2"},
			output: []byte("-ERR wrong number of arguments for 'llen' command\r\n"),
		},
		"key does not exist": {
			input:  []string{"NONEXISTENT_KEY"},
			output: clientio.RespZero,
		},
		"key exists": {
			setup: func() {
				evalLPUSH([]string{"EXISTING_KEY", "mock_value"}, store)
			},
			input:  []string{"EXISTING_KEY"},
			output: clientio.RespOne,
		},
		"key with different type": {
			setup: func() {
				evalSET([]string{"EXISTING_KEY", "mock_value"}, store)
			},
			input:  []string{"EXISTING_KEY"},
			output: []byte("-ERR Existing key has wrong Dice type\r\n"),
		},
	}

	runEvalTests(t, tests, evalLLEN, store)
}

func testEvalJSONNUMINCRBY(t *testing.T, store *dstore.Store) {
	tests := map[string]evalTestCase{
		"incr on numeric field": {
			setup: func() {
				key := "number"
				value := "{\"a\": 2}"
				var rootData interface{}
				_ = sonic.Unmarshal([]byte(value), &rootData)
				obj := store.NewObj(rootData, -1, object.ObjTypeJSON, object.ObjEncodingJSON)
				store.Put(key, obj)
			},
			input:  []string{"number", "$.a", "3"},
			output: []byte("$3\r\n[5]\r\n"),
		},

		"incr on float field": {
			setup: func() {
				key := "number"
				value := "{\"a\": 2.5}"
				var rootData interface{}
				_ = sonic.Unmarshal([]byte(value), &rootData)
				obj := store.NewObj(rootData, -1, object.ObjTypeJSON, object.ObjEncodingJSON)
				store.Put(key, obj)
			},
			input:  []string{"number", "$.a", "1.5"},
			output: []byte("$5\r\n[4.0]\r\n"),
		},

		"incr on multiple fields": {
			setup: func() {
				key := "number"
				value := "{\"a\": 2, \"b\": 10, \"c\": [15, {\"d\": 20}]}"
				var rootData interface{}
				_ = sonic.Unmarshal([]byte(value), &rootData)
				obj := store.NewObj(rootData, -1, object.ObjTypeJSON, object.ObjEncodingJSON)
				store.Put(key, obj)
			},
			input:  []string{"number", "$..*", "5"},
			output: []byte("$22\r\n[25,20,null,7,15,null]\r\n"),
			validator: func(output []byte) {
				outPutString := string(output)
				startIndex := strings.Index(outPutString, "[")
				endIndex := strings.Index(outPutString, "]")
				arrayString := outPutString[startIndex+1 : endIndex]
				arr := strings.Split(arrayString, ",")
				testifyAssert.ElementsMatch(t, arr, []string{"25", "20", "7", "15", "null", "null"})
			},
		},

		"incr on array element": {
			setup: func() {
				key := "number"
				value := "{\"a\": [1, 2, 3]}"
				var rootData interface{}
				_ = sonic.Unmarshal([]byte(value), &rootData)
				obj := store.NewObj(rootData, -1, object.ObjTypeJSON, object.ObjEncodingJSON)
				store.Put(key, obj)
			},
			input:  []string{"number", "$.a[1]", "5"},
			output: []byte("$3\r\n[7]\r\n"),
		},
		"incr on non-existent field": {
			setup: func() {
				key := "number"
				value := "{\"a\": 2}"
				var rootData interface{}
				_ = sonic.Unmarshal([]byte(value), &rootData)
				obj := store.NewObj(rootData, -1, object.ObjTypeJSON, object.ObjEncodingJSON)
				store.Put(key, obj)
			},
			input:  []string{"number", "$.b", "3"},
			output: []byte("$2\r\n[]\r\n"),
		},
		"incr with mixed fields": {
			setup: func() {
				key := "number"
				value := "{\"a\": 5, \"b\": \"not a number\", \"c\": [1, 2]}"
				var rootData interface{}
				_ = sonic.Unmarshal([]byte(value), &rootData)
				obj := store.NewObj(rootData, -1, object.ObjTypeJSON, object.ObjEncodingJSON)
				store.Put(key, obj)
			},
			input:  []string{"number", "$..*", "2"},
			output: []byte("$17\r\n[3,4,null,7,null]\r\n"),
			validator: func(output []byte) {
				outPutString := string(output)
				startIndex := strings.Index(outPutString, "[")
				endIndex := strings.Index(outPutString, "]")
				arrayString := outPutString[startIndex+1 : endIndex]
				arr := strings.Split(arrayString, ",")
				testifyAssert.ElementsMatch(t, arr, []string{"3", "4", "7", "null", "null"})
			},
		},

		"incr on nested fields": {
			setup: func() {
				key := "number"
				value := "{\"a\": {\"b\": {\"c\": 10}}}"
				var rootData interface{}
				_ = sonic.Unmarshal([]byte(value), &rootData)
				obj := store.NewObj(rootData, -1, object.ObjTypeJSON, object.ObjEncodingJSON)
				store.Put(key, obj)
			},
			input:  []string{"number", "$..c", "5"},
			output: []byte("$4\r\n[15]\r\n"),
		},
	}

	runEvalTests(t, tests, evalJSONNUMINCRBY, store)
}

func runEvalTests(t *testing.T, tests map[string]evalTestCase, evalFunc func([]string, *dstore.Store) []byte, store *dstore.Store) {
	for name, tc := range tests {
		t.Run(name, func(t *testing.T) {
			store = setupTest(store)

			if tc.setup != nil {
				tc.setup()
			}

			output := evalFunc(tc.input, store)

			if tc.validator != nil {
				tc.validator(output)
			} else {
				assert.Equal(t, string(tc.output), string(output))
			}
		})
	}
}

func BenchmarkEvalMSET(b *testing.B) {
	b.ResetTimer()
	for i := 0; i < b.N; i++ {
		store := dstore.NewStore(nil)
		evalMSET([]string{"KEY", "VAL", "KEY2", "VAL2"}, store)
	}
}

func BenchmarkEvalHSET(b *testing.B) {
	store := dstore.NewStore(nil)
	for i := 0; i < b.N; i++ {
		evalHSET([]string{"KEY", fmt.Sprintf("FIELD_%d", i), fmt.Sprintf("VALUE_%d", i)}, store)
	}
}

func testEvalHSET(t *testing.T, store *dstore.Store) {
	tests := map[string]evalTestCase{
		"wrong number of args passed": {
			setup:  func() {},
			input:  nil,
			output: []byte("-ERR wrong number of arguments for 'hset' command\r\n"),
		},
		"only key passed": {
			setup:  func() {},
			input:  []string{"key"},
			output: []byte("-ERR wrong number of arguments for 'hset' command\r\n"),
		},
		"only key and field_name passed": {
			setup:  func() {},
			input:  []string{"KEY", "field_name"},
			output: []byte("-ERR wrong number of arguments for 'hset' command\r\n"),
		},
		"key, field and value passed": {
			setup:  func() {},
			input:  []string{"KEY1", "field_name", "value"},
			output: clientio.Encode(int64(1), false),
		},
		"key, field and value updated": {
			setup:  func() {},
			input:  []string{"KEY1", "field_name", "value_new"},
			output: clientio.Encode(int64(1), false),
		},
		"new set of key, field and value added": {
			setup:  func() {},
			input:  []string{"KEY2", "field_name_new", "value_new_new"},
			output: clientio.Encode(int64(1), false),
		},
		"apply with duplicate key, field and value names": {
			setup: func() {
				key := "KEY_MOCK"
				field := "mock_field_name"
				newMap := make(HashMap)
				newMap[field] = "mock_field_value"

				obj := &object.Obj{
					TypeEncoding:   object.ObjTypeHashMap | object.ObjEncodingHashMap,
					Value:          newMap,
					LastAccessedAt: uint32(time.Now().Unix()),
				}

				store.Put(key, obj)
			},
			input:  []string{"KEY_MOCK", "mock_field_name", "mock_field_value"},
			output: clientio.Encode(int64(0), false),
		},
		"same key -> update value, add new field and value": {
			setup: func() {
				key := "KEY_MOCK"
				field := "mock_field_name"
				mockValue := "mock_field_value"
				newMap := make(HashMap)
				newMap[field] = mockValue

				obj := &object.Obj{
					TypeEncoding:   object.ObjTypeHashMap | object.ObjEncodingHashMap,
					Value:          newMap,
					LastAccessedAt: uint32(time.Now().Unix()),
				}

				store.Put(key, obj)

				// Check if the map is saved correctly in the store
				res, err := getValueFromHashMap(key, field, store)

				assert.Assert(t, err == nil)
				assert.DeepEqual(t, res, clientio.Encode(mockValue, false))
			},
			input: []string{
				"KEY_MOCK",
				"mock_field_name",
				"mock_field_value_new",
				"mock_field_name_new",
				"mock_value_new",
			},
			output: clientio.Encode(int64(1), false),
		},
	}

	runEvalTests(t, tests, evalHSET, store)
}

func BenchmarkEvalPFCOUNT(b *testing.B) {
	store := *dstore.NewStore(nil)

	// Helper function to create and insert HLL objects
	createAndInsertHLL := func(key string, items []string) {
		hll := hyperloglog.New()
		for _, item := range items {
			hll.Insert([]byte(item))
		}
		obj := &object.Obj{
			Value:          hll,
			LastAccessedAt: uint32(time.Now().Unix()),
		}
		store.Put(key, obj)
	}

	// Create small HLLs (10000 items each)
	smallItems := make([]string, 10000)
	for i := 0; i < 100; i++ {
		smallItems[i] = fmt.Sprintf("SmallItem%d", i)
	}
	createAndInsertHLL("SMALL1", smallItems)
	createAndInsertHLL("SMALL2", smallItems)

	// Create medium HLLs (1000000 items each)
	mediumItems := make([]string, 1000000)
	for i := 0; i < 100; i++ {
		mediumItems[i] = fmt.Sprintf("MediumItem%d", i)
	}
	createAndInsertHLL("MEDIUM1", mediumItems)
	createAndInsertHLL("MEDIUM2", mediumItems)

	// Create large HLLs (1000000000 items each)
	largeItems := make([]string, 1000000000)
	for i := 0; i < 10000; i++ {
		largeItems[i] = fmt.Sprintf("LargeItem%d", i)
	}
	createAndInsertHLL("LARGE1", largeItems)
	createAndInsertHLL("LARGE2", largeItems)

	tests := []struct {
		name string
		args []string
	}{
		{"SingleSmallKey", []string{"SMALL1"}},
		{"TwoSmallKeys", []string{"SMALL1", "SMALL2"}},
		{"SingleMediumKey", []string{"MEDIUM1"}},
		{"TwoMediumKeys", []string{"MEDIUM1", "MEDIUM2"}},
		{"SingleLargeKey", []string{"LARGE1"}},
		{"TwoLargeKeys", []string{"LARGE1", "LARGE2"}},
		{"MixedSizes", []string{"SMALL1", "MEDIUM1", "LARGE1"}},
		{"ManySmallKeys", []string{"SMALL1", "SMALL2", "SMALL1", "SMALL2", "SMALL1"}},
		{"ManyMediumKeys", []string{"MEDIUM1", "MEDIUM2", "MEDIUM1", "MEDIUM2", "MEDIUM1"}},
		{"ManyLargeKeys", []string{"LARGE1", "LARGE2", "LARGE1", "LARGE2", "LARGE1"}},
		{"NonExistentKey", []string{"SMALL1", "NONEXISTENT", "LARGE1"}},
		{"AllKeys", []string{"SMALL1", "SMALL2", "MEDIUM1", "MEDIUM2", "LARGE1", "LARGE2"}},
	}

	b.ResetTimer()

	for _, tt := range tests {
		b.Run(tt.name, func(b *testing.B) {
			for i := 0; i < b.N; i++ {
				evalPFCOUNT(tt.args, &store)
			}
		})
	}
}

func testEvalDebug(t *testing.T, store *dstore.Store) {
	tests := map[string]evalTestCase{

		// invalid subcommand tests
		"no subcommand passed": {
			setup:  func() {},
			input:  nil,
			output: []byte("-ERR wrong number of arguments for 'json.debug' command\r\n"),
		},

		"wrong subcommand passed": {
			setup:  func() {},
			input:  []string{"WRONG_SUBCOMMAND"},
			output: []byte("-ERR unknown subcommand - try `JSON.DEBUG HELP`\r\n"),
		},

		// help subcommand tests
		"help no args": {
			setup:  func() {},
			input:  []string{"HELP"},
			output: []byte("*2\r\n$42\r\nMEMORY <key> [path] - reports memory usage\r\n$34\r\nHELP                - this message\r\n"),
		},

		"help with args": {
			setup:  func() {},
			input:  []string{"HELP", "EXTRA_ARG"},
			output: []byte("*2\r\n$42\r\nMEMORY <key> [path] - reports memory usage\r\n$34\r\nHELP                - this message\r\n"),
		},

		// memory subcommand tests
		"memory without args": {
			setup:  func() {},
			input:  []string{"MEMORY"},
			output: []byte("-ERR wrong number of arguments for 'json.debug' command\r\n"),
		},

		"memory nonexistant key": {
			setup:  func() {},
			input:  []string{"MEMORY", "NONEXISTANT_KEY"},
			output: clientio.RespZero,
		},

		// memory subcommand tests for existing key
		"no path": {
			setup: func() {
				key := "EXISTING_KEY"
				value := "{\"a\": 1}"
				var rootData interface{}
				_ = sonic.Unmarshal([]byte(value), &rootData)
				obj := store.NewObj(rootData, -1, object.ObjTypeJSON, object.ObjEncodingJSON)
				store.Put(key, obj)
			},
			input:  []string{"MEMORY", "EXISTING_KEY"},
			output: []byte(":89\r\n"),
		},

		"root path": {
			setup: func() {
				key := "EXISTING_KEY"
				value := "{\"a\": 1}"
				var rootData interface{}
				_ = sonic.Unmarshal([]byte(value), &rootData)
				obj := store.NewObj(rootData, -1, object.ObjTypeJSON, object.ObjEncodingJSON)
				store.Put(key, obj)
			},
			input:  []string{"MEMORY", "EXISTING_KEY", "$"},
			output: []byte(":89\r\n"),
		},

		"invalid path": {
			setup: func() {
				key := "EXISTING_KEY"
				value := "{\"a\": 1}"
				var rootData interface{}
				_ = sonic.Unmarshal([]byte(value), &rootData)
				obj := store.NewObj(rootData, -1, object.ObjTypeJSON, object.ObjEncodingJSON)
				store.Put(key, obj)
			},
			input:  []string{"MEMORY", "EXISTING_KEY", "INVALID_PATH"},
			output: []byte("-ERR Path '$.INVALID_PATH' does not exist\r\n"),
		},

		"valid path": {
			setup: func() {
				key := "EXISTING_KEY"
				value := "{\"a\": 1, \"b\": 2}"
				var rootData interface{}
				_ = sonic.Unmarshal([]byte(value), &rootData)
				obj := store.NewObj(rootData, -1, object.ObjTypeJSON, object.ObjEncodingJSON)
				store.Put(key, obj)
			},
			input:  []string{"MEMORY", "EXISTING_KEY", "$.a"},
			output: []byte("*1\r\n:16\r\n"),
		},

		// only the first path is picked whether it's valid or not for an object json
		// memory can be fetched only for one path in a command for an object json
		"multiple paths for object json": {
			setup: func() {
				key := "EXISTING_KEY"
				value := "{\"a\": 1, \"b\": \"dice\"}"
				var rootData interface{}
				_ = sonic.Unmarshal([]byte(value), &rootData)
				obj := store.NewObj(rootData, -1, object.ObjTypeJSON, object.ObjEncodingJSON)
				store.Put(key, obj)
			},
			input:  []string{"MEMORY", "EXISTING_KEY", "$.a", "$.b"},
			output: []byte("*1\r\n:16\r\n"),
		},

		"single index path for array json": {
			setup: func() {
				key := "EXISTING_KEY"
				value := "[\"roll\", \"the\", \"dices\"]"
				var rootData interface{}
				_ = sonic.Unmarshal([]byte(value), &rootData)
				obj := store.NewObj(rootData, -1, object.ObjTypeJSON, object.ObjEncodingJSON)
				store.Put(key, obj)
			},
			input:  []string{"MEMORY", "EXISTING_KEY", "$[1]"},
			output: []byte("*1\r\n:19\r\n"),
		},

		"multiple index paths for array json": {
			setup: func() {
				key := "EXISTING_KEY"
				value := "[\"roll\", \"the\", \"dices\"]"
				var rootData interface{}
				_ = sonic.Unmarshal([]byte(value), &rootData)
				obj := store.NewObj(rootData, -1, object.ObjTypeJSON, object.ObjEncodingJSON)
				store.Put(key, obj)
			},
			input:  []string{"MEMORY", "EXISTING_KEY", "$[1,2]"},
			output: []byte("*2\r\n:19\r\n:21\r\n"),
		},

		"index path out of range for array json": {
			setup: func() {
				key := "EXISTING_KEY"
				value := "[\"roll\", \"the\", \"dices\"]"
				var rootData interface{}
				_ = sonic.Unmarshal([]byte(value), &rootData)
				obj := store.NewObj(rootData, -1, object.ObjTypeJSON, object.ObjEncodingJSON)
				store.Put(key, obj)
			},
			input:  []string{"MEMORY", "EXISTING_KEY", "$[4]"},
			output: clientio.RespEmptyArray,
		},

		"multiple valid and invalid index paths": {
			setup: func() {
				key := "EXISTING_KEY"
				value := "[\"roll\", \"the\", \"dices\"]"
				var rootData interface{}
				_ = sonic.Unmarshal([]byte(value), &rootData)
				obj := store.NewObj(rootData, -1, object.ObjTypeJSON, object.ObjEncodingJSON)
				store.Put(key, obj)
			},
			input:  []string{"MEMORY", "EXISTING_KEY", "$[1,2,4]"},
			output: []byte("*2\r\n:19\r\n:21\r\n"),
		},

		"negative index path": {
			setup: func() {
				key := "EXISTING_KEY"
				value := "[\"roll\", \"the\", \"dices\"]"
				var rootData interface{}
				_ = sonic.Unmarshal([]byte(value), &rootData)
				obj := store.NewObj(rootData, -1, object.ObjTypeJSON, object.ObjEncodingJSON)
				store.Put(key, obj)
			},
			input:  []string{"MEMORY", "EXISTING_KEY", "$[-1]"},
			output: []byte("*1\r\n:21\r\n"),
		},

		"multiple negative indexe paths": {
			setup: func() {
				key := "EXISTING_KEY"
				value := "[\"roll\", \"the\", \"dices\"]"
				var rootData interface{}
				_ = sonic.Unmarshal([]byte(value), &rootData)
				obj := store.NewObj(rootData, -1, object.ObjTypeJSON, object.ObjEncodingJSON)
				store.Put(key, obj)
			},
			input:  []string{"MEMORY", "EXISTING_KEY", "$[-1,-2]"},
			output: []byte("*2\r\n:21\r\n:19\r\n"),
		},

		"negative index path out of bound": {
			setup: func() {
				key := "EXISTING_KEY"
				value := "[\"roll\", \"the\", \"dices\"]"
				var rootData interface{}
				_ = sonic.Unmarshal([]byte(value), &rootData)
				obj := store.NewObj(rootData, -1, object.ObjTypeJSON, object.ObjEncodingJSON)
				store.Put(key, obj)
			},
			input:  []string{"MEMORY", "EXISTING_KEY", "$[-4]"},
			output: []byte("-ERR Path '$.$[-4]' does not exist\r\n"),
		},

		"all paths with asterix for array json": {
			setup: func() {
				key := "EXISTING_KEY"
				value := "[\"roll\", \"the\", \"dices\"]"
				var rootData interface{}
				_ = sonic.Unmarshal([]byte(value), &rootData)
				obj := store.NewObj(rootData, -1, object.ObjTypeJSON, object.ObjEncodingJSON)
				store.Put(key, obj)
			},
			input:  []string{"MEMORY", "EXISTING_KEY", "$[*]"},
			output: []byte("*3\r\n:20\r\n:19\r\n:21\r\n"),
		},

		"all paths with semicolon for array json": {
			setup: func() {
				key := "EXISTING_KEY"
				value := "[\"roll\", \"the\", \"dices\"]"
				var rootData interface{}
				_ = sonic.Unmarshal([]byte(value), &rootData)
				obj := store.NewObj(rootData, -1, object.ObjTypeJSON, object.ObjEncodingJSON)
				store.Put(key, obj)
			},
			input:  []string{"MEMORY", "EXISTING_KEY", "$[:]"},
			output: []byte("*3\r\n:20\r\n:19\r\n:21\r\n"),
		},

		"array json with mixed types": {
			setup: func() {
				key := "EXISTING_KEY"
				value := "[2, 3.5, true, null, \"dice\", {}, [], {\"a\": 1, \"b\": 2}, [7, 8, 0]]"
				var rootData interface{}
				_ = sonic.Unmarshal([]byte(value), &rootData)
				obj := store.NewObj(rootData, -1, object.ObjTypeJSON, object.ObjEncodingJSON)
				store.Put(key, obj)
			},
			input:  []string{"MEMORY", "EXISTING_KEY", "$[:]"},
			output: []byte("*9\r\n:16\r\n:16\r\n:16\r\n:16\r\n:20\r\n:16\r\n:16\r\n:82\r\n:64\r\n"),
		},
	}

	runEvalTests(t, tests, evalJSONDebug, store)
}

func testEvalHLEN(t *testing.T, store *dstore.Store) {
	tests := map[string]evalTestCase{
		"wrong number of args": {
			input:  []string{},
			output: []byte("-ERR wrong number of arguments for 'hlen' command\r\n"),
		},
		"key does not exist": {
			input:  []string{"nonexistent_key"},
			output: clientio.RespZero,
		},
		"key exists but not a hash": {
			setup: func() {
				evalSET([]string{"string_key", "string_value"}, store)
			},
			input:  []string{"string_key"},
			output: []byte("-WRONGTYPE Operation against a key holding the wrong kind of value\r\n"),
		},
		"empty hash": {
			setup:  func() {},
			input:  []string{"empty_hash"},
			output: clientio.RespZero,
		},
		"hash with elements": {
			setup: func() {
				evalHSET([]string{"hash_key", "field1", "value1", "field2", "value2", "field3", "value3"}, store)
			},
			input:  []string{"hash_key"},
			output: clientio.Encode(int64(3), false),
		},
	}

	runEvalTests(t, tests, evalHLEN, store)
}

func BenchmarkEvalHLEN(b *testing.B) {
	sizes := []int{0, 10, 100, 1000, 10000, 100000}
	store := dstore.NewStore(nil)

	for _, size := range sizes {
		b.Run(fmt.Sprintf("HashSize_%d", size), func(b *testing.B) {
			key := fmt.Sprintf("benchmark_hash_%d", size)

			args := []string{key}
			for i := 0; i < size; i++ {
				args = append(args, fmt.Sprintf("field%d", i), fmt.Sprintf("value%d", i))
			}
			evalHSET(args, store)

			b.ResetTimer()
			b.ReportAllocs()
			for i := 0; i < b.N; i++ {
				evalHLEN([]string{key}, store)
			}
		})
	}
}

func testEvalSELECT(t *testing.T, store *dstore.Store) {
	tests := map[string]evalTestCase{
		"nil value": {
			setup:  func() {},
			input:  nil,
			output: []byte("-ERR wrong number of arguments for 'select' command\r\n"),
		},
		"database is specified": {
			setup:  func() {},
			input:  []string{"1"},
			output: clientio.RespOK,
		},
	}
	runEvalTests(t, tests, evalSELECT, store)
}

func testEvalJSONARRPOP(t *testing.T, store *dstore.Store) {
	tests := map[string]evalTestCase{
		"wrong number of args passed": {
			setup:  func() {},
			input:  nil,
			output: []byte("-ERR wrong number of arguments for 'json.arrpop' command\r\n"),
		},
		"key does not exist": {
			setup:  func() {},
			input:  []string{"NOTEXISTANT_KEY"},
			output: []byte("-ERR could not perform this operation on a key that doesn't exist\r\n"),
		},
		"empty array at root path": {
			setup: func() {
				key := "MOCK_KEY"
				value := "[]"
				var rootData interface{}
				_ = sonic.Unmarshal([]byte(value), &rootData)
				obj := store.NewObj(rootData, -1, object.ObjTypeJSON, object.ObjEncodingJSON)
				store.Put(key, obj)
			},
			input:  []string{"MOCK_KEY"},
			output: []byte("-ERR Path '$' does not exist or not an array\r\n"),
		},
		"empty array at nested path": {
			setup: func() {
				key := "MOCK_KEY"
				value := "{\"a\": 1, \"b\": []}"
				var rootData interface{}
				_ = sonic.Unmarshal([]byte(value), &rootData)
				obj := store.NewObj(rootData, -1, object.ObjTypeJSON, object.ObjEncodingJSON)
				store.Put(key, obj)
			},
			input:  []string{"MOCK_KEY", "$.b"},
			output: []byte("*1\r\n$-1\r\n"),
		},
		"all paths with asterix": {
			setup: func() {
				key := "MOCK_KEY"
				value := "{\"a\": 1, \"b\": []}"
				var rootData interface{}
				_ = sonic.Unmarshal([]byte(value), &rootData)
				obj := store.NewObj(rootData, -1, object.ObjTypeJSON, object.ObjEncodingJSON)
				store.Put(key, obj)
			},
			input:  []string{"MOCK_KEY", "$.*"},
			output: []byte("*2\r\n$-1\r\n$-1\r\n"),
		},
		"array root path no index": {
			setup: func() {
				key := "MOCK_KEY"
				value := "[0, 1, 2, 3, 4, 5]"
				var rootData interface{}
				_ = sonic.Unmarshal([]byte(value), &rootData)
				obj := store.NewObj(rootData, -1, object.ObjTypeJSON, object.ObjEncodingJSON)
				store.Put(key, obj)
			},
			input:  []string{"MOCK_KEY"},
			output: []byte(":5\r\n"),
		},
		"array root path valid positive index": {
			setup: func() {
				key := "MOCK_KEY"
				value := "[0, 1, 2, 3, 4, 5]"
				var rootData interface{}
				_ = sonic.Unmarshal([]byte(value), &rootData)
				obj := store.NewObj(rootData, -1, object.ObjTypeJSON, object.ObjEncodingJSON)
				store.Put(key, obj)
			},
			input:  []string{"MOCK_KEY", "$", "2"},
			output: []byte(":2\r\n"),
		},
		"array root path out of bound positive index": {
			setup: func() {
				key := "MOCK_KEY"
				value := "[0, 1, 2, 3, 4, 5]"
				var rootData interface{}
				_ = sonic.Unmarshal([]byte(value), &rootData)
				obj := store.NewObj(rootData, -1, object.ObjTypeJSON, object.ObjEncodingJSON)
				store.Put(key, obj)
			},
			input:  []string{"MOCK_KEY", "$", "10"},
			output: []byte(":5\r\n"),
		},
		"array root path valid negative index": {
			setup: func() {
				key := "MOCK_KEY"
				value := "[0, 1, 2, 3, 4, 5]"
				var rootData interface{}
				_ = sonic.Unmarshal([]byte(value), &rootData)
				obj := store.NewObj(rootData, -1, object.ObjTypeJSON, object.ObjEncodingJSON)
				store.Put(key, obj)
			},
			input:  []string{"MOCK_KEY", "$", "-2"},
			output: []byte(":4\r\n"),
		},
		"array root path out of bound negative index": {
			setup: func() {
				key := "MOCK_KEY"
				value := "[0, 1, 2, 3, 4, 5]"
				var rootData interface{}
				_ = sonic.Unmarshal([]byte(value), &rootData)
				obj := store.NewObj(rootData, -1, object.ObjTypeJSON, object.ObjEncodingJSON)
				store.Put(key, obj)
			},
			input:  []string{"MOCK_KEY", "$", "-10"},
			output: []byte(":0\r\n"),
		},
		"array at root path updated correctly": {
			setup: func() {
				key := "MOCK_KEY"
				value := "[0, 1, 2, 3, 4, 5]"
				var rootData interface{}
				_ = sonic.Unmarshal([]byte(value), &rootData)
				obj := store.NewObj(rootData, -1, object.ObjTypeJSON, object.ObjEncodingJSON)
				store.Put(key, obj)
			},
			input:  []string{"MOCK_KEY", "$", "2"},
			output: []byte(":0\r\n"),
			validator: func(ouput []byte) {
				key := "MOCK_KEY"
				obj := store.Get(key)
				want := []interface{}{float64(0), float64(1), float64(3), float64(4), float64(5)}
				equal := reflect.DeepEqual(obj.Value, want)
				assert.Equal(t, equal, true)
			},
		},
		"nested array updated correctly": {
			setup: func() {
				key := "MOCK_KEY"
				value := "{\"a\": 2, \"b\": [0, 1, 2, 3, 4, 5]}"
				var rootData interface{}
				_ = sonic.Unmarshal([]byte(value), &rootData)
				obj := store.NewObj(rootData, -1, object.ObjTypeJSON, object.ObjEncodingJSON)
				store.Put(key, obj)
			},
			input:  []string{"MOCK_KEY", "$.b", "2"},
			output: []byte("*1\r\n:2\r\n"),
			validator: func(ouput []byte) {
				key := "MOCK_KEY"
				path := "$.b"
				obj := store.Get(key)

				expr, err := jp.ParseString(path)
				assert.NilError(t, err, "error parsing path")

				results := expr.Get(obj.Value)
				assert.Equal(t, len(results), 1)

				want := []interface{}{float64(0), float64(1), float64(3), float64(4), float64(5)}

				equal := reflect.DeepEqual(results[0], want)
				assert.Equal(t, equal, true)
			},
		},
	}

	runEvalTests(t, tests, evalJSONARRPOP, store)
}

func testEvalTYPE(t *testing.T, store *dstore.Store) {
	tests := map[string]evalTestCase{
		"TYPE : incorrect number of arguments": {
			setup:  func() {},
			input:  []string{},
			output: diceerrors.NewErrArity("TYPE"),
		},
		"TYPE : key does not exist": {
			setup:  func() {},
			input:  []string{"nonexistent_key"},
			output: []byte("+none\r\n"),
		},
		"TYPE : key exists and is of type String": {
			setup: func() {
				store.Put("string_key", store.NewObj("value", -1, object.ObjTypeString, object.ObjEncodingRaw))
			},
			input:  []string{"string_key"},
			output: []byte("+string\r\n"),
		},
		"TYPE : key exists and is of type List": {
			setup: func() {
				store.Put("list_key", store.NewObj([]byte("value"), -1, object.ObjTypeByteList, object.ObjEncodingRaw))
			},
			input:  []string{"list_key"},
			output: []byte("+list\r\n"),
		},
		"TYPE : key exists and is of type Set": {
			setup: func() {
				store.Put("set_key", store.NewObj([]byte("value"), -1, object.ObjTypeSet, object.ObjEncodingRaw))
			},
			input:  []string{"set_key"},
			output: []byte("+set\r\n"),
		},
		"TYPE : key exists and is of type Hash": {
			setup: func() {
				store.Put("hash_key", store.NewObj([]byte("value"), -1, object.ObjTypeHashMap, object.ObjEncodingRaw))
			},
			input:  []string{"hash_key"},
			output: []byte("+hash\r\n"),
		},
	}
	runEvalTests(t, tests, evalTYPE, store)
}

func BenchmarkEvalTYPE(b *testing.B) {
	store := dstore.NewStore(nil)

	// Define different types of objects to benchmark
	objectTypes := map[string]func(){
		"String": func() {
			store.Put("string_key", store.NewObj("value", -1, object.ObjTypeString, object.ObjEncodingRaw))
		},
		"List": func() {
			store.Put("list_key", store.NewObj([]byte("value"), -1, object.ObjTypeByteList, object.ObjEncodingRaw))
		},
		"Set": func() {
			store.Put("set_key", store.NewObj([]byte("value"), -1, object.ObjTypeSet, object.ObjEncodingRaw))
		},
		"Hash": func() {
			store.Put("hash_key", store.NewObj([]byte("value"), -1, object.ObjTypeHashMap, object.ObjEncodingRaw))
		},
	}

	for objType, setupFunc := range objectTypes {
		b.Run(fmt.Sprintf("ObjectType_%s", objType), func(b *testing.B) {
			// Set up the object in the store
			setupFunc()

			b.ResetTimer()
			b.ReportAllocs()

			// Benchmark the evalTYPE function
			for i := 0; i < b.N; i++ {
				_ = evalTYPE([]string{fmt.Sprintf("%s_key", strings.ToLower(objType))}, store)
			}
		})
	}
}

func testEvalCOMMAND(t *testing.T, store *dstore.Store) {
	tests := map[string]evalTestCase{
		"command help": {
			input: []string{"HELP"},
			output: []byte("*11\r\n" +
				"$64\r\n" +
				"COMMAND <subcommand> [<arg> [value] [opt] ...]. Subcommands are:\r\n" +
				"$15\r\n" +
				"(no subcommand)\r\n" +
				"$43\r\n" +
				"    Return details about all Dice commands.\r\n" +
				"$5\r\n" +
				"COUNT\r\n" +
				"$60\r\n" +
				"    Return the total number of commands in this Dice server.\r\n" +
				"$4\r\n" +
				"LIST\r\n" +
				"$55\r\n" +
				"     Return a list of all commands in this Dice server.\r\n" +
				"$22\r\n" +
				"GETKEYS <full-command>\r\n" +
				"$46\r\n" +
				"     Return the keys from a full Dice command.\r\n" +
				"$4\r\n" +
				"HELP\r\n" +
				"$21\r\n" +
				"     Print this help.\r\n"),
		},
		"command info valid command SET": {
			input:  []string{"INFO", "SET"},
			output: []byte("*1\r\n*5\r\n$3\r\nSET\r\n:-3\r\n:1\r\n:0\r\n:0\r\n"),
		},
		"command info valid command GET": {
			input:  []string{"INFO", "GET"},
			output: []byte("*1\r\n*5\r\n$3\r\nGET\r\n:2\r\n:1\r\n:0\r\n:0\r\n"),
		},
		"command info valid command PING": {
			input:  []string{"INFO", "PING"},
			output: []byte("*1\r\n*5\r\n$4\r\nPING\r\n:-1\r\n:0\r\n:0\r\n:0\r\n"),
		},
		"command info multiple valid commands": {
			input:  []string{"INFO", "SET", "GET"},
			output: []byte("*2\r\n*5\r\n$3\r\nSET\r\n:-3\r\n:1\r\n:0\r\n:0\r\n*5\r\n$3\r\nGET\r\n:2\r\n:1\r\n:0\r\n:0\r\n"),
		},
		"command info invalid command": {
			input:  []string{"INFO", "INVALID_CMD"},
			output: []byte("*1\r\n$-1\r\n"),
		},
		"command info mixture of valid and invalid commands": {
			input:  []string{"INFO", "SET", "INVALID_CMD"},
			output: []byte("*2\r\n*5\r\n$3\r\nSET\r\n:-3\r\n:1\r\n:0\r\n:0\r\n$-1\r\n"),
		},
		"command unknown": {
			input:  []string{"UNKNOWN"},
			output: []byte("-ERR unknown subcommand 'UNKNOWN'. Try COMMAND HELP.\r\n"),
		},
	}

	runEvalTests(t, tests, evalCommand, store)
}

func testEvalJSONOBJKEYS(t *testing.T, store *dstore.Store) {
	tests := map[string]evalTestCase{
		"nil value": {
			setup:  func() {},
			input:  nil,
			output: []byte("-ERR wrong number of arguments for 'json.objkeys' command\r\n"),
		},
		"empty args": {
			setup:  func() {},
			input:  []string{},
			output: []byte("-ERR wrong number of arguments for 'json.objkeys' command\r\n"),
		},
		"key does not exist": {
			setup:  func() {},
			input:  []string{"NONEXISTENT_KEY"},
			output: []byte("-ERR could not perform this operation on a key that doesn't exist\r\n"),
		},
		"root not object": {
			setup: func() {
				key := "EXISTING_KEY"
				value := "[1]"
				var rootData interface{}
				_ = sonic.Unmarshal([]byte(value), &rootData)
				obj := store.NewObj(rootData, -1, object.ObjTypeJSON, object.ObjEncodingJSON)
				store.Put(key, obj)
			},
			input:  []string{"EXISTING_KEY"},
			output: []byte("-WRONGTYPE Operation against a key holding the wrong kind of value\r\n"),
		},
		"wildcard no object objkeys": {
			setup: func() {
				key := "EXISTING_KEY"
				value := "{\"name\":\"John\",\"age\":30,\"pets\":null,\"languages\":[\"python\",\"golang\"],\"flag\":false}"
				var rootData interface{}
				_ = sonic.Unmarshal([]byte(value), &rootData)
				obj := store.NewObj(rootData, -1, object.ObjTypeJSON, object.ObjEncodingJSON)
				store.Put(key, obj)
			},
			input:  []string{"EXISTING_KEY", "$.*"},
			output: []byte("*5\r\n$-1\r\n$-1\r\n$-1\r\n$-1\r\n$-1\r\n"),
		},
		"invalid JSONPath": {
			setup: func() {
				key := "EXISTING_KEY"
				value := "{\"name\":\"John\",\"age\":30}"
				var rootData interface{}
				_ = sonic.Unmarshal([]byte(value), &rootData)
				obj := store.NewObj(rootData, -1, object.ObjTypeJSON, object.ObjEncodingJSON)
				store.Put(key, obj)
			},
			input:  []string{"EXISTING_KEY", "$invalid_path"},
			output: []byte("-ERR parse error at 2 in $invalid_path\r\n"),
		},
		"incomapitable type(int)": {
			setup: func() {
				key := "EXISTING_KEY"
				value := "{\"person\":{\"name\":\"John\",\"age\":30},\"languages\":[\"python\",\"golang\"]}"
				var rootData interface{}
				_ = sonic.Unmarshal([]byte(value), &rootData)
				obj := store.NewObj(rootData, -1, object.ObjTypeJSON, object.ObjEncodingJSON)
				store.Put(key, obj)
			},
			input:  []string{"EXISTING_KEY", "$.person.age"},
			output: []byte("*1\r\n$-1\r\n"),
		},
		"incomapitable type(string)": {
			setup: func() {
				key := "EXISTING_KEY"
				value := "{\"person\":{\"name\":\"John\",\"age\":30},\"languages\":[\"python\",\"golang\"]}"
				var rootData interface{}
				_ = sonic.Unmarshal([]byte(value), &rootData)
				obj := store.NewObj(rootData, -1, object.ObjTypeJSON, object.ObjEncodingJSON)
				store.Put(key, obj)
			},
			input:  []string{"EXISTING_KEY", "$.person.name"},
			output: []byte("*1\r\n$-1\r\n"),
		},
		"incomapitable type(array)": {
			setup: func() {
				key := "EXISTING_KEY"
				value := "{\"person\":{\"name\":\"John\",\"age\":30},\"languages\":[\"python\",\"golang\"]}"
				var rootData interface{}
				_ = sonic.Unmarshal([]byte(value), &rootData)
				obj := store.NewObj(rootData, -1, object.ObjTypeJSON, object.ObjEncodingJSON)
				store.Put(key, obj)
			},
			input:  []string{"EXISTING_KEY", "$.languages"},
			output: []byte("*1\r\n$-1\r\n"),
		},
	}

	runEvalTests(t, tests, evalJSONOBJKEYS, store)
}

func BenchmarkEvalJSONOBJKEYS(b *testing.B) {
	sizes := []int{0, 10, 100, 1000, 10000, 100000} // Various sizes of JSON objects
	store := dstore.NewStore(nil)

	for _, size := range sizes {
		b.Run(fmt.Sprintf("JSONObjectSize_%d", size), func(b *testing.B) {
			key := fmt.Sprintf("benchmark_json_objkeys_%d", size)

			// Create a large JSON object with the given size
			jsonObj := make(map[string]interface{})
			for i := 0; i < size; i++ {
				jsonObj[fmt.Sprintf("key%d", i)] = fmt.Sprintf("value%d", i)
			}

			// Set the JSON object in the store
			args := []string{key, "$", fmt.Sprintf("%v", jsonObj)}
			evalJSONSET(args, store)

			b.ResetTimer()
			b.ReportAllocs()

			// Benchmark the evalJSONOBJKEYS function
			for i := 0; i < b.N; i++ {
				_ = evalJSONOBJKEYS([]string{key, "$"}, store)
			}
		})
	}
}

func testEvalGETRANGE(t *testing.T, store *dstore.Store) {
	setupForStringValue := func() {
		store.Put("STRING_KEY", store.NewObj("Hello World", maxExDuration, object.ObjTypeString, object.ObjEncodingRaw))
	}
	setupForIntegerValue := func() {
		store.Put("INTEGER_KEY", store.NewObj("1234", maxExDuration, object.ObjTypeString, object.ObjEncodingRaw))
	}
	tests := map[string]evalTestCase{
		"GETRANGE against non-existing key": {
			setup:  func() {},
			input:  []string{"NON_EXISTING_KEY", "0", "-1"},
			output: clientio.Encode("", false),
		},
		"GETRANGE against wrong key type": {
			setup: func() {
				evalLPUSH([]string{"LKEY1", "list"}, store)
			},
			input:  []string{"LKEY1", "0", "-1"},
			output: diceerrors.NewErrWithFormattedMessage(diceerrors.WrongTypeErr),
		},
		"GETRANGE against string value: 0, 3": {
			setup:  setupForStringValue,
			input:  []string{"STRING_KEY", "0", "3"},
			output: clientio.Encode("Hell", false),
		},
		"GETRANGE against string value: 0, -1": {
			setup:  setupForStringValue,
			input:  []string{"STRING_KEY", "0", "-1"},
			output: clientio.Encode("Hello World", false),
		},
		"GETRANGE against string value: -4, -1": {
			setup:  setupForStringValue,
			input:  []string{"STRING_KEY", "-4", "-1"},
			output: clientio.Encode("orld", false),
		},
		"GETRANGE against string value: 5, 3": {
			setup:  setupForStringValue,
			input:  []string{"STRING_KEY", "5", "3"},
			output: clientio.Encode("", false),
		},
		"GETRANGE against string value: 5, 5000": {
			setup:  setupForStringValue,
			input:  []string{"STRING_KEY", "5", "5000"},
			output: clientio.Encode(" World", false),
		},
		"GETRANGE against string value: -5000, 10000": {
			setup:  setupForStringValue,
			input:  []string{"STRING_KEY", "-5000", "10000"},
			output: clientio.Encode("Hello World", false),
		},
		"GETRANGE against string value: 0, -100": {
			setup:  setupForStringValue,
			input:  []string{"STRING_KEY", "0", "-100"},
			output: clientio.Encode("", false),
		},
		"GETRANGE against string value: 1, -100": {
			setup:  setupForStringValue,
			input:  []string{"STRING_KEY", "1", "-100"},
			output: clientio.Encode("", false),
		},
		"GETRANGE against string value: -1, -100": {
			setup:  setupForStringValue,
			input:  []string{"STRING_KEY", "-1", "-100"},
			output: clientio.Encode("", false),
		},
		"GETRANGE against string value: -100, -100": {
			setup:  setupForStringValue,
			input:  []string{"STRING_KEY", "-100", "-100"},
			output: clientio.Encode("", false),
		},
		"GETRANGE against string value: -100, -101": {
			setup:  setupForStringValue,
			input:  []string{"STRING_KEY", "-100", "-101"},
			output: clientio.Encode("", false),
		},
		"GETRANGE against integer value: 0, 2": {
			setup:  setupForIntegerValue,
			input:  []string{"INTEGER_KEY", "0", "2"},
			output: clientio.Encode("123", false),
		},
		"GETRANGE against integer value: 0, -1": {
			setup:  setupForIntegerValue,
			input:  []string{"INTEGER_KEY", "0", "-1"},
			output: clientio.Encode("1234", false),
		},
		"GETRANGE against integer value: -3, -1": {
			setup:  setupForIntegerValue,
			input:  []string{"INTEGER_KEY", "-3", "-1"},
			output: clientio.Encode("234", false),
		},
		"GETRANGE against integer value: 5, 3": {
			setup:  setupForIntegerValue,
			input:  []string{"INTEGER_KEY", "5", "3"},
			output: clientio.Encode("", false),
		},
		"GETRANGE against integer value: 3, 5000": {
			setup:  setupForIntegerValue,
			input:  []string{"INTEGER_KEY", "3", "5000"},
			output: clientio.Encode("4", false),
		},

		"GETRANGE against integer value: -5000, 10000": {
			setup:  setupForIntegerValue,
			input:  []string{"INTEGER_KEY", "-5000", "10000"},
			output: clientio.Encode("1234", false),
		},
		"GETRANGE against integer value: 0, -100": {
			setup:  setupForIntegerValue,
			input:  []string{"INTEGER_KEY", "0", "-100"},
			output: clientio.Encode("", false),
		},
		"GETRANGE against integer value: 1, -100": {
			setup:  setupForIntegerValue,
			input:  []string{"INTEGER_KEY", "1", "-100"},
			output: clientio.Encode("", false),
		},
		"GETRANGE against integer value: -1, -100": {
			setup:  setupForIntegerValue,
			input:  []string{"INTEGER_KEY", "-1", "-100"},
			output: clientio.Encode("", false),
		},
		"GETRANGE against integer value: -100, -99": {
			setup:  setupForIntegerValue,
			input:  []string{"INTEGER_KEY", "-100", "-99"},
			output: clientio.Encode("", false),
		},
		"GETRANGE against integer value: -100, -100": {
			setup:  setupForIntegerValue,
			input:  []string{"INTEGER_KEY", "-100", "-100"},
			output: clientio.Encode("", false),
		},
		"GETRANGE against integer value: -100, -101": {
			setup:  setupForIntegerValue,
			input:  []string{"INTEGER_KEY", "-100", "-101"},
			output: clientio.Encode("", false),
		},
	}
	runEvalTests(t, tests, evalGETRANGE, store)
}

func BenchmarkEvalGETRANGE(b *testing.B) {
	store := dstore.NewStore(nil)
	store.Put("BENCHMARK_KEY", store.NewObj("Hello World", maxExDuration, object.ObjTypeString, object.ObjEncodingRaw))

	inputs := []struct {
		start string
		end   string
	}{
		{"0", "3"},
		{"0", "-1"},
		{"-4", "-1"},
		{"5", "3"},
		{"5", "5000"},
		{"-5000", "10000"},
	}

	for _, input := range inputs {
		b.Run(fmt.Sprintf("GETRANGE start=%s end=%s", input.start, input.end), func(b *testing.B) {
			for i := 0; i < b.N; i++ {
				_ = evalGETRANGE([]string{"BENCHMARK_KEY", input.start, input.end}, store)
			}
		})
	}
}

func BenchmarkEvalHSETNX(b *testing.B) {
	store := dstore.NewStore(nil)
	for i := 0; i < b.N; i++ {
		evalHSETNX([]string{"KEY", fmt.Sprintf("FIELD_%d", i/2), fmt.Sprintf("VALUE_%d", i)}, store)
	}
}

func testEvalHSETNX(t *testing.T, store *dstore.Store) {
	tests := map[string]evalTestCase{
		"no args passed": {
			setup:  func() {},
			input:  nil,
			output: []byte("-ERR wrong number of arguments for 'hsetnx' command\r\n"),
		},
		"only key passed": {
			setup:  func() {},
			input:  []string{"key"},
			output: []byte("-ERR wrong number of arguments for 'hsetnx' command\r\n"),
		},
		"only key and field_name passed": {
			setup:  func() {},
			input:  []string{"KEY", "field_name"},
			output: []byte("-ERR wrong number of arguments for 'hsetnx' command\r\n"),
		},
		"more than one field and value passed": {
			setup:  func() {},
			input:  []string{"KEY", "field1", "value1", "field2", "value2"},
			output: []byte("-ERR wrong number of arguments for 'hsetnx' command\r\n"),
		},
		"key, field and value passed": {
			setup:  func() {},
			input:  []string{"KEY1", "field_name", "value"},
			output: clientio.Encode(int64(1), false),
		},
		"new set of key, field and value added": {
			setup:  func() {},
			input:  []string{"KEY2", "field_name_new", "value_new_new"},
			output: clientio.Encode(int64(1), false),
		},
		"apply with duplicate key, field and value names": {
			setup: func() {
				key := "KEY_MOCK"
				field := "mock_field_name"
				newMap := make(HashMap)
				newMap[field] = "mock_field_value"

				obj := &object.Obj{
					TypeEncoding:   object.ObjTypeHashMap | object.ObjEncodingHashMap,
					Value:          newMap,
					LastAccessedAt: uint32(time.Now().Unix()),
				}

				store.Put(key, obj)
			},
			input:  []string{"KEY_MOCK", "mock_field_name", "mock_field_value_2"},
			output: clientio.Encode(int64(0), false),
		},
	}

	runEvalTests(t, tests, evalHSETNX, store)
}

func TestMSETConsistency(t *testing.T) {
	store := dstore.NewStore(nil)
	evalMSET([]string{"KEY", "VAL", "KEY2", "VAL2"}, store)

	assert.Equal(t, "VAL", store.Get("KEY").Value)
	assert.Equal(t, "VAL2", store.Get("KEY2").Value)
}

func BenchmarkEvalHINCRBY(b *testing.B) {
	store := dstore.NewStore(nil)

	// creating new fields
	for i := 0; i < b.N; i++ {
		evalHINCRBY([]string{"KEY", fmt.Sprintf("FIELD_%d", i), fmt.Sprintf("%d", i)}, store)
	}

	// updating the existing fields
	for i := 0; i < b.N; i++ {
		evalHINCRBY([]string{"KEY", fmt.Sprintf("FIELD_%d", i), fmt.Sprintf("%d", i*10)}, store)
	}
}

func testEvalHINCRBY(t *testing.T, store *dstore.Store) {
	tests := map[string]evalTestCase{
		"invalid number of args passed": {
			setup:  func() {},
			input:  nil,
			output: []byte("-ERR wrong number of arguments for 'hincrby' command\r\n"),
		},
		"only key is passed in args": {
			setup:  func() {},
			input:  []string{"key"},
			output: []byte("-ERR wrong number of arguments for 'hincrby' command\r\n"),
		},
		"only key and field is passed in args": {
			setup:  func() {},
			input:  []string{"key field"},
			output: []byte("-ERR wrong number of arguments for 'hincrby' command\r\n"),
		},
		"key, field and increment passed in args": {
			setup:  func() {},
			input:  []string{"key", "field", "10"},
			output: clientio.Encode(int64(10), false),
		},
		"update the already existing field in the key": {
			setup: func() {
				key := "key"
				field := "field"
				h := make(HashMap)
				h[field] = "10"
				obj := &object.Obj{
					TypeEncoding:   object.ObjTypeHashMap | object.ObjEncodingHashMap,
					Value:          h,
					LastAccessedAt: uint32(time.Now().Unix()),
				}
				store.Put(key, obj)
			},
			input:  []string{"key", "field", "10"},
			output: clientio.Encode(int64(20), false),
		},
		"increment value is not int64": {
			setup:  func() {},
			input:  []string{"key", "field", "hello"},
			output: []byte("-ERR value is not an integer or out of range\r\n"),
		},
		"increment value is greater than the bound of int64": {
			setup:  func() {},
			input:  []string{"key", "field", "99999999999999999999999999999999999999999999999999999"},
			output: []byte("-ERR value is not an integer or out of range\r\n"),
		},
		"update the existing field whose datatype is not int64": {
			setup: func() {
				key := "new_key"
				field := "new_field"
				newMap := make(HashMap)
				newMap[field] = "new_value"
				obj := &object.Obj{
					TypeEncoding:   object.ObjTypeHashMap | object.ObjEncodingHashMap,
					Value:          newMap,
					LastAccessedAt: uint32(time.Now().Unix()),
				}

				store.Put(key, obj)
			},
			input:  []string{"new_key", "new_field", "10"},
			output: []byte("-ERR hash value is not an integer\r\n"),
		},
		"update the exisiting field which has spaces": {
			setup: func() {
				key := "key"
				field := "field"
				h := make(HashMap)
				h[field] = " 10  "

				obj := &object.Obj{
					TypeEncoding:   object.ObjTypeHashMap | object.ObjEncodingHashMap,
					Value:          h,
					LastAccessedAt: uint32(time.Now().Unix()),
				}
				store.Put(key, obj)
			},
			input:  []string{"key", "field", "10"},
			output: []byte("-ERR hash value is not an integer\r\n"),
		},
		"updating the new field with negative value": {
			setup:  func() {},
			input:  []string{"key", "field", "-10"},
			output: clientio.Encode(int64(-10), false),
		},
		"update the exisiting field with negative value": {
			setup: func() {
				key := "key"
				field := "field"
				h := make(HashMap)

				h[field] = "-10"
				obj := &object.Obj{
					TypeEncoding:   object.ObjTypeHashMap | object.ObjEncodingHashMap,
					Value:          h,
					LastAccessedAt: uint32(time.Now().Unix()),
				}
				store.Put(key, obj)
			},
			input:  []string{"key", "field", "-10"},
			output: clientio.Encode(int64(-20), false),
		},
		"updating the existing field which would lead to positive overflow": {
			setup: func() {
				key := "key"
				field := "field"
				h := make(HashMap)

				h[field] = fmt.Sprintf("%v", math.MaxInt64)
				obj := &object.Obj{
					TypeEncoding:   object.ObjTypeHashMap | object.ObjEncodingHashMap,
					Value:          h,
					LastAccessedAt: uint32(time.Now().Unix()),
				}
				store.Put(key, obj)
			},
			input:  []string{"key", "field", "10"},
			output: []byte("-ERR increment or decrement would overflow\r\n"),
		},
		"updating the existing field which would lead to negative overflow": {
			setup: func() {
				key := "key"
				field := "field"
				h := make(HashMap)

				h[field] = fmt.Sprintf("%v", math.MinInt64)
				obj := &object.Obj{
					TypeEncoding:   object.ObjTypeHashMap | object.ObjEncodingHashMap,
					Value:          h,
					LastAccessedAt: uint32(time.Now().Unix()),
				}
				store.Put(key, obj)
			},
			input:  []string{"key", "field", "-10"},
			output: []byte("-ERR increment or decrement would overflow\r\n"),
		},
	}

	runEvalTests(t, tests, evalHINCRBY, store)
}

func testEvalSETEX(t *testing.T, store *dstore.Store) {
	mockTime := &utils.MockClock{CurrTime: time.Now()}
	utils.CurrentTime = mockTime

	tests := map[string]evalTestCase{
		"nil value":                              {input: nil, migratedOutput: EvalResponse{Result: nil, Error: errors.New("-ERR wrong number of arguments for 'setex' command\r\n")}},
		"empty array":                            {input: []string{}, migratedOutput: EvalResponse{Result: nil, Error: errors.New("-ERR wrong number of arguments for 'setex' command\r\n")}},
		"one value":                              {input: []string{"KEY"}, migratedOutput: EvalResponse{Result: nil, Error: errors.New("-ERR wrong number of arguments for 'setex' command\r\n")}},
		"key val pair":                           {input: []string{"KEY", "VAL"}, migratedOutput: EvalResponse{Result: nil, Error: errors.New("-ERR wrong number of arguments for 'setex' command\r\n")}},
		"key exp pair":                           {input: []string{"KEY", "123456"}, migratedOutput: EvalResponse{Result: nil, Error: errors.New("-ERR wrong number of arguments for 'setex' command\r\n")}},
		"key exp value pair":                     {input: []string{"KEY", "123", "VAL"}, migratedOutput: EvalResponse{Result: clientio.RespOK, Error: nil}},
		"key exp value pair with extra args":     {input: []string{"KEY", "123", "VAL", " "}, migratedOutput: EvalResponse{Result: nil, Error: errors.New("-ERR wrong number of arguments for 'setex' command\r\n")}},
		"key exp value pair with invalid exp":    {input: []string{"KEY", "0", "VAL"}, migratedOutput: EvalResponse{Result: nil, Error: errors.New("-ERR invalid expire time in 'setex' command\r\n")}},
		"key exp value pair with exp > maxexp":   {input: []string{"KEY", "9223372036854776", "VAL"}, migratedOutput: EvalResponse{Result: nil, Error: errors.New("-ERR invalid expire time in 'setex' command\r\n")}},
		"key exp value pair with exp > maxint64": {input: []string{"KEY", "92233720368547760000000", "VAL"}, migratedOutput: EvalResponse{Result: nil, Error: errors.New("-ERR value is not an integer or out of range\r\n")}},
		"key exp value pair with negative exp":   {input: []string{"KEY", "-23", "VAL"}, migratedOutput: EvalResponse{Result: nil, Error: errors.New("-ERR invalid expire time in 'setex' command\r\n")}},
		"key exp value pair with not-int exp":    {input: []string{"KEY", "12a", "VAL"}, migratedOutput: EvalResponse{Result: nil, Error: errors.New("-ERR value is not an integer or out of range\r\n")}},

		"set and get": {
			setup: func() {},
			input: []string{"TEST_KEY", "5", "TEST_VALUE"},
			validator: func(output []byte) {
				assert.Equal(t, string(clientio.RespOK), string(output))

				// Check if the key was set correctly
				getValue := evalGET([]string{"TEST_KEY"}, store)
				assert.Equal(t, string(clientio.Encode("TEST_VALUE", false)), string(getValue.Result.([]byte)))

				// Check if the TTL is set correctly (should be 5 seconds or less)
				ttlValue := evalTTL([]string{"TEST_KEY"}, store)
				ttl, err := strconv.Atoi(strings.TrimPrefix(strings.TrimSpace(string(ttlValue)), ":"))
				assert.NilError(t, err, "Failed to parse TTL")
				assert.Assert(t, ttl > 0 && ttl <= 5)

				// Wait for the key to expire
				mockTime.SetTime(mockTime.CurrTime.Add(6 * time.Second))

				// Check if the key has been deleted after expiry
				expiredValue := evalGET([]string{"TEST_KEY"}, store)
				assert.Equal(t, string(clientio.RespNIL), string(expiredValue.Result.([]byte)))
			},
		},
		"update existing key": {
			setup: func() {
				evalSET([]string{"EXISTING_KEY", "OLD_VALUE"}, store)
			},
			input: []string{"EXISTING_KEY", "10", "NEW_VALUE"},
			validator: func(output []byte) {
				assert.Equal(t, string(clientio.RespOK), string(output))

				// Check if the key was updated correctly
				getValue := evalGET([]string{"EXISTING_KEY"}, store)
				assert.Equal(t, string(clientio.Encode("NEW_VALUE", false)), string(getValue.Result.([]byte)))

				// Check if the TTL is set correctly
				ttlValue := evalTTL([]string{"EXISTING_KEY"}, store)
				ttl, err := strconv.Atoi(strings.TrimPrefix(strings.TrimSpace(string(ttlValue)), ":"))
				assert.NilError(t, err, "Failed to parse TTL")
				assert.Assert(t, ttl > 0 && ttl <= 10)
			},
		},
	}

	for _, tt := range tests {
		t.Run(tt.name, func(t *testing.T) {
			response := evalSETEX(tt.input, store)

			if tt.validator != nil {
				if tt.migratedOutput.Error != nil {
					tt.validator([]byte(tt.migratedOutput.Error.Error()))
				} else {
					tt.validator(response.Result.([]byte))
				}
			} else {
				// Handle comparison for byte slices
				if b, ok := response.Result.([]byte); ok && tt.migratedOutput.Result != nil {
					if expectedBytes, ok := tt.migratedOutput.Result.([]byte); ok {
						testifyAssert.True(t, bytes.Equal(b, expectedBytes), "expected and actual byte slices should be equal")
					}
				} else {
					assert.Equal(t, tt.migratedOutput.Result, response.Result)
				}

				if tt.migratedOutput.Error != nil {
					testifyAssert.EqualError(t, response.Error, tt.migratedOutput.Error.Error())
				} else {
					testifyAssert.NoError(t, response.Error)
				}
			}
		})
	}
}

func BenchmarkEvalSETEX(b *testing.B) {
	store := dstore.NewStore(nil)

	b.ResetTimer()
	for i := 0; i < b.N; i++ {
		key := fmt.Sprintf("key_%d", i)
		value := fmt.Sprintf("value_%d", i)
		expiry := "10" // 10 seconds expiry

		evalSETEX([]string{key, expiry, value}, store)
	}
}

func testEvalFLUSHDB(t *testing.T, store *dstore.Store) {
	tests := map[string]evalTestCase{
		"one key exists in db": {
			setup: func() {
				evalSET([]string{"key", "val"}, store)
			},
			input:  nil,
			output: clientio.RespOK,
		},
		"two keys exist in db": {
			setup: func() {
				evalSET([]string{"key1", "val1"}, store)
				evalSET([]string{"key2", "val2"}, store)
			},
			input:  nil,
			output: clientio.RespOK,
		},
	}
	runEvalTests(t, tests, evalFLUSHDB, store)
}

func testEvalINCRBYFLOAT(t *testing.T, store *dstore.Store) {
	tests := map[string]evalTestCase{
		"INCRBYFLOAT on a non existing key": {
			input:  []string{"float", "0.1"},
			output: clientio.Encode("0.1", false),
		},
		"INCRBYFLOAT on an existing key": {
			setup: func() {
				key := "key"
				value := "2.1"
				obj := &object.Obj{
					Value:          value,
					LastAccessedAt: uint32(time.Now().Unix()),
				}
				store.Put(key, obj)
			},
			input:  []string{"key", "0.1"},
			output: clientio.Encode("2.2", false),
		},
		"INCRBYFLOAT on a key with integer value": {
			setup: func() {
				key := "key"
				value := "2"
				obj := &object.Obj{
					Value:          value,
					LastAccessedAt: uint32(time.Now().Unix()),
				}
				store.Put(key, obj)
			},
			input:  []string{"key", "0.1"},
			output: clientio.Encode("2.1", false),
		},
		"INCRBYFLOAT by a negative increment": {
			setup: func() {
				key := "key"
				value := "2"
				obj := &object.Obj{
					Value:          value,
					LastAccessedAt: uint32(time.Now().Unix()),
				}
				store.Put(key, obj)
			},
			input:  []string{"key", "-0.1"},
			output: clientio.Encode("1.9", false),
		},
		"INCRBYFLOAT by a scientific notation increment": {
			setup: func() {
				key := "key"
				value := "1"
				obj := &object.Obj{
					Value:          value,
					LastAccessedAt: uint32(time.Now().Unix()),
				}
				store.Put(key, obj)
			},
			input:  []string{"key", "1e-2"},
			output: clientio.Encode("1.01", false),
		},
		"INCRBYFLOAT on a key holding a scientific notation value": {
			setup: func() {
				key := "key"
				value := "1e2"
				obj := &object.Obj{
					Value:          value,
					LastAccessedAt: uint32(time.Now().Unix()),
				}
				store.Put(key, obj)
			},
			input:  []string{"key", "1e-1"},
			output: clientio.Encode("100.1", false),
		},
		"INCRBYFLOAT by an negative increment of the same value": {
			setup: func() {
				key := "key"
				value := "0.1"
				obj := &object.Obj{
					Value:          value,
					LastAccessedAt: uint32(time.Now().Unix()),
				}
				store.Put(key, obj)
			},
			input:  []string{"key", "-0.1"},
			output: clientio.Encode("0", false),
		},
		"INCRBYFLOAT on a key with spaces": {
			setup: func() {
				key := "key"
				value := "   2   "
				obj := &object.Obj{
					Value:          value,
					LastAccessedAt: uint32(time.Now().Unix()),
				}
				store.Put(key, obj)
			},
			input:  []string{"key", "0.1"},
			output: []byte("-WRONGTYPE Operation against a key holding the wrong kind of value\r\n"),
		},
		"INCRBYFLOAT on a key with non numeric value": {
			setup: func() {
				key := "key"
				value := "string"
				obj := &object.Obj{
					Value:          value,
					LastAccessedAt: uint32(time.Now().Unix()),
				}
				store.Put(key, obj)
			},
			input:  []string{"key", "0.1"},
			output: []byte("-WRONGTYPE Operation against a key holding the wrong kind of value\r\n"),
		},
		"INCRBYFLOAT by a non numeric increment": {
			setup: func() {
				key := "key"
				value := "2.0"
				obj := &object.Obj{
					Value:          value,
					LastAccessedAt: uint32(time.Now().Unix()),
				}
				store.Put(key, obj)
			},
			input:  []string{"key", "a"},
			output: []byte("-ERR value is not an integer or a float\r\n"),
		},
		"INCRBYFLOAT by a number that would turn float64 to Inf": {
			setup: func() {
				key := "key"
				value := "1e308"
				obj := &object.Obj{
					Value:          value,
					LastAccessedAt: uint32(time.Now().Unix()),
				}
				store.Put(key, obj)
			},
			input:  []string{"key", "1e308"},
			output: []byte("-ERR value is out of range\r\n"),
		},
	}

	runEvalTests(t, tests, evalINCRBYFLOAT, store)
}

func BenchmarkEvalINCRBYFLOAT(b *testing.B) {
	store := dstore.NewStore(nil)
	store.Put("key1", store.NewObj("1", maxExDuration, object.ObjTypeString, object.ObjEncodingEmbStr))
	store.Put("key2", store.NewObj("1.2", maxExDuration, object.ObjTypeString, object.ObjEncodingEmbStr))

	inputs := []struct {
		key  string
		incr string
	}{
		{"key1", "0.1"},
		{"key1", "-0.1"},
		{"key2", "1000000.1"},
		{"key2", "-1000000.1"},
		{"key3", "-10.1234"},
	}

	for _, input := range inputs {
		b.Run(fmt.Sprintf("INCRBYFLOAT %s %s", input.key, input.incr), func(b *testing.B) {
			for i := 0; i < b.N; i++ {
				_ = evalGETRANGE([]string{"INCRBYFLOAT", input.key, input.incr}, store)
			}
		})
	}
}

func testEvalBITOP(t *testing.T, store *dstore.Store) {
	tests := map[string]evalTestCase{
		"BITOP NOT (empty string)": {
			setup: func() {
				store.Put("s{t}", store.NewObj(&ByteArray{data: []byte("")}, maxExDuration, object.ObjTypeByteArray, object.ObjEncodingByteArray))
			},
			input:  []string{"NOT", "dest{t}", "s{t}"},
			output: clientio.Encode(0, true),
			validator: func(output []byte) {
				expectedResult := []byte{}
				assert.DeepEqual(t, expectedResult, store.Get("dest{t}").Value.(*ByteArray).data)
			},
		},
		"BITOP NOT (known string)": {
			setup: func() {
				store.Put("s{t}", store.NewObj(&ByteArray{data: []byte{0xaa, 0x00, 0xff, 0x55}}, maxExDuration, object.ObjTypeByteArray, object.ObjEncodingByteArray))
			},
			input:  []string{"NOT", "dest{t}", "s{t}"},
			output: clientio.Encode(4, true),
			validator: func(output []byte) {
				expectedResult := []byte{0x55, 0xff, 0x00, 0xaa}
				assert.DeepEqual(t, expectedResult, store.Get("dest{t}").Value.(*ByteArray).data)
			},
		},
		"BITOP where dest and target are the same key": {
			setup: func() {
				store.Put("s", store.NewObj(&ByteArray{data: []byte{0xaa, 0x00, 0xff, 0x55}}, maxExDuration, object.ObjTypeByteArray, object.ObjEncodingByteArray))
			},
			input:  []string{"NOT", "s", "s"},
			output: clientio.Encode(4, true),
			validator: func(output []byte) {
				expectedResult := []byte{0x55, 0xff, 0x00, 0xaa}
				assert.DeepEqual(t, expectedResult, store.Get("s").Value.(*ByteArray).data)
			},
		},
		"BITOP AND|OR|XOR don't change the string with single input key": {
			setup: func() {
				store.Put("a{t}", store.NewObj(&ByteArray{data: []byte{0x01, 0x02, 0xff}}, maxExDuration, object.ObjTypeByteArray, object.ObjEncodingByteArray))
			},
			input:  []string{"AND", "res1{t}", "a{t}"},
			output: clientio.Encode(3, true),
			validator: func(output []byte) {
				expectedResult := []byte{0x01, 0x02, 0xff}
				assert.DeepEqual(t, expectedResult, store.Get("res1{t}").Value.(*ByteArray).data)
			},
		},
		"BITOP missing key is considered a stream of zero": {
			setup: func() {
				store.Put("a{t}", store.NewObj(&ByteArray{data: []byte{0x01, 0x02, 0xff}}, maxExDuration, object.ObjTypeByteArray, object.ObjEncodingByteArray))
			},
			input:  []string{"AND", "res1{t}", "no-such-key{t}", "a{t}"},
			output: clientio.Encode(3, true),
			validator: func(output []byte) {
				expectedResult := []byte{0x00, 0x00, 0x00}
				assert.DeepEqual(t, expectedResult, store.Get("res1{t}").Value.(*ByteArray).data)
			},
		},
		"BITOP shorter keys are zero-padded to the key with max length": {
			setup: func() {
				store.Put("a{t}", store.NewObj(&ByteArray{data: []byte{0x01, 0x02, 0xff, 0xff}}, maxExDuration, object.ObjTypeByteArray, object.ObjEncodingByteArray))
				store.Put("b{t}", store.NewObj(&ByteArray{data: []byte{0x01, 0x02, 0xff}}, maxExDuration, object.ObjTypeByteArray, object.ObjEncodingByteArray))
			},
			input:  []string{"AND", "res1{t}", "a{t}", "b{t}"},
			output: clientio.Encode(4, true),
			validator: func(output []byte) {
				expectedResult := []byte{0x01, 0x02, 0xff, 0x00}
				assert.DeepEqual(t, expectedResult, store.Get("res1{t}").Value.(*ByteArray).data)
			},
		},
		"BITOP with non string source key": {
			setup: func() {
				store.Put("a{t}", store.NewObj("1", maxExDuration, object.ObjTypeString, object.ObjEncodingRaw))
				store.Put("b{t}", store.NewObj("2", maxExDuration, object.ObjTypeString, object.ObjEncodingRaw))
				store.Put("c{t}", store.NewObj([]byte("foo"), maxExDuration, object.ObjTypeByteList, object.ObjEncodingRaw))
			},
			input:  []string{"XOR", "dest{t}", "a{t}", "b{t}", "c{t}", "d{t}"},
			output: []byte("-WRONGTYPE Operation against a key holding the wrong kind of value\r\n"),
		},
		"BITOP with empty string after non empty string": {
			setup: func() {
				store.Put("a{t}", store.NewObj(&ByteArray{data: []byte("\x00\x00\x00\x00\x00\x00\x00\x00\x00\x00\x00\x00\x00\x00\x00\x00\x00\x00\x00\x00\x00\x00\x00\x00\x00\x00\x00\x00\x00\x00\x00\x00")}, -1, object.ObjTypeByteArray, object.ObjEncodingByteArray))
			},
			input:  []string{"OR", "x{t}", "a{t}", "b{t}"},
			output: clientio.Encode(32, true),
		},
	}

	runEvalTests(t, tests, evalBITOP, store)
}

func BenchmarkEvalBITOP(b *testing.B) {
	store := dstore.NewStore(nil)

	// Setup initial data for benchmarking
	store.Put("key1", store.NewObj(&ByteArray{data: []byte{0x01, 0x02, 0xff}}, maxExDuration, object.ObjTypeByteArray, object.ObjEncodingByteArray))
	store.Put("key2", store.NewObj(&ByteArray{data: []byte{0x01, 0x02, 0xff}}, maxExDuration, object.ObjTypeByteArray, object.ObjEncodingByteArray))

	// Define different operations to benchmark
	operations := []struct {
		name string
		op   string
	}{
		{"AND", "AND"},
		{"OR", "OR"},
		{"XOR", "XOR"},
		{"NOT", "NOT"},
	}

	for _, operation := range operations {
		b.Run(fmt.Sprintf("BITOP_%s", operation.name), func(b *testing.B) {
			for i := 0; i < b.N; i++ {
				if operation.op == "NOT" {
					evalBITOP([]string{operation.op, "dest", "key1"}, store)
				} else {
					evalBITOP([]string{operation.op, "dest", "key1", "key2"}, store)
				}
			}
		})
	}
}

func testEvalHRANDFIELD(t *testing.T, store *dstore.Store) {
	tests := map[string]evalTestCase{
		"wrong number of args passed": {
			setup:  func() {},
			input:  nil,
			output: []byte("-ERR wrong number of arguments for 'hrandfield' command\r\n"),
		},
		"key doesn't exist": {
			setup:  func() {},
			input:  []string{"KEY"},
			output: clientio.RespNIL,
		},
		"key exists with fields and no count argument": {
			setup: func() {
				key := "KEY_MOCK"
				newMap := make(HashMap)
				newMap["field1"] = "Value1"
				newMap["field2"] = "Value2"

				obj := &object.Obj{
					TypeEncoding:   object.ObjTypeHashMap | object.ObjEncodingHashMap,
					Value:          newMap,
					LastAccessedAt: uint32(time.Now().Unix()),
				}

				store.Put(key, obj)
			},
			input: []string{"KEY_MOCK"},
			validator: func(output []byte) {
				assert.Assert(t, output != nil)
				resultString := string(output)
				assert.Assert(t,
					resultString == "*1\r\n$6\r\nfield1\r\n" || resultString == "*1\r\n$6\r\nfield2\r\n",
					"Unexpected field returned: %s", resultString)
			},
		},
		"key exists with fields and count argument": {
			setup: func() {
				key := "KEY_MOCK"
				newMap := make(HashMap)
				newMap["field1"] = "value1"
				newMap["field2"] = "value2"
				newMap["field3"] = "value3"

				obj := &object.Obj{
					TypeEncoding:   object.ObjTypeHashMap | object.ObjEncodingHashMap,
					Value:          newMap,
					LastAccessedAt: uint32(time.Now().Unix()),
				}

				store.Put(key, obj)

			},
			input: []string{"KEY_MOCK", "2"},
			validator: func(output []byte) {
				assert.Assert(t, output != nil)
				decodedResult := string(output)
				fields := []string{"field1", "field2", "field3"}
				count := 0

				for _, field := range fields {
					if strings.Contains(decodedResult, field) {
						count++
					}
				}

				assert.Assert(t, count == 2)
			},
		},
		"key exists with count and WITHVALUES argument": {
			setup: func() {
				key := "KEY_MOCK"
				newMap := make(HashMap)
				newMap["field1"] = "value1"
				newMap["field2"] = "value2"
				newMap["field3"] = "value3"

				obj := &object.Obj{
					TypeEncoding:   object.ObjTypeHashMap | object.ObjEncodingHashMap,
					Value:          newMap,
					LastAccessedAt: uint32(time.Now().Unix()),
				}

				store.Put(key, obj)

			},
			input: []string{"KEY_MOCK", "2", WithValues},
			validator: func(output []byte) {
				assert.Assert(t, output != nil)
				decodedResult := string(output)
				fieldsAndValues := []string{"field1", "value1", "field2", "value2", "field3", "value3"}
				count := 0
				for _, item := range fieldsAndValues {
					if strings.Contains(decodedResult, item) {
						count++
					}
				}

				assert.Equal(t, 4, count, "Expected 4 fields and values, found %d", count)
			},
		},
	}

	runEvalTests(t, tests, evalHRANDFIELD, store)
}

func testEvalJSONRESP(t *testing.T, store *dstore.Store) {
	tests := map[string]evalTestCase{
		"wrong number of args passed": {
			setup:  func() {},
			input:  nil,
			output: []byte("-ERR wrong number of arguments for 'json.resp' command\r\n"),
		},
		"key does not exist": {
			setup:  func() {},
			input:  []string{"NOTEXISTANT_KEY"},
			output: []byte("$-1\r\n"),
		},
		"string json": {
			setup: func() {
				key := "MOCK_KEY"
				value := "\"Roll the Dice\""
				var rootData interface{}
				_ = sonic.Unmarshal([]byte(value), &rootData)
				obj := store.NewObj(rootData, -1, object.ObjTypeJSON, object.ObjEncodingJSON)
				store.Put(key, obj)
			},
			input:  []string{"MOCK_KEY"},
			output: []byte("*1\r\n$13\r\nRoll the Dice\r\n"),
		},
		"integer json": {
			setup: func() {
				key := "MOCK_KEY"
				value := "10"
				var rootData interface{}
				_ = sonic.Unmarshal([]byte(value), &rootData)
				obj := store.NewObj(rootData, -1, object.ObjTypeJSON, object.ObjEncodingJSON)
				store.Put(key, obj)
			},
			input:  []string{"MOCK_KEY"},
			output: []byte("*1\r\n:10\r\n"),
		},
		"bool json": {
			setup: func() {
				key := "MOCK_KEY"
				value := "true"
				var rootData interface{}
				_ = sonic.Unmarshal([]byte(value), &rootData)
				obj := store.NewObj(rootData, -1, object.ObjTypeJSON, object.ObjEncodingJSON)
				store.Put(key, obj)
			},
			input:  []string{"MOCK_KEY"},
			output: []byte("*1\r\n+true\r\n"),
		},
		"nil json": {
			setup: func() {
				key := "MOCK_KEY"
				var rootData interface{}
				_ = sonic.Unmarshal([]byte(nil), &rootData)
				obj := store.NewObj(rootData, -1, object.ObjTypeJSON, object.ObjEncodingJSON)
				store.Put(key, obj)
			},
			input:  []string{"MOCK_KEY"},
			output: []byte("*1\r\n$-1\r\n"),
		},
		"empty array": {
			setup: func() {
				key := "MOCK_KEY"
				value := "[]"
				var rootData interface{}
				_ = sonic.Unmarshal([]byte(value), &rootData)
				obj := store.NewObj(rootData, -1, object.ObjTypeJSON, object.ObjEncodingJSON)
				store.Put(key, obj)
			},
			input:  []string{"MOCK_KEY"},
			output: []byte("*1\r\n+[\r\n"),
		},
		"empty object": {
			setup: func() {
				key := "MOCK_KEY"
				value := "{}"
				var rootData interface{}
				_ = sonic.Unmarshal([]byte(value), &rootData)
				obj := store.NewObj(rootData, -1, object.ObjTypeJSON, object.ObjEncodingJSON)
				store.Put(key, obj)
			},
			input:  []string{"MOCK_KEY"},
			output: []byte("*1\r\n+{\r\n"),
		},
		"array with mixed types": {
			setup: func() {
				key := "MOCK_KEY"
				value := "[\"dice\", 10, 10.5, true, null]"
				var rootData interface{}
				_ = sonic.Unmarshal([]byte(value), &rootData)
				obj := store.NewObj(rootData, -1, object.ObjTypeJSON, object.ObjEncodingJSON)
				store.Put(key, obj)
			},
			input:  []string{"MOCK_KEY"},
			output: []byte("*6\r\n+[\r\n$4\r\ndice\r\n:10\r\n$4\r\n10.5\r\n+true\r\n$-1\r\n"),
		},
		"one layer of nesting no path": {
			setup: func() {
				key := "MOCK_KEY"
				value := "{\"b\": [\"dice\", 10, 10.5, true, null]}"
				var rootData interface{}
				_ = sonic.Unmarshal([]byte(value), &rootData)
				obj := store.NewObj(rootData, -1, object.ObjTypeJSON, object.ObjEncodingJSON)
				store.Put(key, obj)
			},
			input:  []string{"MOCK_KEY"},
			output: []byte("*3\r\n+{\r\n$1\r\nb\r\n*6\r\n+[\r\n$4\r\ndice\r\n:10\r\n$4\r\n10.5\r\n+true\r\n$-1\r\n"),
		},
		"one layer of nesting with path": {
			setup: func() {
				key := "MOCK_KEY"
				value := "{\"b\": [\"dice\", 10, 10.5, true, null]}"
				var rootData interface{}
				_ = sonic.Unmarshal([]byte(value), &rootData)
				obj := store.NewObj(rootData, -1, object.ObjTypeJSON, object.ObjEncodingJSON)
				store.Put(key, obj)
			},
			input:  []string{"MOCK_KEY", "$.b"},
			output: []byte("*1\r\n*6\r\n+[\r\n$4\r\ndice\r\n:10\r\n$4\r\n10.5\r\n+true\r\n$-1\r\n"),
		},
	}

	runEvalTests(t, tests, evalJSONRESP, store)
}

func testEvalZADD(t *testing.T, store *dstore.Store) {
	tests := map[string]evalTestCase{
		"ZADD with wrong number of arguments": {
			input:  []string{"myzset", "1"},
			output: diceerrors.NewErrArity("ZADD"),
		},
		"ZADD with non-numeric score": {
			input:  []string{"myzset", "score", "member1"},
			output: diceerrors.NewErrWithMessage(diceerrors.InvalidFloatErr),
		},
		"ZADD new member to non-existing key": {
			setup:  func() {},
			input:  []string{"myzset", "1", "member1"},
			output: clientio.Encode(int64(1), false),
		},
		"ZADD existing member with updated score": {
			setup: func() {
				evalZADD([]string{"myzset", "1", "member1"}, store)
			},
			input:  []string{"myzset", "2", "member1"},
			output: clientio.Encode(int64(0), false),
		},
		"ZADD multiple members": {
			setup: func() {
				evalZADD([]string{"myzset", "1", "member1"}, store)
			},
			input:  []string{"myzset", "2", "member2", "3", "member3"},
			output: clientio.Encode(int64(2), false),
		},
		"ZADD with negative score": {
			input:  []string{"myzset", "-1", "member_neg"},
			output: clientio.Encode(int64(1), false),
		},
		"ZADD with duplicate members": {
			setup: func() {
				evalZADD([]string{"myzset", "1", "member1"}, store)
			},
			input:  []string{"myzset", "2", "member1", "2", "member1"},
			output: clientio.Encode(int64(0), false),
		},
		"ZADD with extreme float value": {
			input:  []string{"myzset", "1e308", "member_large"},
			output: clientio.Encode(int64(1), false),
		},
		"ZADD with NaN score": {
			input:  []string{"myzset", "NaN", "member_nan"},
			output: diceerrors.NewErrWithMessage(diceerrors.InvalidFloatErr),
		},
		"ZADD with INF score": {
			input:  []string{"myzset", "INF", "member_inf"},
			output: clientio.Encode(int64(1), false),
		},
		"ZADD to a key of wrong type": {
			setup: func() {
				store.Put("myzset", store.NewObj("string_value", -1, object.ObjTypeString, object.ObjEncodingRaw))
			},
			input:  []string{"myzset", "1", "member1"},
			output: []byte("-ERR Existing key has wrong Dice type\r\n"),
		},
	}

	runEvalTests(t, tests, evalZADD, store)
}

func testEvalZRANGE(t *testing.T, store *dstore.Store) {
	tests := map[string]evalTestCase{
		"ZRANGE on non-existing key": {
			input:  []string{"non_existing_key", "0", "-1"},
			output: clientio.Encode([]string{}, false),
		},
		"ZRANGE with wrong type key": {
			setup: func() {
				store.Put("mystring", store.NewObj("string_value", -1, object.ObjTypeString, object.ObjEncodingRaw))
			},
			input:  []string{"mystring", "0", "-1"},
			output: diceerrors.NewErrWithMessage(diceerrors.WrongTypeErr),
		},
		"ZRANGE with normal indices": {
			setup: func() {
				evalZADD([]string{"myzset", "1", "member1", "2", "member2", "3", "member3"}, store)
			},
			input:  []string{"myzset", "0", "1"},
			output: clientio.Encode([]string{"member1", "member2"}, false),
		},
		"ZRANGE with negative indices": {
			setup: func() {
				evalZADD([]string{"myzset", "1", "member1", "2", "member2", "3", "member3"}, store)
			},
			input:  []string{"myzset", "-2", "-1"},
			output: clientio.Encode([]string{"member2", "member3"}, false),
		},
		"ZRANGE with start > stop": {
			setup: func() {
				evalZADD([]string{"myzset", "1", "member1", "2", "member2", "3", "member3"}, store)
			},
			input:  []string{"myzset", "2", "1"},
			output: clientio.Encode([]string{}, false),
		},
		"ZRANGE with indices out of bounds": {
			setup: func() {
				evalZADD([]string{"myzset", "1", "member1"}, store)
			},
			input:  []string{"myzset", "0", "5"},
			output: clientio.Encode([]string{"member1"}, false),
		},
		"ZRANGE WITHSCORES option": {
			setup: func() {
				evalZADD([]string{"myzset", "1", "member1", "2", "member2"}, store)
			},
			input:  []string{"myzset", "0", "-1", "WITHSCORES"},
			output: clientio.Encode([]string{"member1", "1", "member2", "2"}, false),
		},
		"ZRANGE with invalid option": {
			setup: func() {
				evalZADD([]string{"myzset", "1", "member1"}, store)
			},
			input:  []string{"myzset", "0", "-1", "INVALIDOPTION"},
			output: diceerrors.NewErrWithMessage(diceerrors.SyntaxErr),
		},
		"ZRANGE with REV option": {
			setup: func() {
				evalZADD([]string{"myzset", "1", "member1", "2", "member2", "3", "member3"}, store)
			},
			input:  []string{"myzset", "0", "-1", "REV"},
			output: clientio.Encode([]string{"member3", "member2", "member1"}, false),
		},
		"ZRANGE with REV and WITHSCORES options": {
			setup: func() {
				evalZADD([]string{"myzset", "1", "member1", "2", "member2", "3", "member3"}, store)
			},
			input:  []string{"myzset", "0", "-1", "REV", "WITHSCORES"},
			output: clientio.Encode([]string{"member3", "3", "member2", "2", "member1", "1"}, false),
		},
		"ZRANGE with start index greater than length": {
			setup: func() {
				evalZADD([]string{"myzset", "1", "member1"}, store)
			},
			input:  []string{"myzset", "5", "10"},
			output: clientio.Encode([]string{}, false),
		},
		"ZRANGE with negative start index greater than length": {
			setup: func() {
				evalZADD([]string{"myzset", "1", "member1"}, store)
			},
			input:  []string{"myzset", "-10", "-5"},
			output: clientio.Encode([]string{}, false),
		},
	}

	runEvalTests(t, tests, evalZRANGE, store)
}

func testEvalHINCRBYFLOAT(t *testing.T, store *dstore.Store) {
	tests := map[string]evalTestCase{
		"HINCRBYFLOAT on a non-existing key and field": {
			setup:  func() {},
			input:  []string{"key", "field", "0.1"},
			output: clientio.Encode("0.1", false),
		},
		"HINCRBYFLOAT on an existing key and non-existing field": {
			setup: func() {
				key := "key"
				h := make(HashMap)
				obj := &object.Obj{
					TypeEncoding:   object.ObjTypeHashMap | object.ObjEncodingHashMap,
					Value:          h,
					LastAccessedAt: uint32(time.Now().Unix()),
				}
				store.Put(key, obj)
			},
			input:  []string{"key", "field", "0.1"},
			output: clientio.Encode("0.1", false),
		},
		"HINCRBYFLOAT on an existing key and field with a float value": {
			setup: func() {
				key := "key"
				field := "field"
				h := make(HashMap)
				h[field] = "2.1"
				obj := &object.Obj{
					TypeEncoding:   object.ObjTypeHashMap | object.ObjEncodingHashMap,
					Value:          h,
					LastAccessedAt: uint32(time.Now().Unix()),
				}
				store.Put(key, obj)
			},
			input:  []string{"key", "field", "0.1"},
			output: clientio.Encode("2.2", false),
		},
		"HINCRBYFLOAT on an existing key and field with an integer value": {
			setup: func() {
				key := "key"
				field := "field"
				h := make(HashMap)
				h[field] = "2"
				obj := &object.Obj{
					TypeEncoding:   object.ObjTypeHashMap | object.ObjEncodingHashMap,
					Value:          h,
					LastAccessedAt: uint32(time.Now().Unix()),
				}
				store.Put(key, obj)
			},
			input:  []string{"key", "field", "0.1"},
			output: clientio.Encode("2.1", false),
		},
		"HINCRBYFLOAT with a negative increment": {
			setup: func() {
				key := "key"
				field := "field"
				h := make(HashMap)
				h[field] = "2.0"
				obj := &object.Obj{
					TypeEncoding:   object.ObjTypeHashMap | object.ObjEncodingHashMap,
					Value:          h,
					LastAccessedAt: uint32(time.Now().Unix()),
				}
				store.Put(key, obj)
			},
			input:  []string{"key", "field", "-0.1"},
			output: clientio.Encode("1.9", false),
		},
		// this is failing
		"HINCRBYFLOAT by a non-numeric increment": {
			setup: func() {
				key := "key"
				field := "field"
				h := make(HashMap)
				h[field] = "2.0"
				obj := &object.Obj{
					TypeEncoding:   object.ObjTypeHashMap | object.ObjEncodingHashMap,
					Value:          h,
					LastAccessedAt: uint32(time.Now().Unix()),
				}
				store.Put(key, obj)
			},
			input:  []string{"key", "field", "a"},
			output: []byte("-ERR value is not an integer or a float\r\n"),
		},
		// this is failing
		"HINCRBYFLOAT on a field with non-numeric value": {
			setup: func() {
				key := "key"
				field := "field"
				h := make(HashMap)
				h[field] = "non_numeric"
				obj := &object.Obj{
					TypeEncoding:   object.ObjTypeHashMap | object.ObjEncodingHashMap,
					Value:          h,
					LastAccessedAt: uint32(time.Now().Unix()),
				}
				store.Put(key, obj)
			},
			input:  []string{"key", "field", "0.1"},
			output: []byte("-ERR value is not an integer or a float\r\n"),
		},
		// this failing
		"HINCRBYFLOAT by a value that would turn float64 to Inf": {
			setup: func() {
				key := "key"
				field := "field"
				h := make(HashMap)
				h[field] = "1e308"
				obj := &object.Obj{
					TypeEncoding:   object.ObjTypeHashMap | object.ObjEncodingHashMap,
					Value:          h,
					LastAccessedAt: uint32(time.Now().Unix()),
				}
				store.Put(key, obj)
			},
			input:  []string{"key", "field", "1e308"},
			output: []byte("-ERR increment or decrement would overflow\r\n"),
		},
		"HINCRBYFLOAT with scientific notation": {
			setup: func() {
				key := "key"
				field := "field"
				h := make(HashMap)
				h[field] = "1e2"
				obj := &object.Obj{
					TypeEncoding:   object.ObjTypeHashMap | object.ObjEncodingHashMap,
					Value:          h,
					LastAccessedAt: uint32(time.Now().Unix()),
				}
				store.Put(key, obj)
			},
			input:  []string{"key", "field", "1e-1"},
			output: clientio.Encode("100.1", false),
		},
	}

	runEvalTests(t, tests, evalHINCRBYFLOAT, store)
}

func BenchmarkEvalHINCRBYFLOAT(b *testing.B) {
	store := dstore.NewStore(nil)

	// Setting initial fields with some values
	store.Put("key1", store.NewObj(HashMap{"field1": "1.0", "field2": "1.2"}, maxExDuration, object.ObjTypeHashMap, object.ObjEncodingHashMap))
	store.Put("key2", store.NewObj(HashMap{"field1": "0.1"}, maxExDuration, object.ObjTypeHashMap, object.ObjEncodingHashMap))

	inputs := []struct {
		key   string
		field string
		incr  string
	}{
		{"key1", "field1", "0.1"},
		{"key1", "field1", "-0.1"},
		{"key1", "field2", "1000000.1"},
		{"key1", "field2", "-1000000.1"},
		{"key2", "field1", "-10.1234"},
		{"key3", "field1", "1.5"},  // testing with non-existing key
		{"key2", "field2", "2.75"}, // testing with non-existing field in existing key
	}

	for _, input := range inputs {
		b.Run(fmt.Sprintf("HINCRBYFLOAT %s %s %s", input.key, input.field, input.incr), func(b *testing.B) {
			for i := 0; i < b.N; i++ {
				_ = evalHINCRBYFLOAT([]string{"HINCRBYFLOAT", input.key, input.field, input.incr}, store)
			}
		})
	}
}<|MERGE_RESOLUTION|>--- conflicted
+++ resolved
@@ -2235,16 +2235,11 @@
 	runEvalTests(t, tests, evalHSTRLEN, store)
 }
 
-<<<<<<< HEAD
 func testEvalHKEYS(t *testing.T, store *dstore.Store) {
-=======
-func testEvalHEXISTS(t *testing.T, store *dstore.Store) {
->>>>>>> 2ff25eff
 	tests := map[string]evalTestCase{
 		"wrong number of args passed": {
 			setup:  func() {},
 			input:  nil,
-<<<<<<< HEAD
 			output: []byte("-ERR wrong number of arguments for 'hkeys' command\r\n"),
 		},
 		"more than one key passed": {
@@ -2270,7 +2265,28 @@
 				field1 := "mock_field_name"
 				newMap := make(HashMap)
 				newMap[field1] = "HelloWorld"
-=======
+				obj := &object.Obj{
+					TypeEncoding:   object.ObjTypeHashMap | object.ObjEncodingHashMap,
+					Value:          newMap,
+					LastAccessedAt: uint32(time.Now().Unix()),
+				}
+
+				store.Put(key, obj)
+			},
+
+			input:  []string{"KEY_MOCK"},
+			output: clientio.Encode([]string{"mock_field_name"}, false),
+		},
+	}
+
+	runEvalTests(t, tests, evalHKEYS, store)
+}
+
+func testEvalHEXISTS(t *testing.T, store *dstore.Store) {
+	tests := map[string]evalTestCase{
+		"wrong number of args passed": {
+			setup:  func() {},
+			input:  nil,
 			output: []byte("-ERR wrong number of arguments for 'hexists' command\r\n"),
 		},
 		"only key passed": {
@@ -2307,8 +2323,6 @@
 				field := "mock_field_name"
 				newMap := make(HashMap)
 				newMap[field] = "HelloWorld"
->>>>>>> 2ff25eff
-
 				obj := &object.Obj{
 					TypeEncoding:   object.ObjTypeHashMap | object.ObjEncodingHashMap,
 					Value:          newMap,
@@ -2317,21 +2331,12 @@
 
 				store.Put(key, obj)
 			},
-<<<<<<< HEAD
-			input:  []string{"KEY_MOCK"},
-			output: clientio.Encode([]string{"mock_field_name"}, false),
-		},
-	}
-
-	runEvalTests(t, tests, evalHKEYS, store)
-=======
 			input:  []string{"KEY_MOCK", "mock_field_name"},
 			output: clientio.Encode(1, false),
 		},
 	}
 
 	runEvalTests(t, tests, evalHEXISTS, store)
->>>>>>> 2ff25eff
 }
 
 func testEvalHDEL(t *testing.T, store *dstore.Store) {
