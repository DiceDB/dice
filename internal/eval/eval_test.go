package eval

import (
	"bytes"
	"encoding/base64"
	"errors"
	"fmt"
	"math"
	"reflect"
	"strconv"
	"strings"
	"testing"
	"time"

	"github.com/dicedb/dice/internal/eval/sortedset"
	"github.com/dicedb/dice/internal/server/utils"

	"github.com/bytedance/sonic"
	"github.com/ohler55/ojg/jp"

	"github.com/axiomhq/hyperloglog"
	"github.com/dicedb/dice/internal/clientio"
	diceerrors "github.com/dicedb/dice/internal/errors"
	"github.com/dicedb/dice/internal/object"
	dstore "github.com/dicedb/dice/internal/store"
	testifyAssert "github.com/stretchr/testify/assert"
	"gotest.tools/v3/assert"
)

type evalTestCase struct {
	name           string
	setup          func()
	input          []string
	output         []byte
	validator      func(output []byte)
	newValidator   func(output interface{})
	migratedOutput EvalResponse
}

func setupTest(store *dstore.Store) *dstore.Store {
	dstore.ResetStore(store)
	return store
}

func TestEval(t *testing.T) {
	store := dstore.NewStore(nil, nil)

	testEvalMSET(t, store)
	testEvalECHO(t, store)
	testEvalHELLO(t, store)
	testEvalSET(t, store)
	testEvalGET(t, store)
	testEvalGETEX(t, store)
	testEvalDebug(t, store)
	testEvalJSONARRTRIM(t, store)
	testEvalJSONARRINSERT(t, store)
	testEvalJSONARRPOP(t, store)
	testEvalJSONARRLEN(t, store)
	testEvalJSONDEL(t, store)
	testEvalJSONFORGET(t, store)
	testEvalJSONCLEAR(t, store)
	testEvalJSONTYPE(t, store)
	testEvalJSONGET(t, store)
	testEvalJSONSET(t, store)
	testEvalJSONNUMMULTBY(t, store)
	testEvalJSONTOGGLE(t, store)
	testEvalJSONARRAPPEND(t, store)
	testEvalJSONRESP(t, store)
	testEvalTTL(t, store)
	testEvalDel(t, store)
	testEvalPersist(t, store)
	testEvalEXPIRE(t, store)
	testEvalEXPIRETIME(t, store)
	testEvalEXPIREAT(t, store)
	testEvalDbsize(t, store)
	testEvalGETSET(t, store)
	testEvalHSET(t, store)
	testEvalHMSET(t, store)
	testEvalHKEYS(t, store)
	testEvalPFADD(t, store)
	testEvalPFCOUNT(t, store)
	testEvalPFMERGE(t, store)
	testEvalHGET(t, store)
	testEvalHMGET(t, store)
	testEvalHSTRLEN(t, store)
	testEvalHEXISTS(t, store)
	testEvalHDEL(t, store)
	testEvalHSCAN(t, store)
	testEvalJSONSTRLEN(t, store)
	testEvalJSONOBJLEN(t, store)
	testEvalHLEN(t, store)
	testEvalSELECT(t, store)
	testEvalLLEN(t, store)
	testEvalGETEX(t, store)
	testEvalJSONNUMINCRBY(t, store)
	testEvalDUMP(t, store)
	testEvalTYPE(t, store)
	testEvalCOMMAND(t, store)
	testEvalHINCRBY(t, store)
	testEvalJSONOBJKEYS(t, store)
	testEvalGETRANGE(t, store)
	testEvalHSETNX(t, store)
	testEvalPING(t, store)
	testEvalSETEX(t, store)
	testEvalFLUSHDB(t, store)
	testEvalINCRBYFLOAT(t, store)
	testEvalBITOP(t, store)
	testEvalAPPEND(t, store)
	testEvalHRANDFIELD(t, store)
	testEvalZADD(t, store)
	testEvalZRANGE(t, store)
	testEvalZPOPMAX(t, store)
	testEvalZPOPMIN(t, store)
	testEvalZRANK(t, store)
	testEvalHVALS(t, store)
	testEvalBitField(t, store)
	testEvalHINCRBYFLOAT(t, store)
	testEvalBitFieldRO(t, store)
	testEvalGEOADD(t, store)
	testEvalGEODIST(t, store)
	testEvalSINTER(t, store)
	testEvalOBJECTENCODING(t, store)
	testEvalJSONSTRAPPEND(t, store)
	testEvalINCR(t, store)
	testEvalINCRBY(t, store)
	testEvalDECR(t, store)
	testEvalDECRBY(t, store)
}

func testEvalPING(t *testing.T, store *dstore.Store) {
	tests := map[string]evalTestCase{
		"nil value":            {input: nil, output: []byte("+PONG\r\n")},
		"empty args":           {input: []string{}, output: []byte("+PONG\r\n")},
		"one value":            {input: []string{"HEY"}, output: []byte("$3\r\nHEY\r\n")},
		"more than one values": {input: []string{"HEY", "HELLO"}, output: []byte("-ERR wrong number of arguments for 'ping' command\r\n")},
	}

	runEvalTests(t, tests, evalPING, store)
}

func testEvalECHO(t *testing.T, store *dstore.Store) {
	tests := map[string]evalTestCase{
		"nil value":            {input: nil, output: []byte("-ERR wrong number of arguments for 'echo' command\r\n")},
		"empty args":           {input: []string{}, output: []byte("-ERR wrong number of arguments for 'echo' command\r\n")},
		"one value":            {input: []string{"HEY"}, output: []byte("$3\r\nHEY\r\n")},
		"more than one values": {input: []string{"HEY", "HELLO"}, output: []byte("-ERR wrong number of arguments for 'echo' command\r\n")},
	}

	runEvalTests(t, tests, evalECHO, store)
}

func testEvalHELLO(t *testing.T, store *dstore.Store) {
	resp := []interface{}{
		"proto", 2,
		"id", serverID,
		"mode", "standalone",
		"role", "master",
		"modules",
		[]interface{}{},
	}

	tests := map[string]evalTestCase{
		"nil value":            {input: nil, output: clientio.Encode(resp, false)},
		"empty args":           {input: []string{}, output: clientio.Encode(resp, false)},
		"one value":            {input: []string{"HEY"}, output: clientio.Encode(resp, false)},
		"more than one values": {input: []string{"HEY", "HELLO"}, output: []byte("-ERR wrong number of arguments for 'hello' command\r\n")},
	}

	runEvalTests(t, tests, evalHELLO, store)
}

func testEvalSET(t *testing.T, store *dstore.Store) {
	tests := []evalTestCase{
		{
			name:           "nil value",
			input:          nil,
			migratedOutput: EvalResponse{Result: nil, Error: errors.New("ERR wrong number of arguments for 'set' command")},
		},
		{
			name:           "empty array",
			input:          []string{},
			migratedOutput: EvalResponse{Result: nil, Error: errors.New("ERR wrong number of arguments for 'set' command")},
		},
		{
			name:           "one value",
			input:          []string{"KEY"},
			migratedOutput: EvalResponse{Result: nil, Error: errors.New("ERR wrong number of arguments for 'set' command")},
		},
		{
			name:           "key val pair",
			input:          []string{"KEY", "VAL"},
			migratedOutput: EvalResponse{Result: clientio.OK, Error: nil},
		},
		{
			name:           "key val pair with int val",
			input:          []string{"KEY", "123456"},
			migratedOutput: EvalResponse{Result: clientio.OK, Error: nil},
		},
		{
			name:           "key val pair and expiry key",
			input:          []string{"KEY", "VAL", Px},
			migratedOutput: EvalResponse{Result: nil, Error: errors.New("ERR syntax error")},
		},
		{
			name:           "key val pair and EX no val",
			input:          []string{"KEY", "VAL", Ex},
			migratedOutput: EvalResponse{Result: nil, Error: errors.New("ERR syntax error")},
		},
		{
			name:           "key val pair and valid EX",
			input:          []string{"KEY", "VAL", Ex, "2"},
			migratedOutput: EvalResponse{Result: clientio.OK, Error: nil},
		},
		{
			name:           "key val pair and invalid negative EX",
			input:          []string{"KEY", "VAL", Ex, "-2"},
			migratedOutput: EvalResponse{Result: nil, Error: errors.New("ERR invalid expire time in 'set' command")},
		},
		{
			name:           "key val pair and invalid float EX",
			input:          []string{"KEY", "VAL", Ex, "2.0"},
			migratedOutput: EvalResponse{Result: nil, Error: errors.New("ERR value is not an integer or out of range")},
		},
		{
			name:           "key val pair and invalid out of range int EX",
			input:          []string{"KEY", "VAL", Ex, "9223372036854775807"},
			migratedOutput: EvalResponse{Result: nil, Error: errors.New("ERR invalid expire time in 'set' command")},
		},
		{
			name:           "key val pair and invalid greater than max duration EX",
			input:          []string{"KEY", "VAL", Ex, "9223372036854775"},
			migratedOutput: EvalResponse{Result: nil, Error: errors.New("ERR invalid expire time in 'set' command")},
		},
		{
			name:           "key val pair and invalid EX",
			input:          []string{"KEY", "VAL", Ex, "invalid_expiry_val"},
			migratedOutput: EvalResponse{Result: nil, Error: errors.New("ERR value is not an integer or out of range")},
		},
		{
			name:           "key val pair and PX no val",
			input:          []string{"KEY", "VAL", Px},
			migratedOutput: EvalResponse{Result: nil, Error: errors.New("ERR syntax error")},
		},
		{
			name:           "key val pair and valid PX",
			input:          []string{"KEY", "VAL", Px, "2000"},
			migratedOutput: EvalResponse{Result: clientio.OK, Error: nil},
		},
		{
			name:           "key val pair and invalid PX",
			input:          []string{"KEY", "VAL", Px, "invalid_expiry_val"},
			migratedOutput: EvalResponse{Result: nil, Error: errors.New("ERR value is not an integer or out of range")},
		},
		{
			name:           "key val pair and invalid negative PX",
			input:          []string{"KEY", "VAL", Px, "-2"},
			migratedOutput: EvalResponse{Result: nil, Error: errors.New("ERR invalid expire time in 'set' command")},
		},
		{
			name:           "key val pair and invalid float PX",
			input:          []string{"KEY", "VAL", Px, "2.0"},
			migratedOutput: EvalResponse{Result: nil, Error: errors.New("ERR value is not an integer or out of range")},
		},
		{
			name:           "key val pair and invalid out of range int PX",
			input:          []string{"KEY", "VAL", Px, "9223372036854775807"},
			migratedOutput: EvalResponse{Result: nil, Error: errors.New("ERR invalid expire time in 'set' command")},
		},
		{
			name:           "key val pair and invalid greater than max duration PX",
			input:          []string{"KEY", "VAL", Px, "9223372036854775"},
			migratedOutput: EvalResponse{Result: nil, Error: errors.New("ERR invalid expire time in 'set' command")},
		},
		{
			name:           "key val pair and both EX and PX",
			input:          []string{"KEY", "VAL", Ex, "2", Px, "2000"},
			migratedOutput: EvalResponse{Result: nil, Error: errors.New("ERR syntax error")},
		},
		{
			name:           "key val pair and PXAT no val",
			input:          []string{"KEY", "VAL", Pxat},
			migratedOutput: EvalResponse{Result: nil, Error: errors.New("ERR syntax error")},
		},
		{
			name:           "key val pair and invalid PXAT",
			input:          []string{"KEY", "VAL", Pxat, "invalid_expiry_val"},
			migratedOutput: EvalResponse{Result: nil, Error: errors.New("ERR value is not an integer or out of range")},
		},
		{
			name:           "key val pair and expired PXAT",
			input:          []string{"KEY", "VAL", Pxat, "2"},
			migratedOutput: EvalResponse{Result: clientio.OK, Error: nil},
		},
		{
			name:           "key val pair and negative PXAT",
			input:          []string{"KEY", "VAL", Pxat, "-123456"},
			migratedOutput: EvalResponse{Result: nil, Error: errors.New("ERR invalid expire time in 'set' command")},
		},
		{
			name:           "key val pair and valid PXAT",
			input:          []string{"KEY", "VAL", Pxat, strconv.FormatInt(time.Now().Add(2*time.Minute).UnixMilli(), 10)},
			migratedOutput: EvalResponse{Result: clientio.OK, Error: nil},
		},
	}

	for _, tt := range tests {
		t.Run(tt.name, func(t *testing.T) {
			response := evalSET(tt.input, store)

			// Handle comparison for byte slices
			if b, ok := response.Result.([]byte); ok && tt.migratedOutput.Result != nil {
				if expectedBytes, ok := tt.migratedOutput.Result.([]byte); ok {
					testifyAssert.True(t, bytes.Equal(b, expectedBytes), "expected and actual byte slices should be equal")
				}
			} else {
				assert.Equal(t, tt.migratedOutput.Result, response.Result)
			}

			if tt.migratedOutput.Error != nil {
				testifyAssert.EqualError(t, response.Error, tt.migratedOutput.Error.Error())
			} else {
				testifyAssert.NoError(t, response.Error)
			}
		})
	}
}

func testEvalGETEX(t *testing.T, store *dstore.Store) {
	tests := map[string]evalTestCase{
		"key val pair and valid EX": {
			setup: func() {
				key := "foo"
				value := "bar"
				obj := &object.Obj{
					Value: value,
				}
				store.Put(key, obj)
			},
			input:  []string{"foo", Ex, "10"},
			output: clientio.Encode("bar", false),
		},
		"key val pair and invalid EX": {
			setup: func() {
				key := "foo"
				value := "bar"
				obj := &object.Obj{
					Value: value,
				}
				store.Put(key, obj)
			},
			input:  []string{"foo", Ex, "10000000000000000"},
			output: []byte("-ERR invalid expire time in 'getex' command\r\n"),
		},
		"key holding json type": {
			setup: func() {
				evalJSONSET([]string{"JSONKEY", "$", "1"}, store)
			},
			input:  []string{"JSONKEY"},
			output: []byte("-WRONGTYPE Operation against a key holding the wrong kind of value\r\n"),
		},
		"key holding set type": {
			setup: func() {
				evalSADD([]string{"SETKEY", "FRUITS", "APPLE", "MANGO", "BANANA"}, store)
			},
			input:  []string{"SETKEY"},
			output: []byte("-WRONGTYPE Operation against a key holding the wrong kind of value\r\n"),
		},
	}

	runEvalTests(t, tests, evalGETEX, store)
}

func testEvalMSET(t *testing.T, store *dstore.Store) {
	tests := map[string]evalTestCase{
		"nil value":         {input: nil, output: []byte("-ERR wrong number of arguments for 'mset' command\r\n")},
		"empty array":       {input: []string{}, output: []byte("-ERR wrong number of arguments for 'mset' command\r\n")},
		"one value":         {input: []string{"KEY"}, output: []byte("-ERR wrong number of arguments for 'mset' command\r\n")},
		"key val pair":      {input: []string{"KEY", "VAL"}, output: clientio.RespOK},
		"odd key val pair":  {input: []string{"KEY", "VAL", "KEY2"}, output: []byte("-ERR wrong number of arguments for 'mset' command\r\n")},
		"even key val pair": {input: []string{"KEY", "VAL", "KEY2", "VAL2"}, output: clientio.RespOK},
	}

	runEvalTests(t, tests, evalMSET, store)
}

func testEvalGET(t *testing.T, store *dstore.Store) {
	tests := []evalTestCase{
		{
			name:           "nil value",
			input:          nil,
			migratedOutput: EvalResponse{Result: nil, Error: errors.New("ERR wrong number of arguments for 'get' command")},
		},
		{
			name:           "empty array",
			input:          []string{},
			migratedOutput: EvalResponse{Result: nil, Error: errors.New("ERR wrong number of arguments for 'get' command")},
		},
		{
			name:           "key does not exist",
			input:          []string{"NONEXISTENT_KEY"},
			migratedOutput: EvalResponse{Result: clientio.NIL, Error: nil},
		},
		{
			name:           "multiple arguments",
			input:          []string{"KEY1", "KEY2"},
			migratedOutput: EvalResponse{Result: nil, Error: errors.New("ERR wrong number of arguments for 'get' command")},
		},
		{
			name: "key exists",
			setup: func() {
				key := "diceKey"
				value := "diceVal"
				obj := &object.Obj{
					Value:          value,
					LastAccessedAt: uint32(time.Now().Unix()),
				}
				store.Put(key, obj)
			},
			input:          []string{"diceKey"},
			migratedOutput: EvalResponse{Result: "diceVal", Error: nil},
		},
		{
			name: "key exists but expired",
			setup: func() {
				key := "EXISTING_KEY"
				value := "mock_value"
				obj := &object.Obj{
					Value:          value,
					LastAccessedAt: uint32(time.Now().Unix()),
				}
				store.Put(key, obj)
				store.SetExpiry(obj, int64(-2*time.Millisecond))
			},
			input:          []string{"EXISTING_KEY"},
			migratedOutput: EvalResponse{Result: clientio.NIL, Error: nil},
		},
	}

	for _, tt := range tests {
		t.Run(tt.name, func(t *testing.T) {
			// Setup the test store
			if tt.setup != nil {
				tt.setup()
			}

			response := evalGET(tt.input, store)

			// Handle comparison for byte slices
			if b, ok := response.Result.([]byte); ok && tt.migratedOutput.Result != nil {
				if expectedBytes, ok := tt.migratedOutput.Result.([]byte); ok {
					testifyAssert.True(t, bytes.Equal(b, expectedBytes), "expected and actual byte slices should be equal")
				}
			} else {
				assert.Equal(t, tt.migratedOutput.Result, response.Result)
			}

			if tt.migratedOutput.Error != nil {
				testifyAssert.EqualError(t, response.Error, tt.migratedOutput.Error.Error())
			} else {
				testifyAssert.NoError(t, response.Error)
			}
		})
	}
}

func testEvalGETSET(t *testing.T, store *dstore.Store) {
	tests := []evalTestCase{
		{
			name:           "GETSET with 1 arg",
			input:          []string{"HELLO"},
			migratedOutput: EvalResponse{Result: nil, Error: errors.New("ERR wrong number of arguments for 'getset' command")},
		},
		{
			name:           "GETSET with 3 args",
			input:          []string{"HELLO", "WORLD", "WORLD1"},
			migratedOutput: EvalResponse{Result: nil, Error: errors.New("ERR wrong number of arguments for 'getset' command")},
		},
		{
			name:           "GETSET key not exists",
			input:          []string{"HELLO", "WORLD"},
			migratedOutput: EvalResponse{Result: clientio.NIL, Error: nil},
		},
		{
			name: "GETSET key exists",
			setup: func() {
				key := "EXISTING_KEY"
				value := "mock_value"
				obj := &object.Obj{
					Value:          value,
					LastAccessedAt: uint32(time.Now().Unix()),
				}
				store.Put(key, obj)
			},
			input:          []string{"EXISTING_KEY", "WORLD"},
			migratedOutput: EvalResponse{Result: "mock_value", Error: nil},
		},
		{
			name: "GETSET key exists TTL should be reset",
			setup: func() {
				key := "EXISTING_KEY"
				value := "mock_value"
				obj := &object.Obj{
					Value:          value,
					LastAccessedAt: uint32(time.Now().Unix()),
				}
				store.Put(key, obj)
			},
			input:          []string{"EXISTING_KEY", "WORLD"},
			migratedOutput: EvalResponse{Result: "mock_value", Error: nil},
		},
	}

	for _, tt := range tests {
		t.Run(tt.name, func(t *testing.T) {
			// Setup the test store
			if tt.setup != nil {
				tt.setup()
			}

			response := evalGETSET(tt.input, store)

			// Handle comparison for byte slices
			if b, ok := response.Result.([]byte); ok && tt.migratedOutput.Result != nil {
				if expectedBytes, ok := tt.migratedOutput.Result.([]byte); ok {
					testifyAssert.True(t, bytes.Equal(b, expectedBytes), "expected and actual byte slices should be equal")
				}
			} else {
				assert.Equal(t, tt.migratedOutput.Result, response.Result)
			}

			if tt.migratedOutput.Error != nil {
				testifyAssert.EqualError(t, response.Error, tt.migratedOutput.Error.Error())
			} else {
				testifyAssert.NoError(t, response.Error)
			}
		})
	}
}

func testEvalEXPIRE(t *testing.T, store *dstore.Store) {
	tests := map[string]evalTestCase{
		"nil value": {
			input:  nil,
			output: []byte("-ERR wrong number of arguments for 'expire' command\r\n"),
		},
		"empty args": {
			input:  []string{},
			output: []byte("-ERR wrong number of arguments for 'expire' command\r\n"),
		},
		"wrong number of args": {
			input:  []string{"KEY1"},
			output: []byte("-ERR wrong number of arguments for 'expire' command\r\n"),
		},
		"key does not exist": {
			input:  []string{"NONEXISTENT_KEY", strconv.FormatInt(1, 10)},
			output: clientio.RespZero,
		},
		"key exists": {
			setup: func() {
				key := "EXISTING_KEY"
				value := "mock_value"
				obj := &object.Obj{
					Value:          value,
					LastAccessedAt: uint32(time.Now().Unix()),
				}
				store.Put(key, obj)
			},
			input:  []string{"EXISTING_KEY", strconv.FormatInt(1, 10)},
			output: clientio.RespOne,
		},
		"invalid expiry time exists - very large integer": {
			setup: func() {
				key := "EXISTING_KEY"
				value := "mock_value"
				obj := &object.Obj{
					Value:          value,
					LastAccessedAt: uint32(time.Now().Unix()),
				}
				store.Put(key, obj)
			},
			input:  []string{"EXISTING_KEY", strconv.FormatInt(9223372036854776, 10)},
			output: []byte("-ERR invalid expire time in 'expire' command\r\n"),
		},

		"invalid expiry time exists - negative integer": {
			setup: func() {
				key := "EXISTING_KEY"
				value := "mock_value"
				obj := &object.Obj{
					Value:          value,
					LastAccessedAt: uint32(time.Now().Unix()),
				}
				store.Put(key, obj)
			},
			input:  []string{"EXISTING_KEY", strconv.FormatInt(-1, 10)},
			output: []byte("-ERR invalid expire time in 'expire' command\r\n"),
		},
		"invalid expiry time exists - empty string": {
			setup: func() {
				key := "EXISTING_KEY"
				value := "mock_value"
				obj := &object.Obj{
					Value:          value,
					LastAccessedAt: uint32(time.Now().Unix()),
				}
				store.Put(key, obj)
			},
			input:  []string{"EXISTING_KEY", ""},
			output: []byte("-ERR value is not an integer or out of range\r\n"),
		},
		"invalid expiry time exists - with float number": {
			setup: func() {
				key := "EXISTING_KEY"
				value := "mock_value"
				obj := &object.Obj{
					Value:          value,
					LastAccessedAt: uint32(time.Now().Unix()),
				}
				store.Put(key, obj)
			},
			input:  []string{"EXISTING_KEY", "0.456"},
			output: []byte("-ERR value is not an integer or out of range\r\n"),
		},
	}

	runEvalTests(t, tests, evalEXPIRE, store)
}

func testEvalEXPIRETIME(t *testing.T, store *dstore.Store) {
	tests := map[string]evalTestCase{
		"wrong number of args": {
			input:  []string{"KEY1", "KEY2"},
			output: []byte("-ERR wrong number of arguments for 'expiretime' command\r\n"),
		},
		"key does not exist": {
			input:  []string{"NONEXISTENT_KEY"},
			output: clientio.RespMinusTwo,
		},
		"key exists without expiry": {
			setup: func() {
				key := "EXISTING_KEY"
				value := "mock_value"
				obj := &object.Obj{
					Value:          value,
					LastAccessedAt: uint32(time.Now().Unix()),
				}
				store.Put(key, obj)
			},
			input:  []string{"EXISTING_KEY"},
			output: clientio.RespMinusOne,
		},
		"key exists with expiry": {
			setup: func() {
				key := "EXISTING_KEY"
				value := "mock_value"
				obj := &object.Obj{
					Value:          value,
					LastAccessedAt: uint32(time.Now().Unix()),
				}
				store.Put(key, obj)

				store.SetUnixTimeExpiry(obj, 2724123456123)
			},
			input:  []string{"EXISTING_KEY"},
			output: []byte(fmt.Sprintf(":%d\r\n", 2724123456123)),
		},
	}

	runEvalTests(t, tests, evalEXPIRETIME, store)
}

func testEvalEXPIREAT(t *testing.T, store *dstore.Store) {
	tests := map[string]evalTestCase{
		"nil value": {
			input:  nil,
			output: []byte("-ERR wrong number of arguments for 'expireat' command\r\n"),
		},
		"empty args": {
			input:  []string{},
			output: []byte("-ERR wrong number of arguments for 'expireat' command\r\n"),
		},
		"wrong number of args": {
			input:  []string{"KEY1"},
			output: []byte("-ERR wrong number of arguments for 'expireat' command\r\n"),
		},
		"key does not exist": {
			input:  []string{"NONEXISTENT_KEY", strconv.FormatInt(time.Now().Add(2*time.Minute).Unix(), 10)},
			output: clientio.RespZero,
		},
		"key exists": {
			setup: func() {
				key := "EXISTING_KEY"
				value := "mock_value"
				obj := &object.Obj{
					Value:          value,
					LastAccessedAt: uint32(time.Now().Unix()),
				}
				store.Put(key, obj)
			},
			input:  []string{"EXISTING_KEY", strconv.FormatInt(time.Now().Add(2*time.Minute).Unix(), 10)},
			output: clientio.RespOne,
		},
		"invalid expire time - very large integer": {
			setup: func() {
				key := "EXISTING_KEY"
				value := "mock_value"
				obj := &object.Obj{
					Value:          value,
					LastAccessedAt: uint32(time.Now().Unix()),
				}
				store.Put(key, obj)
			},
			input:  []string{"EXISTING_KEY", strconv.FormatInt(9223372036854776, 10)},
			output: []byte("-ERR invalid expire time in 'expireat' command\r\n"),
		},
		"invalid expire time - negative integer": {
			setup: func() {
				key := "EXISTING_KEY"
				value := "mock_value"
				obj := &object.Obj{
					Value:          value,
					LastAccessedAt: uint32(time.Now().Unix()),
				}
				store.Put(key, obj)
			},
			input:  []string{"EXISTING_KEY", strconv.FormatInt(-1, 10)},
			output: []byte("-ERR invalid expire time in 'expireat' command\r\n"),
		},
	}

	runEvalTests(t, tests, evalEXPIREAT, store)
}

func testEvalJSONARRTRIM(t *testing.T, store *dstore.Store) {
	tests := map[string]evalTestCase{
		"nil value": {
			setup:  func() {},
			input:  nil,
			output: []byte("-ERR wrong number of arguments for 'json.arrtrim' command\r\n"),
		},
		"key does not exist": {
			setup: func() {
				key := "EXISTING_KEY"
				value := "{\"a\":2}"
				var rootData interface{}
				_ = sonic.Unmarshal([]byte(value), &rootData)
				obj := store.NewObj(rootData, -1, object.ObjTypeJSON, object.ObjEncodingJSON)
				store.Put(key, obj)
			},
			input:  []string{"NONEXISTENT_KEY", "$.a", "0", "1"},
			output: []byte("-ERR could not perform this operation on a key that doesn't exist\r\n"),
		},
		"index is not integer": {
			setup: func() {
				key := "EXISTING_KEY"
				value := "{\"a\":2}"
				var rootData interface{}
				_ = sonic.Unmarshal([]byte(value), &rootData)
				obj := store.NewObj(rootData, -1, object.ObjTypeJSON, object.ObjEncodingJSON)
				store.Put(key, obj)
			},
			input:  []string{"EXISTING_KEY", "$", "a", "1"},
			output: []byte("-ERR Couldn't parse as integer\r\n"),
		},
		"index out of bounds": {
			setup: func() {
				key := "EXISTING_KEY"
				value := "[1,2,3]"
				var rootData interface{}
				_ = sonic.Unmarshal([]byte(value), &rootData)
				obj := store.NewObj(rootData, -1, object.ObjTypeJSON, object.ObjEncodingJSON)
				store.Put(key, obj)
			},
			input:  []string{"EXISTING_KEY", "$", "0", "10"},
			output: []byte("*1\r\n:3\r\n"),
		},
		"root path is not array": {
			setup: func() {
				key := "EXISTING_KEY"
				value := "{\"a\":2}"
				var rootData interface{}
				_ = sonic.Unmarshal([]byte(value), &rootData)
				obj := store.NewObj(rootData, -1, object.ObjTypeJSON, object.ObjEncodingJSON)
				store.Put(key, obj)
			},
			input:  []string{"EXISTING_KEY", "$.a", "0", "6"},
			output: []byte("*1\r\n$-1\r\n"),
		},
		"root path is array": {
			setup: func() {
				key := "EXISTING_KEY"
				value := "[1,2,3,4,5]"
				var rootData interface{}
				_ = sonic.Unmarshal([]byte(value), &rootData)
				obj := store.NewObj(rootData, -1, object.ObjTypeJSON, object.ObjEncodingJSON)
				store.Put(key, obj)
			},
			input:  []string{"EXISTING_KEY", "$", "1", "3"},
			output: []byte("*1\r\n:3\r\n"),
		},
		"subpath array": {
			setup: func() {
				key := "EXISTING_KEY"
				value := "{\"connection\":{\"wireless\":true,\"names\":[0,1,2,3,4]},\"names\":[0,1,2,3,4]}"
				var rootData interface{}
				_ = sonic.Unmarshal([]byte(value), &rootData)
				obj := store.NewObj(rootData, -1, object.ObjTypeJSON, object.ObjEncodingJSON)
				store.Put(key, obj)
			},
			input:  []string{"EXISTING_KEY", "$.names", "1", "3"},
			output: []byte("*1\r\n:3\r\n"),
		},
		"subpath two array": {
			setup: func() {
				key := "EXISTING_KEY"
				value := "{\"connection\":{\"wireless\":true,\"names\":[0,1,2,3,4]},\"names\":[0,1,2,3,4]}"
				var rootData interface{}
				_ = sonic.Unmarshal([]byte(value), &rootData)
				obj := store.NewObj(rootData, -1, object.ObjTypeJSON, object.ObjEncodingJSON)
				store.Put(key, obj)
			},
			input:  []string{"EXISTING_KEY", "$..names", "1", "3"},
			output: []byte("*2\r\n:3\r\n:3\r\n"),
		},
		"subpath not array": {
			setup: func() {
				key := "EXISTING_KEY"
				value := "{\"connection\":{\"wireless\":true,\"names\":[0,1,2,3,4]},\"names\":[0,1,2,3,4]}"
				var rootData interface{}
				_ = sonic.Unmarshal([]byte(value), &rootData)
				obj := store.NewObj(rootData, -1, object.ObjTypeJSON, object.ObjEncodingJSON)
				store.Put(key, obj)
			},
			input:  []string{"EXISTING_KEY", "$.connection", "1", "2"},
			output: []byte("*1\r\n$-1\r\n"),
		},
		"subpath array index negative": {
			setup: func() {
				key := "EXISTING_KEY"
				value := "{\"connection\":{\"wireless\":true,\"names\":[0,1,2,3,4]},\"names\":[0,1,2,3,4]}"
				var rootData interface{}
				_ = sonic.Unmarshal([]byte(value), &rootData)
				obj := store.NewObj(rootData, -1, object.ObjTypeJSON, object.ObjEncodingJSON)
				store.Put(key, obj)
			},
			input:  []string{"EXISTING_KEY", "$.names", "-3", "-1"},
			output: []byte("*1\r\n:3\r\n"),
		},
		"index negative start larger than stop": {
			setup: func() {
				key := "EXISTING_KEY"
				value := "{\"connection\":{\"wireless\":true,\"names\":[0,1,2,3,4]},\"names\":[0,1,2,3,4]}"
				var rootData interface{}
				_ = sonic.Unmarshal([]byte(value), &rootData)
				obj := store.NewObj(rootData, -1, object.ObjTypeJSON, object.ObjEncodingJSON)
				store.Put(key, obj)
			},
			input:  []string{"EXISTING_KEY", "$.names", "-1", "-3"},
			output: []byte("*1\r\n:0\r\n"),
		},
	}
	runEvalTests(t, tests, evalJSONARRTRIM, store)
}

func testEvalJSONARRINSERT(t *testing.T, store *dstore.Store) {
	tests := map[string]evalTestCase{
		"nil value": {
			setup:  func() {},
			input:  nil,
			output: []byte("-ERR wrong number of arguments for 'json.arrinsert' command\r\n"),
		},
		"key does not exist": {
			setup: func() {
				key := "EXISTING_KEY"
				value := "{\"a\":2}"
				var rootData interface{}
				_ = sonic.Unmarshal([]byte(value), &rootData)
				obj := store.NewObj(rootData, -1, object.ObjTypeJSON, object.ObjEncodingJSON)
				store.Put(key, obj)
			},
			input:  []string{"NONEXISTENT_KEY", "$.a", "0", "1"},
			output: []byte("-ERR could not perform this operation on a key that doesn't exist\r\n"),
		},
		"index is not integer": {
			setup: func() {
				key := "EXISTING_KEY"
				value := "{\"a\":2}"
				var rootData interface{}
				_ = sonic.Unmarshal([]byte(value), &rootData)
				obj := store.NewObj(rootData, -1, object.ObjTypeJSON, object.ObjEncodingJSON)
				store.Put(key, obj)
			},
			input:  []string{"EXISTING_KEY", "$.a", "a", "1"},
			output: []byte("-ERR Couldn't parse as integer\r\n"),
		},
		"index out of bounds": {
			setup: func() {
				key := "EXISTING_KEY"
				value := "[1,2,3]"
				var rootData interface{}
				_ = sonic.Unmarshal([]byte(value), &rootData)
				obj := store.NewObj(rootData, -1, object.ObjTypeJSON, object.ObjEncodingJSON)
				store.Put(key, obj)
			},
			input:  []string{"EXISTING_KEY", "$", "4", "\"a\"", "1"},
			output: []byte("-ERR index out of bounds\r\n"),
		},
		"root path is not array": {
			setup: func() {
				key := "EXISTING_KEY"
				value := "{\"a\":2}"
				var rootData interface{}
				_ = sonic.Unmarshal([]byte(value), &rootData)
				obj := store.NewObj(rootData, -1, object.ObjTypeJSON, object.ObjEncodingJSON)
				store.Put(key, obj)
			},
			input:  []string{"EXISTING_KEY", "$.a", "0", "6"},
			output: []byte("*1\r\n$-1\r\n"),
		},
		"root path is array": {
			setup: func() {
				key := "EXISTING_KEY"
				value := "[1,2]"
				var rootData interface{}
				_ = sonic.Unmarshal([]byte(value), &rootData)
				obj := store.NewObj(rootData, -1, object.ObjTypeJSON, object.ObjEncodingJSON)
				store.Put(key, obj)
			},
			input:  []string{"EXISTING_KEY", "$", "0", "6", "\"a\"", "3.14"},
			output: []byte("*1\r\n:5\r\n"),
		},
		"subpath array insert positive index": {
			setup: func() {
				key := "EXISTING_KEY"
				value := "{\"connection\":{\"wireless\":true,\"names\":[\"1\",\"2\"]},\"price\":99.98,\"names\":[3,4]}"
				var rootData interface{}
				_ = sonic.Unmarshal([]byte(value), &rootData)
				obj := store.NewObj(rootData, -1, object.ObjTypeJSON, object.ObjEncodingJSON)
				store.Put(key, obj)
			},
			input:  []string{"EXISTING_KEY", "$..names", "2", "7", "8"},
			output: []byte("*2\r\n:4\r\n:4\r\n"),
		},
		"subpath array insert negative index": {
			setup: func() {
				key := "EXISTING_KEY"
				value := "{\"connection\":{\"wireless\":true,\"names\":[\"1\",\"2\"]},\"price\":99.98,\"names\":[3,4]}"
				var rootData interface{}
				_ = sonic.Unmarshal([]byte(value), &rootData)
				obj := store.NewObj(rootData, -1, object.ObjTypeJSON, object.ObjEncodingJSON)
				store.Put(key, obj)
			},
			input:  []string{"EXISTING_KEY", "$..names", "-1", "7", "8"},
			output: []byte("*2\r\n:4\r\n:4\r\n"),
		},
		"array insert with multitype value": {
			setup: func() {
				key := "EXISTING_KEY"
				value := "{\"a\":[1,2,3]}"
				var rootData interface{}
				_ = sonic.Unmarshal([]byte(value), &rootData)
				obj := store.NewObj(rootData, -1, object.ObjTypeJSON, object.ObjEncodingJSON)
				store.Put(key, obj)
			},
			input:  []string{"EXISTING_KEY", "$.a", "0", "1", "null", "3.14", "true", "{\"a\":123}"},
			output: []byte("*1\r\n:8\r\n"),
		},
	}
	runEvalTests(t, tests, evalJSONARRINSERT, store)
}

func testEvalJSONARRLEN(t *testing.T, store *dstore.Store) {
	tests := map[string]evalTestCase{
		"nil value": {
			setup:  func() {},
			input:  nil,
			output: []byte("-ERR wrong number of arguments for 'json.arrlen' command\r\n"),
		},
		"key does not exist": {
			setup:  func() {},
			input:  []string{"NONEXISTENT_KEY"},
			output: []byte("$-1\r\n"),
		},
		"root not array arrlen": {
			setup: func() {
				key := "EXISTING_KEY"
				value := "{\"age\":13,\"name\":\"a\"}"
				var rootData interface{}
				_ = sonic.Unmarshal([]byte(value), &rootData)
				obj := store.NewObj(rootData, -1, object.ObjTypeJSON, object.ObjEncodingJSON)
				store.Put(key, obj)
			},
			input:  []string{"EXISTING_KEY"},
			output: []byte("-ERR Path '$' does not exist or not an array\r\n"),
		},
		"root array arrlen": {
			setup: func() {
				key := "EXISTING_KEY"
				value := "[1,2,3]"
				var rootData interface{}
				_ = sonic.Unmarshal([]byte(value), &rootData)
				obj := store.NewObj(rootData, -1, object.ObjTypeJSON, object.ObjEncodingJSON)
				store.Put(key, obj)
			},
			input:  []string{"EXISTING_KEY"},
			output: []byte(":3\r\n"),
		},
		"wildcase no array arrlen": {
			setup: func() {
				key := "EXISTING_KEY"
				value := "{\"age\":13,\"high\":1.60,\"pet\":null,\"flag\":false, \"partner\":{\"name\":\"tom\"}}"
				var rootData interface{}
				_ = sonic.Unmarshal([]byte(value), &rootData)
				obj := store.NewObj(rootData, -1, object.ObjTypeJSON, object.ObjEncodingJSON)
				store.Put(key, obj)
			},

			input:  []string{"EXISTING_KEY", "$.*"},
			output: []byte("*5\r\n$-1\r\n$-1\r\n$-1\r\n$-1\r\n$-1\r\n"),
		},
		"subpath array arrlen": {
			setup: func() {
				key := "EXISTING_KEY"
				value := "{\"age\":13,\"high\":1.60,\"pet\":null,\"language\":[\"python\",\"golang\"], " +
					"\"flag\":false, \"partner\":{\"name\":\"tom\"}}"
				var rootData interface{}
				_ = sonic.Unmarshal([]byte(value), &rootData)
				obj := store.NewObj(rootData, -1, object.ObjTypeJSON, object.ObjEncodingJSON)
				store.Put(key, obj)
			},

			input:  []string{"EXISTING_KEY", "$.language"},
			output: []byte(":2\r\n"),
		},
	}
	runEvalTests(t, tests, evalJSONARRLEN, store)
}

func testEvalJSONOBJLEN(t *testing.T, store *dstore.Store) {
	tests := map[string]evalTestCase{
		"jsonobjlen nil value": {
			name:  "jsonobjlen objlen nil value",
			setup: func() {},
			input: nil,
			migratedOutput: EvalResponse{
				Result: nil,
				Error:  diceerrors.ErrWrongArgumentCount("JSON.OBJLEN"),
			},
		},
		"jsonobjlen empty args": {
			name:  "jsonobjlen objlen empty args",
			setup: func() {},
			input: []string{},
			migratedOutput: EvalResponse{
				Result: nil,
				Error:  diceerrors.ErrWrongArgumentCount("JSON.OBJLEN"),
			},
		},
		"jsonobjlen key does not exist": {
			name:  "jsonobjlen key does not exist",
			setup: func() {},
			input: []string{"NONEXISTENT_KEY"},
			migratedOutput: EvalResponse{
				Result: nil,
				Error:  nil,
			},
		},
		"jsonobjlen root not object": {
			name: "jsonobjlen root not object",
			setup: func() {
				key := "EXISTING_KEY"
				value := "[1,2,3]"
				var rootData interface{}
				_ = sonic.Unmarshal([]byte(value), &rootData)
				obj := store.NewObj(rootData, -1, object.ObjTypeJSON, object.ObjEncodingJSON)
				store.Put(key, obj)
			},
			input: []string{"EXISTING_KEY"},
			migratedOutput: EvalResponse{
				Result: nil,
				Error:  diceerrors.ErrWrongTypeOperation,
			},
		},
		"jsonobjlen root object": {
			name: "jsonobjlen root object",
			setup: func() {
				key := "EXISTING_KEY"
				value := "{\"name\":\"John\",\"age\":30,\"city\":\"New York\"}"
				var rootData interface{}
				_ = sonic.Unmarshal([]byte(value), &rootData)
				obj := store.NewObj(rootData, -1, object.ObjTypeJSON, object.ObjEncodingJSON)
				store.Put(key, obj)
			},
			input: []string{"EXISTING_KEY"},
			migratedOutput: EvalResponse{
				Result: int64(3),
				Error:  nil,
			},
		},
		"jsonobjlen wildcard no object": {
			name: "jsonobjlen wildcard no object",
			setup: func() {
				key := "EXISTING_KEY"
				value := "{\"name\":\"John\",\"age\":30,\"pets\":null,\"languages\":[\"python\",\"golang\"],\"flag\":false}"
				var rootData interface{}
				_ = sonic.Unmarshal([]byte(value), &rootData)
				obj := store.NewObj(rootData, -1, object.ObjTypeJSON, object.ObjEncodingJSON)
				store.Put(key, obj)
			},
			input: []string{"EXISTING_KEY", "$.*"},
			migratedOutput: EvalResponse{
				Result: []interface{}{nil, nil, nil, nil, nil},
				Error:  nil,
			},
		},
		"jsonobjlen subpath object": {
			name: "jsonobjlen subpath object",
			setup: func() {
				key := "EXISTING_KEY"
				value := "{\"person\":{\"name\":\"John\",\"age\":30},\"languages\":[\"python\",\"golang\"]}"
				var rootData interface{}
				_ = sonic.Unmarshal([]byte(value), &rootData)
				obj := store.NewObj(rootData, -1, object.ObjTypeJSON, object.ObjEncodingJSON)
				store.Put(key, obj)
			},
			input: []string{"EXISTING_KEY", "$.person"},
			migratedOutput: EvalResponse{
				Result: []interface{}{int64(2)},
				Error:  nil,
			},
		},
		"jsonobjlen invalid JSONPath": {
			name: "jsonobjlen invalid JSONPath",
			setup: func() {
				key := "EXISTING_KEY"
				value := "{\"name\":\"John\",\"age\":30}"
				var rootData interface{}
				_ = sonic.Unmarshal([]byte(value), &rootData)
				obj := store.NewObj(rootData, -1, object.ObjTypeJSON, object.ObjEncodingJSON)
				store.Put(key, obj)
			},
			input: []string{"EXISTING_KEY", "$invalid_path"},
			migratedOutput: EvalResponse{
				Result: nil,
				Error:  diceerrors.ErrJSONPathNotFound("$invalid_path"),
			},
		},
		"jsonobjlen incomapitable type(int)": {
			name: "jsonobjlen incomapitable type(int)",
			setup: func() {
				key := "EXISTING_KEY"
				value := "{\"person\":{\"name\":\"John\",\"age\":30},\"languages\":[\"python\",\"golang\"]}"
				var rootData interface{}
				_ = sonic.Unmarshal([]byte(value), &rootData)
				obj := store.NewObj(rootData, -1, object.ObjTypeJSON, object.ObjEncodingJSON)
				store.Put(key, obj)
			},
			input: []string{"EXISTING_KEY", "$.person.age"},
			migratedOutput: EvalResponse{
				Result: []interface{}{nil},
				Error:  nil,
			},
		},
		"jsonobjlen incomapitable type(string)": {
			name: "jsonobjlen incomapitable type(string)",
			setup: func() {
				key := "EXISTING_KEY"
				value := "{\"person\":{\"name\":\"John\",\"age\":30},\"languages\":[\"python\",\"golang\"]}"
				var rootData interface{}
				_ = sonic.Unmarshal([]byte(value), &rootData)
				obj := store.NewObj(rootData, -1, object.ObjTypeJSON, object.ObjEncodingJSON)
				store.Put(key, obj)
			},
			input: []string{"EXISTING_KEY", "$.person.name"},
			migratedOutput: EvalResponse{
				Result: []interface{}{nil},
				Error:  nil,
			},
		},
		"jsonobjlen incomapitable type(array)": {
			name: "jsonobjlen incomapitable type(array)",
			setup: func() {
				key := "EXISTING_KEY"
				value := "{\"person\":{\"name\":\"John\",\"age\":30},\"languages\":[\"python\",\"golang\"]}"
				var rootData interface{}
				_ = sonic.Unmarshal([]byte(value), &rootData)
				obj := store.NewObj(rootData, -1, object.ObjTypeJSON, object.ObjEncodingJSON)
				store.Put(key, obj)
			},
			input: []string{"EXISTING_KEY", "$.languages"},
			migratedOutput: EvalResponse{
				Result: []interface{}{nil},
				Error:  nil,
			},
		},
	}

	for _, tt := range tests {
		t.Run(tt.name, func(t *testing.T) {
			store = setupTest(store)
			if tt.setup != nil {
				tt.setup()
			}

			response := evalJSONOBJLEN(tt.input, store)
			if tt.migratedOutput.Result != nil {
				if slice, ok := tt.migratedOutput.Result.([]interface{}); ok {
					assert.DeepEqual(t, slice, response.Result)
				} else {
					assert.Equal(t, tt.migratedOutput.Result, response.Result)
				}
			}

			if tt.migratedOutput.Error != nil {
				testifyAssert.EqualError(t, response.Error, tt.migratedOutput.Error.Error())
			} else {
				testifyAssert.NoError(t, response.Error)
			}
		})
	}
}

func BenchmarkEvalJSONOBJLEN(b *testing.B) {
	sizes := []int{0, 10, 100, 1000, 10000, 100000} // Various sizes of JSON objects
	store := dstore.NewStore(nil, nil)

	for _, size := range sizes {
		b.Run(fmt.Sprintf("JSONObjectSize_%d", size), func(b *testing.B) {
			key := fmt.Sprintf("benchmark_json_obj_%d", size)

			// Create a large JSON object with the given size
			jsonObj := make(map[string]interface{})
			for i := 0; i < size; i++ {
				jsonObj[fmt.Sprintf("key%d", i)] = fmt.Sprintf("value%d", i)
			}

			// Set the JSON object in the store
			args := []string{key, "$", fmt.Sprintf("%v", jsonObj)}
			evalJSONSET(args, store)

			b.ResetTimer()
			b.ReportAllocs()

			// Benchmark the evalJSONOBJLEN function
			for i := 0; i < b.N; i++ {
				_ = evalJSONOBJLEN([]string{key, "$"}, store)
			}
		})
	}
}

func testEvalJSONDEL(t *testing.T, store *dstore.Store) {
	tests := map[string]evalTestCase{
		"nil value": {
			setup:  func() {},
			input:  nil,
			output: []byte("-ERR wrong number of arguments for 'json.del' command\r\n"),
		},
		"key does not exist": {
			setup:  func() {},
			input:  []string{"NONEXISTENT_KEY"},
			output: clientio.RespZero,
		},
		"root path del": {
			setup: func() {
				key := "EXISTING_KEY"
				value := "{\"age\":13,\"high\":1.60,\"pet\":null,\"language\":[\"python\",\"golang\"], " +
					"\"flag\":false, \"partner\":{\"name\":\"tom\",\"language\":[\"rust\"]}}"
				var rootData interface{}
				_ = sonic.Unmarshal([]byte(value), &rootData)
				obj := store.NewObj(rootData, -1, object.ObjTypeJSON, object.ObjEncodingJSON)
				store.Put(key, obj)
			},
			input:  []string{"EXISTING_KEY"},
			output: clientio.RespOne,
		},
		"part path del": {
			setup: func() {
				key := "EXISTING_KEY"
				value := "{\"age\":13,\"high\":1.60,\"pet\":null,\"language\":[\"python\",\"golang\"], " +
					"\"flag\":false, \"partner\":{\"name\":\"tom\",\"language\":[\"rust\"]}}"
				var rootData interface{}
				_ = sonic.Unmarshal([]byte(value), &rootData)
				obj := store.NewObj(rootData, -1, object.ObjTypeJSON, object.ObjEncodingJSON)
				store.Put(key, obj)
			},

			input:  []string{"EXISTING_KEY", "$..language"},
			output: []byte(":2\r\n"),
		},
		"wildcard path del": {
			setup: func() {
				key := "EXISTING_KEY"
				value := "{\"age\":13,\"high\":1.60,\"pet\":null,\"language\":[\"python\",\"golang\"], " +
					"\"flag\":false, \"partner\":{\"name\":\"tom\",\"language\":[\"rust\"]}}"
				var rootData interface{}
				_ = sonic.Unmarshal([]byte(value), &rootData)
				obj := store.NewObj(rootData, -1, object.ObjTypeJSON, object.ObjEncodingJSON)
				store.Put(key, obj)
			},

			input:  []string{"EXISTING_KEY", "$.*"},
			output: []byte(":6\r\n"),
		},
	}
	runEvalTests(t, tests, evalJSONDEL, store)
}

func testEvalJSONFORGET(t *testing.T, store *dstore.Store) {
	tests := map[string]evalTestCase{
		"nil value": {
			setup:  func() {},
			input:  nil,
			output: []byte("-ERR wrong number of arguments for 'json.forget' command\r\n"),
		},
		"key does not exist": {
			setup:  func() {},
			input:  []string{"NONEXISTENT_KEY"},
			output: clientio.RespZero,
		},
		"root path forget": {
			setup: func() {
				key := "EXISTING_KEY"
				value := "{\"age\":13,\"high\":1.60,\"pet\":null,\"language\":[\"python\",\"golang\"], " +
					"\"flag\":false, \"partner\":{\"name\":\"tom\",\"language\":[\"rust\"]}}"
				var rootData interface{}
				_ = sonic.Unmarshal([]byte(value), &rootData)
				obj := store.NewObj(rootData, -1, object.ObjTypeJSON, object.ObjEncodingJSON)
				store.Put(key, obj)
			},
			input:  []string{"EXISTING_KEY"},
			output: clientio.RespOne,
		},
		"part path forget": {
			setup: func() {
				key := "EXISTING_KEY"
				value := "{\"age\":13,\"high\":1.60,\"pet\":null,\"language\":[\"python\",\"golang\"], " +
					"\"flag\":false, \"partner\":{\"name\":\"tom\",\"language\":[\"rust\"]}}"
				var rootData interface{}
				_ = sonic.Unmarshal([]byte(value), &rootData)
				obj := store.NewObj(rootData, -1, object.ObjTypeJSON, object.ObjEncodingJSON)
				store.Put(key, obj)
			},

			input:  []string{"EXISTING_KEY", "$..language"},
			output: []byte(":2\r\n"),
		},
		"wildcard path forget": {
			setup: func() {
				key := "EXISTING_KEY"
				value := "{\"age\":13,\"high\":1.60,\"pet\":null,\"language\":[\"python\",\"golang\"], " +
					"\"flag\":false, \"partner\":{\"name\":\"tom\",\"language\":[\"rust\"]}}"
				var rootData interface{}
				_ = sonic.Unmarshal([]byte(value), &rootData)
				obj := store.NewObj(rootData, -1, object.ObjTypeJSON, object.ObjEncodingJSON)
				store.Put(key, obj)
			},

			input:  []string{"EXISTING_KEY", "$.*"},
			output: []byte(":6\r\n"),
		},
	}
	runEvalTests(t, tests, evalJSONFORGET, store)
}

func testEvalJSONCLEAR(t *testing.T, store *dstore.Store) {
	tests := map[string]evalTestCase{
		"jsonclear nil value": {
			name:  "jsonclear nil value",
			setup: func() {},
			input: nil,
			migratedOutput: EvalResponse{
				Result: nil,
				Error:  diceerrors.ErrWrongArgumentCount("JSON.CLEAR"),
			},
		},
		"jsonclear empty array": {
			name:  "jsonclear empty array",
			setup: func() {},
			input: []string{},
			migratedOutput: EvalResponse{
				Result: nil,
				Error:  diceerrors.ErrWrongArgumentCount("JSON.CLEAR"),
			},
		},
		"jsonclear key does not exist": {
			name:  "jsonclear key does not exist",
			setup: func() {},
			input: []string{"NONEXISTENT_KEY"},
			migratedOutput: EvalResponse{
				Result: nil,
				Error:  nil,
			},
		},
		"jsonclear root": {
			name: "jsonclear root",
			setup: func() {
				key := "EXISTING_KEY"
				value := "{\"age\":13,\"high\":1.60,\"language\":[\"python\",\"golang\"], \"flag\":false, " +
					"\"partner\":{\"name\":\"tom\",\"language\":[\"rust\"]}}"
				var rootData interface{}
				_ = sonic.Unmarshal([]byte(value), &rootData)
				obj := store.NewObj(rootData, -1, object.ObjTypeJSON, object.ObjEncodingJSON)
				store.Put(key, obj)
			},
			input: []string{"EXISTING_KEY"},
			migratedOutput: EvalResponse{
				Result: int64(1),
				Error:  nil,
			},
		},
		"jsonclear array type": {
			name: "jsonclear array type",
			setup: func() {
				key := "EXISTING_KEY"
				value := "{\"array\":[1,2,3,\"s\",null]}"
				var rootData interface{}
				_ = sonic.Unmarshal([]byte(value), &rootData)
				obj := store.NewObj(rootData, -1, object.ObjTypeJSON, object.ObjEncodingJSON)
				store.Put(key, obj)
			},

			input: []string{"EXISTING_KEY", "$.array"},
			migratedOutput: EvalResponse{
				Result: int64(1),
				Error:  nil,
			},
		},
		"jsonclear string type": {
			name: "jsonclear string type",
			setup: func() {
				key := "EXISTING_KEY"
				value := "{\"a\":\"test\"}"
				var rootData interface{}
				_ = sonic.Unmarshal([]byte(value), &rootData)
				obj := store.NewObj(rootData, -1, object.ObjTypeJSON, object.ObjEncodingJSON)
				store.Put(key, obj)
			},

			input: []string{"EXISTING_KEY", "$.a"},
			migratedOutput: EvalResponse{
				Result: int64(0),
				Error:  nil,
			},
		},
		"jsonclear integer type": {
			name: "jsonclear integer type",
			setup: func() {
				key := "EXISTING_KEY"
				value := "{\"age\":13}"
				var rootData interface{}
				_ = sonic.Unmarshal([]byte(value), &rootData)
				obj := store.NewObj(rootData, -1, object.ObjTypeJSON, object.ObjEncodingJSON)
				store.Put(key, obj)
			},

			input: []string{"EXISTING_KEY", "$.age"},
			migratedOutput: EvalResponse{
				Result: int64(1),
				Error:  nil,
			},
		},
		"jsonclear number type": {
			name: "jsonclear number type",
			setup: func() {
				key := "EXISTING_KEY"
				value := "{\"price\":3.14}"
				var rootData interface{}
				_ = sonic.Unmarshal([]byte(value), &rootData)
				obj := store.NewObj(rootData, -1, object.ObjTypeJSON, object.ObjEncodingJSON)
				store.Put(key, obj)
			},

			input: []string{"EXISTING_KEY", "$.price"},
			migratedOutput: EvalResponse{
				Result: int64(1),
				Error:  nil,
			},
		},
		"jsonclear boolean type": {
			name: "jsonclear boolean type",
			setup: func() {
				key := "EXISTING_KEY"
				value := "{\"flag\":false}"
				var rootData interface{}
				_ = sonic.Unmarshal([]byte(value), &rootData)
				obj := store.NewObj(rootData, -1, object.ObjTypeJSON, object.ObjEncodingJSON)
				store.Put(key, obj)
			},
			input: []string{"EXISTING_KEY", "$.flag"},
			migratedOutput: EvalResponse{
				Result: int64(0),
				Error:  nil,
			},
		},
		"jsonclear multi type": {
			name: "jsonclear multi type",
			setup: func() {
				key := "EXISTING_KEY"
				value := "{\"age\":13,\"high\":1.60,\"name\":\"jerry\",\"language\":[\"python\",\"golang\"]," +
					"\"partner\":{\"name\":\"tom\",\"language\":[\"rust\"]}}"
				var rootData interface{}
				_ = sonic.Unmarshal([]byte(value), &rootData)
				obj := store.NewObj(rootData, -1, object.ObjTypeJSON, object.ObjEncodingJSON)
				store.Put(key, obj)
			},
			input: []string{"EXISTING_KEY", "$.*"},
			migratedOutput: EvalResponse{
				Result: int64(4),
				Error:  nil,
			},
		},
	}
	for _, tt := range tests {
		t.Run(tt.name, func(t *testing.T) {
			store = setupTest(store)
			if tt.setup != nil {
				tt.setup()
			}

			response := evalJSONCLEAR(tt.input, store)
			if tt.migratedOutput.Result != nil {
				if slice, ok := tt.migratedOutput.Result.([]interface{}); ok {
					assert.DeepEqual(t, slice, response.Result)
				} else {
					assert.Equal(t, tt.migratedOutput.Result, response.Result)
				}
			}

			if tt.migratedOutput.Error != nil {
				testifyAssert.EqualError(t, response.Error, tt.migratedOutput.Error.Error())
			} else {
				testifyAssert.NoError(t, response.Error)
			}
		})
	}
}

func testEvalJSONTYPE(t *testing.T, store *dstore.Store) {
	tests := map[string]evalTestCase{
		"nil value": {
			setup:  func() {},
			input:  nil,
			output: []byte("-ERR wrong number of arguments for 'json.type' command\r\n"),
		},
		"empty array": {
			setup:  func() {},
			input:  []string{},
			output: []byte("-ERR wrong number of arguments for 'json.type' command\r\n"),
		},
		"key does not exist": {
			setup:  func() {},
			input:  []string{"NONEXISTENT_KEY"},
			output: clientio.RespNIL,
		},
		"object type value": {
			setup: func() {
				key := "EXISTING_KEY"
				value := "{\"language\":[\"java\",\"go\",\"python\"]}"
				var rootData interface{}
				_ = sonic.Unmarshal([]byte(value), &rootData)
				obj := store.NewObj(rootData, -1, object.ObjTypeJSON, object.ObjEncodingJSON)
				store.Put(key, obj)
			},

			input:  []string{"EXISTING_KEY"},
			output: []byte("$6\r\nobject\r\n"),
		},
		"array type value": {
			setup: func() {
				key := "EXISTING_KEY"
				value := "{\"language\":[\"java\",\"go\",\"python\"]}"
				var rootData interface{}
				_ = sonic.Unmarshal([]byte(value), &rootData)
				obj := store.NewObj(rootData, -1, object.ObjTypeJSON, object.ObjEncodingJSON)
				store.Put(key, obj)
			},

			input:  []string{"EXISTING_KEY", "$.language"},
			output: []byte("*1\r\n$5\r\narray\r\n"),
		},
		"string type value": {
			setup: func() {
				key := "EXISTING_KEY"
				value := "{\"a\":\"test\"}"
				var rootData interface{}
				_ = sonic.Unmarshal([]byte(value), &rootData)
				obj := store.NewObj(rootData, -1, object.ObjTypeJSON, object.ObjEncodingJSON)
				store.Put(key, obj)
			},

			input:  []string{"EXISTING_KEY", "$.a"},
			output: []byte("*1\r\n$6\r\nstring\r\n"),
		},
		"boolean type value": {
			setup: func() {
				key := "EXISTING_KEY"
				value := "{\"flag\":true}"
				var rootData interface{}
				_ = sonic.Unmarshal([]byte(value), &rootData)
				obj := store.NewObj(rootData, -1, object.ObjTypeJSON, object.ObjEncodingJSON)
				store.Put(key, obj)
			},

			input:  []string{"EXISTING_KEY", "$.flag"},
			output: []byte("*1\r\n$7\r\nboolean\r\n"),
		},
		"number type value": {
			setup: func() {
				key := "EXISTING_KEY"
				value := "{\"price\":3}"
				var rootData interface{}
				_ = sonic.Unmarshal([]byte(value), &rootData)
				obj := store.NewObj(rootData, -1, object.ObjTypeJSON, object.ObjEncodingJSON)
				store.Put(key, obj)
			},

			input:  []string{"EXISTING_KEY", "$.price"},
			output: []byte("*1\r\n$6\r\nnumber\r\n"),
		},
		"null type value": {
			setup: func() {
				key := "EXISTING_KEY"
				value := "{\"price\":3.14}"
				var rootData interface{}
				_ = sonic.Unmarshal([]byte(value), &rootData)
				obj := store.NewObj(rootData, -1, object.ObjTypeJSON, object.ObjEncodingJSON)
				store.Put(key, obj)
			},

			input:  []string{"EXISTING_KEY", "$.language"},
			output: clientio.RespEmptyArray,
		},
		"multi type value": {
			setup: func() {
				key := "EXISTING_KEY"
				value := "{\"name\":\"tom\",\"partner\":{\"name\":\"jerry\"}}"
				var rootData interface{}
				_ = sonic.Unmarshal([]byte(value), &rootData)
				obj := store.NewObj(rootData, -1, object.ObjTypeJSON, object.ObjEncodingJSON)
				store.Put(key, obj)
			},

			input:  []string{"EXISTING_KEY", "$..name"},
			output: []byte("*2\r\n$6\r\nstring\r\n$6\r\nstring\r\n"),
		},
	}

	runEvalTests(t, tests, evalJSONTYPE, store)
}

func testEvalJSONGET(t *testing.T, store *dstore.Store) {
	tests := map[string]evalTestCase{
		"nil value": {
			setup:  func() {},
			input:  nil,
			output: []byte("-ERR wrong number of arguments for 'json.get' command\r\n"),
		},
		"empty array": {
			setup:  func() {},
			input:  []string{},
			output: []byte("-ERR wrong number of arguments for 'json.get' command\r\n"),
		},
		"key does not exist": {
			setup:  func() {},
			input:  []string{"NONEXISTENT_KEY"},
			output: clientio.RespNIL,
		},
		"key exists invalid value": {
			setup: func() {
				key := "EXISTING_KEY"
				value := "{\"a\":2}"
				obj := &object.Obj{
					Value:          value,
					LastAccessedAt: uint32(time.Now().Unix()),
				}
				store.Put(key, obj)
			},
			input:  []string{"EXISTING_KEY"},
			output: []byte("-ERR Existing key has wrong Dice type\r\n"),
		},
		"key exists value": {
			setup: func() {
				key := "EXISTING_KEY"
				value := "{\"a\":2}"
				var rootData interface{}
				_ = sonic.Unmarshal([]byte(value), &rootData)
				obj := store.NewObj(rootData, -1, object.ObjTypeJSON, object.ObjEncodingJSON)
				store.Put(key, obj)
			},

			input:  []string{"EXISTING_KEY"},
			output: []byte("$7\r\n{\"a\":2}\r\n"),
		},
		"key exists but expired": {
			setup: func() {
				key := "EXISTING_KEY"
				value := "mock_value"
				obj := &object.Obj{
					Value:          value,
					LastAccessedAt: uint32(time.Now().Unix()),
				}
				store.Put(key, obj)

				store.SetExpiry(obj, int64(-2*time.Millisecond))
			},
			input:  []string{"EXISTING_KEY"},
			output: clientio.RespNIL,
		},
	}

	runEvalTests(t, tests, evalJSONGET, store)
}

func testEvalJSONSET(t *testing.T, store *dstore.Store) {
	tests := map[string]evalTestCase{
		"nil value": {
			setup:  func() {},
			input:  nil,
			output: []byte("-ERR wrong number of arguments for 'json.set' command\r\n"),
		},
		"empty array": {
			setup:  func() {},
			input:  []string{},
			output: []byte("-ERR wrong number of arguments for 'json.set' command\r\n"),
		},
		"insufficient args": {
			setup:  func() {},
			input:  []string{},
			output: []byte("-ERR wrong number of arguments for 'json.set' command\r\n"),
		},
		"invalid json path": {
			setup:  func() {},
			input:  []string{"doc", "$", "{\"a\":}"},
			output: nil,
			validator: func(output []byte) {
				assert.Assert(t, output != nil)
				assert.Assert(t, strings.Contains(string(output), "-ERR invalid JSON:"))
			},
		},
		"valid json path": {
			setup: func() {
			},
			input:  []string{"doc", "$", "{\"a\":2}"},
			output: clientio.RespOK,
		},
	}

	runEvalTests(t, tests, evalJSONSET, store)
}

func testEvalJSONNUMMULTBY(t *testing.T, store *dstore.Store) {
	tests := map[string]evalTestCase{
		"nil value": {
			setup:  func() {},
			input:  nil,
			output: []byte("-ERR wrong number of arguments for 'json.nummultby' command\r\n"),
		},
		"empty array": {
			setup:  func() {},
			input:  []string{},
			output: []byte("-ERR wrong number of arguments for 'json.nummultby' command\r\n"),
		},
		"insufficient args": {
			setup:  func() {},
			input:  []string{"doc"},
			output: []byte("-ERR wrong number of arguments for 'json.nummultby' command\r\n"),
		},
		"non-numeric multiplier on existing key": {
			setup: func() {
				key := "doc"
				value := "{\"a\":10,\"b\":[{\"a\":2}, {\"a\":5}, {\"a\":\"c\"}]}"
				var rootData interface{}
				_ = sonic.Unmarshal([]byte(value), &rootData)
				obj := store.NewObj(rootData, -1, object.ObjTypeJSON, object.ObjEncodingJSON)
				store.Put(key, obj)
			},
			input:  []string{"doc", "$.a", "qwe"},
			output: []byte("-ERR expected value at line 1 column 1\r\n"),
		},
		"nummultby on non integer root fields": {
			setup: func() {
				key := "doc"
				value := "{\"a\": \"b\",\"b\":[{\"a\":2}, {\"a\":5}, {\"a\":\"c\"}]}"
				var rootData interface{}
				_ = sonic.Unmarshal([]byte(value), &rootData)
				obj := store.NewObj(rootData, -1, object.ObjTypeJSON, object.ObjEncodingJSON)
				store.Put(key, obj)
			},
			input:  []string{"doc", "$.a", "2"},
			output: []byte("$6\r\n[null]\r\n"),
		},
		"nummultby on recursive fields": {
			setup: func() {
				key := "doc"
				value := "{\"a\": \"b\",\"b\":[{\"a\":2}, {\"a\":5}, {\"a\":\"c\"}]}"
				var rootData interface{}
				_ = sonic.Unmarshal([]byte(value), &rootData)
				obj := store.NewObj(rootData, -1, object.ObjTypeJSON, object.ObjEncodingJSON)
				store.Put(key, obj)
			},
			input:  []string{"doc", "$..a", "2"},
			output: []byte("$16\r\n[4,10,null,null]\r\n"),
		},
		"nummultby on integer root fields": {
			setup: func() {
				key := "doc"
				value := "{\"a\":10,\"b\":[{\"a\":2}, {\"a\":5}, {\"a\":\"c\"}]}"
				var rootData interface{}
				_ = sonic.Unmarshal([]byte(value), &rootData)
				obj := store.NewObj(rootData, -1, object.ObjTypeJSON, object.ObjEncodingJSON)
				store.Put(key, obj)
			},
			input:  []string{"doc", "$.a", "2"},
			output: []byte("$4\r\n[20]\r\n"),
		},
		"nummultby on non-existent key": {
			setup: func() {
				key := "doc"
				value := "{\"a\":10,\"b\":[{\"a\":2}, {\"a\":5}, {\"a\":\"c\"}]}"
				var rootData interface{}
				_ = sonic.Unmarshal([]byte(value), &rootData)
				obj := store.NewObj(rootData, -1, object.ObjTypeJSON, object.ObjEncodingJSON)
				store.Put(key, obj)
			},
			input:  []string{"doc", "$..fe", "2"},
			output: []byte("$2\r\n[]\r\n"),
		},
	}
	runEvalTests(t, tests, evalJSONNUMMULTBY, store)
}

func testEvalJSONARRAPPEND(t *testing.T, store *dstore.Store) {
	tests := map[string]evalTestCase{
		"arr append to non array fields": {
			setup: func() {
				key := "array"
				value := "{\"a\":2}"
				var rootData interface{}
				_ = sonic.Unmarshal([]byte(value), &rootData)
				obj := store.NewObj(rootData, -1, object.ObjTypeJSON, object.ObjEncodingJSON)
				store.Put(key, obj)
			},
			input:  []string{"array", "$.a", "6"},
			output: []byte("*1\r\n$-1\r\n"),
		},
		"arr append single element to an array field": {
			setup: func() {
				key := "array"
				value := "{\"a\":[1,2]}"
				var rootData interface{}
				_ = sonic.Unmarshal([]byte(value), &rootData)
				obj := store.NewObj(rootData, -1, object.ObjTypeJSON, object.ObjEncodingJSON)
				store.Put(key, obj)
			},
			input:  []string{"array", "$.a", "6"},
			output: []byte("*1\r\n:3\r\n"),
		},
		"arr append multiple elements to an array field": {
			setup: func() {
				key := "array"
				value := "{\"a\":[1,2]}"
				var rootData interface{}
				_ = sonic.Unmarshal([]byte(value), &rootData)
				obj := store.NewObj(rootData, -1, object.ObjTypeJSON, object.ObjEncodingJSON)
				store.Put(key, obj)
			},
			input:  []string{"array", "$.a", "6", "7", "8"},
			output: []byte("*1\r\n:5\r\n"),
		},
		"arr append string value": {
			setup: func() {
				key := "array"
				value := "{\"b\":[\"b\",\"c\"]}"
				var rootData interface{}
				_ = sonic.Unmarshal([]byte(value), &rootData)
				obj := store.NewObj(rootData, -1, object.ObjTypeJSON, object.ObjEncodingJSON)
				store.Put(key, obj)
			},
			input:  []string{"array", "$.b", `"d"`},
			output: []byte("*1\r\n:3\r\n"),
		},
		"arr append nested array value": {
			setup: func() {
				key := "array"
				value := "{\"a\":[[1,2]]}"
				var rootData interface{}
				_ = sonic.Unmarshal([]byte(value), &rootData)
				obj := store.NewObj(rootData, -1, object.ObjTypeJSON, object.ObjEncodingJSON)
				store.Put(key, obj)
			},
			input:  []string{"array", "$.a", "[1,2,3]"},
			output: []byte("*1\r\n:2\r\n"),
		},
		"arr append with json value": {
			setup: func() {
				key := "array"
				value := "{\"a\":[{\"b\": 1}]}"
				var rootData interface{}
				_ = sonic.Unmarshal([]byte(value), &rootData)
				obj := store.NewObj(rootData, -1, object.ObjTypeJSON, object.ObjEncodingJSON)
				store.Put(key, obj)
			},
			input:  []string{"array", "$.a", "{\"c\": 3}"},
			output: []byte("*1\r\n:2\r\n"),
		},
		"arr append to append on multiple fields": {
			setup: func() {
				key := "array"
				value := "{\"a\":[1,2],\"b\":{\"a\":[10]}}"
				var rootData interface{}
				_ = sonic.Unmarshal([]byte(value), &rootData)
				obj := store.NewObj(rootData, -1, object.ObjTypeJSON, object.ObjEncodingJSON)
				store.Put(key, obj)
			},
			input:  []string{"array", "$..a", "6"},
			output: []byte("*2\r\n:2\r\n:3\r\n"),
		},
		"arr append to append on root node": {
			setup: func() {
				key := "array"
				value := "[1,2,3]"
				var rootData interface{}
				_ = sonic.Unmarshal([]byte(value), &rootData)
				obj := store.NewObj(rootData, -1, object.ObjTypeJSON, object.ObjEncodingJSON)
				store.Put(key, obj)
			},
			input:  []string{"array", "$", "6"},
			output: []byte("*1\r\n:4\r\n"),
		},
		"arr append to an array with different type": {
			setup: func() {
				key := "array"
				value := "{\"a\":[1,2]}"
				var rootData interface{}
				_ = sonic.Unmarshal([]byte(value), &rootData)
				obj := store.NewObj(rootData, -1, object.ObjTypeJSON, object.ObjEncodingJSON)
				store.Put(key, obj)
			},
			input:  []string{"array", "$.a", `"blue"`},
			output: []byte("*1\r\n:3\r\n"),
		},
	}
	runEvalTests(t, tests, evalJSONARRAPPEND, store)
}

func testEvalJSONTOGGLE(t *testing.T, store *dstore.Store) {
	tests := map[string]evalTestCase{
		"nil value": {
			setup:  func() {},
			input:  nil,
			output: []byte("-ERR wrong number of arguments for 'json.toggle' command\r\n"),
		},
		"empty array": {
			setup:  func() {},
			input:  []string{},
			output: []byte("-ERR wrong number of arguments for 'json.toggle' command\r\n"),
		},
		"key does not exist": {
			setup:  func() {},
			input:  []string{"NONEXISTENT_KEY", ".active"},
			output: []byte("-ERR could not perform this operation on a key that doesn't exist\r\n"),
		},
		"key exists, toggling boolean true to false": {
			setup: func() {
				key := "EXISTING_KEY"
				value := `{"active":true}`
				var rootData interface{}
				err := sonic.Unmarshal([]byte(value), &rootData)
				if err != nil {
					fmt.Printf("Debug: Error unmarshaling JSON: %v\n", err)
				}
				obj := store.NewObj(rootData, -1, object.ObjTypeJSON, object.ObjEncodingJSON)
				store.Put(key, obj)
			},
			input:  []string{"EXISTING_KEY", ".active"},
			output: clientio.Encode([]interface{}{0}, false),
		},
		"key exists, toggling boolean false to true": {
			setup: func() {
				key := "EXISTING_KEY"
				value := `{"active":false}`
				var rootData interface{}
				err := sonic.Unmarshal([]byte(value), &rootData)
				if err != nil {
					fmt.Printf("Debug: Error unmarshaling JSON: %v\n", err)
				}
				obj := store.NewObj(rootData, -1, object.ObjTypeJSON, object.ObjEncodingJSON)
				store.Put(key, obj)
			},
			input:  []string{"EXISTING_KEY", ".active"},
			output: clientio.Encode([]interface{}{1}, false),
		},
		"key exists but expired": {
			setup: func() {
				key := "EXISTING_KEY"
				value := "{\"active\":true}"
				obj := &object.Obj{
					Value:          value,
					LastAccessedAt: uint32(time.Now().Unix()),
				}
				store.Put(key, obj)
				store.SetExpiry(obj, int64(-2*time.Millisecond))
			},
			input:  []string{"EXISTING_KEY", ".active"},
			output: []byte("-ERR could not perform this operation on a key that doesn't exist\r\n"),
		},
		"nested JSON structure with multiple booleans": {
			setup: func() {
				key := "NESTED_KEY"
				value := `{"isSimple":true,"nested":{"isSimple":false}}`
				var rootData interface{}
				_ = sonic.Unmarshal([]byte(value), &rootData)
				obj := store.NewObj(rootData, -1, object.ObjTypeJSON, object.ObjEncodingJSON)
				store.Put(key, obj)
			},
			input:  []string{"NESTED_KEY", "$..isSimple"},
			output: clientio.Encode([]interface{}{0, 1}, false),
		},
		"deeply nested JSON structure with multiple matching fields": {
			setup: func() {
				key := "DEEP_NESTED_KEY"
				value := `{"field": true, "nested": {"field": false, "nested": {"field": true}}}`
				var rootData interface{}
				_ = sonic.Unmarshal([]byte(value), &rootData)
				obj := store.NewObj(rootData, -1, object.ObjTypeJSON, object.ObjEncodingJSON)
				store.Put(key, obj)
			},
			input:  []string{"DEEP_NESTED_KEY", "$..field"},
			output: clientio.Encode([]interface{}{0, 1, 0}, false),
		},
	}
	runEvalTests(t, tests, evalJSONTOGGLE, store)
}

func testEvalTTL(t *testing.T, store *dstore.Store) {
	tests := map[string]evalTestCase{
		"nil value": {
			setup:  func() {},
			input:  nil,
			output: []byte("-ERR wrong number of arguments for 'ttl' command\r\n"),
		},
		"empty array": {
			setup:  func() {},
			input:  []string{},
			output: []byte("-ERR wrong number of arguments for 'ttl' command\r\n"),
		},
		"key does not exist": {
			setup:  func() {},
			input:  []string{"NONEXISTENT_KEY"},
			output: clientio.RespMinusTwo,
		},
		"multiple arguments": {
			setup:  func() {},
			input:  []string{"KEY1", "KEY2"},
			output: []byte("-ERR wrong number of arguments for 'ttl' command\r\n"),
		},
		"key exists expiry not set": {
			setup: func() {
				key := "EXISTING_KEY"
				value := "mock_value"
				obj := &object.Obj{
					Value:          value,
					LastAccessedAt: uint32(time.Now().Unix()),
				}
				store.Put(key, obj)
			},
			input:  []string{"EXISTING_KEY"},
			output: clientio.RespMinusOne,
		},
		"key exists not expired": {
			setup: func() {
				key := "EXISTING_KEY"
				value := "mock_value"
				obj := &object.Obj{
					Value:          value,
					LastAccessedAt: uint32(time.Now().Unix()),
				}
				store.Put(key, obj)

				store.SetExpiry(obj, int64(2*time.Millisecond))
			},
			input: []string{"EXISTING_KEY"},
			validator: func(output []byte) {
				assert.Assert(t, output != nil)
				assert.Assert(t, !bytes.Equal(output, clientio.RespMinusOne))
				assert.Assert(t, !bytes.Equal(output, clientio.RespMinusTwo))
			},
		},
		"key exists but expired": {
			setup: func() {
				key := "EXISTING_EXPIRED_KEY"
				value := "mock_value"
				obj := &object.Obj{
					Value:          value,
					LastAccessedAt: uint32(time.Now().Unix()),
				}
				store.Put(key, obj)

				store.SetExpiry(obj, int64(-2*time.Millisecond))
			},
			input:  []string{"EXISTING_KEY"},
			output: clientio.RespMinusTwo,
		},
	}

	runEvalTests(t, tests, evalTTL, store)
}

func testEvalDel(t *testing.T, store *dstore.Store) {
	tests := map[string]evalTestCase{
		"nil value": {
			setup:  func() {},
			input:  nil,
			output: clientio.Encode(errors.New("ERR wrong number of arguments for 'del' command"), false),
		},
		"empty array": {
			setup:  func() {},
			input:  []string{},
			output: clientio.Encode(errors.New("ERR wrong number of arguments for 'del' command"), false),
		},
		"key does not exist": {
			setup:  func() {},
			input:  []string{"NONEXISTENT_KEY"},
			output: []byte(":0\r\n"),
		},
		"key exists": {
			setup: func() {
				key := "EXISTING_KEY"
				value := "mock_value"
				obj := &object.Obj{
					Value:          value,
					LastAccessedAt: uint32(time.Now().Unix()),
				}
				store.Put(key, obj)

				store.IncrementKeyCount()
			},
			input:  []string{"EXISTING_KEY"},
			output: []byte(":1\r\n"),
		},
	}

	runEvalTests(t, tests, evalDEL, store)
}

// TestEvalPersist tests the evalPersist function using table-driven tests.
func testEvalPersist(t *testing.T, store *dstore.Store) {
	// Define test cases
	tests := map[string]evalTestCase{
		"wrong number of arguments": {
			input:  []string{"key1", "key2"},
			output: clientio.Encode(errors.New("ERR wrong number of arguments for 'persist' command"), false),
		},
		"key does not exist": {
			input:  []string{"nonexistent"},
			output: clientio.RespZero,
		},
		"key exists but no expiration set": {
			input: []string{"existent_no_expiry"},
			setup: func() {
				evalSET([]string{"existent_no_expiry", "value"}, store)
			},
			output: clientio.RespZero,
		},
		"key exists and expiration removed": {
			input: []string{"existent_with_expiry"},
			setup: func() {
				evalSET([]string{"existent_with_expiry", "value", Ex, "1"}, store)
			},
			output: clientio.RespOne,
		},
		"key exists with expiration set and not expired": {
			input: []string{"existent_with_expiry_not_expired"},
			setup: func() {
				// Simulate setting a key with an expiration time that has not yet passed
				evalSET([]string{"existent_with_expiry_not_expired", "value", Ex, "10000"}, store) // 10000 seconds in the future
			},
			output: clientio.RespOne,
		},
	}

	runEvalTests(t, tests, evalPersist, store)
}

func testEvalDbsize(t *testing.T, store *dstore.Store) {
	tests := map[string]evalTestCase{
		"DBSIZE command with invalid no of args": {
			input:  []string{"INVALID_ARG"},
			output: []byte("-ERR wrong number of arguments for 'dbsize' command\r\n"),
		},
		"no key in db": {
			input:  nil,
			output: []byte(":0\r\n"),
		},
		"one key exists in db": {
			setup: func() {
				evalSET([]string{"key", "val"}, store)
			},
			input:  nil,
			output: []byte(":1\r\n"),
		},
		"two keys exist in db": {
			setup: func() {
				evalSET([]string{"key1", "val1"}, store)
				evalSET([]string{"key2", "val2"}, store)
			},
			input:  nil,
			output: []byte(":2\r\n"),
		},
		"repeating keys shall result in same dbsize": {
			setup: func() {
				evalSET([]string{"key1", "val1"}, store)
				evalSET([]string{"key2", "val2"}, store)
				evalSET([]string{"key2", "val2"}, store)
			},
			input:  nil,
			output: []byte(":2\r\n"),
		},
		"deleted keys shall be reflected in dbsize": {
			setup: func() {
				evalSET([]string{"key1", "val1"}, store)
				evalSET([]string{"key2", "val2"}, store)
				evalDEL([]string{"key2"}, store)
			},
			input:  nil,
			output: []byte(":1\r\n"),
		},
	}

	runEvalTests(t, tests, evalDBSIZE, store)
}

func testEvalPFADD(t *testing.T, store *dstore.Store) {
	tests := map[string]evalTestCase{
		"PFADD nil value": {
			name:  "PFADD nil value",
			setup: func() {},
			input: nil,
			migratedOutput: EvalResponse{
				Result: nil,
				Error:  diceerrors.ErrWrongArgumentCount("PFADD"),
			},
		},
		"PFADD empty array": {
			name:  "PFADD empty array",
			setup: func() {},
			input: []string{},
			migratedOutput: EvalResponse{
				Result: nil,
				Error:  diceerrors.ErrWrongArgumentCount("PFADD"),
			},
		},
		"PFADD one value": {
			name:  "PFADD one value",
			setup: func() {},
			input: []string{"KEY"},
			migratedOutput: EvalResponse{
				Result: int64(1),
				Error:  nil,
			},
		},
		"PFADD key val pair": {
			name:  "PFADD key val pair",
			setup: func() {},
			input: []string{"KEY", "VAL"},
			migratedOutput: EvalResponse{
				Result: int64(1),
				Error:  nil,
			},
		},
		"PFADD key multiple values": {
			name:  "PFADD key multiple values",
			setup: func() {},
			input: []string{"KEY", "VAL", "VAL1", "VAL2"},
			migratedOutput: EvalResponse{
				Result: int64(1),
				Error:  nil,
			},
		},
		"PFADD Incorrect type provided": {
			name: "PFADD Incorrect type provided",
			setup: func() {
				key, value := "EXISTING_KEY", "VALUE"
				oType, oEnc := deduceTypeEncoding(value)
				var exDurationMs int64 = -1
				keepttl := false

				store.Put(key, store.NewObj(value, exDurationMs, oType, oEnc), dstore.WithKeepTTL(keepttl))
			},
			input:  []string{"EXISTING_KEY", "1"},
			output: []byte("-WRONGTYPE Key is not a valid HyperLogLog string value."),
			migratedOutput: EvalResponse{
				Result: nil,
				Error:  diceerrors.ErrGeneral("-WRONGTYPE Key is not a valid HyperLogLog string value."),
			},
		},
	}

	runMigratedEvalTests(t, tests, evalPFADD, store)
}

func testEvalPFCOUNT(t *testing.T, store *dstore.Store) {
	tests := map[string]evalTestCase{
		"PFCOUNT with empty arg": {
			name:  "PFCOUNT with empty arg",
			setup: func() {},
			input: []string{},
			migratedOutput: EvalResponse{
				Result: nil,
				Error:  diceerrors.ErrWrongArgumentCount("PFCOUNT"),
			},
		},
		"PFCOUNT key not exists": {
			name:  "PFCOUNT key not exists",
			setup: func() {},
			input: []string{"HELLO"},
			migratedOutput: EvalResponse{
				Result: uint64(0),
				Error:  nil,
			},
		},
		"PFCOUNT key exists": {
			name: "PFCOUNT key exists",
			setup: func() {
				key := "EXISTING_KEY"
				value := hyperloglog.New()
				value.Insert([]byte("VALUE"))
				obj := &object.Obj{
					Value:          value,
					LastAccessedAt: uint32(time.Now().Unix()),
				}
				store.Put(key, obj)
			},
			input: []string{"EXISTING_KEY"},
			migratedOutput: EvalResponse{
				Result: uint64(1),
				Error:  nil,
			},
		},
	}

	runMigratedEvalTests(t, tests, evalPFCOUNT, store)
}

func testEvalPFMERGE(t *testing.T, store *dstore.Store) {
	tests := map[string]evalTestCase{
		"PFMERGE nil value": {
			name:  "PFMERGE nil value",
			setup: func() {},
			input: nil,
			migratedOutput: EvalResponse{
				Result: nil,
				Error:  diceerrors.ErrWrongArgumentCount("PFMERGE"),
			},
		},
		"PFMERGE empty array": {
			name:  "PFMERGE empty array",
			setup: func() {},
			input: []string{},
			migratedOutput: EvalResponse{
				Result: nil,
				Error:  diceerrors.ErrWrongArgumentCount("PFMERGE"),
			},
		},
		"PFMERGE invalid hll object": {
			name: "PFMERGE invalid hll object",
			setup: func() {
				key := "INVALID_OBJ_DEST_KEY"
				value := "123"
				obj := &object.Obj{
					Value:          value,
					LastAccessedAt: uint32(time.Now().Unix()),
				}
				store.Put(key, obj)
			},
			input: []string{"INVALID_OBJ_DEST_KEY"},
			migratedOutput: EvalResponse{
				Result: nil,
				Error:  diceerrors.ErrGeneral("-WRONGTYPE Key is not a valid HyperLogLog string value."),
			},
		},
		"PFMERGE destKey doesn't exist": {
			name:  "PFMERGE destKey doesn't exist",
			setup: func() {},
			input: []string{"NON_EXISTING_DEST_KEY"},
			migratedOutput: EvalResponse{
				Result: clientio.OK,
				Error:  nil,
			},
		},
		"PFMERGE destKey exist": {
			name:  "PFMERGE destKey exist",
			setup: func() {},
			input: []string{"NON_EXISTING_DEST_KEY"},
			migratedOutput: EvalResponse{
				Result: clientio.OK,
				Error:  nil,
			},
		},
		"PFMERGE destKey exist srcKey doesn't exists": {
			name: "PFMERGE destKey exist srcKey doesn't exists",
			setup: func() {
				key := "EXISTING_DEST_KEY"
				value := hyperloglog.New()
				value.Insert([]byte("VALUE"))
				obj := &object.Obj{
					Value:          value,
					LastAccessedAt: uint32(time.Now().Unix()),
				}
				store.Put(key, obj)
			},
			input: []string{"EXISTING_DEST_KEY", "NON_EXISTING_SRC_KEY"},
			migratedOutput: EvalResponse{
				Result: clientio.OK,
				Error:  nil,
			},
		},
		"PFMERGE destKey exist srcKey exists": {
			name: "PFMERGE destKey exist srcKey exists",
			setup: func() {
				key := "EXISTING_DEST_KEY"
				value := hyperloglog.New()
				value.Insert([]byte("VALUE"))
				obj := &object.Obj{
					Value:          value,
					LastAccessedAt: uint32(time.Now().Unix()),
				}
				store.Put(key, obj)
			},
			input: []string{"EXISTING_DEST_KEY", "NON_EXISTING_SRC_KEY"},
			migratedOutput: EvalResponse{
				Result: clientio.OK,
				Error:  nil,
			},
		},
		"PFMERGE destKey exist multiple srcKey exist": {
			name: "PFMERGE destKey exist multiple srcKey exist",
			setup: func() {
				key := "EXISTING_DEST_KEY"
				value := hyperloglog.New()
				value.Insert([]byte("VALUE"))
				obj := &object.Obj{
					Value:          value,
					LastAccessedAt: uint32(time.Now().Unix()),
				}
				store.Put(key, obj)
				srcKey := "EXISTING_SRC_KEY"
				srcValue := hyperloglog.New()
				value.Insert([]byte("SRC_VALUE"))
				srcKeyObj := &object.Obj{
					Value:          srcValue,
					LastAccessedAt: uint32(time.Now().Unix()),
				}
				store.Put(srcKey, srcKeyObj)
			},
			input: []string{"EXISTING_DEST_KEY", "EXISTING_SRC_KEY"},
			migratedOutput: EvalResponse{
				Result: clientio.OK,
				Error:  nil,
			},
		},
	}

	runMigratedEvalTests(t, tests, evalPFMERGE, store)
}

func testEvalHGET(t *testing.T, store *dstore.Store) {
	tests := map[string]evalTestCase{
		"wrong number of args passed": {
			setup:  func() {},
			input:  nil,
			output: []byte("-ERR wrong number of arguments for 'hget' command\r\n"),
		},
		"only key passed": {
			setup:  func() {},
			input:  []string{"KEY"},
			output: []byte("-ERR wrong number of arguments for 'hget' command\r\n"),
		},
		"key doesn't exists": {
			setup:  func() {},
			input:  []string{"KEY", "field_name"},
			output: clientio.RespNIL,
		},
		"key exists but field_name doesn't exists": {
			setup: func() {
				key := "KEY_MOCK"
				field := "mock_field_name"
				newMap := make(HashMap)
				newMap[field] = "mock_field_value"

				obj := &object.Obj{
					TypeEncoding:   object.ObjTypeHashMap | object.ObjEncodingHashMap,
					Value:          newMap,
					LastAccessedAt: uint32(time.Now().Unix()),
				}

				store.Put(key, obj)
			},
			input:  []string{"KEY_MOCK", "non_existent_key"},
			output: clientio.RespNIL,
		},
		"both key and field_name exists": {
			setup: func() {
				key := "KEY_MOCK"
				field := "mock_field_name"
				newMap := make(HashMap)
				newMap[field] = "mock_field_value"

				obj := &object.Obj{
					TypeEncoding:   object.ObjTypeHashMap | object.ObjEncodingHashMap,
					Value:          newMap,
					LastAccessedAt: uint32(time.Now().Unix()),
				}

				store.Put(key, obj)
			},
			input:  []string{"KEY_MOCK", "mock_field_name"},
			output: clientio.Encode("mock_field_value", false),
		},
	}

	runEvalTests(t, tests, evalHGET, store)
}

func testEvalHMGET(t *testing.T, store *dstore.Store) {
	tests := map[string]evalTestCase{
		"wrong number of args passed": {
			setup:  func() {},
			input:  nil,
			output: []byte("-ERR wrong number of arguments for 'hmget' command\r\n"),
		},
		"only key passed": {
			setup:  func() {},
			input:  []string{"KEY"},
			output: []byte("-ERR wrong number of arguments for 'hmget' command\r\n"),
		},
		"key doesn't exists": {
			setup:  func() {},
			input:  []string{"KEY", "field_name"},
			output: clientio.Encode([]interface{}{nil}, false),
		},
		"key exists but field_name doesn't exists": {
			setup: func() {
				key := "KEY_MOCK"
				field := "mock_field_name"
				newMap := make(HashMap)
				newMap[field] = "mock_field_value"

				obj := &object.Obj{
					TypeEncoding:   object.ObjTypeHashMap | object.ObjEncodingHashMap,
					Value:          newMap,
					LastAccessedAt: uint32(time.Now().Unix()),
				}

				store.Put(key, obj)
			},
			input:  []string{"KEY_MOCK", "non_existent_key"},
			output: clientio.Encode([]interface{}{nil}, false),
		},
		"both key and field_name exists": {
			setup: func() {
				key := "KEY_MOCK"
				field := "mock_field_name"
				newMap := make(HashMap)
				newMap[field] = "mock_field_value"

				obj := &object.Obj{
					TypeEncoding:   object.ObjTypeHashMap | object.ObjEncodingHashMap,
					Value:          newMap,
					LastAccessedAt: uint32(time.Now().Unix()),
				}

				store.Put(key, obj)
			},
			input:  []string{"KEY_MOCK", "mock_field_name"},
			output: clientio.Encode([]interface{}{"mock_field_value"}, false),
		},
		"some fields exist some do not": {
			setup: func() {
				key := "KEY_MOCK"
				newMap := HashMap{
					"field1": "value1",
					"field2": "value2",
				}
				obj := &object.Obj{
					TypeEncoding:   object.ObjTypeHashMap | object.ObjEncodingHashMap,
					Value:          newMap,
					LastAccessedAt: uint32(time.Now().Unix()),
				}

				store.Put(key, obj)
			},
			input:  []string{"KEY_MOCK", "field1", "field2", "field3", "field4"},
			output: clientio.Encode([]interface{}{"value1", "value2", nil, nil}, false),
		},
	}

	runEvalTests(t, tests, evalHMGET, store)
}

func testEvalHVALS(t *testing.T, store *dstore.Store) {
	tests := map[string]evalTestCase{
		"wrong number of args passed": {
			setup:  func() {},
			input:  nil,
			output: []byte("-ERR wrong number of arguments for 'hvals' command\r\n"),
		},
		"key doesn't exists": {
			setup:  func() {},
			input:  []string{"NONEXISTENTHVALSKEY"},
			output: clientio.Encode([]string{}, false),
		},
		"key exists": {
			setup: func() {
				key := "KEY_MOCK"
				field := "mock_field_name"
				newMap := make(HashMap)
				newMap[field] = "mock_field_value"

				obj := &object.Obj{
					TypeEncoding:   object.ObjTypeHashMap | object.ObjEncodingHashMap,
					Value:          newMap,
					LastAccessedAt: uint32(time.Now().Unix()),
				}

				store.Put(key, obj)
			},
			input:  []string{"KEY_MOCK"},
			output: clientio.Encode([]string{"mock_field_value"}, false),
		},
	}

	runEvalTests(t, tests, evalHVALS, store)
}

func testEvalHSTRLEN(t *testing.T, store *dstore.Store) {
	tests := map[string]evalTestCase{
		"wrong number of args passed": {
			setup:  func() {},
			input:  nil,
			output: []byte("-ERR wrong number of arguments for 'hstrlen' command\r\n"),
		},
		"only key passed": {
			setup:  func() {},
			input:  []string{"KEY"},
			output: []byte("-ERR wrong number of arguments for 'hstrlen' command\r\n"),
		},
		"key doesn't exist": {
			setup:  func() {},
			input:  []string{"KEY", "field_name"},
			output: clientio.Encode(0, false),
		},
		"key exists but field_name doesn't exists": {
			setup: func() {
				key := "KEY_MOCK"
				field := "mock_field_name"
				newMap := make(HashMap)
				newMap[field] = "mock_field_value"

				obj := &object.Obj{
					TypeEncoding:   object.ObjTypeHashMap | object.ObjEncodingHashMap,
					Value:          newMap,
					LastAccessedAt: uint32(time.Now().Unix()),
				}

				store.Put(key, obj)
			},
			input:  []string{"KEY_MOCK", "non_existent_key"},
			output: clientio.Encode(0, false),
		},
		"both key and field_name exists": {
			setup: func() {
				key := "KEY_MOCK"
				field := "mock_field_name"
				newMap := make(HashMap)
				newMap[field] = "HelloWorld"

				obj := &object.Obj{
					TypeEncoding:   object.ObjTypeHashMap | object.ObjEncodingHashMap,
					Value:          newMap,
					LastAccessedAt: uint32(time.Now().Unix()),
				}

				store.Put(key, obj)
			},
			input:  []string{"KEY_MOCK", "mock_field_name"},
			output: clientio.Encode(10, false),
		},
	}

	runEvalTests(t, tests, evalHSTRLEN, store)
}

func testEvalHEXISTS(t *testing.T, store *dstore.Store) {
	tests := map[string]evalTestCase{
		"wrong number of args passed": {
			setup:  func() {},
			input:  nil,
			output: []byte("-ERR wrong number of arguments for 'hexists' command\r\n"),
		},
		"only key passed": {
			setup:  func() {},
			input:  []string{"KEY"},
			output: []byte("-ERR wrong number of arguments for 'hexists' command\r\n"),
		},
		"key doesn't exist": {
			setup:  func() {},
			input:  []string{"KEY", "field_name"},
			output: clientio.Encode(0, false),
		},
		"key exists but field_name doesn't exists": {
			setup: func() {
				key := "KEY_MOCK"
				field := "mock_field_name"
				newMap := make(HashMap)
				newMap[field] = "mock_field_value"

				obj := &object.Obj{
					TypeEncoding:   object.ObjTypeHashMap | object.ObjEncodingHashMap,
					Value:          newMap,
					LastAccessedAt: uint32(time.Now().Unix()),
				}

				store.Put(key, obj)
			},
			input:  []string{"KEY_MOCK", "non_existent_key"},
			output: clientio.Encode(0, false),
		},
		"both key and field_name exists": {
			setup: func() {
				key := "KEY_MOCK"
				field := "mock_field_name"
				newMap := make(HashMap)
				newMap[field] = "HelloWorld"

				obj := &object.Obj{
					TypeEncoding:   object.ObjTypeHashMap | object.ObjEncodingHashMap,
					Value:          newMap,
					LastAccessedAt: uint32(time.Now().Unix()),
				}

				store.Put(key, obj)
			},
			input:  []string{"KEY_MOCK", "mock_field_name"},
			output: clientio.Encode(1, false),
		},
	}

	runEvalTests(t, tests, evalHEXISTS, store)
}

func testEvalHDEL(t *testing.T, store *dstore.Store) {
	tests := map[string]evalTestCase{
		"HDEL with wrong number of args": {
			input:  []string{"key"},
			output: []byte("-ERR wrong number of arguments for 'hdel' command\r\n"),
		},
		"HDEL with key does not exist": {
			input:  []string{"nonexistent", "field"},
			output: clientio.RespZero,
		},
		"HDEL with key exists but not a hash": {
			setup: func() {
				evalSET([]string{"string_key", "string_value"}, store)
			},
			input:  []string{"string_key", "field"},
			output: []byte("-WRONGTYPE Operation against a key holding the wrong kind of value\r\n"),
		},
		"HDEL with delete existing fields": {
			setup: func() {
				evalHSET([]string{"hash_key", "field1", "value1", "field2", "value2"}, store)
			},
			input:  []string{"hash_key", "field1", "field2", "nonexistent"},
			output: clientio.Encode(int64(2), false),
		},
		"HDEL with delete non-existing fields": {
			setup: func() {
				evalHSET([]string{"hash_key", "field1", "value1"}, store)
			},
			input:  []string{"hash_key", "nonexistent1", "nonexistent2"},
			output: clientio.RespZero,
		},
	}

	runEvalTests(t, tests, evalHDEL, store)
}

func testEvalHSCAN(t *testing.T, store *dstore.Store) {
	tests := map[string]evalTestCase{
		"HSCAN with wrong number of args": {
			input:  []string{"key"},
			output: []byte("-ERR wrong number of arguments for 'hscan' command\r\n"),
		},
		"HSCAN with key does not exist": {
			input:  []string{"NONEXISTENT_KEY", "0"},
			output: []byte("*2\r\n$1\r\n0\r\n*0\r\n"),
		},
		"HSCAN with key exists but not a hash": {
			setup: func() {
				evalSET([]string{"string_key", "string_value"}, store)
			},
			input:  []string{"string_key", "0"},
			output: []byte("-WRONGTYPE Operation against a key holding the wrong kind of value\r\n"),
		},
		"HSCAN with valid key and cursor": {
			setup: func() {
				evalHSET([]string{"hash_key", "field1", "value1", "field2", "value2"}, store)
			},
			input:  []string{"hash_key", "0"},
			output: []byte("*2\r\n$1\r\n0\r\n*4\r\n$6\r\nfield1\r\n$6\r\nvalue1\r\n$6\r\nfield2\r\n$6\r\nvalue2\r\n"),
		},
		"HSCAN with cursor at the end": {
			setup: func() {
				evalHSET([]string{"hash_key", "field1", "value1", "field2", "value2"}, store)
			},
			input:  []string{"hash_key", "2"},
			output: []byte("*2\r\n$1\r\n0\r\n*0\r\n"),
		},
		"HSCAN with cursor at the beginning": {
			setup: func() {
				evalHSET([]string{"hash_key", "field1", "value1", "field2", "value2"}, store)
			},
			input:  []string{"hash_key", "0"},
			output: []byte("*2\r\n$1\r\n0\r\n*4\r\n$6\r\nfield1\r\n$6\r\nvalue1\r\n$6\r\nfield2\r\n$6\r\nvalue2\r\n"),
		},
		"HSCAN with cursor in the middle": {
			setup: func() {
				evalHSET([]string{"hash_key", "field1", "value1", "field2", "value2"}, store)
			},
			input:  []string{"hash_key", "1"},
			output: []byte("*2\r\n$1\r\n0\r\n*2\r\n$6\r\nfield2\r\n$6\r\nvalue2\r\n"),
		},
		"HSCAN with MATCH argument": {
			setup: func() {
				evalHSET([]string{"hash_key", "field1", "value1", "field2", "value2", "field3", "value3"}, store)
			},
			input:  []string{"hash_key", "0", "MATCH", "field[12]*"},
			output: []byte("*2\r\n$1\r\n0\r\n*4\r\n$6\r\nfield1\r\n$6\r\nvalue1\r\n$6\r\nfield2\r\n$6\r\nvalue2\r\n"),
		},
		"HSCAN with COUNT argument": {
			setup: func() {
				evalHSET([]string{"hash_key", "field1", "value1", "field2", "value2", "field3", "value3"}, store)
			},
			input:  []string{"hash_key", "0", "COUNT", "2"},
			output: []byte("*2\r\n$1\r\n2\r\n*4\r\n$6\r\nfield1\r\n$6\r\nvalue1\r\n$6\r\nfield2\r\n$6\r\nvalue2\r\n"),
		},
		"HSCAN with MATCH and COUNT arguments": {
			setup: func() {
				evalHSET([]string{"hash_key", "field1", "value1", "field2", "value2", "field3", "value3", "field4", "value4"}, store)
			},
			input:  []string{"hash_key", "0", "MATCH", "field[13]*", "COUNT", "1"},
			output: []byte("*2\r\n$1\r\n1\r\n*2\r\n$6\r\nfield1\r\n$6\r\nvalue1\r\n"),
		},
		"HSCAN with invalid MATCH pattern": {
			setup: func() {
				evalHSET([]string{"hash_key", "field1", "value1", "field2", "value2"}, store)
			},
			input:  []string{"hash_key", "0", "MATCH", "[invalid"},
			output: []byte("-ERR Invalid glob pattern: unexpected end of input\r\n"),
		},
		"HSCAN with invalid COUNT value": {
			setup: func() {
				evalHSET([]string{"hash_key", "field1", "value1", "field2", "value2"}, store)
			},
			input:  []string{"hash_key", "0", "COUNT", "invalid"},
			output: []byte("-ERR value is not an integer or out of range\r\n"),
		},
	}

	runEvalTests(t, tests, evalHSCAN, store)
}

func testEvalJSONSTRLEN(t *testing.T, store *dstore.Store) {
	tests := map[string]evalTestCase{
		"jsonstrlen nil value": {
			name:  "jsonstrlen nil value",
			setup: func() {},
			input: nil,
			migratedOutput: EvalResponse{
				Result: nil,
				Error:  diceerrors.ErrWrongArgumentCount("JSON.STRLEN"),
			},
		},
		"jsonstrlen key does not exist": {
			name:  "jsonstrlen key does not exist",
			setup: func() {},
			input: []string{"NONEXISTENT_KEY"},
			migratedOutput: EvalResponse{
				Result: nil,
				Error:  nil,
			},
		},
		"jsonstrlen root not string(object)": {
			name: "jsonstrlen root not string(object)",
			setup: func() {
				key := "EXISTING_KEY"
				value := "{\"name\":\"Bhima\",\"age\":10}"
				var rootData interface{}
				_ = sonic.Unmarshal([]byte(value), &rootData)
				obj := store.NewObj(rootData, -1, object.ObjTypeJSON, object.ObjEncodingJSON)
				store.Put(key, obj)
			},
			input: []string{"EXISTING_KEY"},
			migratedOutput: EvalResponse{
				Result: nil,
				Error:  diceerrors.ErrUnexpectedJSONPathType("string", "object"),
			},
		},
		"jsonstrlen root not string(number)": {
			name: "jsonstrlen root not string(number)",
			setup: func() {
				key := "EXISTING_KEY"
				value := "10.9"
				var rootData interface{}
				_ = sonic.Unmarshal([]byte(value), &rootData)
				obj := store.NewObj(rootData, -1, object.ObjTypeJSON, object.ObjEncodingJSON)
				store.Put(key, obj)
			},
			input: []string{"EXISTING_KEY"},
			migratedOutput: EvalResponse{
				Result: nil,
				Error:  diceerrors.ErrUnexpectedJSONPathType("string", "number"),
			},
		},
		"jsonstrlen root not string(integer)": {
			name: "jsonstrlen root not string(integer)",
			setup: func() {
				key := "EXISTING_KEY"
				value := "10"
				var rootData interface{}
				_ = sonic.Unmarshal([]byte(value), &rootData)
				obj := store.NewObj(rootData, -1, object.ObjTypeJSON, object.ObjEncodingJSON)
				store.Put(key, obj)
			},
			input: []string{"EXISTING_KEY"},
			migratedOutput: EvalResponse{
				Result: nil,
				Error:  diceerrors.ErrUnexpectedJSONPathType("string", "integer"),
			},
		},
		"jsonstrlen not string(array)": {
			name: "jsonstrlen not string(array)",
			setup: func() {
				key := "EXISTING_KEY"
				value := "[\"age\", \"name\"]"
				var rootData interface{}
				_ = sonic.Unmarshal([]byte(value), &rootData)
				obj := store.NewObj(rootData, -1, object.ObjTypeJSON, object.ObjEncodingJSON)
				store.Put(key, obj)
			},
			input: []string{"EXISTING_KEY"},
			migratedOutput: EvalResponse{
				Result: nil,
				Error:  diceerrors.ErrUnexpectedJSONPathType("string", "array"),
			},
		},
		"jsonstrlen not string(boolean)": {
			name: "jsonstrlen not string(boolean)",
			setup: func() {
				key := "EXISTING_KEY"
				value := "true"
				var rootData interface{}
				_ = sonic.Unmarshal([]byte(value), &rootData)
				obj := store.NewObj(rootData, -1, object.ObjTypeJSON, object.ObjEncodingJSON)
				store.Put(key, obj)
			},
			input: []string{"EXISTING_KEY"},
			migratedOutput: EvalResponse{
				Result: nil,
				Error:  diceerrors.ErrUnexpectedJSONPathType("string", "boolean"),
			},
		},
		"jsonstrlen root array": {
			name: "jsonstrlen root array",
			setup: func() {
				key := "EXISTING_KEY"
				value := `"hello"`
				var rootData interface{}
				_ = sonic.Unmarshal([]byte(value), &rootData)
				obj := store.NewObj(rootData, -1, object.ObjTypeJSON, object.ObjEncodingJSON)
				store.Put(key, obj)
			},
			input: []string{"EXISTING_KEY"},
			migratedOutput: EvalResponse{
				Result: int64(5),
				Error:  nil,
			},
		},
		"jsonstrlen subpath string": {
			name: "jsonstrlen subpath string",
			setup: func() {
				key := "EXISTING_KEY"
				value := `{"partner":{"name":"tom","language":["rust"]}}`
				var rootData interface{}
				_ = sonic.Unmarshal([]byte(value), &rootData)
				obj := store.NewObj(rootData, -1, object.ObjTypeJSON, object.ObjEncodingJSON)
				store.Put(key, obj)
			},

			input: []string{"EXISTING_KEY", "$..name"},
			migratedOutput: EvalResponse{
				Result: []interface{}{int64(3)},
				Error:  nil,
			},
		},
		"jsonstrlen subpath not string": {
			name: "jsonstrlen subpath not string",
			setup: func() {
				key := "EXISTING_KEY"
				value := `{"partner":{"name":21,"language":["rust"]}}`
				var rootData interface{}
				_ = sonic.Unmarshal([]byte(value), &rootData)
				obj := store.NewObj(rootData, -1, object.ObjTypeJSON, object.ObjEncodingJSON)
				store.Put(key, obj)
			},

			input: []string{"EXISTING_KEY", "$..name"},
			migratedOutput: EvalResponse{
				Result: []interface{}{nil},
				Error:  nil,
			},
		},
	}
	for _, tt := range tests {
		t.Run(tt.name, func(t *testing.T) {
			store = setupTest(store)
			if tt.setup != nil {
				tt.setup()
			}

			response := evalJSONSTRLEN(tt.input, store)
			if tt.migratedOutput.Result != nil {
				if slice, ok := tt.migratedOutput.Result.([]interface{}); ok {
					assert.DeepEqual(t, slice, response.Result)
				} else {
					assert.Equal(t, tt.migratedOutput.Result, response.Result)
				}
			}

			if tt.migratedOutput.Error != nil {
				testifyAssert.EqualError(t, response.Error, tt.migratedOutput.Error.Error())
			} else {
				testifyAssert.NoError(t, response.Error)
			}
		})
	}
}

func testEvalLLEN(t *testing.T, store *dstore.Store) {
	tests := map[string]evalTestCase{
		"nil value": {
			input:  nil,
			output: []byte("-ERR wrong number of arguments for 'llen' command\r\n"),
		},
		"empty args": {
			input:  []string{},
			output: []byte("-ERR wrong number of arguments for 'llen' command\r\n"),
		},
		"wrong number of args": {
			input:  []string{"KEY1", "KEY2"},
			output: []byte("-ERR wrong number of arguments for 'llen' command\r\n"),
		},
		"key does not exist": {
			input:  []string{"NONEXISTENT_KEY"},
			output: clientio.RespZero,
		},
		"key exists": {
			setup: func() {
				evalLPUSH([]string{"EXISTING_KEY", "mock_value"}, store)
			},
			input:  []string{"EXISTING_KEY"},
			output: clientio.RespOne,
		},
		"key with different type": {
			setup: func() {
				evalSET([]string{"EXISTING_KEY", "mock_value"}, store)
			},
			input:  []string{"EXISTING_KEY"},
			output: []byte("-ERR Existing key has wrong Dice type\r\n"),
		},
	}

	runEvalTests(t, tests, evalLLEN, store)
}

func testEvalJSONNUMINCRBY(t *testing.T, store *dstore.Store) {
	tests := map[string]evalTestCase{
		"incr on numeric field": {
			setup: func() {
				key := "number"
				value := "{\"a\": 2}"
				var rootData interface{}
				_ = sonic.Unmarshal([]byte(value), &rootData)
				obj := store.NewObj(rootData, -1, object.ObjTypeJSON, object.ObjEncodingJSON)
				store.Put(key, obj)
			},
			input:  []string{"number", "$.a", "3"},
			output: []byte("$3\r\n[5]\r\n"),
		},

		"incr on float field": {
			setup: func() {
				key := "number"
				value := "{\"a\": 2.5}"
				var rootData interface{}
				_ = sonic.Unmarshal([]byte(value), &rootData)
				obj := store.NewObj(rootData, -1, object.ObjTypeJSON, object.ObjEncodingJSON)
				store.Put(key, obj)
			},
			input:  []string{"number", "$.a", "1.5"},
			output: []byte("$5\r\n[4.0]\r\n"),
		},

		"incr on multiple fields": {
			setup: func() {
				key := "number"
				value := "{\"a\": 2, \"b\": 10, \"c\": [15, {\"d\": 20}]}"
				var rootData interface{}
				_ = sonic.Unmarshal([]byte(value), &rootData)
				obj := store.NewObj(rootData, -1, object.ObjTypeJSON, object.ObjEncodingJSON)
				store.Put(key, obj)
			},
			input:  []string{"number", "$..*", "5"},
			output: []byte("$22\r\n[25,20,null,7,15,null]\r\n"),
			validator: func(output []byte) {
				outPutString := string(output)
				startIndex := strings.Index(outPutString, "[")
				endIndex := strings.Index(outPutString, "]")
				arrayString := outPutString[startIndex+1 : endIndex]
				arr := strings.Split(arrayString, ",")
				testifyAssert.ElementsMatch(t, arr, []string{"25", "20", "7", "15", "null", "null"})
			},
		},

		"incr on array element": {
			setup: func() {
				key := "number"
				value := "{\"a\": [1, 2, 3]}"
				var rootData interface{}
				_ = sonic.Unmarshal([]byte(value), &rootData)
				obj := store.NewObj(rootData, -1, object.ObjTypeJSON, object.ObjEncodingJSON)
				store.Put(key, obj)
			},
			input:  []string{"number", "$.a[1]", "5"},
			output: []byte("$3\r\n[7]\r\n"),
		},
		"incr on non-existent field": {
			setup: func() {
				key := "number"
				value := "{\"a\": 2}"
				var rootData interface{}
				_ = sonic.Unmarshal([]byte(value), &rootData)
				obj := store.NewObj(rootData, -1, object.ObjTypeJSON, object.ObjEncodingJSON)
				store.Put(key, obj)
			},
			input:  []string{"number", "$.b", "3"},
			output: []byte("$2\r\n[]\r\n"),
		},
		"incr with mixed fields": {
			setup: func() {
				key := "number"
				value := "{\"a\": 5, \"b\": \"not a number\", \"c\": [1, 2]}"
				var rootData interface{}
				_ = sonic.Unmarshal([]byte(value), &rootData)
				obj := store.NewObj(rootData, -1, object.ObjTypeJSON, object.ObjEncodingJSON)
				store.Put(key, obj)
			},
			input:  []string{"number", "$..*", "2"},
			output: []byte("$17\r\n[3,4,null,7,null]\r\n"),
			validator: func(output []byte) {
				outPutString := string(output)
				startIndex := strings.Index(outPutString, "[")
				endIndex := strings.Index(outPutString, "]")
				arrayString := outPutString[startIndex+1 : endIndex]
				arr := strings.Split(arrayString, ",")
				testifyAssert.ElementsMatch(t, arr, []string{"3", "4", "7", "null", "null"})
			},
		},

		"incr on nested fields": {
			setup: func() {
				key := "number"
				value := "{\"a\": {\"b\": {\"c\": 10}}}"
				var rootData interface{}
				_ = sonic.Unmarshal([]byte(value), &rootData)
				obj := store.NewObj(rootData, -1, object.ObjTypeJSON, object.ObjEncodingJSON)
				store.Put(key, obj)
			},
			input:  []string{"number", "$..c", "5"},
			output: []byte("$4\r\n[15]\r\n"),
		},
	}

	runEvalTests(t, tests, evalJSONNUMINCRBY, store)
}

func runEvalTests(t *testing.T, tests map[string]evalTestCase, evalFunc func([]string, *dstore.Store) []byte, store *dstore.Store) {
	for name, tc := range tests {
		t.Run(name, func(t *testing.T) {
			store = setupTest(store)

			if tc.setup != nil {
				tc.setup()
			}

			output := evalFunc(tc.input, store)

			if tc.validator != nil {
				tc.validator(output)
			} else {
				assert.Equal(t, string(tc.output), string(output))
			}
		})
	}
}

func runMigratedEvalTests(t *testing.T, tests map[string]evalTestCase, evalFunc func([]string, *dstore.Store) *EvalResponse, store *dstore.Store) {
	for name, tc := range tests {
		t.Run(name, func(t *testing.T) {
			store = setupTest(store)

			if tc.setup != nil {
				tc.setup()
			}

			output := evalFunc(tc.input, store)

			if tc.newValidator != nil {
				if tc.migratedOutput.Error != nil {
					tc.newValidator(tc.migratedOutput.Error)
				} else {
					tc.newValidator(output.Result)
				}
				return
			}

			if tc.migratedOutput.Error != nil {
				testifyAssert.EqualError(t, output.Error, tc.migratedOutput.Error.Error())
				return
			}

			// Handle comparison for byte slices and string slices
			// TODO: Make this generic so that all kind of slices can be handled
			if b, ok := output.Result.([]byte); ok && tc.migratedOutput.Result != nil {
				if expectedBytes, ok := tc.migratedOutput.Result.([]byte); ok {
					testifyAssert.True(t, bytes.Equal(b, expectedBytes), "expected and actual byte slices should be equal")
				}
			} else if a, ok := output.Result.([]string); ok && tc.migratedOutput.Result != nil {
				if expectedStringSlice, ok := tc.migratedOutput.Result.([]string); ok {
					testifyAssert.ElementsMatch(t, a, expectedStringSlice)
				}
			} else {
				testifyAssert.Equal(t, tc.migratedOutput.Result, output.Result)
			}

			testifyAssert.NoError(t, output.Error)
		})
	}
}

func BenchmarkEvalMSET(b *testing.B) {
	b.ResetTimer()
	for i := 0; i < b.N; i++ {
		store := dstore.NewStore(nil, nil)
		evalMSET([]string{"KEY", "VAL", "KEY2", "VAL2"}, store)
	}
}

func BenchmarkEvalHSET(b *testing.B) {
	store := dstore.NewStore(nil, nil)
	for i := 0; i < b.N; i++ {
		evalHSET([]string{"KEY", fmt.Sprintf("FIELD_%d", i), fmt.Sprintf("VALUE_%d", i)}, store)
	}
}

func testEvalHSET(t *testing.T, store *dstore.Store) {
	tests := map[string]evalTestCase{
		"wrong number of args passed": {
			setup:  func() {},
			input:  nil,
			output: []byte("-ERR wrong number of arguments for 'hset' command\r\n"),
		},
		"only key passed": {
			setup:  func() {},
			input:  []string{"key"},
			output: []byte("-ERR wrong number of arguments for 'hset' command\r\n"),
		},
		"only key and field_name passed": {
			setup:  func() {},
			input:  []string{"KEY", "field_name"},
			output: []byte("-ERR wrong number of arguments for 'hset' command\r\n"),
		},
		"key, field and value passed": {
			setup:  func() {},
			input:  []string{"KEY1", "field_name", "value"},
			output: clientio.Encode(int64(1), false),
		},
		"key, field and value updated": {
			setup:  func() {},
			input:  []string{"KEY1", "field_name", "value_new"},
			output: clientio.Encode(int64(1), false),
		},
		"new set of key, field and value added": {
			setup:  func() {},
			input:  []string{"KEY2", "field_name_new", "value_new_new"},
			output: clientio.Encode(int64(1), false),
		},
		"apply with duplicate key, field and value names": {
			setup: func() {
				key := "KEY_MOCK"
				field := "mock_field_name"
				newMap := make(HashMap)
				newMap[field] = "mock_field_value"

				obj := &object.Obj{
					TypeEncoding:   object.ObjTypeHashMap | object.ObjEncodingHashMap,
					Value:          newMap,
					LastAccessedAt: uint32(time.Now().Unix()),
				}

				store.Put(key, obj)
			},
			input:  []string{"KEY_MOCK", "mock_field_name", "mock_field_value"},
			output: clientio.Encode(int64(0), false),
		},
		"same key -> update value, add new field and value": {
			setup: func() {
				key := "KEY_MOCK"
				field := "mock_field_name"
				mockValue := "mock_field_value"
				newMap := make(HashMap)
				newMap[field] = mockValue

				obj := &object.Obj{
					TypeEncoding:   object.ObjTypeHashMap | object.ObjEncodingHashMap,
					Value:          newMap,
					LastAccessedAt: uint32(time.Now().Unix()),
				}

				store.Put(key, obj)

				// Check if the map is saved correctly in the store
				res, err := getValueFromHashMap(key, field, store)

				assert.Assert(t, err == nil)
				assert.DeepEqual(t, res, clientio.Encode(mockValue, false))
			},
			input: []string{
				"KEY_MOCK",
				"mock_field_name",
				"mock_field_value_new",
				"mock_field_name_new",
				"mock_value_new",
			},
			output: clientio.Encode(int64(1), false),
		},
	}

	runEvalTests(t, tests, evalHSET, store)
}

func testEvalHMSET(t *testing.T, store *dstore.Store) {
	tests := map[string]evalTestCase{
		"wrong number of args passed": {
			setup:  func() {},
			input:  nil,
			output: []byte("-ERR wrong number of arguments for 'hmset' command\r\n"),
		},
		"only key passed": {
			setup:  func() {},
			input:  []string{"key"},
			output: []byte("-ERR wrong number of arguments for 'hmset' command\r\n"),
		},
		"only key and field_name passed": {
			setup:  func() {},
			input:  []string{"KEY", "field_name"},
			output: []byte("-ERR wrong number of arguments for 'hmset' command\r\n"),
		},
		"key, field and value passed": {
			setup:  func() {},
			input:  []string{"KEY1", "field_name", "value"},
			output: clientio.RespOK,
		},
		"key, field and value updated": {
			setup:  func() {},
			input:  []string{"KEY1", "field_name", "value_new"},
			output: clientio.RespOK,
		},
		"new set of key, field and value added": {
			setup:  func() {},
			input:  []string{"KEY2", "field_name_new", "value_new_new"},
			output: clientio.RespOK,
		},
		"apply with duplicate key, field and value names": {
			setup: func() {
				key := "KEY_MOCK"
				field := "mock_field_name"
				newMap := make(HashMap)
				newMap[field] = "mock_field_value"

				obj := &object.Obj{
					TypeEncoding:   object.ObjTypeHashMap | object.ObjEncodingHashMap,
					Value:          newMap,
					LastAccessedAt: uint32(time.Now().Unix()),
				}

				store.Put(key, obj)
			},
			input:  []string{"KEY_MOCK", "mock_field_name", "mock_field_value"},
			output: clientio.RespOK,
		},
		"same key -> update value, add new field and value": {
			setup: func() {
				key := "KEY_MOCK"
				field := "mock_field_name"
				mockValue := "mock_field_value"
				newMap := make(HashMap)
				newMap[field] = mockValue

				obj := &object.Obj{
					TypeEncoding:   object.ObjTypeHashMap | object.ObjEncodingHashMap,
					Value:          newMap,
					LastAccessedAt: uint32(time.Now().Unix()),
				}

				store.Put(key, obj)

				// Check if the map is saved correctly in the store
				res, err := getValueFromHashMap(key, field, store)

				assert.Assert(t, err == nil)
				assert.DeepEqual(t, res, clientio.Encode(mockValue, false))
			},
			input: []string{
				"KEY_MOCK",
				"mock_field_name",
				"mock_field_value_new",
				"mock_field_name_new",
				"mock_value_new",
			},
			output: clientio.RespOK,
		},
	}

	runEvalTests(t, tests, evalHMSET, store)
}

func testEvalHKEYS(t *testing.T, store *dstore.Store) {
	tests := map[string]evalTestCase{
		"wrong number of args passed": {
			setup:  func() {},
			input:  nil,
			output: []byte("-ERR wrong number of arguments for 'hkeys' command\r\n"),
		},
		"key doesn't exist": {
			setup:  func() {},
			input:  []string{"KEY"},
			output: clientio.Encode([]string{}, false),
		},
		"key exists but not a hash": {
			setup: func() {
				evalSET([]string{"string_key", "string_value"}, store)
			},
			input:  []string{"string_key"},
			output: []byte("-WRONGTYPE Operation against a key holding the wrong kind of value\r\n"),
		},
		"key exists and is a hash": {
			setup: func() {
				key := "KEY_MOCK"
				field1 := "mock_field_name"
				newMap := make(HashMap)
				newMap[field1] = "HelloWorld"

				obj := &object.Obj{
					TypeEncoding:   object.ObjTypeHashMap | object.ObjEncodingHashMap,
					Value:          newMap,
					LastAccessedAt: uint32(time.Now().Unix()),
				}

				store.Put(key, obj)
			},
			input:  []string{"KEY_MOCK"},
			output: clientio.Encode([]string{"mock_field_name"}, false),
		},
	}

	runEvalTests(t, tests, evalHKEYS, store)
}

func BenchmarkEvalHKEYS(b *testing.B) {
	store := dstore.NewStore(nil, nil)

	for i := 0; i < b.N; i++ {
		evalHSET([]string{"KEY", fmt.Sprintf("FIELD_%d", i), fmt.Sprintf("VALUE_%d", i)}, store)
	}
	// Benchmark HKEYS
	for i := 0; i < b.N; i++ {
		evalHKEYS([]string{"KEY"}, store)
	}
}

func BenchmarkEvalPFCOUNT(b *testing.B) {
	store := *dstore.NewStore(nil, nil)

	// Helper function to create and insert HLL objects
	createAndInsertHLL := func(key string, items []string) {
		hll := hyperloglog.New()
		for _, item := range items {
			hll.Insert([]byte(item))
		}
		obj := &object.Obj{
			Value:          hll,
			LastAccessedAt: uint32(time.Now().Unix()),
		}
		store.Put(key, obj)
	}

	// Create small HLLs (10000 items each)
	smallItems := make([]string, 10000)
	for i := 0; i < 100; i++ {
		smallItems[i] = fmt.Sprintf("SmallItem%d", i)
	}
	createAndInsertHLL("SMALL1", smallItems)
	createAndInsertHLL("SMALL2", smallItems)

	// Create medium HLLs (1000000 items each)
	mediumItems := make([]string, 1000000)
	for i := 0; i < 100; i++ {
		mediumItems[i] = fmt.Sprintf("MediumItem%d", i)
	}
	createAndInsertHLL("MEDIUM1", mediumItems)
	createAndInsertHLL("MEDIUM2", mediumItems)

	// Create large HLLs (1000000000 items each)
	largeItems := make([]string, 1000000000)
	for i := 0; i < 10000; i++ {
		largeItems[i] = fmt.Sprintf("LargeItem%d", i)
	}
	createAndInsertHLL("LARGE1", largeItems)
	createAndInsertHLL("LARGE2", largeItems)

	tests := []struct {
		name string
		args []string
	}{
		{"SingleSmallKey", []string{"SMALL1"}},
		{"TwoSmallKeys", []string{"SMALL1", "SMALL2"}},
		{"SingleMediumKey", []string{"MEDIUM1"}},
		{"TwoMediumKeys", []string{"MEDIUM1", "MEDIUM2"}},
		{"SingleLargeKey", []string{"LARGE1"}},
		{"TwoLargeKeys", []string{"LARGE1", "LARGE2"}},
		{"MixedSizes", []string{"SMALL1", "MEDIUM1", "LARGE1"}},
		{"ManySmallKeys", []string{"SMALL1", "SMALL2", "SMALL1", "SMALL2", "SMALL1"}},
		{"ManyMediumKeys", []string{"MEDIUM1", "MEDIUM2", "MEDIUM1", "MEDIUM2", "MEDIUM1"}},
		{"ManyLargeKeys", []string{"LARGE1", "LARGE2", "LARGE1", "LARGE2", "LARGE1"}},
		{"NonExistentKey", []string{"SMALL1", "NONEXISTENT", "LARGE1"}},
		{"AllKeys", []string{"SMALL1", "SMALL2", "MEDIUM1", "MEDIUM2", "LARGE1", "LARGE2"}},
	}

	b.ResetTimer()

	for _, tt := range tests {
		b.Run(tt.name, func(b *testing.B) {
			for i := 0; i < b.N; i++ {
				evalPFCOUNT(tt.args, &store)
			}
		})
	}
}

func testEvalDebug(t *testing.T, store *dstore.Store) {
	tests := map[string]evalTestCase{
		// invalid subcommand tests
		"no subcommand passed": {
			setup:  func() {},
			input:  nil,
			output: []byte("-ERR wrong number of arguments for 'json.debug' command\r\n"),
		},

		"wrong subcommand passed": {
			setup:  func() {},
			input:  []string{"WRONG_SUBCOMMAND"},
			output: []byte("-ERR unknown subcommand - try `JSON.DEBUG HELP`\r\n"),
		},

		// help subcommand tests
		"help no args": {
			setup:  func() {},
			input:  []string{"HELP"},
			output: []byte("*2\r\n$42\r\nMEMORY <key> [path] - reports memory usage\r\n$34\r\nHELP                - this message\r\n"),
		},

		"help with args": {
			setup:  func() {},
			input:  []string{"HELP", "EXTRA_ARG"},
			output: []byte("*2\r\n$42\r\nMEMORY <key> [path] - reports memory usage\r\n$34\r\nHELP                - this message\r\n"),
		},

		// memory subcommand tests
		"memory without args": {
			setup:  func() {},
			input:  []string{"MEMORY"},
			output: []byte("-ERR wrong number of arguments for 'json.debug' command\r\n"),
		},

		"memory nonexistent key": {
			setup:  func() {},
			input:  []string{"MEMORY", "NONEXISTENT_KEY"},
			output: clientio.RespZero,
		},

		// memory subcommand tests for existing key
		"no path": {
			setup: func() {
				key := "EXISTING_KEY"
				value := "{\"a\": 1}"
				var rootData interface{}
				_ = sonic.Unmarshal([]byte(value), &rootData)
				obj := store.NewObj(rootData, -1, object.ObjTypeJSON, object.ObjEncodingJSON)
				store.Put(key, obj)
			},
			input:  []string{"MEMORY", "EXISTING_KEY"},
			output: []byte(":89\r\n"),
		},

		"root path": {
			setup: func() {
				key := "EXISTING_KEY"
				value := "{\"a\": 1}"
				var rootData interface{}
				_ = sonic.Unmarshal([]byte(value), &rootData)
				obj := store.NewObj(rootData, -1, object.ObjTypeJSON, object.ObjEncodingJSON)
				store.Put(key, obj)
			},
			input:  []string{"MEMORY", "EXISTING_KEY", "$"},
			output: []byte(":89\r\n"),
		},

		"invalid path": {
			setup: func() {
				key := "EXISTING_KEY"
				value := "{\"a\": 1}"
				var rootData interface{}
				_ = sonic.Unmarshal([]byte(value), &rootData)
				obj := store.NewObj(rootData, -1, object.ObjTypeJSON, object.ObjEncodingJSON)
				store.Put(key, obj)
			},
			input:  []string{"MEMORY", "EXISTING_KEY", "INVALID_PATH"},
			output: []byte("-ERR Path '$.INVALID_PATH' does not exist\r\n"),
		},

		"valid path": {
			setup: func() {
				key := "EXISTING_KEY"
				value := "{\"a\": 1, \"b\": 2}"
				var rootData interface{}
				_ = sonic.Unmarshal([]byte(value), &rootData)
				obj := store.NewObj(rootData, -1, object.ObjTypeJSON, object.ObjEncodingJSON)
				store.Put(key, obj)
			},
			input:  []string{"MEMORY", "EXISTING_KEY", "$.a"},
			output: []byte("*1\r\n:16\r\n"),
		},

		// only the first path is picked whether it's valid or not for an object json
		// memory can be fetched only for one path in a command for an object json
		"multiple paths for object json": {
			setup: func() {
				key := "EXISTING_KEY"
				value := "{\"a\": 1, \"b\": \"dice\"}"
				var rootData interface{}
				_ = sonic.Unmarshal([]byte(value), &rootData)
				obj := store.NewObj(rootData, -1, object.ObjTypeJSON, object.ObjEncodingJSON)
				store.Put(key, obj)
			},
			input:  []string{"MEMORY", "EXISTING_KEY", "$.a", "$.b"},
			output: []byte("*1\r\n:16\r\n"),
		},

		"single index path for array json": {
			setup: func() {
				key := "EXISTING_KEY"
				value := "[\"roll\", \"the\", \"dices\"]"
				var rootData interface{}
				_ = sonic.Unmarshal([]byte(value), &rootData)
				obj := store.NewObj(rootData, -1, object.ObjTypeJSON, object.ObjEncodingJSON)
				store.Put(key, obj)
			},
			input:  []string{"MEMORY", "EXISTING_KEY", "$[1]"},
			output: []byte("*1\r\n:19\r\n"),
		},

		"multiple index paths for array json": {
			setup: func() {
				key := "EXISTING_KEY"
				value := "[\"roll\", \"the\", \"dices\"]"
				var rootData interface{}
				_ = sonic.Unmarshal([]byte(value), &rootData)
				obj := store.NewObj(rootData, -1, object.ObjTypeJSON, object.ObjEncodingJSON)
				store.Put(key, obj)
			},
			input:  []string{"MEMORY", "EXISTING_KEY", "$[1,2]"},
			output: []byte("*2\r\n:19\r\n:21\r\n"),
		},

		"index path out of range for array json": {
			setup: func() {
				key := "EXISTING_KEY"
				value := "[\"roll\", \"the\", \"dices\"]"
				var rootData interface{}
				_ = sonic.Unmarshal([]byte(value), &rootData)
				obj := store.NewObj(rootData, -1, object.ObjTypeJSON, object.ObjEncodingJSON)
				store.Put(key, obj)
			},
			input:  []string{"MEMORY", "EXISTING_KEY", "$[4]"},
			output: clientio.RespEmptyArray,
		},

		"multiple valid and invalid index paths": {
			setup: func() {
				key := "EXISTING_KEY"
				value := "[\"roll\", \"the\", \"dices\"]"
				var rootData interface{}
				_ = sonic.Unmarshal([]byte(value), &rootData)
				obj := store.NewObj(rootData, -1, object.ObjTypeJSON, object.ObjEncodingJSON)
				store.Put(key, obj)
			},
			input:  []string{"MEMORY", "EXISTING_KEY", "$[1,2,4]"},
			output: []byte("*2\r\n:19\r\n:21\r\n"),
		},

		"negative index path": {
			setup: func() {
				key := "EXISTING_KEY"
				value := "[\"roll\", \"the\", \"dices\"]"
				var rootData interface{}
				_ = sonic.Unmarshal([]byte(value), &rootData)
				obj := store.NewObj(rootData, -1, object.ObjTypeJSON, object.ObjEncodingJSON)
				store.Put(key, obj)
			},
			input:  []string{"MEMORY", "EXISTING_KEY", "$[-1]"},
			output: []byte("*1\r\n:21\r\n"),
		},

		"multiple negative indexe paths": {
			setup: func() {
				key := "EXISTING_KEY"
				value := "[\"roll\", \"the\", \"dices\"]"
				var rootData interface{}
				_ = sonic.Unmarshal([]byte(value), &rootData)
				obj := store.NewObj(rootData, -1, object.ObjTypeJSON, object.ObjEncodingJSON)
				store.Put(key, obj)
			},
			input:  []string{"MEMORY", "EXISTING_KEY", "$[-1,-2]"},
			output: []byte("*2\r\n:21\r\n:19\r\n"),
		},

		"negative index path out of bound": {
			setup: func() {
				key := "EXISTING_KEY"
				value := "[\"roll\", \"the\", \"dices\"]"
				var rootData interface{}
				_ = sonic.Unmarshal([]byte(value), &rootData)
				obj := store.NewObj(rootData, -1, object.ObjTypeJSON, object.ObjEncodingJSON)
				store.Put(key, obj)
			},
			input:  []string{"MEMORY", "EXISTING_KEY", "$[-4]"},
			output: []byte("-ERR Path '$.$[-4]' does not exist\r\n"),
		},

		"all paths with asterix for array json": {
			setup: func() {
				key := "EXISTING_KEY"
				value := "[\"roll\", \"the\", \"dices\"]"
				var rootData interface{}
				_ = sonic.Unmarshal([]byte(value), &rootData)
				obj := store.NewObj(rootData, -1, object.ObjTypeJSON, object.ObjEncodingJSON)
				store.Put(key, obj)
			},
			input:  []string{"MEMORY", "EXISTING_KEY", "$[*]"},
			output: []byte("*3\r\n:20\r\n:19\r\n:21\r\n"),
		},

		"all paths with semicolon for array json": {
			setup: func() {
				key := "EXISTING_KEY"
				value := "[\"roll\", \"the\", \"dices\"]"
				var rootData interface{}
				_ = sonic.Unmarshal([]byte(value), &rootData)
				obj := store.NewObj(rootData, -1, object.ObjTypeJSON, object.ObjEncodingJSON)
				store.Put(key, obj)
			},
			input:  []string{"MEMORY", "EXISTING_KEY", "$[:]"},
			output: []byte("*3\r\n:20\r\n:19\r\n:21\r\n"),
		},

		"array json with mixed types": {
			setup: func() {
				key := "EXISTING_KEY"
				value := "[2, 3.5, true, null, \"dice\", {}, [], {\"a\": 1, \"b\": 2}, [7, 8, 0]]"
				var rootData interface{}
				_ = sonic.Unmarshal([]byte(value), &rootData)
				obj := store.NewObj(rootData, -1, object.ObjTypeJSON, object.ObjEncodingJSON)
				store.Put(key, obj)
			},
			input:  []string{"MEMORY", "EXISTING_KEY", "$[:]"},
			output: []byte("*9\r\n:16\r\n:16\r\n:16\r\n:16\r\n:20\r\n:16\r\n:16\r\n:82\r\n:64\r\n"),
		},
	}

	runEvalTests(t, tests, evalJSONDebug, store)
}

func testEvalHLEN(t *testing.T, store *dstore.Store) {
	tests := map[string]evalTestCase{
		"wrong number of args": {
			input:  []string{},
			output: []byte("-ERR wrong number of arguments for 'hlen' command\r\n"),
		},
		"key does not exist": {
			input:  []string{"nonexistent_key"},
			output: clientio.RespZero,
		},
		"key exists but not a hash": {
			setup: func() {
				evalSET([]string{"string_key", "string_value"}, store)
			},
			input:  []string{"string_key"},
			output: []byte("-WRONGTYPE Operation against a key holding the wrong kind of value\r\n"),
		},
		"empty hash": {
			setup:  func() {},
			input:  []string{"empty_hash"},
			output: clientio.RespZero,
		},
		"hash with elements": {
			setup: func() {
				evalHSET([]string{"hash_key", "field1", "value1", "field2", "value2", "field3", "value3"}, store)
			},
			input:  []string{"hash_key"},
			output: clientio.Encode(int64(3), false),
		},
	}

	runEvalTests(t, tests, evalHLEN, store)
}

func BenchmarkEvalHLEN(b *testing.B) {
	sizes := []int{0, 10, 100, 1000, 10000, 100000}
	store := dstore.NewStore(nil, nil)

	for _, size := range sizes {
		b.Run(fmt.Sprintf("HashSize_%d", size), func(b *testing.B) {
			key := fmt.Sprintf("benchmark_hash_%d", size)

			args := []string{key}
			for i := 0; i < size; i++ {
				args = append(args, fmt.Sprintf("field%d", i), fmt.Sprintf("value%d", i))
			}
			evalHSET(args, store)

			b.ResetTimer()
			b.ReportAllocs()
			for i := 0; i < b.N; i++ {
				evalHLEN([]string{key}, store)
			}
		})
	}
}

func testEvalSELECT(t *testing.T, store *dstore.Store) {
	tests := map[string]evalTestCase{
		"nil value": {
			setup:  func() {},
			input:  nil,
			output: []byte("-ERR wrong number of arguments for 'select' command\r\n"),
		},
		"database is specified": {
			setup:  func() {},
			input:  []string{"1"},
			output: clientio.RespOK,
		},
	}
	runEvalTests(t, tests, evalSELECT, store)
}

func testEvalJSONARRPOP(t *testing.T, store *dstore.Store) {
	tests := map[string]evalTestCase{
		"wrong number of args passed": {
			setup:  func() {},
			input:  nil,
			output: []byte("-ERR wrong number of arguments for 'json.arrpop' command\r\n"),
		},
		"key does not exist": {
			setup:  func() {},
			input:  []string{"NOTEXISTANT_KEY"},
			output: []byte("-ERR could not perform this operation on a key that doesn't exist\r\n"),
		},
		"empty array at root path": {
			setup: func() {
				key := "MOCK_KEY"
				value := "[]"
				var rootData interface{}
				_ = sonic.Unmarshal([]byte(value), &rootData)
				obj := store.NewObj(rootData, -1, object.ObjTypeJSON, object.ObjEncodingJSON)
				store.Put(key, obj)
			},
			input:  []string{"MOCK_KEY"},
			output: []byte("-ERR Path '$' does not exist or not an array\r\n"),
		},
		"empty array at nested path": {
			setup: func() {
				key := "MOCK_KEY"
				value := "{\"a\": 1, \"b\": []}"
				var rootData interface{}
				_ = sonic.Unmarshal([]byte(value), &rootData)
				obj := store.NewObj(rootData, -1, object.ObjTypeJSON, object.ObjEncodingJSON)
				store.Put(key, obj)
			},
			input:  []string{"MOCK_KEY", "$.b"},
			output: []byte("*1\r\n$-1\r\n"),
		},
		"all paths with asterix": {
			setup: func() {
				key := "MOCK_KEY"
				value := "{\"a\": 1, \"b\": []}"
				var rootData interface{}
				_ = sonic.Unmarshal([]byte(value), &rootData)
				obj := store.NewObj(rootData, -1, object.ObjTypeJSON, object.ObjEncodingJSON)
				store.Put(key, obj)
			},
			input:  []string{"MOCK_KEY", "$.*"},
			output: []byte("*2\r\n$-1\r\n$-1\r\n"),
		},
		"array root path no index": {
			setup: func() {
				key := "MOCK_KEY"
				value := "[0, 1, 2, 3, 4, 5]"
				var rootData interface{}
				_ = sonic.Unmarshal([]byte(value), &rootData)
				obj := store.NewObj(rootData, -1, object.ObjTypeJSON, object.ObjEncodingJSON)
				store.Put(key, obj)
			},
			input:  []string{"MOCK_KEY"},
			output: []byte(":5\r\n"),
		},
		"array root path valid positive index": {
			setup: func() {
				key := "MOCK_KEY"
				value := "[0, 1, 2, 3, 4, 5]"
				var rootData interface{}
				_ = sonic.Unmarshal([]byte(value), &rootData)
				obj := store.NewObj(rootData, -1, object.ObjTypeJSON, object.ObjEncodingJSON)
				store.Put(key, obj)
			},
			input:  []string{"MOCK_KEY", "$", "2"},
			output: []byte(":2\r\n"),
		},
		"array root path out of bound positive index": {
			setup: func() {
				key := "MOCK_KEY"
				value := "[0, 1, 2, 3, 4, 5]"
				var rootData interface{}
				_ = sonic.Unmarshal([]byte(value), &rootData)
				obj := store.NewObj(rootData, -1, object.ObjTypeJSON, object.ObjEncodingJSON)
				store.Put(key, obj)
			},
			input:  []string{"MOCK_KEY", "$", "10"},
			output: []byte(":5\r\n"),
		},
		"array root path valid negative index": {
			setup: func() {
				key := "MOCK_KEY"
				value := "[0, 1, 2, 3, 4, 5]"
				var rootData interface{}
				_ = sonic.Unmarshal([]byte(value), &rootData)
				obj := store.NewObj(rootData, -1, object.ObjTypeJSON, object.ObjEncodingJSON)
				store.Put(key, obj)
			},
			input:  []string{"MOCK_KEY", "$", "-2"},
			output: []byte(":4\r\n"),
		},
		"array root path out of bound negative index": {
			setup: func() {
				key := "MOCK_KEY"
				value := "[0, 1, 2, 3, 4, 5]"
				var rootData interface{}
				_ = sonic.Unmarshal([]byte(value), &rootData)
				obj := store.NewObj(rootData, -1, object.ObjTypeJSON, object.ObjEncodingJSON)
				store.Put(key, obj)
			},
			input:  []string{"MOCK_KEY", "$", "-10"},
			output: []byte(":0\r\n"),
		},
		"array at root path updated correctly": {
			setup: func() {
				key := "MOCK_KEY"
				value := "[0, 1, 2, 3, 4, 5]"
				var rootData interface{}
				_ = sonic.Unmarshal([]byte(value), &rootData)
				obj := store.NewObj(rootData, -1, object.ObjTypeJSON, object.ObjEncodingJSON)
				store.Put(key, obj)
			},
			input:  []string{"MOCK_KEY", "$", "2"},
			output: []byte(":0\r\n"),
			validator: func(output []byte) {
				key := "MOCK_KEY"
				obj := store.Get(key)
				want := []interface{}{float64(0), float64(1), float64(3), float64(4), float64(5)}
				equal := reflect.DeepEqual(obj.Value, want)
				assert.Equal(t, equal, true)
			},
		},
		"nested array updated correctly": {
			setup: func() {
				key := "MOCK_KEY"
				value := "{\"a\": 2, \"b\": [0, 1, 2, 3, 4, 5]}"
				var rootData interface{}
				_ = sonic.Unmarshal([]byte(value), &rootData)
				obj := store.NewObj(rootData, -1, object.ObjTypeJSON, object.ObjEncodingJSON)
				store.Put(key, obj)
			},
			input:  []string{"MOCK_KEY", "$.b", "2"},
			output: []byte("*1\r\n:2\r\n"),
			validator: func(output []byte) {
				key := "MOCK_KEY"
				path := "$.b"
				obj := store.Get(key)

				expr, err := jp.ParseString(path)
				assert.NilError(t, err, "error parsing path")

				results := expr.Get(obj.Value)
				assert.Equal(t, len(results), 1)

				want := []interface{}{float64(0), float64(1), float64(3), float64(4), float64(5)}

				equal := reflect.DeepEqual(results[0], want)
				assert.Equal(t, equal, true)
			},
		},
	}

	runEvalTests(t, tests, evalJSONARRPOP, store)
}

func testEvalTYPE(t *testing.T, store *dstore.Store) {
	tests := map[string]evalTestCase{
		"TYPE : incorrect number of arguments": {
			setup:  func() {},
			input:  []string{},
			output: diceerrors.NewErrArity("TYPE"),
		},
		"TYPE : key does not exist": {
			setup:  func() {},
			input:  []string{"nonexistent_key"},
			output: []byte("+none\r\n"),
		},
		"TYPE : key exists and is of type String": {
			setup: func() {
				store.Put("string_key", store.NewObj("value", -1, object.ObjTypeString, object.ObjEncodingRaw))
			},
			input:  []string{"string_key"},
			output: []byte("+string\r\n"),
		},
		"TYPE : key exists and is of type List": {
			setup: func() {
				store.Put("list_key", store.NewObj([]byte("value"), -1, object.ObjTypeByteList, object.ObjEncodingRaw))
			},
			input:  []string{"list_key"},
			output: []byte("+list\r\n"),
		},
		"TYPE : key exists and is of type Set": {
			setup: func() {
				store.Put("set_key", store.NewObj([]byte("value"), -1, object.ObjTypeSet, object.ObjEncodingRaw))
			},
			input:  []string{"set_key"},
			output: []byte("+set\r\n"),
		},
		"TYPE : key exists and is of type Hash": {
			setup: func() {
				store.Put("hash_key", store.NewObj([]byte("value"), -1, object.ObjTypeHashMap, object.ObjEncodingRaw))
			},
			input:  []string{"hash_key"},
			output: []byte("+hash\r\n"),
		},
	}
	runEvalTests(t, tests, evalTYPE, store)
}

func BenchmarkEvalTYPE(b *testing.B) {
	store := dstore.NewStore(nil, nil)

	// Define different types of objects to benchmark
	objectTypes := map[string]func(){
		"String": func() {
			store.Put("string_key", store.NewObj("value", -1, object.ObjTypeString, object.ObjEncodingRaw))
		},
		"List": func() {
			store.Put("list_key", store.NewObj([]byte("value"), -1, object.ObjTypeByteList, object.ObjEncodingRaw))
		},
		"Set": func() {
			store.Put("set_key", store.NewObj([]byte("value"), -1, object.ObjTypeSet, object.ObjEncodingRaw))
		},
		"Hash": func() {
			store.Put("hash_key", store.NewObj([]byte("value"), -1, object.ObjTypeHashMap, object.ObjEncodingRaw))
		},
	}

	for objType, setupFunc := range objectTypes {
		b.Run(fmt.Sprintf("ObjectType_%s", objType), func(b *testing.B) {
			// Set up the object in the store
			setupFunc()

			b.ResetTimer()
			b.ReportAllocs()

			// Benchmark the evalTYPE function
			for i := 0; i < b.N; i++ {
				_ = evalTYPE([]string{fmt.Sprintf("%s_key", strings.ToLower(objType))}, store)
			}
		})
	}
}

func testEvalCOMMAND(t *testing.T, store *dstore.Store) {
	tests := map[string]evalTestCase{
		"command help": {
			input: []string{"HELP"},
			output: []byte("*13\r\n" +
				"$64\r\n" +
				"COMMAND <subcommand> [<arg> [value] [opt] ...]. Subcommands are:\r\n" +
				"$15\r\n" +
				"(no subcommand)\r\n" +
				"$46\r\n" +
				"     Return details about all DiceDB commands.\r\n" +
				"$5\r\n" +
				"COUNT\r\n" +
				"$63\r\n" +
				"     Return the total number of commands in this DiceDB server.\r\n" +
				"$4\r\n" +
				"LIST\r\n" +
				"$57\r\n" +
				"     Return a list of all commands in this DiceDB server.\r\n" +
				"$25\r\n" +
				"INFO [<command-name> ...]\r\n" +
				"$140\r\n" +
				"     Return details about the specified DiceDB commands. If no command names are given, documentation details for all commands are returned.\r\n" +
				"$22\r\n" +
				"GETKEYS <full-command>\r\n" +
				"$48\r\n" +
				"     Return the keys from a full DiceDB command.\r\n" +
				"$4\r\n" +
				"HELP\r\n" +
				"$21\r\n" +
				"     Print this help.\r\n"),
		},
		"command help with wrong number of arguments": {
			input:  []string{"HELP", "EXTRA-ARGS"},
			output: []byte("-ERR wrong number of arguments for 'command|help' command\r\n"),
		},
		"command info valid command SET": {
			input:  []string{"INFO", "SET"},
			output: []byte("*1\r\n*5\r\n$3\r\nSET\r\n:-3\r\n:1\r\n:0\r\n:0\r\n"),
		},
		"command info valid command GET": {
			input:  []string{"INFO", "GET"},
			output: []byte("*1\r\n*5\r\n$3\r\nGET\r\n:2\r\n:1\r\n:0\r\n:0\r\n"),
		},
		"command info valid command PING": {
			input:  []string{"INFO", "PING"},
			output: []byte("*1\r\n*5\r\n$4\r\nPING\r\n:-1\r\n:0\r\n:0\r\n:0\r\n"),
		},
		"command info multiple valid commands": {
			input:  []string{"INFO", "SET", "GET"},
			output: []byte("*2\r\n*5\r\n$3\r\nSET\r\n:-3\r\n:1\r\n:0\r\n:0\r\n*5\r\n$3\r\nGET\r\n:2\r\n:1\r\n:0\r\n:0\r\n"),
		},
		"command info invalid command": {
			input:  []string{"INFO", "INVALID_CMD"},
			output: []byte("*1\r\n$-1\r\n"),
		},
		"command info mixture of valid and invalid commands": {
			input:  []string{"INFO", "SET", "INVALID_CMD"},
			output: []byte("*2\r\n*5\r\n$3\r\nSET\r\n:-3\r\n:1\r\n:0\r\n:0\r\n$-1\r\n"),
		},
		"command count with wrong number of arguments": {
			input:  []string{"COUNT", "EXTRA-ARGS"},
			output: []byte("-ERR wrong number of arguments for 'command|count' command\r\n"),
		},
		"command list with wrong number of arguments": {
			input:  []string{"LIST", "EXTRA-ARGS"},
			output: []byte("-ERR wrong number of arguments for 'command|list' command\r\n"),
		},
		"command unknown": {
			input:  []string{"UNKNOWN"},
			output: []byte("-ERR unknown subcommand 'UNKNOWN'. Try COMMAND HELP.\r\n"),
		},
		"command getkeys with incorrect number of arguments": {
			input:  []string{"GETKEYS"},
			output: []byte("-ERR wrong number of arguments for 'command|getkeys' command\r\n"),
		},
		"command getkeys with unknown command": {
			input:  []string{"GETKEYS", "UNKNOWN"},
			output: []byte("-ERR invalid command specified\r\n"),
		},
		"command getkeys with a command that accepts no key arguments": {
			input:  []string{"GETKEYS", "FLUSHDB"},
			output: []byte("-ERR the command has no key arguments\r\n"),
		},
		"command getkeys with an invalid number of arguments for a command": {
			input:  []string{"GETKEYS", "MSET", "key1"},
			output: []byte("-ERR invalid number of arguments specified for command\r\n"),
		},
	}

	runEvalTests(t, tests, evalCommand, store)
}

func testEvalJSONOBJKEYS(t *testing.T, store *dstore.Store) {
	tests := map[string]evalTestCase{
		"nil value": {
			setup:  func() {},
			input:  nil,
			output: []byte("-ERR wrong number of arguments for 'json.objkeys' command\r\n"),
		},
		"empty args": {
			setup:  func() {},
			input:  []string{},
			output: []byte("-ERR wrong number of arguments for 'json.objkeys' command\r\n"),
		},
		"key does not exist": {
			setup:  func() {},
			input:  []string{"NONEXISTENT_KEY"},
			output: []byte("-ERR could not perform this operation on a key that doesn't exist\r\n"),
		},
		"root not object": {
			setup: func() {
				key := "EXISTING_KEY"
				value := "[1]"
				var rootData interface{}
				_ = sonic.Unmarshal([]byte(value), &rootData)
				obj := store.NewObj(rootData, -1, object.ObjTypeJSON, object.ObjEncodingJSON)
				store.Put(key, obj)
			},
			input:  []string{"EXISTING_KEY"},
			output: []byte("-WRONGTYPE Operation against a key holding the wrong kind of value\r\n"),
		},
		"wildcard no object objkeys": {
			setup: func() {
				key := "EXISTING_KEY"
				value := "{\"name\":\"John\",\"age\":30,\"pets\":null,\"languages\":[\"python\",\"golang\"],\"flag\":false}"
				var rootData interface{}
				_ = sonic.Unmarshal([]byte(value), &rootData)
				obj := store.NewObj(rootData, -1, object.ObjTypeJSON, object.ObjEncodingJSON)
				store.Put(key, obj)
			},
			input:  []string{"EXISTING_KEY", "$.*"},
			output: []byte("*5\r\n$-1\r\n$-1\r\n$-1\r\n$-1\r\n$-1\r\n"),
		},
		"invalid JSONPath": {
			setup: func() {
				key := "EXISTING_KEY"
				value := "{\"name\":\"John\",\"age\":30}"
				var rootData interface{}
				_ = sonic.Unmarshal([]byte(value), &rootData)
				obj := store.NewObj(rootData, -1, object.ObjTypeJSON, object.ObjEncodingJSON)
				store.Put(key, obj)
			},
			input:  []string{"EXISTING_KEY", "$invalid_path"},
			output: []byte("-ERR parse error at 2 in $invalid_path\r\n"),
		},
		"incomapitable type(int)": {
			setup: func() {
				key := "EXISTING_KEY"
				value := "{\"person\":{\"name\":\"John\",\"age\":30},\"languages\":[\"python\",\"golang\"]}"
				var rootData interface{}
				_ = sonic.Unmarshal([]byte(value), &rootData)
				obj := store.NewObj(rootData, -1, object.ObjTypeJSON, object.ObjEncodingJSON)
				store.Put(key, obj)
			},
			input:  []string{"EXISTING_KEY", "$.person.age"},
			output: []byte("*1\r\n$-1\r\n"),
		},
		"incomapitable type(string)": {
			setup: func() {
				key := "EXISTING_KEY"
				value := "{\"person\":{\"name\":\"John\",\"age\":30},\"languages\":[\"python\",\"golang\"]}"
				var rootData interface{}
				_ = sonic.Unmarshal([]byte(value), &rootData)
				obj := store.NewObj(rootData, -1, object.ObjTypeJSON, object.ObjEncodingJSON)
				store.Put(key, obj)
			},
			input:  []string{"EXISTING_KEY", "$.person.name"},
			output: []byte("*1\r\n$-1\r\n"),
		},
		"incomapitable type(array)": {
			setup: func() {
				key := "EXISTING_KEY"
				value := "{\"person\":{\"name\":\"John\",\"age\":30},\"languages\":[\"python\",\"golang\"]}"
				var rootData interface{}
				_ = sonic.Unmarshal([]byte(value), &rootData)
				obj := store.NewObj(rootData, -1, object.ObjTypeJSON, object.ObjEncodingJSON)
				store.Put(key, obj)
			},
			input:  []string{"EXISTING_KEY", "$.languages"},
			output: []byte("*1\r\n$-1\r\n"),
		},
	}

	runEvalTests(t, tests, evalJSONOBJKEYS, store)
}

func BenchmarkEvalJSONOBJKEYS(b *testing.B) {
	sizes := []int{0, 10, 100, 1000, 10000, 100000} // Various sizes of JSON objects
	store := dstore.NewStore(nil, nil)

	for _, size := range sizes {
		b.Run(fmt.Sprintf("JSONObjectSize_%d", size), func(b *testing.B) {
			key := fmt.Sprintf("benchmark_json_objkeys_%d", size)

			// Create a large JSON object with the given size
			jsonObj := make(map[string]interface{})
			for i := 0; i < size; i++ {
				jsonObj[fmt.Sprintf("key%d", i)] = fmt.Sprintf("value%d", i)
			}

			// Set the JSON object in the store
			args := []string{key, "$", fmt.Sprintf("%v", jsonObj)}
			evalJSONSET(args, store)

			b.ResetTimer()
			b.ReportAllocs()

			// Benchmark the evalJSONOBJKEYS function
			for i := 0; i < b.N; i++ {
				_ = evalJSONOBJKEYS([]string{key, "$"}, store)
			}
		})
	}
}

func testEvalGETRANGE(t *testing.T, store *dstore.Store) {
	setupForStringValue := func() {
		store.Put("STRING_KEY", store.NewObj("Hello World", maxExDuration, object.ObjTypeString, object.ObjEncodingRaw))
	}
	setupForIntegerValue := func() {
		store.Put("INTEGER_KEY", store.NewObj("1234", maxExDuration, object.ObjTypeString, object.ObjEncodingRaw))
	}
	tests := map[string]evalTestCase{
		"GETRANGE against non-existing key": {
			input: []string{"NON_EXISTING_KEY", "0", "-1"},
			migratedOutput: EvalResponse{
				Result: "",
				Error:  nil,
			},
		},
		"GETRANGE against wrong key type": {
			setup: func() {
				evalLPUSH([]string{"LKEY1", "list"}, store)
			},
			input: []string{"LKEY1", "0", "-1"},
			migratedOutput: EvalResponse{
				Result: nil,
				Error:  diceerrors.ErrWrongTypeOperation,
			},
		},
		"GETRANGE against string value: 0, 3": {
			setup: setupForStringValue,
			input: []string{"STRING_KEY", "0", "3"},
			migratedOutput: EvalResponse{
				Result: "Hell",
				Error:  nil,
			},
		},
		"GETRANGE against string value: 0, -1": {
			setup: setupForStringValue,
			input: []string{"STRING_KEY", "0", "-1"},
			migratedOutput: EvalResponse{
				Result: "Hello World",
				Error:  nil,
			},
		},
		"GETRANGE against string value: -4, -1": {
			setup: setupForStringValue,
			input: []string{"STRING_KEY", "-4", "-1"},
			migratedOutput: EvalResponse{
				Result: "orld",
				Error:  nil,
			},
		},
		"GETRANGE against string value: 5, 3": {
			setup: setupForStringValue,
			input: []string{"STRING_KEY", "5", "3"},
			migratedOutput: EvalResponse{
				Result: "",
				Error:  nil,
			},
		},
		"GETRANGE against string value: -5000, 10000": {
			setup: setupForStringValue,
			input: []string{"STRING_KEY", "-5000", "10000"},
			migratedOutput: EvalResponse{
				Result: "Hello World",
				Error:  nil,
			},
		},
		"GETRANGE against string value: 0, -100": {
			setup: setupForStringValue,
			input: []string{"STRING_KEY", "0", "-100"},
			migratedOutput: EvalResponse{
				Result: "",
				Error:  nil,
			},
		},
		"GETRANGE against string value: 1, -100": {
			setup: setupForStringValue,
			input: []string{"STRING_KEY", "1", "-100"},
			migratedOutput: EvalResponse{
				Result: "",
				Error:  nil,
			},
		},
		"GETRANGE against string value: -1, -100": {
			setup: setupForStringValue,
			input: []string{"STRING_KEY", "-1", "-100"},
			migratedOutput: EvalResponse{
				Result: "",
				Error:  nil,
			},
		},
		"GETRANGE against string value: -100, -100": {
			setup: setupForStringValue,
			input: []string{"STRING_KEY", "-100", "-100"},
			migratedOutput: EvalResponse{
				Result: "",
				Error:  nil,
			},
		},
		"GETRANGE against string value: -100, -101": {
			setup: setupForStringValue,
			input: []string{"STRING_KEY", "-100", "-101"},
			migratedOutput: EvalResponse{
				Result: "",
				Error:  nil,
			},
		},
		"GETRANGE against integer value: 0, 2": {
			setup: setupForIntegerValue,
			input: []string{"INTEGER_KEY", "0", "2"},
			migratedOutput: EvalResponse{
				Result: "123",
				Error:  nil,
			},
		},
		"GETRANGE against integer value: 0, -1": {
			setup: setupForIntegerValue,
			input: []string{"INTEGER_KEY", "0", "-1"},
			migratedOutput: EvalResponse{
				Result: "1234",
				Error:  nil,
			},
		},
		"GETRANGE against integer value: -3, -1": {
			setup: setupForIntegerValue,
			input: []string{"INTEGER_KEY", "-3", "-1"},
			migratedOutput: EvalResponse{
				Result: "234",
				Error:  nil,
			},
		},
		"GETRANGE against integer value: 5, 3": {
			setup: setupForIntegerValue,
			input: []string{"INTEGER_KEY", "5", "3"},
			migratedOutput: EvalResponse{
				Result: "",
				Error:  nil,
			},
		},
		"GETRANGE against integer value: 3, 5000": {
			setup: setupForIntegerValue,
			input: []string{"INTEGER_KEY", "3", "5000"},
			migratedOutput: EvalResponse{
				Result: "4",
				Error:  nil,
			},
		},
		"GETRANGE against integer value: -5000, 10000": {
			setup: setupForIntegerValue,
			input: []string{"INTEGER_KEY", "-5000", "10000"},
			migratedOutput: EvalResponse{
				Result: "1234",
				Error:  nil,
			},
		},
		"GETRANGE against integer value: 0, -100": {
			setup: setupForIntegerValue,
			input: []string{"INTEGER_KEY", "0", "-100"},
			migratedOutput: EvalResponse{
				Result: "",
				Error:  nil,
			},
		},
		"GETRANGE against integer value: 1, -100": {
			setup: setupForIntegerValue,
			input: []string{"INTEGER_KEY", "1", "-100"},
			migratedOutput: EvalResponse{
				Result: "",
				Error:  nil,
			},
		},
		"GETRANGE against integer value: -1, -100": {
			setup: setupForIntegerValue,
			input: []string{"INTEGER_KEY", "-1", "-100"},
			migratedOutput: EvalResponse{
				Result: "",
				Error:  nil,
			},
		},
		"GETRANGE against integer value: -100, -99": {
			setup: setupForIntegerValue,
			input: []string{"INTEGER_KEY", "-100", "-99"},
			migratedOutput: EvalResponse{
				Result: "",
				Error:  nil,
			},
		},
		"GETRANGE against integer value: -100, -100": {
			setup: setupForIntegerValue,
			input: []string{"INTEGER_KEY", "-100", "-100"},
			migratedOutput: EvalResponse{
				Result: "",
				Error:  nil,
			},
		},
		"GETRANGE against integer value: -100, -101": {
			setup: setupForIntegerValue,
			input: []string{"INTEGER_KEY", "-100", "-101"},
			migratedOutput: EvalResponse{
				Result: "",
				Error:  nil,
			},
		},
	}

	runMigratedEvalTests(t, tests, evalGETRANGE, store)
}

func BenchmarkEvalGETRANGE(b *testing.B) {
	store := dstore.NewStore(nil, nil)
	store.Put("BENCHMARK_KEY", store.NewObj("Hello World", maxExDuration, object.ObjTypeString, object.ObjEncodingRaw))

	inputs := []struct {
		start string
		end   string
	}{
		{"0", "3"},
		{"0", "-1"},
		{"-4", "-1"},
		{"5", "3"},
		{"5", "5000"},
		{"-5000", "10000"},
	}

	for _, input := range inputs {
		b.Run(fmt.Sprintf("GETRANGE start=%s end=%s", input.start, input.end), func(b *testing.B) {
			for i := 0; i < b.N; i++ {
				_ = evalGETRANGE([]string{"BENCHMARK_KEY", input.start, input.end}, store)
			}
		})
	}
}

func BenchmarkEvalHSETNX(b *testing.B) {
	store := dstore.NewStore(nil, nil)
	for i := 0; i < b.N; i++ {
		evalHSETNX([]string{"KEY", fmt.Sprintf("FIELD_%d", i/2), fmt.Sprintf("VALUE_%d", i)}, store)
	}
}

func testEvalHSETNX(t *testing.T, store *dstore.Store) {
	tests := map[string]evalTestCase{
		"no args passed": {
			setup:  func() {},
			input:  nil,
			output: []byte("-ERR wrong number of arguments for 'hsetnx' command\r\n"),
		},
		"only key passed": {
			setup:  func() {},
			input:  []string{"key"},
			output: []byte("-ERR wrong number of arguments for 'hsetnx' command\r\n"),
		},
		"only key and field_name passed": {
			setup:  func() {},
			input:  []string{"KEY", "field_name"},
			output: []byte("-ERR wrong number of arguments for 'hsetnx' command\r\n"),
		},
		"more than one field and value passed": {
			setup:  func() {},
			input:  []string{"KEY", "field1", "value1", "field2", "value2"},
			output: []byte("-ERR wrong number of arguments for 'hsetnx' command\r\n"),
		},
		"key, field and value passed": {
			setup:  func() {},
			input:  []string{"KEY1", "field_name", "value"},
			output: clientio.Encode(int64(1), false),
		},
		"new set of key, field and value added": {
			setup:  func() {},
			input:  []string{"KEY2", "field_name_new", "value_new_new"},
			output: clientio.Encode(int64(1), false),
		},
		"apply with duplicate key, field and value names": {
			setup: func() {
				key := "KEY_MOCK"
				field := "mock_field_name"
				newMap := make(HashMap)
				newMap[field] = "mock_field_value"

				obj := &object.Obj{
					TypeEncoding:   object.ObjTypeHashMap | object.ObjEncodingHashMap,
					Value:          newMap,
					LastAccessedAt: uint32(time.Now().Unix()),
				}

				store.Put(key, obj)
			},
			input:  []string{"KEY_MOCK", "mock_field_name", "mock_field_value_2"},
			output: clientio.Encode(int64(0), false),
		},
	}

	runEvalTests(t, tests, evalHSETNX, store)
}

func TestMSETConsistency(t *testing.T) {
	store := dstore.NewStore(nil, nil)
	evalMSET([]string{"KEY", "VAL", "KEY2", "VAL2"}, store)

	assert.Equal(t, "VAL", store.Get("KEY").Value)
	assert.Equal(t, "VAL2", store.Get("KEY2").Value)
}

func BenchmarkEvalHINCRBY(b *testing.B) {
	store := dstore.NewStore(nil, nil)

	// creating new fields
	for i := 0; i < b.N; i++ {
		evalHINCRBY([]string{"KEY", fmt.Sprintf("FIELD_%d", i), fmt.Sprintf("%d", i)}, store)
	}

	// updating the existing fields
	for i := 0; i < b.N; i++ {
		evalHINCRBY([]string{"KEY", fmt.Sprintf("FIELD_%d", i), fmt.Sprintf("%d", i*10)}, store)
	}
}

func testEvalHINCRBY(t *testing.T, store *dstore.Store) {
	tests := map[string]evalTestCase{
		"invalid number of args passed": {
			setup:          func() {},
			input:          nil,
			migratedOutput: EvalResponse{Result: nil, Error: diceerrors.ErrWrongArgumentCount("HINCRBY")},
		},
		"only key is passed in args": {
			setup:          func() {},
			input:          []string{"key"},
			migratedOutput: EvalResponse{Result: nil, Error: diceerrors.ErrWrongArgumentCount("HINCRBY")},
		},
		"only key and field is passed in args": {
			setup:          func() {},
			input:          []string{"key field"},
			migratedOutput: EvalResponse{Result: nil, Error: diceerrors.ErrWrongArgumentCount("HINCRBY")},
		},
		"key, field and increment passed in args": {
			setup:          func() {},
			input:          []string{"key", "field", "10"},
			migratedOutput: EvalResponse{Result: int64(10), Error: nil},
		},
		"update the already existing field in the key": {
			setup: func() {
				key := "key"
				field := "field"
				h := make(HashMap)
				h[field] = "10"
				obj := &object.Obj{
					TypeEncoding:   object.ObjTypeHashMap | object.ObjEncodingHashMap,
					Value:          h,
					LastAccessedAt: uint32(time.Now().Unix()),
				}
				store.Put(key, obj)
			},
			input:          []string{"key", "field", "10"},
			migratedOutput: EvalResponse{Result: int64(20), Error: nil},
		},
		"increment value is not int64": {
			setup:          func() {},
			input:          []string{"key", "field", "hello"},
			migratedOutput: EvalResponse{Result: nil, Error: diceerrors.ErrIntegerOutOfRange},
		},
		"increment value is greater than the bound of int64": {
			setup:          func() {},
			input:          []string{"key", "field", "99999999999999999999999999999999999999999999999999999"},
			migratedOutput: EvalResponse{Result: nil, Error: diceerrors.ErrIntegerOutOfRange},
		},
		"update the existing field whose datatype is not int64": {
			setup: func() {
				key := "new_key"
				field := "new_field"
				newMap := make(HashMap)
				newMap[field] = "new_value"
				obj := &object.Obj{
					TypeEncoding:   object.ObjTypeHashMap | object.ObjEncodingHashMap,
					Value:          newMap,
					LastAccessedAt: uint32(time.Now().Unix()),
				}

				store.Put(key, obj)
			},
			input:          []string{"new_key", "new_field", "10"},
			migratedOutput: EvalResponse{Result: nil, Error: diceerrors.ErrHashValueNotInteger},
		},
		"update the existing field which has spaces": {
			setup: func() {
				key := "key"
				field := "field"
				h := make(HashMap)
				h[field] = " 10  "

				obj := &object.Obj{
					TypeEncoding:   object.ObjTypeHashMap | object.ObjEncodingHashMap,
					Value:          h,
					LastAccessedAt: uint32(time.Now().Unix()),
				}
				store.Put(key, obj)
			},
			input:          []string{"key", "field", "10"},
			migratedOutput: EvalResponse{Result: nil, Error: diceerrors.ErrHashValueNotInteger},
		},
		"updating the new field with negative value": {
			setup:          func() {},
			input:          []string{"key", "field", "-10"},
			migratedOutput: EvalResponse{Result: int64(-10), Error: nil},
		},
		"update the existing field with negative value": {
			setup: func() {
				key := "key"
				field := "field"
				h := make(HashMap)

				h[field] = "-10"
				obj := &object.Obj{
					TypeEncoding:   object.ObjTypeHashMap | object.ObjEncodingHashMap,
					Value:          h,
					LastAccessedAt: uint32(time.Now().Unix()),
				}
				store.Put(key, obj)
			},
			input:          []string{"key", "field", "-10"},
			migratedOutput: EvalResponse{Result: int64(-20), Error: nil},
		},
		"updating the existing field which would lead to positive overflow": {
			setup: func() {
				key := "key"
				field := "field"
				h := make(HashMap)

				h[field] = fmt.Sprintf("%v", math.MaxInt64)
				obj := &object.Obj{
					TypeEncoding:   object.ObjTypeHashMap | object.ObjEncodingHashMap,
					Value:          h,
					LastAccessedAt: uint32(time.Now().Unix()),
				}
				store.Put(key, obj)
			},
			input:          []string{"key", "field", "10"},
			migratedOutput: EvalResponse{Result: nil, Error: diceerrors.ErrOverflow},
		},
		"updating the existing field which would lead to negative overflow": {
			setup: func() {
				key := "key"
				field := "field"
				h := make(HashMap)

				h[field] = fmt.Sprintf("%v", math.MinInt64)
				obj := &object.Obj{
					TypeEncoding:   object.ObjTypeHashMap | object.ObjEncodingHashMap,
					Value:          h,
					LastAccessedAt: uint32(time.Now().Unix()),
				}
				store.Put(key, obj)
			},
			input:          []string{"key", "field", "-10"},
			migratedOutput: EvalResponse{Result: nil, Error: diceerrors.ErrOverflow},
		},
	}

	runMigratedEvalTests(t, tests, evalHINCRBY, store)
}

func testEvalSETEX(t *testing.T, store *dstore.Store) {
	mockTime := &utils.MockClock{CurrTime: time.Now()}
	utils.CurrentTime = mockTime

	tests := map[string]evalTestCase{
		"nil value":                              {input: nil, migratedOutput: EvalResponse{Result: nil, Error: errors.New("ERR wrong number of arguments for 'setex' command")}},
		"empty array":                            {input: []string{}, migratedOutput: EvalResponse{Result: nil, Error: errors.New("ERR wrong number of arguments for 'setex' command")}},
		"one value":                              {input: []string{"KEY"}, migratedOutput: EvalResponse{Result: nil, Error: errors.New("ERR wrong number of arguments for 'setex' command")}},
		"key val pair":                           {input: []string{"KEY", "VAL"}, migratedOutput: EvalResponse{Result: nil, Error: errors.New("ERR wrong number of arguments for 'setex' command")}},
		"key exp pair":                           {input: []string{"KEY", "123456"}, migratedOutput: EvalResponse{Result: nil, Error: errors.New("ERR wrong number of arguments for 'setex' command")}},
		"key exp value pair":                     {input: []string{"KEY", "123", "VAL"}, migratedOutput: EvalResponse{Result: clientio.OK, Error: nil}},
		"key exp value pair with extra args":     {input: []string{"KEY", "123", "VAL", " "}, migratedOutput: EvalResponse{Result: nil, Error: errors.New("ERR wrong number of arguments for 'setex' command")}},
		"key exp value pair with invalid exp":    {input: []string{"KEY", "0", "VAL"}, migratedOutput: EvalResponse{Result: nil, Error: errors.New("ERR invalid expire time in 'setex' command")}},
		"key exp value pair with exp > maxexp":   {input: []string{"KEY", "9223372036854776", "VAL"}, migratedOutput: EvalResponse{Result: nil, Error: errors.New("ERR invalid expire time in 'setex' command")}},
		"key exp value pair with exp > maxint64": {input: []string{"KEY", "92233720368547760000000", "VAL"}, migratedOutput: EvalResponse{Result: nil, Error: errors.New("ERR value is not an integer or out of range")}},
		"key exp value pair with negative exp":   {input: []string{"KEY", "-23", "VAL"}, migratedOutput: EvalResponse{Result: nil, Error: errors.New("ERR invalid expire time in 'setex' command")}},
		"key exp value pair with not-int exp":    {input: []string{"KEY", "12a", "VAL"}, migratedOutput: EvalResponse{Result: nil, Error: errors.New("ERR value is not an integer or out of range")}},

		"set and get": {
			setup: func() {},
			input: []string{"TEST_KEY", "5", "TEST_VALUE"},
			newValidator: func(output interface{}) {
				assert.Equal(t, clientio.OK, output)

				// Check if the key was set correctly
				getValue := evalGET([]string{"TEST_KEY"}, store)
				assert.Equal(t, "TEST_VALUE", getValue.Result)

				// Check if the TTL is set correctly (should be 5 seconds or less)
				ttlValue := evalTTL([]string{"TEST_KEY"}, store)
				ttl, err := strconv.Atoi(strings.TrimPrefix(strings.TrimSpace(string(ttlValue)), ":"))
				assert.NilError(t, err, "Failed to parse TTL")
				assert.Assert(t, ttl > 0 && ttl <= 5)

				// Wait for the key to expire
				mockTime.SetTime(mockTime.CurrTime.Add(6 * time.Second))

				// Check if the key has been deleted after expiry
				expiredValue := evalGET([]string{"TEST_KEY"}, store)
				assert.Equal(t, clientio.NIL, expiredValue.Result)
			},
		},
		"update existing key": {
			setup: func() {
				evalSET([]string{"EXISTING_KEY", "OLD_VALUE"}, store)
			},
			input: []string{"EXISTING_KEY", "10", "NEW_VALUE"},
			newValidator: func(output interface{}) {
				assert.Equal(t, clientio.OK, output)

				// Check if the key was updated correctly
				getValue := evalGET([]string{"EXISTING_KEY"}, store)
				assert.Equal(t, "NEW_VALUE", getValue.Result)

				// Check if the TTL is set correctly
				ttlValue := evalTTL([]string{"EXISTING_KEY"}, store)
				ttl, err := strconv.Atoi(strings.TrimPrefix(strings.TrimSpace(string(ttlValue)), ":"))
				assert.NilError(t, err, "Failed to parse TTL")
				assert.Assert(t, ttl > 0 && ttl <= 10)
			},
		},
	}

	for _, tt := range tests {
		t.Run(tt.name, func(t *testing.T) {
			response := evalSETEX(tt.input, store)

			if tt.newValidator != nil {
				if tt.migratedOutput.Error != nil {
					tt.newValidator(tt.migratedOutput.Error)
				} else {
					tt.newValidator(response.Result)
				}
			} else {
				// Handle comparison for byte slices
				if b, ok := response.Result.([]byte); ok && tt.migratedOutput.Result != nil {
					if expectedBytes, ok := tt.migratedOutput.Result.([]byte); ok {
						testifyAssert.True(t, bytes.Equal(b, expectedBytes), "expected and actual byte slices should be equal")
					}
				} else {
					assert.Equal(t, tt.migratedOutput.Result, response.Result)
				}

				if tt.migratedOutput.Error != nil {
					testifyAssert.EqualError(t, response.Error, tt.migratedOutput.Error.Error())
				} else {
					testifyAssert.NoError(t, response.Error)
				}
			}
		})
	}
}

func BenchmarkEvalSETEX(b *testing.B) {
	store := dstore.NewStore(nil, nil)

	b.ResetTimer()
	for i := 0; i < b.N; i++ {
		key := fmt.Sprintf("key_%d", i)
		value := fmt.Sprintf("value_%d", i)
		expiry := "10" // 10 seconds expiry

		evalSETEX([]string{key, expiry, value}, store)
	}
}

func testEvalFLUSHDB(t *testing.T, store *dstore.Store) {
	tests := map[string]evalTestCase{
		"one key exists in db": {
			setup: func() {
				evalSET([]string{"key", "val"}, store)
			},
			input:  nil,
			output: clientio.RespOK,
		},
		"two keys exist in db": {
			setup: func() {
				evalSET([]string{"key1", "val1"}, store)
				evalSET([]string{"key2", "val2"}, store)
			},
			input:  nil,
			output: clientio.RespOK,
		},
	}
	runEvalTests(t, tests, evalFLUSHDB, store)
}

func testEvalINCRBYFLOAT(t *testing.T, store *dstore.Store) {
	tests := []evalTestCase{
		{
			name:           "INCRBYFLOAT on a non existing key",
			input:          []string{"float", "0.1"},
			migratedOutput: EvalResponse{Result: "0.1", Error: nil},
		},
		{
			name: "INCRBYFLOAT on an existing key",
			setup: func() {
				key := "key"
				value := "2.1"
				obj := store.NewObj(value, -1, object.ObjTypeString, object.ObjEncodingRaw)
				store.Put(key, obj)
			},
			input:          []string{"key", "0.1"},
			migratedOutput: EvalResponse{Result: "2.2", Error: nil},
		},
		{
			name: "INCRBYFLOAT on a key with integer value",
			setup: func() {
				key := "key"
				value := "2"
				obj := store.NewObj(value, -1, object.ObjTypeInt, object.ObjEncodingInt)
				store.Put(key, obj)
			},
			input:          []string{"key", "0.1"},
			migratedOutput: EvalResponse{Result: "2.1", Error: nil},
		},
		{
			name: "INCRBYFLOAT by a negative increment",
			setup: func() {
				key := "key"
				value := "2"
				obj := store.NewObj(value, -1, object.ObjTypeInt, object.ObjEncodingInt)
				store.Put(key, obj)
			},
			input:          []string{"key", "-0.1"},
			migratedOutput: EvalResponse{Result: "1.9", Error: nil},
		},
		{
			name: "INCRBYFLOAT by a scientific notation increment",
			setup: func() {
				key := "key"
				value := "1"
				obj := store.NewObj(value, -1, object.ObjTypeInt, object.ObjEncodingInt)
				store.Put(key, obj)
			},
			input:          []string{"key", "1e-2"},
			migratedOutput: EvalResponse{Result: "1.01", Error: nil},
		},
		{
			name: "INCRBYFLOAT on a key holding a scientific notation value",
			setup: func() {
				key := "key"
				value := "1e2"
				obj := store.NewObj(value, -1, object.ObjTypeString, object.ObjEncodingEmbStr)
				store.Put(key, obj)
			},
			input:          []string{"key", "1e-1"},
			migratedOutput: EvalResponse{Result: "100.1", Error: nil},
		},
		{
			name: "INCRBYFLOAT by an negative increment of the same value",
			setup: func() {
				key := "key"
				value := "0.1"
				obj := store.NewObj(value, -1, object.ObjTypeString, object.ObjEncodingEmbStr)
				store.Put(key, obj)
			},
			input:          []string{"key", "-0.1"},
			migratedOutput: EvalResponse{Result: "0", Error: nil},
		},
		{
			name: "INCRBYFLOAT on a key with spaces",
			setup: func() {
				key := "key"
				value := "   2   "
				obj := store.NewObj(value, -1, object.ObjTypeString, object.ObjEncodingEmbStr)
				store.Put(key, obj)
			},
			input:          []string{"key", "0.1"},
			migratedOutput: EvalResponse{Result: nil, Error: diceerrors.ErrGeneral("value is not a valid float")},
		},
		{
			name: "INCRBYFLOAT on a key with non numeric value",
			setup: func() {
				key := "key"
				value := "string"
				obj := store.NewObj(value, -1, object.ObjTypeString, object.ObjEncodingEmbStr)
				store.Put(key, obj)
			},
			input:          []string{"key", "0.1"},
			migratedOutput: EvalResponse{Result: nil, Error: diceerrors.ErrGeneral("value is not a valid float")},
		},
		{
			name: "INCRBYFLOAT by a non numeric increment",
			setup: func() {
				key := "key"
				value := "2.0"
				obj := store.NewObj(value, -1, object.ObjTypeString, object.ObjEncodingEmbStr)
				store.Put(key, obj)
			},
			input:          []string{"key", "a"},
			migratedOutput: EvalResponse{Result: nil, Error: diceerrors.ErrGeneral("value is not a valid float")},
		},
		{
			name: "INCRBYFLOAT by a number that would turn float64 to Inf",
			setup: func() {
				key := "key"
				value := "1e308"
				obj := store.NewObj(value, -1, object.ObjTypeString, object.ObjEncodingEmbStr)
				store.Put(key, obj)
			},
			input:          []string{"key", "1e308"},
			migratedOutput: EvalResponse{Result: nil, Error: diceerrors.ErrValueOutOfRange},
		},
	}

	for _, tt := range tests {
		t.Run(tt.name, func(t *testing.T) {
			store = setupTest(store)
			if tt.setup != nil {
				tt.setup()
			}

			response := evalINCRBYFLOAT(tt.input, store)
			fmt.Printf("Response: %v |  Expected: %v\n", *response, tt.migratedOutput)

			// Handle comparison for byte slices
			if b, ok := response.Result.([]byte); ok && tt.migratedOutput.Result != nil {
				if expectedBytes, ok := tt.migratedOutput.Result.([]byte); ok {
					testifyAssert.True(t, bytes.Equal(b, expectedBytes), "expected and actual byte slices should be equal")
				}
			} else {
				assert.Equal(t, tt.migratedOutput.Result, response.Result)
			}

			if tt.migratedOutput.Error != nil {
				testifyAssert.EqualError(t, response.Error, tt.migratedOutput.Error.Error())
			} else {
				testifyAssert.NoError(t, response.Error)
			}
		})
	}
}

func BenchmarkEvalINCRBYFLOAT(b *testing.B) {
	store := dstore.NewStore(nil, nil)
	store.Put("key1", store.NewObj("1", maxExDuration, object.ObjTypeString, object.ObjEncodingEmbStr))
	store.Put("key2", store.NewObj("1.2", maxExDuration, object.ObjTypeString, object.ObjEncodingEmbStr))

	inputs := []struct {
		key  string
		incr string
	}{
		{"key1", "0.1"},
		{"key1", "-0.1"},
		{"key2", "1000000.1"},
		{"key2", "-1000000.1"},
		{"key3", "-10.1234"},
	}

	for _, input := range inputs {
		b.Run(fmt.Sprintf("INCRBYFLOAT %s %s", input.key, input.incr), func(b *testing.B) {
			for i := 0; i < b.N; i++ {
				_ = evalGETRANGE([]string{"INCRBYFLOAT", input.key, input.incr}, store)
			}
		})
	}
}

func testEvalBITOP(t *testing.T, store *dstore.Store) {
	tests := map[string]evalTestCase{
		"BITOP NOT (empty string)": {
			setup: func() {
				store.Put("s{t}", store.NewObj(&ByteArray{data: []byte("")}, maxExDuration, object.ObjTypeByteArray, object.ObjEncodingByteArray))
			},
			input:  []string{"NOT", "dest{t}", "s{t}"},
			output: clientio.Encode(0, true),
			validator: func(output []byte) {
				expectedResult := []byte{}
				assert.DeepEqual(t, expectedResult, store.Get("dest{t}").Value.(*ByteArray).data)
			},
		},
		"BITOP NOT (known string)": {
			setup: func() {
				store.Put("s{t}", store.NewObj(&ByteArray{data: []byte{0xaa, 0x00, 0xff, 0x55}}, maxExDuration, object.ObjTypeByteArray, object.ObjEncodingByteArray))
			},
			input:  []string{"NOT", "dest{t}", "s{t}"},
			output: clientio.Encode(4, true),
			validator: func(output []byte) {
				expectedResult := []byte{0x55, 0xff, 0x00, 0xaa}
				assert.DeepEqual(t, expectedResult, store.Get("dest{t}").Value.(*ByteArray).data)
			},
		},
		"BITOP where dest and target are the same key": {
			setup: func() {
				store.Put("s", store.NewObj(&ByteArray{data: []byte{0xaa, 0x00, 0xff, 0x55}}, maxExDuration, object.ObjTypeByteArray, object.ObjEncodingByteArray))
			},
			input:  []string{"NOT", "s", "s"},
			output: clientio.Encode(4, true),
			validator: func(output []byte) {
				expectedResult := []byte{0x55, 0xff, 0x00, 0xaa}
				assert.DeepEqual(t, expectedResult, store.Get("s").Value.(*ByteArray).data)
			},
		},
		"BITOP AND|OR|XOR don't change the string with single input key": {
			setup: func() {
				store.Put("a{t}", store.NewObj(&ByteArray{data: []byte{0x01, 0x02, 0xff}}, maxExDuration, object.ObjTypeByteArray, object.ObjEncodingByteArray))
			},
			input:  []string{"AND", "res1{t}", "a{t}"},
			output: clientio.Encode(3, true),
			validator: func(output []byte) {
				expectedResult := []byte{0x01, 0x02, 0xff}
				assert.DeepEqual(t, expectedResult, store.Get("res1{t}").Value.(*ByteArray).data)
			},
		},
		"BITOP missing key is considered a stream of zero": {
			setup: func() {
				store.Put("a{t}", store.NewObj(&ByteArray{data: []byte{0x01, 0x02, 0xff}}, maxExDuration, object.ObjTypeByteArray, object.ObjEncodingByteArray))
			},
			input:  []string{"AND", "res1{t}", "no-such-key{t}", "a{t}"},
			output: clientio.Encode(3, true),
			validator: func(output []byte) {
				expectedResult := []byte{0x00, 0x00, 0x00}
				assert.DeepEqual(t, expectedResult, store.Get("res1{t}").Value.(*ByteArray).data)
			},
		},
		"BITOP shorter keys are zero-padded to the key with max length": {
			setup: func() {
				store.Put("a{t}", store.NewObj(&ByteArray{data: []byte{0x01, 0x02, 0xff, 0xff}}, maxExDuration, object.ObjTypeByteArray, object.ObjEncodingByteArray))
				store.Put("b{t}", store.NewObj(&ByteArray{data: []byte{0x01, 0x02, 0xff}}, maxExDuration, object.ObjTypeByteArray, object.ObjEncodingByteArray))
			},
			input:  []string{"AND", "res1{t}", "a{t}", "b{t}"},
			output: clientio.Encode(4, true),
			validator: func(output []byte) {
				expectedResult := []byte{0x01, 0x02, 0xff, 0x00}
				assert.DeepEqual(t, expectedResult, store.Get("res1{t}").Value.(*ByteArray).data)
			},
		},
		"BITOP with non string source key": {
			setup: func() {
				store.Put("a{t}", store.NewObj("1", maxExDuration, object.ObjTypeString, object.ObjEncodingRaw))
				store.Put("b{t}", store.NewObj("2", maxExDuration, object.ObjTypeString, object.ObjEncodingRaw))
				store.Put("c{t}", store.NewObj([]byte("foo"), maxExDuration, object.ObjTypeByteList, object.ObjEncodingRaw))
			},
			input:  []string{"XOR", "dest{t}", "a{t}", "b{t}", "c{t}", "d{t}"},
			output: []byte("-WRONGTYPE Operation against a key holding the wrong kind of value\r\n"),
		},
		"BITOP with empty string after non empty string": {
			setup: func() {
				store.Put("a{t}", store.NewObj(&ByteArray{data: []byte("\x00\x00\x00\x00\x00\x00\x00\x00\x00\x00\x00\x00\x00\x00\x00\x00\x00\x00\x00\x00\x00\x00\x00\x00\x00\x00\x00\x00\x00\x00\x00\x00")}, -1, object.ObjTypeByteArray, object.ObjEncodingByteArray))
			},
			input:  []string{"OR", "x{t}", "a{t}", "b{t}"},
			output: clientio.Encode(32, true),
		},
	}

	runEvalTests(t, tests, evalBITOP, store)
}

func BenchmarkEvalBITOP(b *testing.B) {
	store := dstore.NewStore(nil, nil)

	// Setup initial data for benchmarking
	store.Put("key1", store.NewObj(&ByteArray{data: []byte{0x01, 0x02, 0xff}}, maxExDuration, object.ObjTypeByteArray, object.ObjEncodingByteArray))
	store.Put("key2", store.NewObj(&ByteArray{data: []byte{0x01, 0x02, 0xff}}, maxExDuration, object.ObjTypeByteArray, object.ObjEncodingByteArray))

	// Define different operations to benchmark
	operations := []struct {
		name string
		op   string
	}{
		{"AND", "AND"},
		{"OR", "OR"},
		{"XOR", "XOR"},
		{"NOT", "NOT"},
	}

	for _, operation := range operations {
		b.Run(fmt.Sprintf("BITOP_%s", operation.name), func(b *testing.B) {
			for i := 0; i < b.N; i++ {
				if operation.op == "NOT" {
					evalBITOP([]string{operation.op, "dest", "key1"}, store)
				} else {
					evalBITOP([]string{operation.op, "dest", "key1", "key2"}, store)
				}
			}
		})
	}
}

func testEvalHRANDFIELD(t *testing.T, store *dstore.Store) {
	tests := map[string]evalTestCase{
		"wrong number of args passed": {
			setup:          func() {},
			input:          nil,
			migratedOutput: EvalResponse{Result: nil, Error: diceerrors.ErrWrongArgumentCount("HRANDFIELD")},
		},
		"key doesn't exist": {
			setup: func() {},
			input: []string{"KEY"},
			migratedOutput: EvalResponse{
				Result: clientio.RespType(0),
				Error:  nil,
			},
		},
		"key exists with fields and no count argument": {
			setup: func() {
				key := "KEY_MOCK"
				newMap := make(HashMap)
				newMap["field1"] = "Value1"
				newMap["field2"] = "Value2"

				obj := &object.Obj{
					TypeEncoding:   object.ObjTypeHashMap | object.ObjEncodingHashMap,
					Value:          newMap,
					LastAccessedAt: uint32(time.Now().Unix()),
				}

				store.Put(key, obj)
			},
			input: []string{"KEY_MOCK"},
			newValidator: func(output interface{}) {
				assert.Assert(t, output != nil)
				stringSlice, ok := output.([]string)
				if !ok {
					testifyAssert.Error(t, diceerrors.ErrUnexpectedType("[]string", reflect.TypeOf(output)))
				}
				resultString := strings.Join(stringSlice, " ")
				assert.Assert(t,
					resultString == "field1" || resultString == "field2",
					"Unexpected field returned: %s", resultString)
			},
		},
		"key exists with fields and count argument": {
			setup: func() {
				key := "KEY_MOCK"
				newMap := make(HashMap)
				newMap["field1"] = "value1"
				newMap["field2"] = "value2"
				newMap["field3"] = "value3"

				obj := &object.Obj{
					TypeEncoding:   object.ObjTypeHashMap | object.ObjEncodingHashMap,
					Value:          newMap,
					LastAccessedAt: uint32(time.Now().Unix()),
				}

				store.Put(key, obj)
			},
			input: []string{"KEY_MOCK", "2"},
			newValidator: func(output interface{}) {
				assert.Assert(t, output != nil)
				stringSlice, ok := output.([]string)
				if !ok {
					testifyAssert.Error(t, diceerrors.ErrUnexpectedType("[]string", reflect.TypeOf(output)))
				}
				decodedResult := strings.Join(stringSlice, " ")
				fields := []string{"field1", "field2", "field3"}
				count := 0

				for _, field := range fields {
					if strings.Contains(decodedResult, field) {
						count++
					}
				}

				assert.Assert(t, count == 2)
			},
		},
		"key exists with count and WITHVALUES argument": {
			setup: func() {
				key := "KEY_MOCK"
				newMap := make(HashMap)
				newMap["field1"] = "value1"
				newMap["field2"] = "value2"
				newMap["field3"] = "value3"

				obj := &object.Obj{
					TypeEncoding:   object.ObjTypeHashMap | object.ObjEncodingHashMap,
					Value:          newMap,
					LastAccessedAt: uint32(time.Now().Unix()),
				}

				store.Put(key, obj)
			},
			input: []string{"KEY_MOCK", "2", WithValues},
			newValidator: func(output interface{}) {
				assert.Assert(t, output != nil)
				stringSlice, ok := output.([]string)
				if !ok {
					testifyAssert.Error(t, diceerrors.ErrUnexpectedType("[]string", reflect.TypeOf(output)))
				}
				decodedResult := strings.Join(stringSlice, " ")
				fieldsAndValues := []string{"field1", "value1", "field2", "value2", "field3", "value3"}
				count := 0
				for _, item := range fieldsAndValues {
					if strings.Contains(decodedResult, item) {
						count++
					}
				}

				assert.Equal(t, 4, count, "Expected 4 fields and values, found %d", count)
			},
		},
	}

	runMigratedEvalTests(t, tests, evalHRANDFIELD, store)
}

func testEvalAPPEND(t *testing.T, store *dstore.Store) {
	tests := map[string]evalTestCase{
		"nil value": {
			setup:          func() {},
			input:          nil,
			migratedOutput: EvalResponse{Result: nil, Error: diceerrors.ErrWrongArgumentCount("APPEND")},
		},
		"append invalid number of arguments": {
			setup: func() {
				store.Del("key")
			},
			input:          []string{"key", "val", "val2"},
			migratedOutput: EvalResponse{Result: nil, Error: diceerrors.ErrWrongArgumentCount("APPEND")},
		},
		"append to non-existing key": {
			setup: func() {
				store.Del("key")
			},
			input:          []string{"key", "val"},
			migratedOutput: EvalResponse{Result: 3, Error: nil},
		},
		"append string value to existing key having string value": {
			setup: func() {
				key := "key"
				value := "val"
				obj := store.NewObj(value, -1, object.ObjTypeString, object.ObjEncodingRaw)
				store.Put(key, obj)
			},
			input:          []string{"key", "val"},
			migratedOutput: EvalResponse{Result: 6, Error: nil},
		},
		"append integer value to non existing key": {
			setup: func() {
				store.Del("key")
			},
			input:          []string{"key", "123"},
			migratedOutput: EvalResponse{Result: 3, Error: nil},
			validator: func(output []byte) {
				obj := store.Get("key")
				_, enc := object.ExtractTypeEncoding(obj)
				if enc != object.ObjEncodingInt {
					t.Errorf("unexpected encoding")
				}
			},
		},
		"append string value to existing key having integer value": {
			setup: func() {
				key := "key"
				value := "123"
				storedValue, _ := strconv.ParseInt(value, 10, 64)
				obj := store.NewObj(storedValue, -1, object.ObjTypeInt, object.ObjEncodingInt)
				store.Put(key, obj)
			},
			input:          []string{"key", "val"},
			migratedOutput: EvalResponse{Result: 6, Error: nil},
		},
		"append empty string to non-existing key": {
			setup: func() {
				store.Del("key")
			},
			input:          []string{"key", ""},
			migratedOutput: EvalResponse{Result: 0, Error: nil},
		},
		"append empty string to existing key having empty string": {
			setup: func() {
				key := "key"
				value := ""
				obj := store.NewObj(value, -1, object.ObjTypeString, object.ObjEncodingRaw)
				store.Put(key, obj)
			},
			input:          []string{"key", ""},
			migratedOutput: EvalResponse{Result: 0, Error: nil},
		},
		"append empty string to existing key": {
			setup: func() {
				key := "key"
				value := "val"
				obj := store.NewObj(value, -1, object.ObjTypeString, object.ObjEncodingRaw)
				store.Put(key, obj)
			},
			input:          []string{"key", ""},
			migratedOutput: EvalResponse{Result: 3, Error: nil},
		},
		"append modifies the encoding from int to raw": {
			setup: func() {
				store.Del("key")
				storedValue, _ := strconv.ParseInt("1", 10, 64)
				obj := store.NewObj(storedValue, -1, object.ObjTypeInt, object.ObjEncodingInt)
				store.Put("key", obj)
			},
			input:          []string{"key", "2"},
			migratedOutput: EvalResponse{Result: 2, Error: nil},
			validator: func(output []byte) {
				obj := store.Get("key")
				_, enc := object.ExtractTypeEncoding(obj)
				if enc != object.ObjEncodingRaw {
					t.Errorf("unexpected encoding")
				}
			},
		},
		"append to key created using LPUSH": {
			setup: func() {
				key := "listKey"
				value := "val"
				// Create a new list object
				obj := store.NewObj(NewDeque(), -1, object.ObjTypeByteList, object.ObjEncodingDeque)
				store.Put(key, obj)
				obj.Value.(*Deque).LPush(value)
			},
			input:          []string{"listKey", "val"},
			migratedOutput: EvalResponse{Result: nil, Error: diceerrors.ErrWrongTypeOperation},
		},
		"append to key created using SADD": {
			setup: func() {
				key := "setKey"
				// Create a new set object
				initialValues := map[string]struct{}{
					"existingVal": {},
					"anotherVal":  {},
				}
				obj := store.NewObj(initialValues, -1, object.ObjTypeSet, object.ObjEncodingSetStr)
				store.Put(key, obj)
			},
			input:          []string{"setKey", "val"},
			migratedOutput: EvalResponse{Result: nil, Error: diceerrors.ErrWrongTypeOperation},
		},
		"append to key created using HSET": {
			setup: func() {
				key := "hashKey"
				// Create a new hash map object
				initialValues := HashMap{
					"field1": "value1",
					"field2": "value2",
				}
				obj := store.NewObj(initialValues, -1, object.ObjTypeHashMap, object.ObjEncodingHashMap)
				store.Put(key, obj)
			},
			input:          []string{"hashKey", "val"},
			migratedOutput: EvalResponse{Result: nil, Error: diceerrors.ErrWrongTypeOperation},
		},
		"append to key created using SETBIT": {
			setup: func() {
				key := "bitKey"
				// Create a new byte array object
				initialByteArray := NewByteArray(1) // Initialize with 1 byte
				initialByteArray.SetBit(0, true)    // Set the first bit to 1
				obj := store.NewObj(initialByteArray, -1, object.ObjTypeByteArray, object.ObjEncodingByteArray)
				store.Put(key, obj)
			},
			input:          []string{"bitKey", "val"},
			migratedOutput: EvalResponse{Result: nil, Error: diceerrors.ErrWrongTypeOperation},
		},
		"append value with leading zeros": {
			setup: func() {
				store.Del("key_with_leading_zeros")
			},
			input:          []string{"key_with_leading_zeros", "0043"},
			migratedOutput: EvalResponse{Result: 4, Error: nil}, // The length of "0043" is 4
		},
	}

	runMigratedEvalTests(t, tests, evalAPPEND, store)
}

func BenchmarkEvalAPPEND(b *testing.B) {
	store := dstore.NewStore(nil, nil)
	for i := 0; i < b.N; i++ {
		evalAPPEND([]string{"key", fmt.Sprintf("val_%d", i)}, store)
	}
}

func testEvalJSONRESP(t *testing.T, store *dstore.Store) {
	tests := map[string]evalTestCase{
		"wrong number of args passed": {
			setup:  func() {},
			input:  nil,
			output: []byte("-ERR wrong number of arguments for 'json.resp' command\r\n"),
		},
		"key does not exist": {
			setup:  func() {},
			input:  []string{"NOTEXISTANT_KEY"},
			output: []byte("$-1\r\n"),
		},
		"string json": {
			setup: func() {
				key := "MOCK_KEY"
				value := "\"Roll the Dice\""
				var rootData interface{}
				_ = sonic.Unmarshal([]byte(value), &rootData)
				obj := store.NewObj(rootData, -1, object.ObjTypeJSON, object.ObjEncodingJSON)
				store.Put(key, obj)
			},
			input:  []string{"MOCK_KEY"},
			output: []byte("*1\r\n$13\r\nRoll the Dice\r\n"),
		},
		"integer json": {
			setup: func() {
				key := "MOCK_KEY"
				value := "10"
				var rootData interface{}
				_ = sonic.Unmarshal([]byte(value), &rootData)
				obj := store.NewObj(rootData, -1, object.ObjTypeJSON, object.ObjEncodingJSON)
				store.Put(key, obj)
			},
			input:  []string{"MOCK_KEY"},
			output: []byte("*1\r\n:10\r\n"),
		},
		"bool json": {
			setup: func() {
				key := "MOCK_KEY"
				value := "true"
				var rootData interface{}
				_ = sonic.Unmarshal([]byte(value), &rootData)
				obj := store.NewObj(rootData, -1, object.ObjTypeJSON, object.ObjEncodingJSON)
				store.Put(key, obj)
			},
			input:  []string{"MOCK_KEY"},
			output: []byte("*1\r\n+true\r\n"),
		},
		"nil json": {
			setup: func() {
				key := "MOCK_KEY"
				var rootData interface{}
				_ = sonic.Unmarshal([]byte(nil), &rootData)
				obj := store.NewObj(rootData, -1, object.ObjTypeJSON, object.ObjEncodingJSON)
				store.Put(key, obj)
			},
			input:  []string{"MOCK_KEY"},
			output: []byte("*1\r\n$-1\r\n"),
		},
		"empty array": {
			setup: func() {
				key := "MOCK_KEY"
				value := "[]"
				var rootData interface{}
				_ = sonic.Unmarshal([]byte(value), &rootData)
				obj := store.NewObj(rootData, -1, object.ObjTypeJSON, object.ObjEncodingJSON)
				store.Put(key, obj)
			},
			input:  []string{"MOCK_KEY"},
			output: []byte("*1\r\n+[\r\n"),
		},
		"empty object": {
			setup: func() {
				key := "MOCK_KEY"
				value := "{}"
				var rootData interface{}
				_ = sonic.Unmarshal([]byte(value), &rootData)
				obj := store.NewObj(rootData, -1, object.ObjTypeJSON, object.ObjEncodingJSON)
				store.Put(key, obj)
			},
			input:  []string{"MOCK_KEY"},
			output: []byte("*1\r\n+{\r\n"),
		},
		"array with mixed types": {
			setup: func() {
				key := "MOCK_KEY"
				value := "[\"dice\", 10, 10.5, true, null]"
				var rootData interface{}
				_ = sonic.Unmarshal([]byte(value), &rootData)
				obj := store.NewObj(rootData, -1, object.ObjTypeJSON, object.ObjEncodingJSON)
				store.Put(key, obj)
			},
			input:  []string{"MOCK_KEY"},
			output: []byte("*6\r\n+[\r\n$4\r\ndice\r\n:10\r\n$4\r\n10.5\r\n+true\r\n$-1\r\n"),
		},
		"one layer of nesting no path": {
			setup: func() {
				key := "MOCK_KEY"
				value := "{\"b\": [\"dice\", 10, 10.5, true, null]}"
				var rootData interface{}
				_ = sonic.Unmarshal([]byte(value), &rootData)
				obj := store.NewObj(rootData, -1, object.ObjTypeJSON, object.ObjEncodingJSON)
				store.Put(key, obj)
			},
			input:  []string{"MOCK_KEY"},
			output: []byte("*3\r\n+{\r\n$1\r\nb\r\n*6\r\n+[\r\n$4\r\ndice\r\n:10\r\n$4\r\n10.5\r\n+true\r\n$-1\r\n"),
		},
		"one layer of nesting with path": {
			setup: func() {
				key := "MOCK_KEY"
				value := "{\"b\": [\"dice\", 10, 10.5, true, null]}"
				var rootData interface{}
				_ = sonic.Unmarshal([]byte(value), &rootData)
				obj := store.NewObj(rootData, -1, object.ObjTypeJSON, object.ObjEncodingJSON)
				store.Put(key, obj)
			},
			input:  []string{"MOCK_KEY", "$.b"},
			output: []byte("*1\r\n*6\r\n+[\r\n$4\r\ndice\r\n:10\r\n$4\r\n10.5\r\n+true\r\n$-1\r\n"),
		},
	}

	runEvalTests(t, tests, evalJSONRESP, store)
}

func testEvalZADD(t *testing.T, store *dstore.Store) {
	tests := map[string]evalTestCase{
		"ZADD with wrong number of arguments": {
			input: []string{"myzset", "1"},
			migratedOutput: EvalResponse{
				Result: nil,
				Error:  diceerrors.ErrWrongArgumentCount("ZADD"),
			},
		},
		"ZADD with non-numeric score": {
			input: []string{"myzset", "score", "member1"},
			migratedOutput: EvalResponse{
				Result: nil,
				Error:  diceerrors.ErrInvalidNumberFormat,
			},
		},
		"ZADD new member to non-existing key": {
			input: []string{"myzset", "1", "member1"},
			migratedOutput: EvalResponse{
				Result: 1,
				Error:  nil,
			},
		},
		"ZADD existing member with updated score": {
			setup: func() {
				evalZADD([]string{"myzset", "1", "member1"}, store)
			},
			input: []string{"myzset", "2", "member1"},
			migratedOutput: EvalResponse{
				Result: 0,
				Error:  nil,
			},
		},
		"ZADD multiple members": {
			setup: func() {
				evalZADD([]string{"myzset", "1", "member1"}, store)
			},
			input: []string{"myzset", "2", "member2", "3", "member3"},
			migratedOutput: EvalResponse{
				Result: 2,
				Error:  nil,
			},
		},
		"ZADD with negative score": {
			input: []string{"myzset", "-1", "member_neg"},
			migratedOutput: EvalResponse{
				Result: 1,
				Error:  nil,
			},
		},
		"ZADD with duplicate members": {
			setup: func() {
				evalZADD([]string{"myzset", "1", "member1"}, store)
			},
			input: []string{"myzset", "2", "member1", "2", "member1"},
			migratedOutput: EvalResponse{
				Result: 0,
				Error:  nil,
			},
		},
		"ZADD with extreme float value": {
			input: []string{"myzset", "1e308", "member_large"},
			migratedOutput: EvalResponse{
				Result: 1,
				Error:  nil,
			},
		},
		"ZADD with NaN score": {
			input: []string{"myzset", "NaN", "member_nan"},
			migratedOutput: EvalResponse{
				Result: nil,
				Error:  diceerrors.ErrInvalidNumberFormat,
			},
		},
		"ZADD with INF score": {
			input: []string{"myzset", "INF", "member_inf"},
			migratedOutput: EvalResponse{
				Result: 1,
				Error:  nil,
			},
		},
		"ZADD to a key of wrong type": {
			setup: func() {
				store.Put("mywrongtypekey", store.NewObj("string_value", -1, object.ObjTypeString, object.ObjEncodingRaw))
			},
			input: []string{"mywrongtypekey", "1", "member1"},
			migratedOutput: EvalResponse{
				Result: nil,
				Error:  diceerrors.ErrWrongTypeOperation,
			},
		},
	}

	runMigratedEvalTests(t, tests, evalZADD, store)
}

func testEvalZRANGE(t *testing.T, store *dstore.Store) {
	tests := map[string]evalTestCase{
		"ZRANGE on non-existing key": {
			input: []string{"non_existing_key", "0", "-1"},
			migratedOutput: EvalResponse{
				Result: []string{},
				Error:  nil,
			},
		},
		"ZRANGE with wrong type key": {
			setup: func() {
				store.Put("mystring", store.NewObj("string_value", -1, object.ObjTypeString, object.ObjEncodingRaw))
			},
			input: []string{"mystring", "0", "-1"},
			migratedOutput: EvalResponse{
				Result: nil,
				Error:  diceerrors.ErrWrongTypeOperation,
			},
		},
		"ZRANGE with normal indices": {
			setup: func() {
				evalZADD([]string{"myzset", "1", "member1", "2", "member2", "3", "member3"}, store)
			},
			input: []string{"myzset", "0", "1"},
			migratedOutput: EvalResponse{
				Result: []string{"member1", "member2"},
				Error:  nil,
			},
		},
		"ZRANGE with negative indices": {
			setup: func() {
				evalZADD([]string{"myzset", "1", "member1", "2", "member2", "3", "member3"}, store)
			},
			input: []string{"myzset", "-2", "-1"},
			migratedOutput: EvalResponse{
				Result: []string{"member2", "member3"},
				Error:  nil,
			},
		},
		"ZRANGE with start > stop": {
			setup: func() {
				evalZADD([]string{"myzset", "1", "member1", "2", "member2", "3", "member3"}, store)
			},
			input: []string{"myzset", "2", "1"},
			migratedOutput: EvalResponse{
				Result: []string{},
				Error:  nil,
			},
		},
		"ZRANGE with indices out of bounds": {
			setup: func() {
				evalZADD([]string{"myzset", "1", "member1"}, store)
			},
			input: []string{"myzset", "0", "5"},
			migratedOutput: EvalResponse{
				Result: []string{"member1"},
				Error:  nil,
			},
		},
		"ZRANGE WITHSCORES option": {
			setup: func() {
				evalZADD([]string{"myzset", "1", "member1", "2", "member2"}, store)
			},
			input: []string{"myzset", "0", "-1", "WITHSCORES"},
			migratedOutput: EvalResponse{
				Result: []string{"member1", "1", "member2", "2"},
				Error:  nil,
			},
		},
		"ZRANGE with invalid option": {
			setup: func() {
				evalZADD([]string{"myzset", "1", "member1"}, store)
			},
			input: []string{"myzset", "0", "-1", "INVALIDOPTION"},
			migratedOutput: EvalResponse{
				Result: nil,
				Error:  diceerrors.ErrSyntax,
			},
		},
		"ZRANGE with REV option": {
			setup: func() {
				evalZADD([]string{"myzset", "1", "member1", "2", "member2", "3", "member3"}, store)
			},
			input: []string{"myzset", "0", "-1", "REV"},
			migratedOutput: EvalResponse{
				Result: []string{"member3", "member2", "member1"},
				Error:  nil,
			},
		},
		"ZRANGE with REV and WITHSCORES options": {
			setup: func() {
				evalZADD([]string{"myzset", "1", "member1", "2", "member2", "3", "member3"}, store)
			},
			input: []string{"myzset", "0", "-1", "REV", "WITHSCORES"},
			migratedOutput: EvalResponse{
				Result: []string{"member3", "3", "member2", "2", "member1", "1"},
				Error:  nil,
			},
		},
		"ZRANGE with start index greater than length": {
			setup: func() {
				evalZADD([]string{"myzset", "1", "member1"}, store)
			},
			input: []string{"myzset", "5", "10"},
			migratedOutput: EvalResponse{
				Result: []string{},
				Error:  nil,
			},
		},
		"ZRANGE with negative start index greater than length": {
			setup: func() {
				evalZADD([]string{"myzset", "1", "member1"}, store)
			},
			input: []string{"myzset", "-10", "-5"},
			migratedOutput: EvalResponse{
				Result: []string{},
				Error:  nil,
			},
		},
	}

	runMigratedEvalTests(t, tests, evalZRANGE, store)
}

func testEvalZPOPMIN(t *testing.T, store *dstore.Store) {
	tests := map[string]evalTestCase{
		"ZPOPMIN on non-existing key with/without count argument": {
			input: []string{"NON_EXISTING_KEY"},
			migratedOutput: EvalResponse{
				Result: []string{},
				Error:  nil,
			},
		},
		"ZPOPMIN with wrong type of key with/without count argument": {
			setup: func() {
				store.Put("mystring", store.NewObj("string_value", -1, object.ObjTypeString, object.ObjEncodingRaw))
			},
			input: []string{"mystring", "1"},
			migratedOutput: EvalResponse{
				Result: nil,
				Error:  diceerrors.ErrWrongTypeOperation,
			},
		},
		"ZPOPMIN on existing key (without count argument)": {
			setup: func() {
				evalZADD([]string{"myzset", "1", "member1", "2", "member2"}, store)
			},
			input: []string{"myzset"},
			migratedOutput: EvalResponse{
				Result: []string{"1", "member1"},
				Error:  nil,
			},
		},
		"ZPOPMIN with normal count argument": {
			setup: func() {
				evalZADD([]string{"myzset", "1", "member1", "2", "member2", "3", "member3"}, store)
			},
			input: []string{"myzset", "2"},
			migratedOutput: EvalResponse{
				Result: []string{"1", "member1", "2", "member2"},
				Error:  nil,
			},
		},
		"ZPOPMIN with count argument but multiple members have the same score": {
			setup: func() {
				evalZADD([]string{"myzset", "1", "member1", "1", "member2", "1", "member3"}, store)
			},
			input: []string{"myzset", "2"},
			migratedOutput: EvalResponse{
				Result: []string{"1", "member1", "1", "member2"},
				Error:  nil,
			},
		},
		"ZPOPMIN with negative count argument": {
			setup: func() {
				evalZADD([]string{"myzset", "1", "member1", "2", "member2", "3", "member3"}, store)
			},
			input: []string{"myzset", "-1"},
			migratedOutput: EvalResponse{
				Result: []string{},
				Error:  nil,
			},
		},
		"ZPOPMIN with invalid count argument": {
			setup: func() {
				evalZADD([]string{"myzset", "1", "member1"}, store)
			},
			input: []string{"myzset", "INCORRECT_COUNT_ARGUMENT"},
			migratedOutput: EvalResponse{
				Result: nil,
				Error:  diceerrors.ErrIntegerOutOfRange,
			},
		},
		"ZPOPMIN with count argument greater than length of sorted set": {
			setup: func() {
				evalZADD([]string{"myzset", "1", "member1", "2", "member2"}, store)
			},
			input: []string{"myzset", "10"},
			migratedOutput: EvalResponse{
				Result: []string{"1", "member1", "2", "member2"},
				Error:  nil,
			},
		},
		"ZPOPMIN on empty sorted set": {
			setup: func() {
				store.Put("myzset", store.NewObj(sortedset.New(), -1, object.ObjTypeSortedSet, object.ObjEncodingBTree)) // Ensure the set exists but is empty
			},
			input: []string{"myzset"},
			migratedOutput: EvalResponse{
				Result: []string{},
				Error:  nil,
			},
		},
		"ZPOPMIN with floating-point scores": {
			setup: func() {
				evalZADD([]string{"myzset", "1.5", "member1", "2.7", "member2"}, store)
			},
			input: []string{"myzset"},
			migratedOutput: EvalResponse{
				Result: []string{"1.5", "member1"},
				Error:  nil,
			},
		},
	}

	runMigratedEvalTests(t, tests, evalZPOPMIN, store)
}

func BenchmarkEvalZPOPMIN(b *testing.B) {
	// Define benchmark cases with varying sizes of sorted sets
	benchmarks := []struct {
		name  string
		setup func(store *dstore.Store)
		input []string
	}{
		{
			name: "ZPOPMIN on small sorted set (10 members)",
			setup: func(store *dstore.Store) {
				evalZADD([]string{"myzset", "1", "member1", "2", "member2", "3", "member3", "4", "member4", "5", "member5", "6", "member6", "7", "member7", "8", "member8", "9", "member9", "10", "member10"}, store)
			},
			input: []string{"myzset", "3"},
		},
		{
			name: "ZPOPMIN on large sorted set (10000 members)",
			setup: func(store *dstore.Store) {
				args := []string{"myzset"}
				for i := 1; i <= 10000; i++ {
					args = append(args, fmt.Sprintf("%d", i), fmt.Sprintf("member%d", i))
				}
				evalZADD(args, store)
			},
			input: []string{"myzset", "10"},
		},
		{
			name: "ZPOPMIN with duplicate scores",
			setup: func(store *dstore.Store) {
				evalZADD([]string{"myzset", "1", "member1", "1", "member2", "1", "member3"}, store)
			},
			input: []string{"myzset", "2"},
		},
	}

	store := dstore.NewStore(nil, nil)

	for _, bm := range benchmarks {
		b.Run(bm.name, func(b *testing.B) {
			bm.setup(store)

			for i := 0; i < b.N; i++ {
				// Reset the store before each run to avoid contamination
				dstore.ResetStore(store)
				bm.setup(store)
				evalZPOPMIN(bm.input, store)
			}
		})
	}
}

func testEvalZRANK(t *testing.T, store *dstore.Store) {
	tests := map[string]evalTestCase{
		"ZRANK with non-existing key": {
			input: []string{"non_existing_key", "member"},
			migratedOutput: EvalResponse{
				Result: clientio.NIL,
				Error:  nil,
			},
		},
		"ZRANK with existing member": {
			setup: func() {
				evalZADD([]string{"myzset", "1", "member1", "2", "member2", "3", "member3"}, store)
			},
			input: []string{"myzset", "member2"},
			migratedOutput: EvalResponse{
				Result: int64(1),
				Error:  nil,
			},
		},
		"ZRANK with non-existing member": {
			setup: func() {
				evalZADD([]string{"myzset", "1", "member1", "2", "member2", "3", "member3"}, store)
			},
			input: []string{"myzset", "non_existing_member"},
			migratedOutput: EvalResponse{
				Result: clientio.NIL,
				Error:  nil,
			},
		},
		"ZRANK with WITHSCORE option": {
			setup: func() {
				evalZADD([]string{"myzset", "1", "member1", "2", "member2", "3", "member3"}, store)
			},
			input: []string{"myzset", "member2", "WITHSCORE"},
			migratedOutput: EvalResponse{
				Result: []interface{}{int64(1), float64(2)},
				Error:  nil,
			},
		},
		"ZRANK with invalid option": {
			setup: func() {
				evalZADD([]string{"myzset", "1", "member1", "2", "member2", "3", "member3"}, store)
			},
			input: []string{"myzset", "member2", "INVALID_OPTION"},
			migratedOutput: EvalResponse{
				Result: nil,
				Error:  diceerrors.ErrSyntax,
			},
		},
		"ZRANK with multiple members having same score": {
			setup: func() {
				evalZADD([]string{"myzset", "1", "member1", "1", "member2", "1", "member3"}, store)
			},
			input: []string{"myzset", "member3"},
			migratedOutput: EvalResponse{
				Result: int64(2),
				Error:  nil,
			},
		},
		"ZRANK with non-integer scores": {
			setup: func() {
				evalZADD([]string{"myzset", "1.5", "member1", "2.5", "member2"}, store)
			},
			input: []string{"myzset", "member2"},
			migratedOutput: EvalResponse{
				Result: int64(1),
				Error:  nil,
			},
		},
		"ZRANK with too many arguments": {
			input: []string{"myzset", "member", "WITHSCORES", "extra"},
			migratedOutput: EvalResponse{
				Result: nil,
				Error:  diceerrors.ErrWrongArgumentCount("ZRANK"),
			},
		},
	}

	runMigratedEvalTests(t, tests, evalZRANK, store)
}

func BenchmarkEvalZRANK(b *testing.B) {
	store := dstore.NewStore(nil, nil)

	// Set up initial sorted set
	evalZADD([]string{"myzset", "1", "member1", "2", "member2", "3", "member3"}, store)

	benchmarks := []struct {
		name      string
		input     []string
		withScore bool
	}{
		{"ZRANK existing member", []string{"myzset", "member3"}, false},
		{"ZRANK non-existing member", []string{"myzset", "nonexistent"}, false},
		{"ZRANK with WITHSCORE", []string{"myzset", "member2", "WITHSCORE"}, true},
	}

	for _, bm := range benchmarks {
		b.Run(bm.name, func(b *testing.B) {
			for i := 0; i < b.N; i++ {
				evalZRANK(bm.input, store)
			}
		})
	}
}

func testEvalBitField(t *testing.T, store *dstore.Store) {
	testCases := map[string]evalTestCase{
		"BITFIELD signed SET": {
			input:  []string{"bits", "set", "i8", "0", "-100"},
			output: clientio.Encode([]int64{0}, false),
		},
		"BITFIELD GET": {
			setup: func() {
				args := []string{"bits", "set", "u8", "0", "255"}
				evalBITFIELD(args, store)
			},
			input:  []string{"bits", "get", "u8", "0"},
			output: clientio.Encode([]int64{255}, false),
		},
		"BITFIELD INCRBY": {
			setup: func() {
				args := []string{"bits", "set", "u8", "0", "255"}
				evalBITFIELD(args, store)
			},
			input:  []string{"bits", "incrby", "u8", "0", "100"},
			output: clientio.Encode([]int64{99}, false),
		},
		"BITFIELD Arity": {
			input:  []string{},
			output: diceerrors.NewErrArity("BITFIELD"),
		},
		"BITFIELD invalid combination of commands in a single operation": {
			input:  []string{"bits", "SET", "u8", "0", "255", "INCRBY", "u8", "0", "100", "GET", "u8"},
			output: []byte("-ERR syntax error\r\n"),
		},
		"BITFIELD invalid bitfield type": {
			input:  []string{"bits", "SET", "a8", "0", "255", "INCRBY", "u8", "0", "100", "GET", "u8"},
			output: []byte("-ERR Invalid bitfield type. Use something like i16 u8. Note that u64 is not supported but i64 is.\r\n"),
		},
		"BITFIELD invalid bit offset": {
			input:  []string{"bits", "SET", "u8", "a", "255", "INCRBY", "u8", "0", "100", "GET", "u8"},
			output: []byte("-ERR bit offset is not an integer or out of range\r\n"),
		},
		"BITFIELD invalid overflow type": {
			input:  []string{"bits", "SET", "u8", "0", "255", "INCRBY", "u8", "0", "100", "OVERFLOW", "wraap"},
			output: []byte("-ERR Invalid OVERFLOW type specified\r\n"),
		},
		"BITFIELD missing arguments in SET": {
			input:  []string{"bits", "SET", "u8", "0", "INCRBY", "u8", "0", "100", "GET", "u8", "288"},
			output: []byte("-ERR value is not an integer or out of range\r\n"),
		},
	}
	runEvalTests(t, testCases, evalBITFIELD, store)
}

func testEvalHINCRBYFLOAT(t *testing.T, store *dstore.Store) {
	tests := map[string]evalTestCase{
		"HINCRBYFLOAT on a non-existing key and field": {
			setup:          func() {},
			input:          []string{"key", "field", "0.1"},
			migratedOutput: EvalResponse{Result: "0.1", Error: nil},
		},
		"HINCRBYFLOAT on an existing key and non-existing field": {
			setup: func() {
				key := "key"
				h := make(HashMap)
				obj := &object.Obj{
					TypeEncoding:   object.ObjTypeHashMap | object.ObjEncodingHashMap,
					Value:          h,
					LastAccessedAt: uint32(time.Now().Unix()),
				}
				store.Put(key, obj)
			},
			input:          []string{"key", "field", "0.1"},
			migratedOutput: EvalResponse{Result: "0.1", Error: nil},
		},
		"HINCRBYFLOAT on an existing key and field with a float value": {
			setup: func() {
				key := "key"
				field := "field"
				h := make(HashMap)
				h[field] = "2.1"
				obj := &object.Obj{
					TypeEncoding:   object.ObjTypeHashMap | object.ObjEncodingHashMap,
					Value:          h,
					LastAccessedAt: uint32(time.Now().Unix()),
				}
				store.Put(key, obj)
			},
			input:          []string{"key", "field", "0.1"},
			migratedOutput: EvalResponse{Result: "2.2", Error: nil},
		},
		"HINCRBYFLOAT on an existing key and field with an integer value": {
			setup: func() {
				key := "key"
				field := "field"
				h := make(HashMap)
				h[field] = "2"
				obj := &object.Obj{
					TypeEncoding:   object.ObjTypeHashMap | object.ObjEncodingHashMap,
					Value:          h,
					LastAccessedAt: uint32(time.Now().Unix()),
				}
				store.Put(key, obj)
			},
			input:          []string{"key", "field", "0.1"},
			migratedOutput: EvalResponse{Result: "2.1", Error: nil},
		},
		"HINCRBYFLOAT with a negative increment": {
			setup: func() {
				key := "key"
				field := "field"
				h := make(HashMap)
				h[field] = "2.0"
				obj := &object.Obj{
					TypeEncoding:   object.ObjTypeHashMap | object.ObjEncodingHashMap,
					Value:          h,
					LastAccessedAt: uint32(time.Now().Unix()),
				}
				store.Put(key, obj)
			},
			input:          []string{"key", "field", "-0.1"},
			migratedOutput: EvalResponse{Result: "1.9", Error: nil},
		},
		"HINCRBYFLOAT by a non-numeric increment": {
			setup: func() {
				key := "key"
				field := "field"
				h := make(HashMap)
				h[field] = "2.0"
				obj := &object.Obj{
					TypeEncoding:   object.ObjTypeHashMap | object.ObjEncodingHashMap,
					Value:          h,
					LastAccessedAt: uint32(time.Now().Unix()),
				}
				store.Put(key, obj)
			},
			input:          []string{"key", "field", "a"},
			output:         []byte("-ERR value is not an integer or a float\r\n"),
			migratedOutput: EvalResponse{Result: nil, Error: diceerrors.ErrInvalidNumberFormat},
		},
		"HINCRBYFLOAT on a field with non-numeric value": {
			setup: func() {
				key := "key"
				field := "field"
				h := make(HashMap)
				h[field] = "non_numeric"
				obj := &object.Obj{
					TypeEncoding:   object.ObjTypeHashMap | object.ObjEncodingHashMap,
					Value:          h,
					LastAccessedAt: uint32(time.Now().Unix()),
				}
				store.Put(key, obj)
			},
			input:          []string{"key", "field", "0.1"},
			migratedOutput: EvalResponse{Result: nil, Error: diceerrors.ErrInvalidNumberFormat},
		},
		"HINCRBYFLOAT by a value that would turn float64 to Inf": {
			setup: func() {
				key := "key"
				field := "field"
				h := make(HashMap)
				h[field] = "1e308"
				obj := &object.Obj{
					TypeEncoding:   object.ObjTypeHashMap | object.ObjEncodingHashMap,
					Value:          h,
					LastAccessedAt: uint32(time.Now().Unix()),
				}
				store.Put(key, obj)
			},
			input:          []string{"key", "field", "1e308"},
			migratedOutput: EvalResponse{Result: nil, Error: diceerrors.ErrOverflow},
		},
		"HINCRBYFLOAT with scientific notation": {
			setup: func() {
				key := "key"
				field := "field"
				h := make(HashMap)
				h[field] = "1e2"
				obj := &object.Obj{
					TypeEncoding:   object.ObjTypeHashMap | object.ObjEncodingHashMap,
					Value:          h,
					LastAccessedAt: uint32(time.Now().Unix()),
				}
				store.Put(key, obj)
			},
			input:          []string{"key", "field", "1e-1"},
			migratedOutput: EvalResponse{Result: "100.1", Error: nil},
		},
	}

	runMigratedEvalTests(t, tests, evalHINCRBYFLOAT, store)
}

func BenchmarkEvalHINCRBYFLOAT(b *testing.B) {
	store := dstore.NewStore(nil, nil)

	// Setting initial fields with some values
	store.Put("key1", store.NewObj(HashMap{"field1": "1.0", "field2": "1.2"}, maxExDuration, object.ObjTypeHashMap, object.ObjEncodingHashMap))
	store.Put("key2", store.NewObj(HashMap{"field1": "0.1"}, maxExDuration, object.ObjTypeHashMap, object.ObjEncodingHashMap))

	inputs := []struct {
		key   string
		field string
		incr  string
	}{
		{"key1", "field1", "0.1"},
		{"key1", "field1", "-0.1"},
		{"key1", "field2", "1000000.1"},
		{"key1", "field2", "-1000000.1"},
		{"key2", "field1", "-10.1234"},
		{"key3", "field1", "1.5"},  // testing with non-existing key
		{"key2", "field2", "2.75"}, // testing with non-existing field in existing key
	}

	for _, input := range inputs {
		b.Run(fmt.Sprintf("HINCRBYFLOAT %s %s %s", input.key, input.field, input.incr), func(b *testing.B) {
			for i := 0; i < b.N; i++ {
				_ = evalHINCRBYFLOAT([]string{"HINCRBYFLOAT", input.key, input.field, input.incr}, store)
			}
		})
	}
}

func testEvalDUMP(t *testing.T, store *dstore.Store) {
	tests := map[string]evalTestCase{
		"nil value": {
			setup:  func() {},
			input:  nil,
			output: []byte("-ERR wrong number of arguments for 'dump' command\r\n"),
		},
		"empty array": {
			setup:  func() {},
			input:  []string{},
			output: []byte("-ERR wrong number of arguments for 'dump' command\r\n"),
		},
		"key does not exist": {
			setup:  func() {},
			input:  []string{"NONEXISTENT_KEY"},
			output: []byte("-ERR nil\r\n"),
		}, "dump string value": {
			setup: func() {
				key := "user"
				value := "hello"
				obj := store.NewObj(value, -1, object.ObjTypeString, object.ObjEncodingRaw)
				store.Put(key, obj)
			},
			input: []string{"user"},
			output: clientio.Encode(
				base64.StdEncoding.EncodeToString([]byte{
					0x09, 0x00, 0x00, 0x00, 0x00, 0x05, 0x68, 0x65, 0x6c, 0x6c, 0x6f,
					0xFF, // End marker
					// CRC64 checksum here:
					0x00, 0x47, 0x97, 0x93, 0xBE, 0x36, 0x45, 0xC7,
				}), false),
		},
		"dump integer value": {
			setup: func() {
				key := "INTEGER_KEY"
				value := int64(10)
				obj := store.NewObj(value, -1, object.ObjTypeInt, object.ObjEncodingInt)
				store.Put(key, obj)
			},
			input: []string{"INTEGER_KEY"},
			output: clientio.Encode(base64.StdEncoding.EncodeToString([]byte{
				0x09,
				0xC0,
				0x00, 0x00, 0x00, 0x00, 0x00, 0x00, 0x00, 0x0A,
				0xFF,
				0x12, 0x77, 0xDE, 0x29, 0x53, 0xDB, 0x44, 0xC2,
			}), false),
		},
		"dump expired key": {
			setup: func() {
				key := "EXPIRED_KEY"
				value := "This will expire"
				obj := store.NewObj(value, -1, object.ObjTypeString, object.ObjEncodingRaw)
				store.Put(key, obj)
				var exDurationMs int64 = -1
				store.SetExpiry(obj, exDurationMs)
			},
			input:  []string{"EXPIRED_KEY"},
			output: []byte("-ERR nil\r\n"),
		},
	}

	runEvalTests(t, tests, evalDUMP, store)
}

func testEvalBitFieldRO(t *testing.T, store *dstore.Store) {
	testCases := map[string]evalTestCase{
		"BITFIELD_RO Arity": {
			input:  []string{},
			output: diceerrors.NewErrArity("BITFIELD_RO"),
		},
		"BITFIELD_RO syntax error": {
			input:  []string{"bits", "GET", "u8"},
			output: []byte("-ERR syntax error\r\n"),
		},
		"BITFIELD_RO invalid bitfield type": {
			input:  []string{"bits", "GET", "a8", "0", "255"},
			output: []byte("-ERR Invalid bitfield type. Use something like i16 u8. Note that u64 is not supported but i64 is.\r\n"),
		},
		"BITFIELD_RO unsupported commands": {
			input:  []string{"bits", "set", "u8", "0", "255"},
			output: []byte("-ERR BITFIELD_RO only supports the GET subcommand\r\n"),
		},
	}
	runEvalTests(t, testCases, evalBITFIELDRO, store)
}

func testEvalGEOADD(t *testing.T, store *dstore.Store) {
	tests := map[string]evalTestCase{
		"GEOADD with wrong number of arguments": {
			input:  []string{"mygeo", "1", "2"},
			output: diceerrors.NewErrArity("GEOADD"),
		},
		"GEOADD with non-numeric longitude": {
			input:  []string{"mygeo", "long", "40.7128", "NewYork"},
			output: diceerrors.NewErrWithMessage("ERR invalid longitude"),
		},
		"GEOADD with non-numeric latitude": {
			input:  []string{"mygeo", "-74.0060", "lat", "NewYork"},
			output: diceerrors.NewErrWithMessage("ERR invalid latitude"),
		},
		"GEOADD new member to non-existing key": {
			setup:  func() {},
			input:  []string{"mygeo", "-74.0060", "40.7128", "NewYork"},
			output: clientio.Encode(int64(1), false),
		},
		"GEOADD existing member with updated coordinates": {
			setup: func() {
				evalGEOADD([]string{"mygeo", "-74.0060", "40.7128", "NewYork"}, store)
			},
			input:  []string{"mygeo", "-73.9352", "40.7304", "NewYork"},
			output: clientio.Encode(int64(0), false),
		},
		"GEOADD multiple members": {
			setup: func() {
				evalGEOADD([]string{"mygeo", "-74.0060", "40.7128", "NewYork"}, store)
			},
			input:  []string{"mygeo", "-118.2437", "34.0522", "LosAngeles", "-87.6298", "41.8781", "Chicago"},
			output: clientio.Encode(int64(2), false),
		},
		"GEOADD with NX option (new member)": {
			input:  []string{"mygeo", "NX", "-122.4194", "37.7749", "SanFrancisco"},
			output: clientio.Encode(int64(1), false),
		},
		"GEOADD with NX option (existing member)": {
			setup: func() {
				evalGEOADD([]string{"mygeo", "-74.0060", "40.7128", "NewYork"}, store)
			},
			input:  []string{"mygeo", "NX", "-73.9352", "40.7304", "NewYork"},
			output: clientio.Encode(int64(0), false),
		},
		"GEOADD with XX option (new member)": {
			input:  []string{"mygeo", "XX", "-71.0589", "42.3601", "Boston"},
			output: clientio.Encode(int64(0), false),
		},
		"GEOADD with XX option (existing member)": {
			setup: func() {
				evalGEOADD([]string{"mygeo", "-74.0060", "40.7128", "NewYork"}, store)
			},
			input:  []string{"mygeo", "XX", "-73.9352", "40.7304", "NewYork"},
			output: clientio.Encode(int64(0), false),
		},
		"GEOADD with both NX and XX options": {
			input:  []string{"mygeo", "NX", "XX", "-74.0060", "40.7128", "NewYork"},
			output: diceerrors.NewErrWithMessage("ERR XX and NX options at the same time are not compatible"),
		},
		"GEOADD with invalid option": {
			input:  []string{"mygeo", "INVALID", "-74.0060", "40.7128", "NewYork"},
			output: diceerrors.NewErrArity("GEOADD"),
		},
		"GEOADD to a key of wrong type": {
			setup: func() {
				store.Put("mygeo", store.NewObj("string_value", -1, object.ObjTypeString, object.ObjEncodingRaw))
			},
			input:  []string{"mygeo", "-74.0060", "40.7128", "NewYork"},
			output: []byte("-ERR Existing key has wrong Dice type\r\n"),
		},
		"GEOADD with longitude out of range": {
			input:  []string{"mygeo", "181.0", "40.7128", "Invalid"},
			output: diceerrors.NewErrWithMessage("ERR invalid longitude"),
		},
		"GEOADD with latitude out of range": {
			input:  []string{"mygeo", "-74.0060", "91.0", "Invalid"},
			output: diceerrors.NewErrWithMessage("ERR invalid latitude"),
		},
	}

	runEvalTests(t, tests, evalGEOADD, store)
}

func testEvalGEODIST(t *testing.T, store *dstore.Store) {
	tests := map[string]evalTestCase{
		"GEODIST between existing points": {
			setup: func() {
				evalGEOADD([]string{"points", "13.361389", "38.115556", "Palermo"}, store)
				evalGEOADD([]string{"points", "15.087269", "37.502669", "Catania"}, store)
			},
			input:  []string{"points", "Palermo", "Catania"},
			output: clientio.Encode(float64(166274.1440), false), // Example value
		},
		"GEODIST with units (km)": {
			setup: func() {
				evalGEOADD([]string{"points", "13.361389", "38.115556", "Palermo"}, store)
				evalGEOADD([]string{"points", "15.087269", "37.502669", "Catania"}, store)
			},
			input:  []string{"points", "Palermo", "Catania", "km"},
			output: clientio.Encode(float64(166.2741), false), // Example value
		},
		"GEODIST to same point": {
			setup: func() {
				evalGEOADD([]string{"points", "13.361389", "38.115556", "Palermo"}, store)
			},
			input:  []string{"points", "Palermo", "Palermo"},
			output: clientio.Encode(float64(0.0000), false), // Expecting distance 0 formatted to 4 decimals
		},
		// Add other test cases here...
	}

	runEvalTests(t, tests, evalGEODIST, store)
}

func testEvalSINTER(t *testing.T, store *dstore.Store) {
	tests := map[string]evalTestCase{
		"intersection of two sets": {
			setup: func() {
				evalSADD([]string{"set1", "a", "b", "c"}, store)
				evalSADD([]string{"set2", "c", "d", "e"}, store)
			},
			input:  []string{"set1", "set2"},
			output: clientio.Encode([]string{"c"}, false),
		},
		"intersection of three sets": {
			setup: func() {
				evalSADD([]string{"set1", "a", "b", "c"}, store)
				evalSADD([]string{"set2", "b", "c", "d"}, store)
				evalSADD([]string{"set3", "c", "d", "e"}, store)
			},
			input:  []string{"set1", "set2", "set3"},
			output: clientio.Encode([]string{"c"}, false),
		},
		"intersection with single set": {
			setup: func() {
				evalSADD([]string{"set1", "a"}, store)
			},
			input:  []string{"set1"},
			output: clientio.Encode([]string{"a"}, false),
		},
		"intersection with a non-existent key": {
			setup: func() {
				evalSADD([]string{"set1", "a", "b", "c"}, store)
			},
			input:  []string{"set1", "nonexistent"},
			output: clientio.Encode([]string{}, false),
		},
		"intersection with wrong type": {
			setup: func() {
				evalSADD([]string{"set1", "a", "b", "c"}, store)
				store.Put("string", &object.Obj{Value: "string", TypeEncoding: object.ObjTypeString})
			},
			input:  []string{"set1", "string"},
			output: []byte("-WRONGTYPE Operation against a key holding the wrong kind of value\r\n"),
		},
		"no arguments": {
			input:  []string{},
			output: diceerrors.NewErrArity("SINTER"),
		},
	}

	runEvalTests(t, tests, evalSINTER, store)
}

func testEvalOBJECTENCODING(t *testing.T, store *dstore.Store) {
	tests := map[string]evalTestCase{
		"nil value": {
			setup:  func() {},
			input:  nil,
			output: []byte("-ERR wrong number of arguments for 'object' command\r\n"),
		},
		"empty array": {
			setup:  func() {},
			input:  []string{},
			output: []byte("-ERR wrong number of arguments for 'object' command\r\n"),
		},
		"object with invalid subcommand": {
			setup:  func() {},
			input:  []string{"TESTSUBCOMMAND", "key"},
			output: []byte("-ERR syntax error\r\n"),
		},
		"key does not exist": {
			setup:  func() {},
			input:  []string{"ENCODING", "NONEXISTENT_KEY"},
			output: clientio.RespNIL,
		},
		"key exists": {
			setup: func() {
				evalLPUSH([]string{"EXISTING_KEY", "mock_value"}, store)
			},
			input:  []string{"ENCODING", "EXISTING_KEY"},
			output: []byte("$5\r\ndeque\r\n"),
		},
	}

	runEvalTests(t, tests, evalOBJECT, store)
}

func testEvalJSONSTRAPPEND(t *testing.T, store *dstore.Store) {
	tests := map[string]evalTestCase{
		"append to single field": {
			setup: func() {
				key := "doc1"
				value := "{\"a\":\"foo\", \"nested1\": {\"a\": \"hello\"}, \"nested2\": {\"a\": 31}}"
				var rootData interface{}
				_ = sonic.Unmarshal([]byte(value), &rootData)
				obj := store.NewObj(rootData, -1, object.ObjTypeJSON, object.ObjEncodingJSON)
				store.Put(key, obj)
			},
			input:  []string{"doc1", "$.nested1.a", "\"baz\""},
			output: []byte("*1\r\n:8\r\n"), // Expected length after append
		},
		"append to non-existing key": {
			setup: func() {
				// No setup needed as we are testing a non-existing document.
			},
			input:  []string{"non_existing_doc", "$..a", "\"err\""},
			output: []byte("-ERR Could not perform this operation on a key that doesn't exist\r\n"),
		},
		"append to root node": {
			setup: func() {
				key := "doc1"
				value := "\"abcd\""
				var rootData interface{}
				_ = sonic.Unmarshal([]byte(value), &rootData)
				obj := store.NewObj(rootData, -1, object.ObjTypeJSON, object.ObjEncodingJSON)
				store.Put(key, obj)
			},
			input:  []string{"doc1", "$", "\"piu\""},
			output: []byte("*1\r\n:7\r\n"), // Expected length after appending to "abcd"
		},
	}

	// Run the tests
	runEvalTests(t, tests, evalJSONSTRAPPEND, store)
}

func BenchmarkEvalJSONSTRAPPEND(b *testing.B) {
	store := dstore.NewStore(nil, nil)

	// Setup a sample JSON document
	key := "doc1"
	value := "{\"a\":\"foo\", \"nested1\": {\"a\": \"hello\"}, \"nested2\": {\"a\": 31}}"
	var rootData interface{}
	_ = sonic.Unmarshal([]byte(value), &rootData)
	obj := store.NewObj(rootData, -1, object.ObjTypeJSON, object.ObjEncodingJSON)
	store.Put(key, obj)

	b.ResetTimer()
	for i := 0; i < b.N; i++ {
		// Benchmark appending to multiple fields
		evalJSONSTRAPPEND([]string{"doc1", "$..a", "\"bar\""}, store)
	}
}

<<<<<<< HEAD
func testEvalZPOPMAX(t *testing.T, store *dstore.Store) {
	setup := func() {
		evalZADD([]string{"myzset", "1", "member1", "2", "member2", "3", "member3"}, store)
	}

	tests := map[string]evalTestCase{
		"ZPOPMAX without key": {
			setup: func() {},
			input: []string{"KEY_INVALID"},
			migratedOutput: EvalResponse{
				Result: []string{},
				Error:  nil,
			},
		},
		"ZPOPMAX on wrongtype of key": {
			setup: func() {
				evalSET([]string{"mystring", "shankar"}, store)
			},
			input: []string{"mystring", "1"},
			migratedOutput: EvalResponse{
				Result: nil,
				Error:  diceerrors.ErrWrongTypeOperation,
			},
		},
		"ZPOPMAX without count argument": {
			setup: setup,
			input: []string{"myzset"},
			migratedOutput: EvalResponse{
				Result: []string{"3", "member3"},
				Error:  nil,
			},
		},
		"ZPOPMAX with count argument": {
			setup: setup,
			input: []string{"myzset", "2"},
			migratedOutput: EvalResponse{
				Result: []string{"3", "member3", "2", "member2"},
				Error:  nil,
			},
		},
		"ZPOPMAX with count more than the elements in sorted set": {
			setup: setup,
			input: []string{"myzset", "4"},
			migratedOutput: EvalResponse{
				Result: []string{"3", "member3", "2", "member2", "1", "member1"},
			},
		},
		"ZPOPMAX with count as zero": {
			setup: setup,
			input: []string{"myzsert", "0"},
			migratedOutput: EvalResponse{
				Result: []string{},
				Error:  nil,
			},
		},
		"ZPOPMAX on an empty sorted set": {
			setup: func() {
				store.Put("myzset", store.NewObj(sortedset.New(), -1, object.ObjTypeSortedSet, object.ObjEncodingBTree))
			},
			input: []string{"myzset"},
			migratedOutput: EvalResponse{
				Result: []string{},
				Error:  nil,
			},
		},
	}
	runMigratedEvalTests(t, tests, evalZPOPMAX, store)
}

func BenchmarkEvalZPOPMAX(b *testing.B) {
	// Define benchmark cases with varying sizes of sorted sets
	benchmarks := []struct {
		name  string
		setup func(store *dstore.Store)
		input []string
	}{
		{
			name: "ZPOPMAX on small sorted set (10 members)",
			setup: func(store *dstore.Store) {
				evalZADD([]string{"sortedSet", "1", "member1", "2", "member2", "3", "member3", "4", "member4", "5", "member5", "6", "member6", "7", "member7", "8", "member8", "9", "member9", "10", "member10"}, store)
			},
			input: []string{"sortedSet", "3"},
		},
		{
			name: "ZPOPMAX on large sorted set (10000 members)",
			setup: func(store *dstore.Store) {
				args := []string{"sortedSet"}
				for i := 1; i <= 10000; i++ {
					args = append(args, fmt.Sprintf("%d", i), fmt.Sprintf("member%d", i))
				}
				evalZADD(args, store)
			},
			input: []string{"sortedSet", "10"},
		},
		{
			name: "ZPOPMAX with large sorted set with duplicate scores",
			setup: func(store *dstore.Store) {
				args := []string{"sortedSet"}
				for i := 1; i <= 10000; i++ {
					args = append(args, "1", fmt.Sprintf("member%d", i))
				}
				evalZADD(args, store)
			},
			input: []string{"sortedSet", "2"},
		},
	}

	store := dstore.NewStore(nil, nil)

	for _, bm := range benchmarks {
		b.Run(bm.name, func(b *testing.B) {
			bm.setup(store)

			for i := 0; i < b.N; i++ {
				// Reset the store before each run to avoid contamination
				dstore.ResetStore(store)
				bm.setup(store)
				evalZPOPMAX(bm.input, store)
=======
func testEvalINCR(t *testing.T, store *dstore.Store) {
	tests := []evalTestCase{
		{
			name:           "INCR key does not exist",
			input:          []string{"KEY1"},
			migratedOutput: EvalResponse{Result: int64(1), Error: nil},
		},
		{
			name: "INCR key exists",
			setup: func() {
				key := "KEY2"
				obj := store.NewObj(int64(1), -1, object.ObjTypeInt, object.ObjEncodingInt)
				store.Put(key, obj)
			},
			input:          []string{"KEY2"},
			migratedOutput: EvalResponse{Result: int64(2), Error: nil},
		},
		{
			name: "INCR key holding string value",
			setup: func() {
				key := "KEY3"
				obj := store.NewObj("VAL1", -1, object.ObjTypeString, object.ObjEncodingEmbStr)
				store.Put(key, obj)
			},
			input:          []string{"KEY3"},
			migratedOutput: EvalResponse{Result: nil, Error: errors.New("ERR value is not an integer or out of range")},
		},
		{
			name: "INCR key holding SET type",
			setup: func() {
				evalSADD([]string{"SET1", "1", "2", "3"}, store)
			},
			input:          []string{"SET1"},
			migratedOutput: EvalResponse{Result: nil, Error: errors.New("WRONGTYPE Operation against a key holding the wrong kind of value")},
		},
		{
			name: "INCR key holding MAP type",
			setup: func() {
				evalHSET([]string{"MAP1", "a", "1", "b", "2", "c", "3"}, store)
			},
			input:          []string{"MAP1"},
			migratedOutput: EvalResponse{Result: nil, Error: errors.New("WRONGTYPE Operation against a key holding the wrong kind of value")},
		},
		{
			name:           "INCR More than one args passed",
			input:          []string{"KEY4", "ARG2"},
			migratedOutput: EvalResponse{Result: nil, Error: errors.New("ERR wrong number of arguments for 'incr' command")},
		},
		{
			name: "INCR Max Overflow",
			setup: func() {
				key := "KEY5"
				obj := store.NewObj(int64(math.MaxInt64), -1, object.ObjTypeInt, object.ObjEncodingInt)
				store.Put(key, obj)
			},
			input:          []string{"KEY5"},
			migratedOutput: EvalResponse{Result: nil, Error: errors.New("ERR increment or decrement would overflow")},
		},
	}

	for _, tt := range tests {
		t.Run(tt.name, func(t *testing.T) {
			store = setupTest(store)
			if tt.setup != nil {
				tt.setup()
			}

			response := evalINCR(tt.input, store)
			fmt.Printf("Response: %v |  Expected: %v\n", *response, tt.migratedOutput)

			// Handle comparison for byte slices
			if b, ok := response.Result.([]byte); ok && tt.migratedOutput.Result != nil {
				if expectedBytes, ok := tt.migratedOutput.Result.([]byte); ok {
					testifyAssert.True(t, bytes.Equal(b, expectedBytes), "expected and actual byte slices should be equal")
				}
			} else {
				assert.Equal(t, tt.migratedOutput.Result, response.Result)
			}

			if tt.migratedOutput.Error != nil {
				testifyAssert.EqualError(t, response.Error, tt.migratedOutput.Error.Error())
			} else {
				testifyAssert.NoError(t, response.Error)
			}
		})
	}
}

func testEvalINCRBY(t *testing.T, store *dstore.Store) {
	tests := []evalTestCase{
		{
			name:           "INCRBY key does not exist",
			input:          []string{"KEY1", "2"},
			migratedOutput: EvalResponse{Result: int64(2), Error: nil},
		},
		{
			name: "INCRBY key exists",
			setup: func() {
				key := "KEY2"
				obj := store.NewObj(int64(1), -1, object.ObjTypeInt, object.ObjEncodingInt)
				store.Put(key, obj)
			},
			input:          []string{"KEY2", "3"},
			migratedOutput: EvalResponse{Result: int64(4), Error: nil},
		},
		{
			name: "INCRBY key holding string value",
			setup: func() {
				key := "KEY3"
				obj := store.NewObj("VAL1", -1, object.ObjTypeString, object.ObjEncodingEmbStr)
				store.Put(key, obj)
			},
			input:          []string{"KEY3", "2"},
			migratedOutput: EvalResponse{Result: nil, Error: errors.New("ERR value is not an integer or out of range")},
		},
		{
			name: "INCRBY key holding SET type",
			setup: func() {
				evalSADD([]string{"SET1", "1", "2", "3"}, store)
			},
			input:          []string{"SET1", "2"},
			migratedOutput: EvalResponse{Result: nil, Error: errors.New("WRONGTYPE Operation against a key holding the wrong kind of value")},
		},
		{
			name: "INCRBY key holding MAP type",
			setup: func() {
				evalHSET([]string{"MAP1", "a", "1", "b", "2", "c", "3"}, store)
			},
			input:          []string{"MAP1", "2"},
			migratedOutput: EvalResponse{Result: nil, Error: errors.New("WRONGTYPE Operation against a key holding the wrong kind of value")},
		},
		{
			name:           "INCRBY Wrong number of args passed",
			input:          []string{"KEY4"},
			migratedOutput: EvalResponse{Result: nil, Error: errors.New("ERR wrong number of arguments for 'incrby' command")},
		},
		{
			name: "INCRBY Max Overflow",
			setup: func() {
				key := "KEY5"
				obj := store.NewObj(int64(math.MaxInt64-3), -1, object.ObjTypeInt, object.ObjEncodingInt)
				store.Put(key, obj)
			},
			input:          []string{"KEY5", "4"},
			migratedOutput: EvalResponse{Result: nil, Error: errors.New("ERR increment or decrement would overflow")},
		},
	}

	for _, tt := range tests {
		t.Run(tt.name, func(t *testing.T) {
			store = setupTest(store)
			if tt.setup != nil {
				tt.setup()
			}

			response := evalINCRBY(tt.input, store)
			fmt.Printf("Response: %v |  Expected: %v\n", *response, tt.migratedOutput)

			// Handle comparison for byte slices
			if b, ok := response.Result.([]byte); ok && tt.migratedOutput.Result != nil {
				if expectedBytes, ok := tt.migratedOutput.Result.([]byte); ok {
					testifyAssert.True(t, bytes.Equal(b, expectedBytes), "expected and actual byte slices should be equal")
				}
			} else {
				assert.Equal(t, tt.migratedOutput.Result, response.Result)
			}

			if tt.migratedOutput.Error != nil {
				testifyAssert.EqualError(t, response.Error, tt.migratedOutput.Error.Error())
			} else {
				testifyAssert.NoError(t, response.Error)
			}
		})
	}
}

func testEvalDECR(t *testing.T, store *dstore.Store) {
	tests := []evalTestCase{
		{
			name:           "DECR key does not exist",
			input:          []string{"KEY1"},
			migratedOutput: EvalResponse{Result: int64(-1), Error: nil},
		},
		{
			name: "DECR key exists",
			setup: func() {
				key := "KEY2"
				obj := store.NewObj(int64(1), -1, object.ObjTypeInt, object.ObjEncodingInt)
				store.Put(key, obj)
			},
			input:          []string{"KEY2"},
			migratedOutput: EvalResponse{Result: int64(0), Error: nil},
		},
		{
			name: "DECR key holding string value",
			setup: func() {
				key := "KEY3"
				obj := store.NewObj("VAL1", -1, object.ObjTypeString, object.ObjEncodingEmbStr)
				store.Put(key, obj)
			},
			input:          []string{"KEY3"},
			migratedOutput: EvalResponse{Result: nil, Error: errors.New("ERR value is not an integer or out of range")},
		},
		{
			name: "DECR key holding SET type",
			setup: func() {
				evalSADD([]string{"SET1", "1", "2", "3"}, store)
			},
			input:          []string{"SET1"},
			migratedOutput: EvalResponse{Result: nil, Error: errors.New("WRONGTYPE Operation against a key holding the wrong kind of value")},
		},
		{
			name: "DECR key holding MAP type",
			setup: func() {
				evalHSET([]string{"MAP1", "a", "1", "b", "2", "c", "3"}, store)
			},
			input:          []string{"MAP1"},
			migratedOutput: EvalResponse{Result: nil, Error: errors.New("WRONGTYPE Operation against a key holding the wrong kind of value")},
		},
		{
			name:           "DECR More than one args passed",
			input:          []string{"KEY4", "ARG2"},
			migratedOutput: EvalResponse{Result: nil, Error: errors.New("ERR wrong number of arguments for 'decr' command")},
		},
		{
			name: "DECR Min Overflow",
			setup: func() {
				key := "KEY5"
				obj := store.NewObj(int64(math.MinInt64), -1, object.ObjTypeInt, object.ObjEncodingInt)
				store.Put(key, obj)
			},
			input:          []string{"KEY5"},
			migratedOutput: EvalResponse{Result: nil, Error: errors.New("ERR increment or decrement would overflow")},
		},
	}

	for _, tt := range tests {
		t.Run(tt.name, func(t *testing.T) {
			store = setupTest(store)
			if tt.setup != nil {
				tt.setup()
			}

			response := evalDECR(tt.input, store)
			fmt.Printf("Response: %v |  Expected: %v\n", *response, tt.migratedOutput)

			// Handle comparison for byte slices
			if b, ok := response.Result.([]byte); ok && tt.migratedOutput.Result != nil {
				if expectedBytes, ok := tt.migratedOutput.Result.([]byte); ok {
					testifyAssert.True(t, bytes.Equal(b, expectedBytes), "expected and actual byte slices should be equal")
				}
			} else {
				assert.Equal(t, tt.migratedOutput.Result, response.Result)
			}

			if tt.migratedOutput.Error != nil {
				testifyAssert.EqualError(t, response.Error, tt.migratedOutput.Error.Error())
			} else {
				testifyAssert.NoError(t, response.Error)
			}
		})
	}
}

func testEvalDECRBY(t *testing.T, store *dstore.Store) {
	tests := []evalTestCase{
		{
			name:           "DECRBY key does not exist",
			input:          []string{"KEY1", "2"},
			migratedOutput: EvalResponse{Result: int64(-2), Error: nil},
		},
		{
			name: "DECRBY key exists",
			setup: func() {
				key := "KEY2"
				obj := store.NewObj(int64(1), -1, object.ObjTypeInt, object.ObjEncodingInt)
				store.Put(key, obj)
			},
			input:          []string{"KEY2", "3"},
			migratedOutput: EvalResponse{Result: int64(-2), Error: nil},
		},
		{
			name: "DECRBY key holding string value",
			setup: func() {
				key := "KEY3"
				obj := store.NewObj("VAL1", -1, object.ObjTypeString, object.ObjEncodingEmbStr)
				store.Put(key, obj)
			},
			input:          []string{"KEY3", "2"},
			migratedOutput: EvalResponse{Result: nil, Error: errors.New("ERR value is not an integer or out of range")},
		},
		{
			name: "DECRBY key holding SET type",
			setup: func() {
				evalSADD([]string{"SET1", "1", "2", "3"}, store)
			},
			input:          []string{"SET1", "2"},
			migratedOutput: EvalResponse{Result: nil, Error: errors.New("WRONGTYPE Operation against a key holding the wrong kind of value")},
		},
		{
			name: "DECRBY key holding MAP type",
			setup: func() {
				evalHSET([]string{"MAP1", "a", "1", "b", "2", "c", "3"}, store)
			},
			input:          []string{"MAP1", "2"},
			migratedOutput: EvalResponse{Result: nil, Error: errors.New("WRONGTYPE Operation against a key holding the wrong kind of value")},
		},
		{
			name:           "DECRBY Wrong number of args passed",
			input:          []string{"KEY4"},
			migratedOutput: EvalResponse{Result: nil, Error: errors.New("ERR wrong number of arguments for 'decrby' command")},
		},
		{
			name: "DECRBY Min Overflow",
			setup: func() {
				key := "KEY5"
				obj := store.NewObj(int64(math.MinInt64+3), -1, object.ObjTypeInt, object.ObjEncodingInt)
				store.Put(key, obj)
			},
			input:          []string{"KEY5", "4"},
			migratedOutput: EvalResponse{Result: nil, Error: errors.New("ERR increment or decrement would overflow")},
		},
	}

	for _, tt := range tests {
		t.Run(tt.name, func(t *testing.T) {
			store = setupTest(store)
			if tt.setup != nil {
				tt.setup()
			}

			response := evalDECRBY(tt.input, store)
			fmt.Printf("Response: %v |  Expected: %v\n", *response, tt.migratedOutput)

			// Handle comparison for byte slices
			if b, ok := response.Result.([]byte); ok && tt.migratedOutput.Result != nil {
				if expectedBytes, ok := tt.migratedOutput.Result.([]byte); ok {
					testifyAssert.True(t, bytes.Equal(b, expectedBytes), "expected and actual byte slices should be equal")
				}
			} else {
				assert.Equal(t, tt.migratedOutput.Result, response.Result)
			}

			if tt.migratedOutput.Error != nil {
				testifyAssert.EqualError(t, response.Error, tt.migratedOutput.Error.Error())
			} else {
				testifyAssert.NoError(t, response.Error)
>>>>>>> c4eb2497
			}
		})
	}
}<|MERGE_RESOLUTION|>--- conflicted
+++ resolved
@@ -6673,7 +6673,6 @@
 	}
 }
 
-<<<<<<< HEAD
 func testEvalZPOPMAX(t *testing.T, store *dstore.Store) {
 	setup := func() {
 		evalZADD([]string{"myzset", "1", "member1", "2", "member2", "3", "member3"}, store)
@@ -6792,7 +6791,11 @@
 				dstore.ResetStore(store)
 				bm.setup(store)
 				evalZPOPMAX(bm.input, store)
-=======
+			}
+		})
+	}
+}
+
 func testEvalINCR(t *testing.T, store *dstore.Store) {
 	tests := []evalTestCase{
 		{
@@ -7140,7 +7143,6 @@
 				testifyAssert.EqualError(t, response.Error, tt.migratedOutput.Error.Error())
 			} else {
 				testifyAssert.NoError(t, response.Error)
->>>>>>> c4eb2497
 			}
 		})
 	}
