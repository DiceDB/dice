--- conflicted
+++ resolved
@@ -4406,7 +4406,6 @@
 	runEvalTests(t, tests, evalHRANDFIELD, store)
 }
 
-<<<<<<< HEAD
 func testEvalAPPEND(t *testing.T, store *dstore.Store) {
 	tests := map[string]evalTestCase{
 		"nil value": {
@@ -4569,7 +4568,8 @@
 	for i := 0; i < b.N; i++ {
 		evalAPPEND([]string{"key", fmt.Sprintf("val_%d", i)}, store)
 	}
-=======
+}
+
 func testEvalJSONRESP(t *testing.T, store *dstore.Store) {
 	tests := map[string]evalTestCase{
 		"wrong number of args passed": {
@@ -4692,7 +4692,6 @@
 	}
 
 	runEvalTests(t, tests, evalJSONRESP, store)
->>>>>>> d999d2d6
 }
 
 func testEvalZADD(t *testing.T, store *dstore.Store) {
