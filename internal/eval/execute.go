package eval

import (
	"strings"

	"github.com/dicedb/dice/internal/auth"
	"github.com/dicedb/dice/internal/clientio"
	"github.com/dicedb/dice/internal/cmd"
	"github.com/dicedb/dice/internal/comm"
	diceerrors "github.com/dicedb/dice/internal/errors"
	dstore "github.com/dicedb/dice/internal/store"
)

func ExecuteCommand(c *cmd.DiceDBCmd, client *comm.Client, store *dstore.Store, httpOp, websocketOp bool) *EvalResponse {
	diceCmd, ok := DiceCmds[c.Cmd]
	if !ok {
		return &EvalResponse{Result: diceerrors.NewErrWithFormattedMessage("unknown command '%s', with args beginning with: %s", c.Cmd, strings.Join(c.Args, " ")), Error: nil}
	}

	// Temporary logic till we move all commands to new eval logic.
	// MigratedDiceCmds map contains refactored eval commands
	// For any command we will first check in the existing map
	// if command is NA then we will check in the new map
	if diceCmd.IsMigrated {
		return diceCmd.NewEval(c.Args, store)
	}

	// The following commands could be handled at the shard level, however, we can randomly let any shard handle them
	// to reduce load on main server.
	switch diceCmd.Name {
	// Old implementation kept as it is, but we will be moving
	// to the new implementation soon for all commands
<<<<<<< HEAD
	case "SUBSCRIBE", "QWATCH":
		return &EvalResponse{Result: EvalQWATCH(c.Args, httpOp, websocketOp, client, store), Error: nil}
	case "UNSUBSCRIBE", "QUNWATCH":
=======
	case "SUBSCRIBE", "Q.WATCH":
		return &EvalResponse{Result: EvalQWATCH(c.Args, httpOp, client, store), Error: nil}
	case "UNSUBSCRIBE", "Q.UNWATCH":
>>>>>>> 76236a4e
		return &EvalResponse{Result: EvalQUNWATCH(c.Args, httpOp, client), Error: nil}
	case auth.Cmd:
		return &EvalResponse{Result: EvalAUTH(c.Args, client), Error: nil}
	case "ABORT":
		return &EvalResponse{Result: clientio.RespOK, Error: nil}
	default:
		return &EvalResponse{Result: diceCmd.Eval(c.Args, store), Error: nil}
	}
}<|MERGE_RESOLUTION|>--- conflicted
+++ resolved
@@ -30,15 +30,9 @@
 	switch diceCmd.Name {
 	// Old implementation kept as it is, but we will be moving
 	// to the new implementation soon for all commands
-<<<<<<< HEAD
-	case "SUBSCRIBE", "QWATCH":
+	case "SUBSCRIBE", "Q.WATCH":
 		return &EvalResponse{Result: EvalQWATCH(c.Args, httpOp, websocketOp, client, store), Error: nil}
-	case "UNSUBSCRIBE", "QUNWATCH":
-=======
-	case "SUBSCRIBE", "Q.WATCH":
-		return &EvalResponse{Result: EvalQWATCH(c.Args, httpOp, client, store), Error: nil}
 	case "UNSUBSCRIBE", "Q.UNWATCH":
->>>>>>> 76236a4e
 		return &EvalResponse{Result: EvalQUNWATCH(c.Args, httpOp, client), Error: nil}
 	case auth.Cmd:
 		return &EvalResponse{Result: EvalAUTH(c.Args, client), Error: nil}
