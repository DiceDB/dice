package eval

import (
	"net/http"
	"strings"

	"github.com/dicedb/dice/internal/auth"
	"github.com/dicedb/dice/internal/clientio"
	"github.com/dicedb/dice/internal/cmd"
	"github.com/dicedb/dice/internal/comm"
	diceerrors "github.com/dicedb/dice/internal/errors"
	dstore "github.com/dicedb/dice/internal/store"
)

func ExecuteCommand(c *cmd.RedisCmd, client *comm.Client, store *dstore.Store, httpOp bool,
	httpClientWriter http.ResponseWriter, requestID uint32) EvalResponse {
	diceCmd, ok := DiceCmds[c.Cmd]
	if !ok {
		return EvalResponse{Result: diceerrors.NewErrWithFormattedMessage("unknown command '%s', with args beginning with: %s", c.Cmd, strings.Join(c.Args, " ")), Error: nil}
	}

<<<<<<< HEAD
=======
	// Till the time we refactor to handle QWATCH differently using HTTP Streaming/SSE
	if http {
		if diceCmd.IsMigrated {
			return diceCmd.NewEval(c.Args, store)
		}

		return EvalResponse{Result: diceCmd.Eval(c.Args, store), Error: nil}
	}

>>>>>>> 04e52430
	// Temporary logic till we move all commands to new eval logic.
	// MigratedDiceCmds map contains refactored eval commands
	// For any command we will first check in the exisiting map
	// if command is NA then we will check in the new map
	if diceCmd.IsMigrated {
		return diceCmd.NewEval(c.Args, store)
	}

	// The following commands could be handled at the shard level, however, we can randomly let any shard handle them
	// to reduce load on main server.
	switch diceCmd.Name {
	// Old implementation kept as it is, but we will be moving
	// to the new implmentation soon for all commands
	case "SUBSCRIBE", "QWATCH":
		return EvalResponse{Result: EvalQWATCH(c.Args, client.Fd, httpOp, httpClientWriter, requestID, store), Error: nil}
	case "UNSUBSCRIBE", "QUNWATCH":
		return EvalResponse{Result: EvalQUNWATCH(c.Args, client.Fd, httpOp, httpClientWriter), Error: nil}
	case auth.AuthCmd:
		return EvalResponse{Result: EvalAUTH(c.Args, client), Error: nil}
	case "ABORT":
		return EvalResponse{Result: clientio.RespOK, Error: nil}
	default:
		return EvalResponse{Result: diceCmd.Eval(c.Args, store), Error: nil}
	}
}<|MERGE_RESOLUTION|>--- conflicted
+++ resolved
@@ -19,10 +19,8 @@
 		return EvalResponse{Result: diceerrors.NewErrWithFormattedMessage("unknown command '%s', with args beginning with: %s", c.Cmd, strings.Join(c.Args, " ")), Error: nil}
 	}
 
-<<<<<<< HEAD
-=======
 	// Till the time we refactor to handle QWATCH differently using HTTP Streaming/SSE
-	if http {
+	if httpOp {
 		if diceCmd.IsMigrated {
 			return diceCmd.NewEval(c.Args, store)
 		}
@@ -30,7 +28,6 @@
 		return EvalResponse{Result: diceCmd.Eval(c.Args, store), Error: nil}
 	}
 
->>>>>>> 04e52430
 	// Temporary logic till we move all commands to new eval logic.
 	// MigratedDiceCmds map contains refactored eval commands
 	// For any command we will first check in the exisiting map
