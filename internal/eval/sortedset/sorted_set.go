--- conflicted
+++ resolved
@@ -168,31 +168,24 @@
 // and removes those items from the sorted set.
 func (ss *Set) GetMin(count int) []string {
 	// Initialize the result slice to hold the key-value pairs (member and score).
-<<<<<<< HEAD
 	result := make([]string, 2*count)
-	length := 0 // Tracking length of the sortedSet that is popped
-=======
-	result := []string{}
->>>>>>> 0f0b0697
-
-	// Iterate 'count' times to get the minimum items.
+
+	// Tracking length of the sortedSet that is popped
+	length := 0
+
 	for i := 0; i < count; i++ {
 		// Delete the minimum item from the tree and get the item. If the tree is empty, this returns nil.
 		minItem := ss.tree.DeleteMin()
 		if minItem == nil {
-			break // Exit if the tree is empty before reaching the desired count.
-		}
-
-		// Cast the btree.Item to *Item.
+			break
+		}
+
 		ssi := minItem.(*Item)
 
-		// Add member and score to the result.
-<<<<<<< HEAD
 		result[2*i] = ssi.Member
 		scoreStr := strings.ToLower(strconv.FormatFloat(ssi.Score, 'g', -1, 64))
 		result[2*i+1] = scoreStr
 
-		// Remove the item from the member map.
 		delete(ss.memberMap, ssi.Member)
 		length++
 	}
@@ -200,14 +193,6 @@
 	// This condition is to handle the usecase where the count passed is greater than the size of btree
 	if len(result) > 2*length {
 		result = result[0 : 2*length]
-=======
-		result = append(result, ssi.Member)
-		scoreStr := strings.ToLower(strconv.FormatFloat(ssi.Score, 'g', -1, 64))
-		result = append(result, scoreStr)
-
-		// Remove the item from the member map.
-		delete(ss.memberMap, ssi.Member)
->>>>>>> 0f0b0697
 	}
 
 	return result
