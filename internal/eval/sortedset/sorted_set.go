package sortedset

import (
	"strconv"
	"strings"

	diceerrors "github.com/dicedb/dice/internal/errors"
	"github.com/dicedb/dice/internal/object"
	"github.com/google/btree"
)

// Item represents a member of a sorted set. It includes a score and a member.
type Item struct {
	btree.Item
	Score  float64
	Member string
}

// Less compares two Items. Required by the btree.Item interface.
func (a *Item) Less(b btree.Item) bool {
	other := b.(*Item)
	if a.Score != other.Score {
		return a.Score < other.Score
	}
	return a.Member < other.Member
}

// is a sorted set data structure that stores members with associated scores.
type Set struct {
	// tree is a btree that stores Items.
	tree *btree.BTree
	// memberMap is a map that stores members and their scores.
	memberMap map[string]float64
}

// New creates a new .
func New() *Set {
	return &Set{
		tree:      btree.New(2),
		memberMap: make(map[string]float64),
	}
}

func FromObject(obj *object.Obj) (value *Set, err []byte) {
	if err := object.AssertTypeAndEncoding(obj.TypeEncoding, object.ObjTypeSortedSet, object.ObjEncodingBTree); err != nil {
		return nil, err
	}
	value, ok := obj.Value.(*Set)
	if !ok {
		return nil, diceerrors.NewErrWithMessage("Invalid sorted set object")
	}
	return value, nil
}

// Add adds a member with a score to the  and returns true if the member was added, false if it already existed.
func (ss *Set) Upsert(score float64, member string) bool {
	existingScore, exists := ss.memberMap[member]

	if exists {
		oldItem := &Item{Score: existingScore, Member: member}
		ss.tree.Delete(oldItem)
	}

	item := &Item{Score: score, Member: member}
	ss.tree.ReplaceOrInsert(item)
	ss.memberMap[member] = score

	return !exists
}

func (ss *Set) RankWithScore(member string, reverse bool) (rank int64, score float64) {
	score, exists := ss.memberMap[member]
	if !exists {
		return -1, 0
	}

	rank = int64(0)
	ss.tree.Ascend(func(item btree.Item) bool {
		if item.(*Item).Member == member {
			return false
		}
		rank++
		return true
	})

	if reverse {
		rank = int64(len(ss.memberMap)) - rank - 1
	}

	return
}

// Remove removes a member from the  and returns true if the member was removed, false if it did not exist.
func (ss *Set) Remove(member string) bool {
	score, exists := ss.memberMap[member]
	if !exists {
		return false
	}

	item := &Item{Score: score, Member: member}
	ss.tree.Delete(item)
	delete(ss.memberMap, member)

	return true
}

// GetRange returns a slice of members with scores between min and max, inclusive.
// it returns the members in ascending order if reverse is false, and descending order if reverse is true.
// If withScores is true, the members will be returned with their scores.
func (ss *Set) GetRange(
	start, stop int,
	withScores bool,
	reverse bool,
) []string {
	length := ss.tree.Len()
	if start < 0 {
		start += length
	}
	if stop < 0 {
		stop += length
	}

	if start < 0 {
		start = 0
	}
	if stop >= length {
		stop = length - 1
	}

	if start > stop || start >= length {
		return []string{}
	}

	var result []string

	index := 0

	// iterFunc is the function that will be called for each item in the B-tree. It will append the item to the result if it is within the specified range.
	// It will return false if the specified range has been reached.
	iterFunc := func(item btree.Item) bool {
		if index > stop {
			return false
		}

		if index >= start {
			ssi := item.(*Item)
			result = append(result, ssi.Member)
			if withScores {
				// Use 'g' format to match Redis's float formatting
				scoreStr := strings.ToLower(strconv.FormatFloat(ssi.Score, 'g', -1, 64))
				result = append(result, scoreStr)
			}
		}
		index++
		return true
	}

	if reverse {
		ss.tree.Descend(iterFunc)
	} else {
		ss.tree.Ascend(iterFunc)
	}

	return result
}

// GetMin returns the first 'count' key-value pairs (member and score) with the minimum scores
// and removes those items from the sorted set.
func (ss *Set) GetMin(count int) []string {
	// Initialize the result slice to hold the key-value pairs (member and score).
	result := make([]string, 2*count)

	// Tracking length of the sortedSet that is popped
	length := 0

	for i := 0; i < count; i++ {
		// Delete the minimum item from the tree and get the item. If the tree is empty, this returns nil.
		minItem := ss.tree.DeleteMin()
		if minItem == nil {
			break
		}

		ssi := minItem.(*Item)

		result[2*i] = ssi.Member
		scoreStr := strings.ToLower(strconv.FormatFloat(ssi.Score, 'g', -1, 64))
		result[2*i+1] = scoreStr

		delete(ss.memberMap, ssi.Member)
		length++
	}

	// This condition is to handle the usecase where the count passed is greater than the size of btree
	if len(result) > 2*length {
		result = result[0 : 2*length]
	}

	return result
}

func (ss *Set) Get(member string) (float64, bool) {
	score, exists := ss.memberMap[member]
	return score, exists
}

<<<<<<< HEAD
func (ss *Set) Len() int {
	cardinality := len(ss.memberMap)
	return cardinality
=======
// This func is used to remove the maximum element from the sortedset.
// It takes count as an argument which tells the number of elements to be removed from the sortedset.
func (ss *Set) PopMax(count int) []string {
	result := make([]string, 2*count)

	size := 0
	for i := 0; i < count; i++ {
		item := ss.tree.DeleteMax()
		if item == nil {
			break
		}
		ssi := item.(*Item)
		result[2*i] = ssi.Member
		result[2*i+1] = strconv.FormatFloat(ssi.Score, 'g', -1, 64)

		delete(ss.memberMap, ssi.Member)
		size++
	}

	if size < count {
		result = result[:2*size]
	}

	return result
}

// Iterate over elements in the B-Tree with scores in the [min, max] range
func (ss *Set) CountInRange(minVal, maxVal float64) int {
	count := 0
	ss.tree.Ascend(func(item btree.Item) bool {
		elem := item.(*Item)
		if elem.Score < minVal {
			return true // Continue iteration
		}
		if elem.Score > maxVal {
			return false // Stop iteration
		}
		count++
		return true // Continue to next item
	})

	return count
>>>>>>> 27d16750
}<|MERGE_RESOLUTION|>--- conflicted
+++ resolved
@@ -203,11 +203,11 @@
 	return score, exists
 }
 
-<<<<<<< HEAD
 func (ss *Set) Len() int {
 	cardinality := len(ss.memberMap)
 	return cardinality
-=======
+ }
+
 // This func is used to remove the maximum element from the sortedset.
 // It takes count as an argument which tells the number of elements to be removed from the sortedset.
 func (ss *Set) PopMax(count int) []string {
@@ -250,5 +250,4 @@
 	})
 
 	return count
->>>>>>> 27d16750
 }