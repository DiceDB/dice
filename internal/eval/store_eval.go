package eval

import (
	"fmt"
	"math"
	"sort"
	"strconv"
	"strings"

	"github.com/axiomhq/hyperloglog"
	"github.com/bytedance/sonic"
	"github.com/dicedb/dice/internal/clientio"
	diceerrors "github.com/dicedb/dice/internal/errors"
	"github.com/dicedb/dice/internal/eval/sortedset"
	"github.com/dicedb/dice/internal/object"
	"github.com/dicedb/dice/internal/server/utils"
	dstore "github.com/dicedb/dice/internal/store"
	"github.com/gobwas/glob"
	"github.com/ohler55/ojg/jp"
)

// evalSET puts a new <key, value> pair in db as in the args
// args must contain key and value.
// args can also contain multiple options -
//
//	EX or ex which will set the expiry time(in secs) for the key
//	PX or px which will set the expiry time(in milliseconds) for the key
//	EXAT or exat which will set the specified Unix time at which the key will expire, in seconds (a positive integer)
//	PXAT or PX which will the specified Unix time at which the key will expire, in milliseconds (a positive integer)
//	XX or xx which will only set the key if it already exists
//	NX or nx which will only set the key if it doesn not already exist
//
// Returns encoded error response if at least a <key, value> pair is not part of args
// Returns encoded error response if expiry time value in not integer
// Returns encoded error response if both PX and EX flags are present
// Returns encoded OK RESP once new entry is added
// If the key already exists then the value will be overwritten and expiry will be discarded
func evalSET(args []string, store *dstore.Store) *EvalResponse {
	if len(args) <= 1 {
		return &EvalResponse{
			Result: nil,
			Error:  diceerrors.ErrWrongArgumentCount("SET"),
		}
	}

	var key, value string
	var exDurationMs int64 = -1
	var state exDurationState = Uninitialized
	var keepttl bool = false

	key, value = args[0], args[1]
	oType, oEnc := deduceTypeEncoding(value)

	for i := 2; i < len(args); i++ {
		arg := strings.ToUpper(args[i])
		switch arg {
		case Ex, Px:
			if state != Uninitialized {
				return &EvalResponse{
					Result: nil,
					Error:  diceerrors.ErrSyntax,
				}
			}
			i++
			if i == len(args) {
				return &EvalResponse{
					Result: nil,
					Error:  diceerrors.ErrSyntax,
				}
			}

			exDuration, err := strconv.ParseInt(args[i], 10, 64)
			if err != nil {
				return &EvalResponse{
					Result: nil,
					Error:  diceerrors.ErrIntegerOutOfRange,
				}
			}

			if exDuration <= 0 || exDuration >= maxExDuration {
				return &EvalResponse{
					Result: nil,
					Error:  diceerrors.ErrInvalidExpireTime("SET"),
				}
			}

			// converting seconds to milliseconds
			if arg == Ex {
				exDuration *= 1000
			}
			exDurationMs = exDuration
			state = Initialized

		case Pxat, Exat:
			if state != Uninitialized {
				return &EvalResponse{
					Result: nil,
					Error:  diceerrors.ErrSyntax,
				}
			}
			i++
			if i == len(args) {
				return &EvalResponse{
					Result: nil,
					Error:  diceerrors.ErrSyntax,
				}
			}
			exDuration, err := strconv.ParseInt(args[i], 10, 64)
			if err != nil {
				return &EvalResponse{
					Result: nil,
					Error:  diceerrors.ErrIntegerOutOfRange,
				}
			}

			if exDuration < 0 {
				return &EvalResponse{
					Result: nil,
					Error:  diceerrors.ErrInvalidExpireTime("SET"),
				}
			}

			if arg == Exat {
				exDuration *= 1000
			}
			exDurationMs = exDuration - utils.GetCurrentTime().UnixMilli()
			// If the expiry time is in the past, set exDurationMs to 0
			// This will be used to signal immediate expiration
			if exDurationMs < 0 {
				exDurationMs = 0
			}
			state = Initialized

		case XX:
			// Get the key from the hash table
			obj := store.Get(key)

			// if key does not exist, return RESP encoded nil
			if obj == nil {
				return &EvalResponse{
					Result: clientio.NIL,
					Error:  nil,
				}
			}
		case NX:
			obj := store.Get(key)
			if obj != nil {
				return &EvalResponse{
					Result: clientio.NIL,
					Error:  nil,
				}
			}
		case KeepTTL:
			keepttl = true
		default:
			return &EvalResponse{
				Result: nil,
				Error:  diceerrors.ErrSyntax,
			}
		}
	}

	// Cast the value properly based on the encoding type
	var storedValue interface{}
	switch oEnc {
	case object.ObjEncodingInt:
		storedValue, _ = strconv.ParseInt(value, 10, 64)
	case object.ObjEncodingEmbStr, object.ObjEncodingRaw:
		storedValue = value
	default:
		return &EvalResponse{
			Result: nil,
			Error:  diceerrors.ErrUnsupportedEncoding(int(oEnc)),
		}
	}

	// putting the k and value in a Hash Table
	store.Put(key, store.NewObj(storedValue, exDurationMs, oType, oEnc), dstore.WithKeepTTL(keepttl))

	return &EvalResponse{
		Result: clientio.OK,
		Error:  nil,
	}
}

// evalGET returns the value for the queried key in args
// The key should be the only param in args
// The RESP value of the key is encoded and then returned
// evalGET returns response.clientio.NIL if key is expired or it does not exist
func evalGET(args []string, store *dstore.Store) *EvalResponse {
	if len(args) != 1 {
		return &EvalResponse{
			Result: nil,
			Error:  diceerrors.ErrWrongArgumentCount("GET"),
		}
	}

	key := args[0]

	obj := store.Get(key)

	// if key does not exist, return RESP encoded nil
	if obj == nil {
		return &EvalResponse{
			Result: clientio.NIL,
			Error:  nil,
		}
	}

	// Decode and return the value based on its encoding
	switch _, oEnc := object.ExtractTypeEncoding(obj); oEnc {
	case object.ObjEncodingInt:
		// Value is stored as an int64, so use type assertion
		if val, ok := obj.Value.(int64); ok {
			return &EvalResponse{
				Result: val,
				Error:  nil,
			}
		}

		return &EvalResponse{
			Result: nil,
			Error:  diceerrors.ErrUnexpectedType("int64", obj.Value),
		}

	case object.ObjEncodingEmbStr, object.ObjEncodingRaw:
		// Value is stored as a string, use type assertion
		if val, ok := obj.Value.(string); ok {
			return &EvalResponse{
				Result: val,
				Error:  nil,
			}
		}
		return &EvalResponse{
			Result: nil,
			Error:  diceerrors.ErrUnexpectedType("string", obj.Value),
		}

	case object.ObjEncodingByteArray:
		// Value is stored as a bytearray, use type assertion
		if val, ok := obj.Value.(*ByteArray); ok {
			return &EvalResponse{
				Result: string(val.data),
				Error:  nil,
			}
		}

		return &EvalResponse{
			Result: nil,
			Error:  diceerrors.ErrWrongTypeOperation,
		}

	default:
		return &EvalResponse{
			Result: nil,
			Error:  diceerrors.ErrWrongTypeOperation,
		}
	}
}

// GETSET atomically sets key to value and returns the old value stored at key.
// Returns an error when key exists but does not hold a string value.
// Any previous time to live associated with the key is
// discarded on successful SET operation.
//
// Returns:
// Bulk string reply: the old value stored at the key.
// Nil reply: if the key does not exist.
func evalGETSET(args []string, store *dstore.Store) *EvalResponse {
	if len(args) != 2 {
		return &EvalResponse{
			Result: nil,
			Error:  diceerrors.ErrWrongArgumentCount("GETSET"),
		}
	}

	key, value := args[0], args[1]
	getResp := evalGET([]string{key}, store)
	// Check if it's an error resp from GET
	if getResp.Error != nil {
		return getResp
	}

	// Previous TTL needs to be reset
	setResp := evalSET([]string{key, value}, store)
	// Check if it's an error resp from SET
	if setResp.Error != nil {
		return setResp
	}

	return getResp
}

// evalSETEX puts a new <key, value> pair in db as in the args
// args must contain only  key , expiry and value
// Returns encoded error response if <key,exp,value> is not part of args
// Returns encoded error response if expiry time value in not integer
// Returns encoded OK RESP once new entry is added
// If the key already exists then the value and expiry will be overwritten
func evalSETEX(args []string, store *dstore.Store) *EvalResponse {
	if len(args) != 3 {
		return &EvalResponse{
			Result: nil,
			Error:  diceerrors.ErrWrongArgumentCount("SETEX"),
		}
	}

	var key, value string
	key, value = args[0], args[2]

	exDuration, err := strconv.ParseInt(args[1], 10, 64)
	if err != nil {
		return &EvalResponse{
			Result: nil,
			Error:  diceerrors.ErrIntegerOutOfRange,
		}
	}
	if exDuration <= 0 || exDuration >= maxExDuration {
		return &EvalResponse{
			Result: nil,
			Error:  diceerrors.ErrInvalidExpireTime("SETEX"),
		}
	}
	newArgs := []string{key, value, Ex, args[1]}

	return evalSET(newArgs, store)
}

// Key, start and end are mandatory args.
// Returns a substring from the key(if it's a string) from start -> end.
// Returns ""(empty string) if key is not present and if start > end.
func evalGETRANGE(args []string, store *dstore.Store) *EvalResponse {
	if len(args) != 3 {
		return &EvalResponse{
			Result: nil,
			Error:  diceerrors.ErrWrongArgumentCount("GETRANGE"),
		}
	}

	key := args[0]
	obj := store.Get(key)
	if obj == nil {
		return &EvalResponse{
			Result: string(""),
			Error:  nil,
		}
	}

	start, err := strconv.Atoi(args[1])
	if err != nil {
		return &EvalResponse{
			Result: nil,
			Error:  diceerrors.ErrIntegerOutOfRange,
		}
	}
	end, err := strconv.Atoi(args[2])
	if err != nil {
		return &EvalResponse{
			Result: nil,
			Error:  diceerrors.ErrIntegerOutOfRange,
		}
	}

	var str string
	switch _, oEnc := object.ExtractTypeEncoding(obj); oEnc {
	case object.ObjEncodingEmbStr, object.ObjEncodingRaw:
		if val, ok := obj.Value.(string); ok {
			str = val
		} else {
			return &EvalResponse{
				Result: nil,
				Error:  diceerrors.ErrGeneral("expected string but got another type"),
			}
		}
	case object.ObjEncodingInt:
		str = strconv.FormatInt(obj.Value.(int64), 10)
	default:
		return &EvalResponse{
			Result: nil,
			Error:  diceerrors.ErrWrongTypeOperation,
		}
	}

	if str == "" {
		return &EvalResponse{
			Result: string(""),
			Error:  nil,
		}
	}

	if start < 0 {
		start = len(str) + start
	}

	if end < 0 {
		end = len(str) + end
	}

	if start >= len(str) || end < 0 || start > end {
		return &EvalResponse{
			Result: string(""),
			Error:  nil,
		}
	}

	if start < 0 {
		start = 0
	}

	if end >= len(str) {
		end = len(str) - 1
	}

	return &EvalResponse{
		Result: str[start : end+1],
		Error:  nil,
	}
}

// evalZADD adds all the specified members with the specified scores to the sorted set stored at key.
// If a specified member is already a member of the sorted set, the score is updated and the element
// reinserted at the right position to ensure the correct ordering.
// If key does not exist, a new sorted set with the specified members as sole members is created.
func evalZADD(args []string, store *dstore.Store) *EvalResponse {
	if len(args) < 3 || len(args)%2 == 0 {
		return &EvalResponse{
			Result: nil,
			Error:  diceerrors.ErrWrongArgumentCount("ZADD"),
		}
	}

	key := args[0]
	obj := store.Get(key)
	var sortedSet *sortedset.Set

	if obj != nil {
		var err []byte
		sortedSet, err = sortedset.FromObject(obj)
		if err != nil {
			return &EvalResponse{
				Result: nil,
				Error:  diceerrors.ErrWrongTypeOperation,
			}
		}
	} else {
		sortedSet = sortedset.New()
	}

	added := 0
	for i := 1; i < len(args); i += 2 {
		scoreStr := args[i]
		member := args[i+1]

		score, err := strconv.ParseFloat(scoreStr, 64)
		if err != nil || math.IsNaN(score) {
			return &EvalResponse{
				Result: nil,
				Error:  diceerrors.ErrInvalidNumberFormat,
			}
		}

		wasInserted := sortedSet.Upsert(score, member)

		if wasInserted {
			added += 1
		}
	}

	obj = store.NewObj(sortedSet, -1, object.ObjTypeSortedSet, object.ObjEncodingBTree)
	store.Put(key, obj, dstore.WithPutCmd(dstore.ZAdd))

	return &EvalResponse{
		Result: added,
		Error:  nil,
	}
}

// The ZCOUNT command in DiceDB counts the number of members in a sorted set at the specified key
// whose scores fall within a given range. The command takes three arguments: the key of the sorted set
// the minimum score, and the maximum score.
func evalZCOUNT(args []string, store *dstore.Store) *EvalResponse {
	if len(args) != 3 {
		// 1. Check no of arguments
		return &EvalResponse{
			Result: nil,
			Error:  diceerrors.ErrWrongArgumentCount("ZCOUNT"),
		}
	}

	key := args[0]
	minArg := args[1]
	maxArg := args[2]

	// 2. Parse the min and max score arguments
	minValue, errMin := strconv.ParseFloat(minArg, 64)
	maxValue, errMax := strconv.ParseFloat(maxArg, 64)
	if errMin != nil || errMax != nil {
		return &EvalResponse{
			Result: nil,
			Error:  diceerrors.ErrInvalidNumberFormat,
		}
	}

	// 3. Retrieve the object from the store
	obj := store.Get(key)
	if obj == nil {
		// If the key does not exist, return 0 (no error)
		return &EvalResponse{
			Result: 0,
			Error:  nil,
		}
	}

	// 4. Ensure the object is a valid sorted set
	var sortedSet *sortedset.Set
	var err []byte
	sortedSet, err = sortedset.FromObject(obj)
	if err != nil {
		return &EvalResponse{
			Result: nil,
			Error:  diceerrors.ErrWrongTypeOperation,
		}
	}

	count := sortedSet.CountInRange(minValue, maxValue)

	return &EvalResponse{
		Result: count,
		Error:  nil,
	}
}

// evalZRANGE returns the specified range of elements in the sorted set stored at key.
// The elements are considered to be ordered from the lowest to the highest score.
func evalZRANGE(args []string, store *dstore.Store) *EvalResponse {
	if len(args) < 3 {
		return &EvalResponse{
			Result: nil,
			Error:  diceerrors.ErrWrongArgumentCount("ZRANGE"),
		}
	}

	key := args[0]
	startStr := args[1]
	stopStr := args[2]

	withScores := false
	reverse := false
	for i := 3; i < len(args); i++ {
		arg := strings.ToUpper(args[i])
		if arg == WithScores {
			withScores = true
		} else if arg == REV {
			reverse = true
		} else {
			return &EvalResponse{
				Result: nil,
				Error:  diceerrors.ErrSyntax,
			}
		}
	}

	start, err := strconv.Atoi(startStr)
	if err != nil {
		return &EvalResponse{
			Result: nil,
			Error:  diceerrors.ErrInvalidNumberFormat,
		}
	}

	stop, err := strconv.Atoi(stopStr)
	if err != nil {
		return &EvalResponse{
			Result: nil,
			Error:  diceerrors.ErrInvalidNumberFormat,
		}
	}

	obj := store.Get(key)
	if obj == nil {
		return &EvalResponse{
			Result: []string{},
			Error:  nil,
		}
	}

	sortedSet, errMsg := sortedset.FromObject(obj)

	if errMsg != nil {
		return &EvalResponse{
			Result: nil,
			Error:  diceerrors.ErrWrongTypeOperation,
		}
	}

	result := sortedSet.GetRange(start, stop, withScores, reverse)

	return &EvalResponse{
		Result: result,
		Error:  nil,
	}
}

// evalAPPEND takes two arguments: the key and the value to append to the key's current value.
// If the key does not exist, it creates a new key with the given value (so APPEND will be similar to SET in this special case)
// If key already exists and is a string (or integers stored as strings), this command appends the value at the end of the string
func evalAPPEND(args []string, store *dstore.Store) *EvalResponse {
	if len(args) != 2 {
		return &EvalResponse{
			Result: nil,
			Error:  diceerrors.ErrWrongArgumentCount("APPEND"),
		}
	}

	key, value := args[0], args[1]
	obj := store.Get(key)

	if obj == nil {
		// Key does not exist path

		// check if the value starts with '0' and has more than 1 character to handle leading zeros
		if len(value) > 1 && value[0] == '0' {
			// treat as string if has leading zeros
			store.Put(key, store.NewObj(value, -1, object.ObjTypeString, object.ObjEncodingRaw))
			return &EvalResponse{
				Result: len(value),
				Error:  nil,
			}
		}

		// Deduce type and encoding based on the value if no leading zeros
		oType, oEnc := deduceTypeEncoding(value)

		var storedValue interface{}
		// Store the value with the appropriate encoding based on the type
		switch oEnc {
		case object.ObjEncodingInt:
			storedValue, _ = strconv.ParseInt(value, 10, 64)
		case object.ObjEncodingEmbStr, object.ObjEncodingRaw:
			storedValue = value
		default:
			return &EvalResponse{
				Result: nil,
				Error:  diceerrors.ErrWrongTypeOperation,
			}
		}

		store.Put(key, store.NewObj(storedValue, -1, oType, oEnc))

		return &EvalResponse{
			Result: len(value),
			Error:  nil,
		}
	}
	// Key exists path
	_, currentEnc := object.ExtractTypeEncoding(obj)

	var currentValueStr string
	switch currentEnc {
	case object.ObjEncodingInt:
		// If the encoding is an integer, convert the current value to a string for concatenation
		currentValueStr = strconv.FormatInt(obj.Value.(int64), 10)
	case object.ObjEncodingEmbStr, object.ObjEncodingRaw:
		// If the encoding is a string, retrieve the string value for concatenation
		currentValueStr = obj.Value.(string)
	default:
		// If the encoding is neither integer nor string, return a "wrong type" error
		return &EvalResponse{
			Result: nil,
			Error:  diceerrors.ErrWrongTypeOperation,
		}
	}

	newValue := currentValueStr + value

	store.Put(key, store.NewObj(newValue, -1, object.ObjTypeString, object.ObjEncodingRaw))

	return &EvalResponse{
		Result: len(newValue),
		Error:  nil,
	}
}

// evalZRANK returns the rank of the member in the sorted set stored at key.
// The rank (or index) is 0-based, which means that the member with the lowest score has rank 0.
// If the 'WITHSCORE' option is specified, it returns both the rank and the score of the member.
// Returns nil if the key does not exist or the member is not a member of the sorted set.
func evalZRANK(args []string, store *dstore.Store) *EvalResponse {
	if len(args) < 2 || len(args) > 3 {
		return &EvalResponse{
			Result: nil,
			Error:  diceerrors.ErrWrongArgumentCount("ZRANK"),
		}
	}

	key := args[0]
	member := args[1]
	withScore := false

	if len(args) == 3 {
		if !strings.EqualFold(args[2], WithScore) {
			return &EvalResponse{
				Result: nil,
				Error:  diceerrors.ErrSyntax,
			}
		}
		withScore = true
	}

	obj := store.Get(key)
	if obj == nil {
		return &EvalResponse{
			Result: clientio.NIL,
			Error:  nil,
		}
	}

	sortedSet, err := sortedset.FromObject(obj)
	if err != nil {
		return &EvalResponse{
			Result: nil,
			Error:  diceerrors.ErrWrongTypeOperation,
		}
	}
	rank, score := sortedSet.RankWithScore(member, false)
	if rank == -1 {
		return &EvalResponse{
			Result: clientio.NIL,
			Error:  nil,
		}
	}

	if withScore {
		scoreStr := strconv.FormatFloat(score, 'f', -1, 64)
		return &EvalResponse{
			Result: []interface{}{rank, scoreStr},
			Error:  nil,
		}
	}

	return &EvalResponse{
		Result: rank,
		Error:  nil,
	}
}

// evalJSONCLEAR Clear container values (arrays/objects) and set numeric values to 0,
// Already cleared values are ignored for empty containers and zero numbers
// args must contain at least the key;  (path unused in this implementation)
// Returns encoded error if key is expired, or it does not exist
// Returns encoded error response if incorrect number of arguments
// Returns an integer reply specifying the number of matching JSON arrays
// and objects cleared + number of matching JSON numerical values zeroed.
func evalJSONCLEAR(args []string, store *dstore.Store) *EvalResponse {
	if len(args) < 1 {
		return &EvalResponse{
			Result: nil,
			Error:  diceerrors.ErrWrongArgumentCount("JSON.CLEAR"),
		}
	}
	key := args[0]

	// Default path is root if not specified
	path := defaultRootPath
	if len(args) > 1 {
		path = args[1]
	}

	// Retrieve the object from the database
	obj := store.Get(key)
	if obj == nil {
		return &EvalResponse{
			Result: nil,
			Error:  nil,
		}
	}

	errWithMessage := object.AssertTypeAndEncoding(obj.TypeEncoding, object.ObjTypeJSON, object.ObjEncodingJSON)
	if errWithMessage != nil {
		return &EvalResponse{
			Result: nil,
			Error:  diceerrors.ErrWrongTypeOperation,
		}
	}

	jsonData := obj.Value

	_, err := sonic.Marshal(jsonData)
	if err != nil {
		return &EvalResponse{
			Result: nil,
			Error:  diceerrors.ErrWrongTypeOperation,
		}
	}

	var countClear int64 = 0
	if len(args) == 1 || path == defaultRootPath {
		if jsonData != struct{}{} {
			// If path is root and len(args) == 1, return it instantly
			newObj := store.NewObj(struct{}{}, -1, object.ObjTypeJSON, object.ObjEncodingJSON)
			store.Put(key, newObj)
			countClear++
			return &EvalResponse{
				Result: countClear,
				Error:  nil,
			}
		}
	}

	expr, err := jp.ParseString(path)
	if err != nil {
		return &EvalResponse{
			Result: nil,
			Error:  diceerrors.ErrJSONPathNotFound(path),
		}
	}

	newData, err := expr.Modify(jsonData, func(element any) (altered any, changed bool) {
		switch utils.GetJSONFieldType(element) {
		case utils.IntegerType, utils.NumberType:
			if element != utils.NumberZeroValue {
				countClear++
				return utils.NumberZeroValue, true
			}
		case utils.ArrayType:
			if len(element.([]interface{})) != 0 {
				countClear++
				return []interface{}{}, true
			}
		case utils.ObjectType:
			if element != struct{}{} {
				countClear++
				return struct{}{}, true
			}
		default:
			return element, false
		}
		return
	})
	if err != nil {
		return &EvalResponse{
			Result: nil,
			Error:  diceerrors.ErrGeneral(err.Error()),
		}
	}

	jsonData = newData
	obj.Value = jsonData
	return &EvalResponse{
		Result: countClear,
		Error:  nil,
	}
}

// PFADD Adds all the element arguments to the HyperLogLog data structure stored at the variable
// name specified as first argument.
//
// Returns:
// If the approximated cardinality estimated by the HyperLogLog changed after executing the command,
// returns 1, otherwise 0 is returned.
func evalPFADD(args []string, store *dstore.Store) *EvalResponse {
	if len(args) < 1 {
		return &EvalResponse{
			Result: nil,
			Error:  diceerrors.ErrWrongArgumentCount("PFADD"),
		}
	}

	key := args[0]
	obj := store.Get(key)

	// If key doesn't exist prior initial cardinality changes hence return 1
	if obj == nil {
		hll := hyperloglog.New()
		for _, arg := range args[1:] {
			hll.Insert([]byte(arg))
		}

		obj = store.NewObj(hll, -1, object.ObjTypeString, object.ObjEncodingRaw)

		store.Put(key, obj)
		return &EvalResponse{
			Result: int64(1),
			Error:  nil,
		}
	}

	existingHll, ok := obj.Value.(*hyperloglog.Sketch)
	if !ok {
		return &EvalResponse{
			Result: nil,
			Error:  diceerrors.ErrInvalidHyperLogLogKey,
		}
	}
	initialCardinality := existingHll.Estimate()
	for _, arg := range args[1:] {
		existingHll.Insert([]byte(arg))
	}

	if newCardinality := existingHll.Estimate(); initialCardinality != newCardinality {
		return &EvalResponse{
			Result: int64(1),
			Error:  nil,
		}
	}

	return &EvalResponse{
		Result: int64(0),
		Error:  nil,
	}
}

// evalJSONSTRLEN Report the length of the JSON String at path in key
// Returns by recursive descent an array of integer replies for each path,
// the string's length, or nil, if the matching JSON value is not a string.
func evalJSONSTRLEN(args []string, store *dstore.Store) *EvalResponse {
	if len(args) < 1 {
		return &EvalResponse{
			Result: nil,
			Error:  diceerrors.ErrWrongArgumentCount("JSON.STRLEN"),
		}
	}

	key := args[0]

	obj := store.Get(key)

	if obj == nil {
		return &EvalResponse{
			Result: nil,
			Error:  nil,
		}
	}

	if len(args) < 2 {
		// no recursive
		// making consistent with arrlen
		// to-do parsing
		jsonData := obj.Value

		jsonDataType := strings.ToLower(utils.GetJSONFieldType(jsonData))
		if jsonDataType == "number" {
			jsonDataFloat := jsonData.(float64)
			if jsonDataFloat == float64(int64(jsonDataFloat)) {
				jsonDataType = "integer"
			}
		}
		if jsonDataType != utils.StringType {
			return &EvalResponse{
				Result: nil,
				Error:  diceerrors.ErrUnexpectedJSONPathType("string", jsonDataType),
			}
		}
		return &EvalResponse{
			Result: int64(len(jsonData.(string))),
			Error:  nil,
		}
	}

	path := args[1]

	// Check if the object is of JSON type
	errWithMessage := object.AssertTypeAndEncoding(obj.TypeEncoding, object.ObjTypeJSON, object.ObjEncodingJSON)
	if errWithMessage != nil {
		return &EvalResponse{
			Result: nil,
			Error:  diceerrors.ErrWrongTypeOperation,
		}
	}

	jsonData := obj.Value
	if path == defaultRootPath {
		defaultStringResult := make([]interface{}, 0, 1)
		if utils.GetJSONFieldType(jsonData) == utils.StringType {
			defaultStringResult = append(defaultStringResult, int64(len(jsonData.(string))))
		} else {
			defaultStringResult = append(defaultStringResult, nil)
		}

		return &EvalResponse{
			Result: defaultStringResult,
			Error:  nil,
		}
	}

	// Parse the JSONPath expression
	expr, err := jp.ParseString(path)
	if err != nil {
		return &EvalResponse{
			Result: nil,
			Error:  diceerrors.ErrJSONPathNotFound(path),
		}
	}
	// Execute the JSONPath query
	results := expr.Get(jsonData)
	if len(results) == 0 {
		return &EvalResponse{
			Result: []interface{}{},
			Error:  nil,
		}
	}
	strLenResults := make([]interface{}, 0, len(results))
	for _, result := range results {
		switch utils.GetJSONFieldType(result) {
		case utils.StringType:
			strLenResults = append(strLenResults, int64(len(result.(string))))
		default:
			strLenResults = append(strLenResults, nil)
		}
	}
	return &EvalResponse{
		Result: strLenResults,
		Error:  nil,
	}
}

func evalPFCOUNT(args []string, store *dstore.Store) *EvalResponse {
	if len(args) < 1 {
		return &EvalResponse{
			Result: nil,
			Error:  diceerrors.ErrWrongArgumentCount("PFCOUNT"),
		}
	}

	unionHll := hyperloglog.New()

	for _, arg := range args {
		obj := store.Get(arg)
		if obj != nil {
			currKeyHll, ok := obj.Value.(*hyperloglog.Sketch)
			if !ok {
				return &EvalResponse{
					Result: nil,
					Error:  diceerrors.ErrInvalidHyperLogLogKey,
				}
			}
			err := unionHll.Merge(currKeyHll)
			if err != nil {
				return &EvalResponse{
					Result: nil,
					Error:  diceerrors.ErrCorruptedHyperLogLogObject,
				}
			}
		}
	}

	return &EvalResponse{
		Result: unionHll.Estimate(),
		Error:  nil,
	}
}

// evalJSONOBJLEN return the number of keys in the JSON object at path in key.
// Returns an array of integer replies, an integer for each matching value,
// which is the json objects length, or nil, if the matching value is not a json.
// Returns encoded error if the key doesn't exist or key is expired or the matching value is not an array.
// Returns encoded error response if incorrect number of arguments
func evalJSONOBJLEN(args []string, store *dstore.Store) *EvalResponse {
	if len(args) < 1 {
		return &EvalResponse{
			Result: nil,
			Error:  diceerrors.ErrWrongArgumentCount("JSON.OBJLEN"),
		}
	}

	key := args[0]

	// Retrieve the object from the database
	obj := store.Get(key)
	if obj == nil {
		return &EvalResponse{
			Result: nil,
			Error:  nil,
		}
	}

	// check if the object is json
	errWithMessage := object.AssertTypeAndEncoding(obj.TypeEncoding, object.ObjTypeJSON, object.ObjEncodingJSON)
	if errWithMessage != nil {
		return &EvalResponse{
			Result: nil,
			Error:  diceerrors.ErrWrongTypeOperation,
		}
	}

	// get the value & check for marsheling error
	jsonData := obj.Value
	_, err := sonic.Marshal(jsonData)
	if err != nil {
		return &EvalResponse{
			Result: nil,
			Error:  diceerrors.ErrWrongTypeOperation,
		}
	}
	if len(args) == 1 {
		// check if the value is of json type
		if utils.GetJSONFieldType(jsonData) == utils.ObjectType {
			if castedData, ok := jsonData.(map[string]interface{}); ok {
				return &EvalResponse{
					Result: int64(len(castedData)),
					Error:  nil,
				}
			}
			return &EvalResponse{
				Result: nil,
				Error:  nil,
			}
		}
		return &EvalResponse{
			Result: nil,
			Error:  diceerrors.ErrWrongTypeOperation,
		}
	}

	path, isDefinitePath := utils.ParseInputJSONPath(args[1])

	expr, err := jp.ParseString(path)
	if err != nil {
		return &EvalResponse{
			Result: nil,
			Error:  diceerrors.ErrJSONPathNotFound(path),
		}
	}

	// get all values for matching paths
	results := expr.Get(jsonData)

	objectLen := make([]interface{}, 0, len(results))

	for _, result := range results {
		switch utils.GetJSONFieldType(result) {
		case utils.ObjectType:
			if castedResult, ok := result.(map[string]interface{}); ok {
				objectLen = append(objectLen, int64(len(castedResult)))
			} else {
				objectLen = append(objectLen, nil)
			}
		default:
			// If it is a definitePath, and the only value is not JSON, throw wrong type error
			if isDefinitePath {
				return &EvalResponse{
					Result: nil,
					Error:  diceerrors.ErrWrongTypeOperation,
				}
			}
			objectLen = append(objectLen, nil)
		}
	}

	// Must return a single integer if it is a definite Path
	if isDefinitePath {
		if len(objectLen) == 0 {
			return &EvalResponse{
				Result: nil,
				Error:  nil,
			}
		}
		return &EvalResponse{
			Result: objectLen[0],
			Error:  nil,
		}
	}

	return &EvalResponse{
		Result: objectLen,
		Error:  nil,
	}
}

func evalPFMERGE(args []string, store *dstore.Store) *EvalResponse {
	if len(args) < 1 {
		return &EvalResponse{
			Result: nil,
			Error:  diceerrors.ErrWrongArgumentCount("PFMERGE"),
		}
	}

	var mergedHll *hyperloglog.Sketch
	destKey := args[0]
	obj := store.Get(destKey)

	// If destKey doesn't exist, create a new HLL, else fetch the existing
	if obj == nil {
		mergedHll = hyperloglog.New()
	} else {
		var ok bool
		mergedHll, ok = obj.Value.(*hyperloglog.Sketch)
		if !ok {
			return &EvalResponse{
				Result: nil,
				Error:  diceerrors.ErrInvalidHyperLogLogKey,
			}
		}
	}

	for _, arg := range args {
		obj := store.Get(arg)
		if obj != nil {
			currKeyHll, ok := obj.Value.(*hyperloglog.Sketch)
			if !ok {
				return &EvalResponse{
					Result: nil,
					Error:  diceerrors.ErrInvalidHyperLogLogKey,
				}
			}

			err := mergedHll.Merge(currKeyHll)
			if err != nil {
				return &EvalResponse{
					Result: nil,
					Error:  diceerrors.ErrCorruptedHyperLogLogObject,
				}
			}
		}
	}

	// Save the mergedHll
	obj = store.NewObj(mergedHll, -1, object.ObjTypeString, object.ObjEncodingRaw)
	store.Put(destKey, obj)

	return &EvalResponse{
		Result: clientio.OK,
		Error:  nil,
	}
}

// Increments the number stored at field in the hash stored at key by increment.
//
// If key does not exist, a new key holding a hash is created.
// If field does not exist the value is set to the increment value passed
//
// The range of values supported by HINCRBY is limited to 64-bit signed integers.
//
// Usage: HINCRBY key field increment
func evalHINCRBY(args []string, store *dstore.Store) *EvalResponse {
	if len(args) < 3 {
		return &EvalResponse{
			Result: nil,
			Error:  diceerrors.ErrWrongArgumentCount("HINCRBY"),
		}
	}

	increment, err := strconv.ParseInt(args[2], 10, 64)
	if err != nil {
		return &EvalResponse{
			Result: nil,
			Error:  diceerrors.ErrIntegerOutOfRange,
		}
	}
	var hashmap HashMap
	key := args[0]
	obj := store.Get(key)
	if obj != nil {
		if err := object.AssertTypeAndEncoding(obj.TypeEncoding, object.ObjTypeHashMap, object.ObjEncodingHashMap); err != nil {
			return &EvalResponse{
				Result: nil,
				Error:  diceerrors.ErrWrongTypeOperation,
			}
		}
		hashmap = obj.Value.(HashMap)
	}

	if hashmap == nil {
		hashmap = make(HashMap)
	}

	field := args[1]
	numkey, err := hashmap.incrementValue(field, increment)
	if err != nil {
		return &EvalResponse{
			Result: nil,
			Error:  diceerrors.ErrGeneral(err.Error()),
		}
	}

	obj = store.NewObj(hashmap, -1, object.ObjTypeHashMap, object.ObjEncodingHashMap)
	store.Put(key, obj)

	return &EvalResponse{
		Result: numkey,
		Error:  nil,
	}
}

// Increments the number stored at field in the hash stored at key by the specified floating point increment.
//
// If key does not exist, a new key holding a hash is created.
// If field does not exist, the value is set to the increment passed before the operation is performed.
//
// The precision of the increment is not restricted to integers, allowing for floating point values.
//
// Usage: HINCRBYFLOAT key field increment
func evalHINCRBYFLOAT(args []string, store *dstore.Store) *EvalResponse {
	if len(args) < 3 {
		return &EvalResponse{
			Result: nil,
			Error:  diceerrors.ErrWrongArgumentCount("HINCRBYFLOAT"),
		}
	}

	increment, err := strconv.ParseFloat(strings.TrimSpace(args[2]), 64)
	if err != nil {
		return &EvalResponse{
			Result: nil,
			Error:  diceerrors.ErrInvalidNumberFormat,
		}
	}

	key := args[0]
	obj := store.Get(key)
	var hashmap HashMap
	if obj != nil {
		if err := object.AssertTypeAndEncoding(obj.TypeEncoding, object.ObjTypeHashMap, object.ObjEncodingHashMap); err != nil {
			return &EvalResponse{
				Result: nil,
				Error:  diceerrors.ErrWrongTypeOperation,
			}
		}
		hashmap = obj.Value.(HashMap)
	}

	if hashmap == nil {
		hashmap = make(HashMap)
	}

	field := args[1]
	numkey, err := hashmap.incrementFloatValue(field, increment)
	if err != nil {
		return &EvalResponse{
			Result: nil,
			Error:  diceerrors.ErrGeneral(err.Error()),
		}
	}

	obj = store.NewObj(hashmap, -1, object.ObjTypeHashMap, object.ObjEncodingHashMap)
	store.Put(key, obj)

	return &EvalResponse{
		Result: numkey,
		Error:  nil,
	}
}

// evalHRANDFIELD returns random fields from a hash stored at key.
// If only the key is provided, one random field is returned.
// If count is provided, it returns that many unique random fields. A negative count allows repeated selections.
// The "WITHVALUES" option returns both fields and values.
// Returns nil if the key doesn't exist or the hash is empty.
// Errors: arity error, type error for non-hash, syntax error for "WITHVALUES", or count format error.
func evalHRANDFIELD(args []string, store *dstore.Store) *EvalResponse {
	if len(args) < 1 || len(args) > 3 {
		return &EvalResponse{
			Result: nil,
			Error:  diceerrors.ErrWrongArgumentCount("HRANDFIELD"),
		}
	}

	key := args[0]
	obj := store.Get(key)
	if obj == nil {
		return &EvalResponse{
			Result: clientio.NIL,
			Error:  nil,
		}
	}

	if err := object.AssertTypeAndEncoding(obj.TypeEncoding, object.ObjTypeHashMap, object.ObjEncodingHashMap); err != nil {
		return &EvalResponse{
			Result: nil,
			Error:  diceerrors.ErrWrongTypeOperation,
		}
	}

	hashMap := obj.Value.(HashMap)
	if len(hashMap) == 0 {
		return &EvalResponse{
			Result: clientio.EmptyArray,
			Error:  nil,
		}
	}

	count := 1
	withValues := false

	if len(args) > 1 {
		var err error
		// The second argument is the count.
		count, err = strconv.Atoi(args[1])
		if err != nil {
			return &EvalResponse{
				Result: nil,
				Error:  diceerrors.ErrIntegerOutOfRange,
			}
		}

		// The third argument is the "WITHVALUES" option.
		if len(args) == 3 {
			if !strings.EqualFold(args[2], WithValues) {
				return &EvalResponse{
					Result: nil,
					Error:  diceerrors.ErrSyntax,
				}
			}
			withValues = true
		}
	}

	return selectRandomFields(hashMap, count, withValues)
}

// evalINCR increments the value of the specified key in args by 1,
// if the key exists and the value is integer format.
// The key should be the only param in args.
// If the key does not exist, new key is created with value 0,
// the value of the new key is then incremented.
// The value for the queried key should be of integer format,
// if not evalINCR returns encoded error response.
// evalINCR returns the incremented value for the key if there are no errors.
func evalINCR(args []string, store *dstore.Store) *EvalResponse {
	if len(args) != 1 {
		return &EvalResponse{
			Result: nil,
			Error:  diceerrors.ErrWrongArgumentCount("INCR"),
		}
	}

	return incrDecrCmd(args, 1, store)
}

// INCRBY increments the value of the specified key in args by increment integer specified,
// if the key exists and the value is integer format.
// The key and the increment integer should be the only param in args.
// If the key does not exist, new key is created with value 0,
// the value of the new key is then incremented.
// The value for the queried key should be of integer format,
// if not INCRBY returns error response.
// evalINCRBY returns the incremented value for the key if there are no errors.
func evalINCRBY(args []string, store *dstore.Store) *EvalResponse {
	if len(args) != 2 {
		return &EvalResponse{
			Result: nil,
			Error:  diceerrors.ErrWrongArgumentCount("INCRBY"),
		}
	}

	incrAmount, err := strconv.ParseInt(args[1], 10, 64)
	if err != nil {
		return &EvalResponse{
			Result: nil,
			Error:  diceerrors.ErrIntegerOutOfRange,
		}
	}
	return incrDecrCmd(args, incrAmount, store)
}

// evalDECR decrements the value of the specified key in args by 1,
// if the key exists and the value is integer format.
// The key should be the only param in args.
// If the key does not exist, new key is created with value 0,
// the value of the new key is then decremented.
// The value for the queried key should be of integer format,
// if not evalDECR returns error response.
// evalDECR returns the decremented value for the key if there are no errors.
func evalDECR(args []string, store *dstore.Store) *EvalResponse {
	if len(args) != 1 {
		return &EvalResponse{
			Result: nil,
			Error:  diceerrors.ErrWrongArgumentCount("DECR"),
		}
	}
	return incrDecrCmd(args, -1, store)
}

// evalDECRBY decrements the value of the specified key in args by the specified decrement,
// if the key exists and the value is integer format.
// The key should be the first parameter in args, and the decrement should be the second parameter.
// If the key does not exist, new key is created with value 0,
// the value of the new key is then decremented by specified decrement.
// The value for the queried key should be of integer format,
// if not evalDECRBY returns an error response.
// evalDECRBY returns the decremented value for the key after applying the specified decrement if there are no errors.
func evalDECRBY(args []string, store *dstore.Store) *EvalResponse {
	if len(args) != 2 {
		return &EvalResponse{
			Result: nil,
			Error:  diceerrors.ErrWrongArgumentCount("DECRBY"),
		}
	}
	decrAmount, err := strconv.ParseInt(args[1], 10, 64)
	if err != nil {
		return &EvalResponse{
			Result: nil,
			Error:  diceerrors.ErrIntegerOutOfRange,
		}
	}
	return incrDecrCmd(args, -decrAmount, store)
}

func incrDecrCmd(args []string, incr int64, store *dstore.Store) *EvalResponse {
	key := args[0]
	obj := store.Get(key)
	if obj == nil {
		obj = store.NewObj(incr, -1, object.ObjTypeInt, object.ObjEncodingInt)
		store.Put(key, obj)
		return &EvalResponse{
			Result: incr,
			Error:  nil,
		}
	}
	// if the type is not KV : return wrong type error
	// if the encoding or type is not int : return value is not an int error
	errStr := object.AssertType(obj.TypeEncoding, object.ObjTypeString)
	if errStr == nil {
		return &EvalResponse{
			Result: nil,
			Error:  diceerrors.ErrIntegerOutOfRange,
		}
	}

	errTypeInt := object.AssertType(obj.TypeEncoding, object.ObjTypeInt)
	errEncInt := object.AssertEncoding(obj.TypeEncoding, object.ObjEncodingInt)
	if errEncInt != nil || errTypeInt != nil {
		return &EvalResponse{
			Result: nil,
			Error:  diceerrors.ErrWrongTypeOperation,
		}
	}
	i, _ := obj.Value.(int64)
	if (incr < 0 && i < 0 && incr < (math.MinInt64-i)) ||
		(incr > 0 && i > 0 && incr > (math.MaxInt64-i)) {
		return &EvalResponse{
			Result: nil,
			Error:  diceerrors.ErrOverflow,
		}
	}

	i += incr
	obj.Value = i
	return &EvalResponse{
		Result: i,
		Error:  nil,
	}
}

// evalINCRBYFLOAT increments the value of the  key in args by the specified increment,
// if the key exists and the value is a number.
// The key should be the first parameter in args, and the increment should be the second parameter.
// If the key does not exist, a new key is created with increment's value.
// If the value at the key is a string, it should be parsable to float64,
// if not evalINCRBYFLOAT returns an  error response.
// evalINCRBYFLOAT returns the incremented value for the key after applying the specified increment if there are no errors.
func evalINCRBYFLOAT(args []string, store *dstore.Store) *EvalResponse {
	if len(args) != 2 {
		return &EvalResponse{
			Result: nil,
			Error:  diceerrors.ErrWrongArgumentCount("INCRBYFLOAT"),
		}
	}
	incr, err := strconv.ParseFloat(strings.TrimSpace(args[1]), 64)
	if err != nil {
		return &EvalResponse{
			Result: nil,
			Error:  diceerrors.ErrGeneral("value is not a valid float"),
		}
	}
	return incrByFloatCmd(args, incr, store)
}

func incrByFloatCmd(args []string, incr float64, store *dstore.Store) *EvalResponse {
	key := args[0]
	obj := store.Get(key)

	if obj == nil {
		strValue := formatFloat(incr, false)
		oType, oEnc := deduceTypeEncoding(strValue)
		obj = store.NewObj(strValue, -1, oType, oEnc)
		store.Put(key, obj)
		return &EvalResponse{
			Result: strValue,
			Error:  nil,
		}
	}

	errString := object.AssertType(obj.TypeEncoding, object.ObjTypeString)
	errInt := object.AssertType(obj.TypeEncoding, object.ObjTypeInt)
	if errString != nil && errInt != nil {
		return &EvalResponse{
			Result: nil,
			Error:  diceerrors.ErrWrongTypeOperation,
		}
	}

	value, err := floatValue(obj.Value)
	if err != nil {
		return &EvalResponse{
			Result: nil,
			Error:  diceerrors.ErrGeneral("value is not a valid float"),
		}
	}
	value += incr
	if math.IsInf(value, 0) {
		return &EvalResponse{
			Result: nil,
			Error:  diceerrors.ErrValueOutOfRange,
		}
	}
	strValue := formatFloat(value, true)

	oType, oEnc := deduceTypeEncoding(strValue)

	// Remove the trailing decimal for integer values
	// to maintain consistency with redis
	strValue = strings.TrimSuffix(strValue, ".0")

	obj.Value = strValue
	obj.TypeEncoding = oType | oEnc

	return &EvalResponse{
		Result: strValue,
		Error:  nil,
	}
}

// floatValue returns the float64 value for an interface which
// contains either a string or an int.
func floatValue(value interface{}) (float64, error) {
	switch raw := value.(type) {
	case string:
		parsed, err := strconv.ParseFloat(raw, 64)
		if err != nil {
			return 0, err
		}
		return parsed, nil
	case int64:
		return float64(raw), nil
	}

	return 0, fmt.Errorf(diceerrors.IntOrFloatErr)
}

// ZPOPMIN Removes and returns the member with the lowest score from the sorted set at the specified key.
// If multiple members have the same score, the one that comes first alphabetically is returned.
// You can also specify a count to remove and return multiple members at once.
// If the set is empty, it returns an empty result.
func evalZPOPMIN(args []string, store *dstore.Store) *EvalResponse {
	// Incorrect number of arguments should return error
	if len(args) < 1 || len(args) > 2 {
		return &EvalResponse{
			Result: clientio.NIL,
			Error:  diceerrors.ErrWrongArgumentCount("ZPOPMIN"),
		}
	}

	key := args[0]        // Key argument
	obj := store.Get(key) // Getting sortedSet object from store

	// If the sortedSet is nil, return an empty list
	if obj == nil {
		return &EvalResponse{
			Result: []string{},
			Error:  nil,
		}
	}

	sortedSet, err := sortedset.FromObject(obj)
	if err != nil {
		return &EvalResponse{
			Result: clientio.NIL,
			Error:  diceerrors.ErrWrongTypeOperation,
		}
	}

	count := 1
	// Check if the count argument is provided.
	if len(args) == 2 {
		countArg, err := strconv.Atoi(args[1])
		if err != nil {
			// Return an error if the argument is not a valid integer
			return &EvalResponse{
				Result: clientio.NIL,
				Error:  diceerrors.ErrIntegerOutOfRange,
			}
		}
		count = countArg
	}

	// If count is less than 1, empty array is returned
	if count < 1 {
		return &EvalResponse{
			Result: []string{},
			Error:  nil,
		}
	}

	// If the count argument is present, return all the members with lowest score sorted in ascending order.
	// If there are multiple lowest scores with same score value, it sorts the members in lexographical order of member name
	results := sortedSet.GetMin(count)

	return &EvalResponse{
		Result: results,
		Error:  nil,
	}
}

// evalHLEN returns the number of fields contained in the hash stored at key.
//
// If key doesn't exist, it returns 0.
//
// Usage: HLEN key
func evalHLEN(args []string, store *dstore.Store) *EvalResponse {
	if len(args) != 1 {
		return &EvalResponse{
			Result: nil,
			Error:  diceerrors.ErrWrongArgumentCount("HLEN"),
		}
	}

	key := args[0]

	obj := store.Get(key)

	if obj == nil {
		return &EvalResponse{
			Result: clientio.IntegerZero,
			Error:  nil,
		}
	}

	if err := object.AssertTypeAndEncoding(obj.TypeEncoding, object.ObjTypeHashMap, object.ObjEncodingHashMap); err != nil {
		return &EvalResponse{
			Result: nil,
			Error:  diceerrors.ErrWrongTypeOperation,
		}
	}

	hashMap := obj.Value.(HashMap)
	return &EvalResponse{
		Result: len(hashMap),
		Error:  nil,
	}
}

// evalHSTRLEN returns the length of value associated with field in the hash stored at key.
//
// This command returns 0, if the specified field doesn't exist in the key
//
// If key doesn't exist, it returns 0.
//
// Usage: HSTRLEN key field value
func evalHSTRLEN(args []string, store *dstore.Store) *EvalResponse {
	if len(args) != 2 {
		return &EvalResponse{
			Result: nil,
			Error:  diceerrors.ErrWrongArgumentCount("HSTRLEN"),
		}
	}

	key := args[0]
	hmKey := args[1]
	obj := store.Get(key)

	var hashMap HashMap

	if obj != nil {
		if err := object.AssertTypeAndEncoding(obj.TypeEncoding, object.ObjTypeHashMap, object.ObjEncodingHashMap); err != nil {
			return &EvalResponse{
				Result: nil,
				Error:  diceerrors.ErrWrongTypeOperation,
			}
		}
		hashMap = obj.Value.(HashMap)
	} else {
		return &EvalResponse{
			Result: clientio.IntegerZero,
			Error:  nil,
		}
	}

	val, ok := hashMap.Get(hmKey)
	// Return 0, if specified field doesn't exist in the HashMap.
	if ok {
		return &EvalResponse{
			Result: len(*val),
			Error:  nil,
		}
	}
	return &EvalResponse{
		Result: clientio.IntegerZero,
		Error:  nil,
	}
}

// evalHSCAN return a two element multi-bulk reply, where the first element is a string representing the cursor,
// and the second element is a multi-bulk with an array of elements.
//
// The array of elements contain two elements, a field and a value, for every returned element of the Hash.
//
// If key doesn't exist, it returns an array containing 0 and empty array.
//
// Usage: HSCAN key cursor [MATCH pattern] [COUNT count]
func evalHSCAN(args []string, store *dstore.Store) *EvalResponse {
	if len(args) < 2 {
		return &EvalResponse{
			Result: nil,
			Error:  diceerrors.ErrWrongArgumentCount("HSCAN"),
		}
	}

	key := args[0]
	cursor, err := strconv.ParseInt(args[1], 10, 64)
	if err != nil {
		return &EvalResponse{
			Result: nil,
			Error:  diceerrors.ErrIntegerOutOfRange,
		}
	}

	obj := store.Get(key)
	if obj == nil {
		return &EvalResponse{
			Result: []interface{}{"0", []string{}},
			Error:  nil,
		}
	}

	if err := object.AssertTypeAndEncoding(obj.TypeEncoding, object.ObjTypeHashMap, object.ObjEncodingHashMap); err != nil {
		return &EvalResponse{
			Result: nil,
			Error:  diceerrors.ErrWrongTypeOperation,
		}
	}

	hashMap := obj.Value.(HashMap)
	pattern := "*"
	count := 10

	// Parse optional arguments
	for i := 2; i < len(args); i += 2 {
		switch strings.ToUpper(args[i]) {
		case "MATCH":
			if i+1 < len(args) {
				pattern = args[i+1]
			}
		case CountConst:
			if i+1 < len(args) {
				parsedCount, err := strconv.Atoi(args[i+1])
				if err != nil || parsedCount < 1 {
					return &EvalResponse{
						Result: nil,
						Error:  diceerrors.ErrIntegerOutOfRange,
					}
				}
				count = parsedCount
			}
		}
	}

	// Note that this implementation has a time complexity of O(N), where N is the number of keys in 'hashMap'.
	// This is in contrast to Redis, which implements HSCAN in O(1) time complexity by maintaining a cursor.
	keys := make([]string, 0, len(hashMap))
	for k := range hashMap {
		keys = append(keys, k)
	}
	sort.Strings(keys)

	matched := 0
	results := make([]string, 0, count*2)
	newCursor := 0

	g, err := glob.Compile(pattern)
	if err != nil {
		return &EvalResponse{
			Result: nil,
			Error:  diceerrors.ErrGeneral(fmt.Sprintf("Invalid glob pattern: %s", err)),
		}
	}

	// Scan the keys and add them to the results if they match the pattern
	for i := int(cursor); i < len(keys); i++ {
		if g.Match(keys[i]) {
			results = append(results, keys[i], hashMap[keys[i]])
			matched++
			if matched >= count {
				newCursor = i + 1
				break
			}
		}
	}

	// If we've scanned all keys, reset cursor to 0
	if newCursor >= len(keys) {
		newCursor = 0
	}

	return &EvalResponse{
		Result: []interface{}{strconv.Itoa(newCursor), results},
		Error:  nil,
	}
}

// evalBF.RESERVE evaluates the BF.RESERVE command responsible for initializing a
// new bloom filter and allocation it's relevant parameters based on given inputs.
// If no params are provided, it uses defaults.
func evalBFRESERVE(args []string, store *dstore.Store) *EvalResponse {
	if len(args) < 3 {
		return makeEvalError(diceerrors.ErrWrongArgumentCount("BF.RESERVE"))
	}

	opts, err := newBloomOpts(args[1:])
	if err != nil {
		return makeEvalError(err)
	}

	_, err = CreateBloomFilter(args[0], store, opts)
	if err != nil {
		return makeEvalError(err)
	}
	return makeEvalResult(clientio.OK)
}

// evalBFADD evaluates the BF.ADD command responsible for adding an element to a bloom filter. If the filter does not
// exist, it will create a new one with default parameters.
func evalBFADD(args []string, store *dstore.Store) *EvalResponse {
	if len(args) != 2 {
		return makeEvalError(diceerrors.ErrWrongArgumentCount("BF.ADD"))
	}

	bloom, err := getOrCreateBloomFilter(args[0], store, nil)
	if err != nil {
		return makeEvalError(err)
	}

	result, err := bloom.add(args[1])
	if err != nil {
		return makeEvalError(err)
	}

	return makeEvalResult(result)
}

// evalBFEXISTS evaluates the BF.EXISTS command responsible for checking existence of an element in a bloom filter.
func evalBFEXISTS(args []string, store *dstore.Store) *EvalResponse {
	// todo must work with objects of
	if len(args) != 2 {
		return makeEvalError(diceerrors.ErrWrongArgumentCount("BF.EXISTS"))
	}

	bloom, err := GetBloomFilter(args[0], store)
	if err != nil {
		return makeEvalError(err)
	}
	if bloom == nil {
		return makeEvalResult(clientio.IntegerZero)
	}
	result, err := bloom.exists(args[1])
	if err != nil {
		return makeEvalError(err)
	}
	return makeEvalResult(result)
}

// evalBFINFO evaluates the BF.INFO command responsible for returning the
// parameters and metadata of an existing bloom filter.
func evalBFINFO(args []string, store *dstore.Store) *EvalResponse {
	if len(args) < 1 || len(args) > 2 {
		return makeEvalError(diceerrors.ErrWrongArgumentCount("BF.INFO"))
	}

	bloom, err := GetBloomFilter(args[0], store)

	if err != nil {
		return makeEvalError(err)
	}

	if bloom == nil {
		return makeEvalError(diceerrors.ErrGeneral("not found"))
	}
	opt := ""
	if len(args) == 2 {
		opt = args[1]
	}
	result, err := bloom.info(opt)

	if err != nil {
		return makeEvalError(err)
	}

	return makeEvalResult(result)
}

<<<<<<< HEAD
// evalDEL deletes all the specified keys in args list
// returns the count of total deleted keys
func evalDEL(args []string, store *dstore.Store) *EvalResponse {
	if len(args) < 1 {
		return &EvalResponse{
			Result: nil,
			Error:  diceerrors.ErrWrongArgumentCount("DEL"),
		}
	}

	var count int64
	for _, key := range args {
		if ok := store.Del(key); ok {
			count++
		}
	}

	return &EvalResponse{
		Result: count,
		Error:  nil,
	}
}

// evalEXISTS returns the number of keys existing in the db
// returns the count of total existing keys
func evalEXISTS(args []string, store *dstore.Store) *EvalResponse {
	if len(args) < 1 {
		return &EvalResponse{
			Result: nil,
			Error:  diceerrors.ErrWrongArgumentCount("EXISTS"),
		}
	}

	var count int64
	for _, key := range args {
		if store.GetNoTouch(key) != nil {
			count++
		}
	}

	return &EvalResponse{
		Result: count,
		Error:  nil,
	}
}

// evalPERSIST removes the expiry from the key
func evalPERSIST(args []string, store *dstore.Store) *EvalResponse {
	if len(args) != 1 {
		return &EvalResponse{
			Result: nil,
			Error:  diceerrors.ErrWrongArgumentCount("PERSIST"),
=======
// This command removes the element with the maximum score from the sorted set.
// If two elements have the same score then the members are aligned in lexicographically and the lexicographically greater element is removed.
// There is a second optional element called count which specifies the number of element to be removed.
// Returns the removed elements from the sorted set.
func evalZPOPMAX(args []string, store *dstore.Store) *EvalResponse {
	if len(args) < 1 || len(args) > 2 {
		return &EvalResponse{
			Result: clientio.NIL,
			Error:  diceerrors.ErrWrongArgumentCount("ZPOPMAX"),
>>>>>>> fb369917
		}
	}

	key := args[0]
	obj := store.Get(key)

<<<<<<< HEAD
	// If the key doesn't exist, return 0
	if obj == nil {
		return &EvalResponse{
			Result: clientio.IntegerZero,
			Error:  nil,
		}
	}

	// If the key has no expiry, return 0
	_, isExpirySet := dstore.GetExpiry(obj, store)
	if !isExpirySet {
		return &EvalResponse{
			Result: clientio.IntegerZero,
			Error:  nil,
		}
	}

	// Remove the expiry from the key
	dstore.DelExpiry(obj, store)

	return &EvalResponse{
		Result: clientio.IntegerOne,
		Error:  nil,
	}
}

// evalTYPE returns the type of the value stored at key
func evalTYPE(args []string, store *dstore.Store) *EvalResponse {
	if len(args) < 1 {
		return &EvalResponse{
			Result: nil,
			Error:  diceerrors.ErrWrongArgumentCount("TYPE"),
		}
	}

	key := args[0]
	obj := store.Get(key)

	if obj == nil {
		return &EvalResponse{
			Result: "none",
			Error:  nil,
		}
	}

	var typeStr string
	switch oType, _ := object.ExtractTypeEncoding(obj); oType {
	case object.ObjTypeString, object.ObjTypeInt, object.ObjTypeByteArray:
		typeStr = "string"
	case object.ObjTypeByteList:
		typeStr = "list"
	case object.ObjTypeSet:
		typeStr = "set"
	case object.ObjTypeHashMap:
		typeStr = "hash"
	default:
		typeStr = "non-supported type"
	}

	return &EvalResponse{
		Result: typeStr,
=======
	count := 1
	if len(args) > 1 {
		ops, err := strconv.Atoi(args[1])
		if err != nil {
			return &EvalResponse{
				Result: clientio.NIL,
				Error:  diceerrors.ErrGeneral("value is out of range, must be positive"), // This error is thrown when then count argument is not an integer
			}
		}
		if ops <= 0 {
			return &EvalResponse{
				Result: []string{}, // Returns empty array when the count is less than or equal to  0
				Error:  nil,
			}
		}
		count = ops
	}

	if obj == nil {
		return &EvalResponse{
			Result: []string{}, // Returns empty array when the object with given key is not present in the store
			Error:  nil,
		}
	}

	var sortedSet *sortedset.Set
	sortedSet, err := sortedset.FromObject(obj)
	if err != nil {
		return &EvalResponse{
			Result: clientio.NIL,
			Error:  diceerrors.ErrWrongTypeOperation, // Returns this error when a key is present in the store but is not of type sortedset.Set
		}
	}

	var res []string = sortedSet.PopMax(count)

	return &EvalResponse{
		Result: res,
>>>>>>> fb369917
		Error:  nil,
	}
}<|MERGE_RESOLUTION|>--- conflicted
+++ resolved
@@ -1988,60 +1988,6 @@
 	return makeEvalResult(result)
 }
 
-<<<<<<< HEAD
-// evalDEL deletes all the specified keys in args list
-// returns the count of total deleted keys
-func evalDEL(args []string, store *dstore.Store) *EvalResponse {
-	if len(args) < 1 {
-		return &EvalResponse{
-			Result: nil,
-			Error:  diceerrors.ErrWrongArgumentCount("DEL"),
-		}
-	}
-
-	var count int64
-	for _, key := range args {
-		if ok := store.Del(key); ok {
-			count++
-		}
-	}
-
-	return &EvalResponse{
-		Result: count,
-		Error:  nil,
-	}
-}
-
-// evalEXISTS returns the number of keys existing in the db
-// returns the count of total existing keys
-func evalEXISTS(args []string, store *dstore.Store) *EvalResponse {
-	if len(args) < 1 {
-		return &EvalResponse{
-			Result: nil,
-			Error:  diceerrors.ErrWrongArgumentCount("EXISTS"),
-		}
-	}
-
-	var count int64
-	for _, key := range args {
-		if store.GetNoTouch(key) != nil {
-			count++
-		}
-	}
-
-	return &EvalResponse{
-		Result: count,
-		Error:  nil,
-	}
-}
-
-// evalPERSIST removes the expiry from the key
-func evalPERSIST(args []string, store *dstore.Store) *EvalResponse {
-	if len(args) != 1 {
-		return &EvalResponse{
-			Result: nil,
-			Error:  diceerrors.ErrWrongArgumentCount("PERSIST"),
-=======
 // This command removes the element with the maximum score from the sorted set.
 // If two elements have the same score then the members are aligned in lexicographically and the lexicographically greater element is removed.
 // There is a second optional element called count which specifies the number of element to be removed.
@@ -2051,14 +1997,112 @@
 		return &EvalResponse{
 			Result: clientio.NIL,
 			Error:  diceerrors.ErrWrongArgumentCount("ZPOPMAX"),
->>>>>>> fb369917
 		}
 	}
 
 	key := args[0]
 	obj := store.Get(key)
 
-<<<<<<< HEAD
+	count := 1
+	if len(args) > 1 {
+		ops, err := strconv.Atoi(args[1])
+		if err != nil {
+			return &EvalResponse{
+				Result: clientio.NIL,
+				Error:  diceerrors.ErrGeneral("value is out of range, must be positive"), // This error is thrown when then count argument is not an integer
+			}
+		}
+		if ops <= 0 {
+			return &EvalResponse{
+				Result: []string{}, // Returns empty array when the count is less than or equal to  0
+				Error:  nil,
+			}
+		}
+		count = ops
+	}
+
+	if obj == nil {
+		return &EvalResponse{
+			Result: []string{}, // Returns empty array when the object with given key is not present in the store
+			Error:  nil,
+		}
+	}
+
+	var sortedSet *sortedset.Set
+	sortedSet, err := sortedset.FromObject(obj)
+	if err != nil {
+		return &EvalResponse{
+			Result: clientio.NIL,
+			Error:  diceerrors.ErrWrongTypeOperation, // Returns this error when a key is present in the store but is not of type sortedset.Set
+		}
+	}
+
+	var res []string = sortedSet.PopMax(count)
+
+	return &EvalResponse{
+		Result: res,
+		Error:  nil,
+	}
+}
+
+// evalDEL deletes all the specified keys in args list
+// returns the count of total deleted keys
+func evalDEL(args []string, store *dstore.Store) *EvalResponse {
+	if len(args) < 1 {
+		return &EvalResponse{
+			Result: nil,
+			Error:  diceerrors.ErrWrongArgumentCount("DEL"),
+		}
+	}
+
+	var count int64
+	for _, key := range args {
+		if ok := store.Del(key); ok {
+			count++
+		}
+	}
+
+	return &EvalResponse{
+		Result: count,
+		Error:  nil,
+	}
+}
+
+// evalEXISTS returns the number of keys existing in the db
+// returns the count of total existing keys
+func evalEXISTS(args []string, store *dstore.Store) *EvalResponse {
+	if len(args) < 1 {
+		return &EvalResponse{
+			Result: nil,
+			Error:  diceerrors.ErrWrongArgumentCount("EXISTS"),
+		}
+	}
+
+	var count int64
+	for _, key := range args {
+		if store.GetNoTouch(key) != nil {
+			count++
+		}
+	}
+
+	return &EvalResponse{
+		Result: count,
+		Error:  nil,
+	}
+}
+
+// evalPERSIST removes the expiry from the key
+func evalPERSIST(args []string, store *dstore.Store) *EvalResponse {
+	if len(args) != 1 {
+		return &EvalResponse{
+			Result: nil,
+			Error:  diceerrors.ErrWrongArgumentCount("PERSIST"),
+		}
+	}
+
+	key := args[0]
+	obj := store.Get(key)
+
 	// If the key doesn't exist, return 0
 	if obj == nil {
 		return &EvalResponse{
@@ -2120,46 +2164,6 @@
 
 	return &EvalResponse{
 		Result: typeStr,
-=======
-	count := 1
-	if len(args) > 1 {
-		ops, err := strconv.Atoi(args[1])
-		if err != nil {
-			return &EvalResponse{
-				Result: clientio.NIL,
-				Error:  diceerrors.ErrGeneral("value is out of range, must be positive"), // This error is thrown when then count argument is not an integer
-			}
-		}
-		if ops <= 0 {
-			return &EvalResponse{
-				Result: []string{}, // Returns empty array when the count is less than or equal to  0
-				Error:  nil,
-			}
-		}
-		count = ops
-	}
-
-	if obj == nil {
-		return &EvalResponse{
-			Result: []string{}, // Returns empty array when the object with given key is not present in the store
-			Error:  nil,
-		}
-	}
-
-	var sortedSet *sortedset.Set
-	sortedSet, err := sortedset.FromObject(obj)
-	if err != nil {
-		return &EvalResponse{
-			Result: clientio.NIL,
-			Error:  diceerrors.ErrWrongTypeOperation, // Returns this error when a key is present in the store but is not of type sortedset.Set
-		}
-	}
-
-	var res []string = sortedSet.PopMax(count)
-
-	return &EvalResponse{
-		Result: res,
->>>>>>> fb369917
 		Error:  nil,
 	}
 }