--- conflicted
+++ resolved
@@ -911,7 +911,6 @@
 	}
 }
 
-<<<<<<< HEAD
 // This command removes the element with the maximum score from the sorted set.
 // If two elements have the same score then the members are aligned in lexicographically and the lexicographically greater element is removed.
 // There is a second optional element called count which specifies the number of element to be removed.
@@ -965,7 +964,10 @@
 
 	return &EvalResponse{
 		Result: res,
-=======
+		Error:  nil,
+	}
+}
+
 // ZPOPMIN Removes and returns the member with the lowest score from the sorted set at the specified key.
 // If multiple members have the same score, the one that comes first alphabetically is returned.
 // You can also specify a count to remove and return multiple members at once.
@@ -1018,7 +1020,6 @@
 
 	return &EvalResponse{
 		Result: results,
->>>>>>> 045376e7
 		Error:  nil,
 	}
 }