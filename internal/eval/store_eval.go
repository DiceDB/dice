--- conflicted
+++ resolved
@@ -997,7 +997,6 @@
 	}
 }
 
-<<<<<<< HEAD
 // evalDEL deletes all the specified keys in args list
 // returns the count of total deleted keys
 func evalDEL(args []string, store *dstore.Store) *EvalResponse {
@@ -1040,102 +1039,21 @@
 
 	return &EvalResponse{
 		Result: count,
-=======
-// Increments the number stored at field in the hash stored at key by increment.
-//
-// If key does not exist, a new key holding a hash is created.
-// If field does not exist the value is set to the increment value passed
-//
-// The range of values supported by HINCRBY is limited to 64-bit signed integers.
-//
-// Usage: HINCRBY key field increment
-func evalHINCRBY(args []string, store *dstore.Store) *EvalResponse {
-	if len(args) < 3 {
-		return &EvalResponse{
-			Result: nil,
-			Error:  diceerrors.ErrWrongArgumentCount("HINCRBY"),
-		}
-	}
-
-	increment, err := strconv.ParseInt(args[2], 10, 64)
-	if err != nil {
-		return &EvalResponse{
-			Result: nil,
-			Error:  diceerrors.ErrIntegerOutOfRange,
-		}
-	}
-	var hashmap HashMap
-	key := args[0]
-	obj := store.Get(key)
-	if obj != nil {
-		if err := object.AssertTypeAndEncoding(obj.TypeEncoding, object.ObjTypeHashMap, object.ObjEncodingHashMap); err != nil {
-			return &EvalResponse{
-				Result: nil,
-				Error:  diceerrors.ErrWrongTypeOperation,
-			}
-		}
-		hashmap = obj.Value.(HashMap)
-	}
-
-	if hashmap == nil {
-		hashmap = make(HashMap)
-	}
-
-	field := args[1]
-	numkey, err := hashmap.incrementValue(field, increment)
-	if err != nil {
-		return &EvalResponse{
-			Result: nil,
-			Error:  diceerrors.ErrGeneral(err.Error()),
-		}
-	}
-
-	obj = store.NewObj(hashmap, -1, object.ObjTypeHashMap, object.ObjEncodingHashMap)
-	store.Put(key, obj)
-
-	return &EvalResponse{
-		Result: numkey,
->>>>>>> 7747ff19
-		Error:  nil,
-	}
-}
-
-<<<<<<< HEAD
+		Error:  nil,
+	}
+}
+
 // evalPERSIST removes the expiry from the key
 func evalPersist(args []string, store *dstore.Store) *EvalResponse {
 	if len(args) < 1 {
 		return &EvalResponse{
 			Result: nil,
 			Error:  diceerrors.ErrWrongArgumentCount("PERSIST"),
-=======
-// Increments the number stored at field in the hash stored at key by the specified floating point increment.
-//
-// If key does not exist, a new key holding a hash is created.
-// If field does not exist, the value is set to the increment passed before the operation is performed.
-//
-// The precision of the increment is not restricted to integers, allowing for floating point values.
-//
-// Usage: HINCRBYFLOAT key field increment
-func evalHINCRBYFLOAT(args []string, store *dstore.Store) *EvalResponse {
-	if len(args) < 3 {
-		return &EvalResponse{
-			Result: nil,
-			Error:  diceerrors.ErrWrongArgumentCount("HINCRBYFLOAT"),
-		}
-	}
-
-	increment, err := strconv.ParseFloat(strings.TrimSpace(args[2]), 64)
-	if err != nil {
-		return &EvalResponse{
-			Result: nil,
-			Error:  diceerrors.ErrInvalidNumberFormat,
->>>>>>> 7747ff19
 		}
 	}
 
 	key := args[0]
 	obj := store.Get(key)
-<<<<<<< HEAD
 
 	// If the key doesn't exist, return 0
 	if obj == nil {
@@ -1161,81 +1079,29 @@
 
 	return &EvalResponse{
 		Result: int64(1),
-=======
-	var hashmap HashMap
-	if obj != nil {
-		if err := object.AssertTypeAndEncoding(obj.TypeEncoding, object.ObjTypeHashMap, object.ObjEncodingHashMap); err != nil {
-			return &EvalResponse{
-				Result: nil,
-				Error:  diceerrors.ErrWrongTypeOperation,
-			}
-		}
-		hashmap = obj.Value.(HashMap)
-	}
-
-	if hashmap == nil {
-		hashmap = make(HashMap)
-	}
-
-	field := args[1]
-	numkey, err := hashmap.incrementFloatValue(field, increment)
-	if err != nil {
-		return &EvalResponse{
-			Result: nil,
-			Error:  diceerrors.ErrGeneral(err.Error()),
-		}
-	}
-
-	obj = store.NewObj(hashmap, -1, object.ObjTypeHashMap, object.ObjEncodingHashMap)
-	store.Put(key, obj)
-
-	return &EvalResponse{
-		Result: numkey,
->>>>>>> 7747ff19
-		Error:  nil,
-	}
-}
-
-<<<<<<< HEAD
+		Error:  nil,
+	}
+}
+
 // evalTYPE returns the type of the value stored at key
 func evalTYPE(args []string, store *dstore.Store) *EvalResponse {
 	if len(args) < 1 {
 		return &EvalResponse{
 			Result: nil,
 			Error:  diceerrors.ErrWrongArgumentCount("TYPE"),
-=======
-// evalHRANDFIELD returns random fields from a hash stored at key.
-// If only the key is provided, one random field is returned.
-// If count is provided, it returns that many unique random fields. A negative count allows repeated selections.
-// The "WITHVALUES" option returns both fields and values.
-// Returns nil if the key doesn't exist or the hash is empty.
-// Errors: arity error, type error for non-hash, syntax error for "WITHVALUES", or count format error.
-func evalHRANDFIELD(args []string, store *dstore.Store) *EvalResponse {
-	if len(args) < 1 || len(args) > 3 {
-		return &EvalResponse{
-			Result: nil,
-			Error:  diceerrors.ErrWrongArgumentCount("HRANDFIELD"),
->>>>>>> 7747ff19
 		}
 	}
 
 	key := args[0]
 	obj := store.Get(key)
-<<<<<<< HEAD
 
 	if obj == nil {
 		return &EvalResponse{
 			Result: "none",
-=======
-	if obj == nil {
-		return &EvalResponse{
-			Result: clientio.NIL,
->>>>>>> 7747ff19
-			Error:  nil,
-		}
-	}
-
-<<<<<<< HEAD
+			Error:  nil,
+		}
+	}
+
 	var typeStr string
 	switch oType, _ := object.ExtractTypeEncoding(obj); oType {
 	case object.ObjTypeString, object.ObjTypeInt, object.ObjTypeByteArray:
@@ -1254,50 +1120,6 @@
 		Result: typeStr,
 		Error:  nil,
 	}
-=======
-	if err := object.AssertTypeAndEncoding(obj.TypeEncoding, object.ObjTypeHashMap, object.ObjEncodingHashMap); err != nil {
-		return &EvalResponse{
-			Result: nil,
-			Error:  diceerrors.ErrWrongTypeOperation,
-		}
-	}
-
-	hashMap := obj.Value.(HashMap)
-	if len(hashMap) == 0 {
-		return &EvalResponse{
-			Result: clientio.EmptyArray,
-			Error:  nil,
-		}
-	}
-
-	count := 1
-	withValues := false
-
-	if len(args) > 1 {
-		var err error
-		// The second argument is the count.
-		count, err = strconv.Atoi(args[1])
-		if err != nil {
-			return &EvalResponse{
-				Result: nil,
-				Error:  diceerrors.ErrIntegerOutOfRange,
-			}
-		}
-
-		// The third argument is the "WITHVALUES" option.
-		if len(args) == 3 {
-			if !strings.EqualFold(args[2], WithValues) {
-				return &EvalResponse{
-					Result: nil,
-					Error:  diceerrors.ErrSyntax,
-				}
-			}
-			withValues = true
-		}
-	}
-
-	return selectRandomFields(hashMap, count, withValues)
->>>>>>> 7747ff19
 }
 
 // evalINCR increments the value of the specified key in args by 1,
@@ -1434,6 +1256,191 @@
 	}
 }
 
+
+// Increments the number stored at field in the hash stored at key by increment.
+//
+// If key does not exist, a new key holding a hash is created.
+// If field does not exist the value is set to the increment value passed
+//
+// The range of values supported by HINCRBY is limited to 64-bit signed integers.
+//
+// Usage: HINCRBY key field increment
+func evalHINCRBY(args []string, store *dstore.Store) *EvalResponse {
+	if len(args) < 3 {
+		return &EvalResponse{
+			Result: nil,
+			Error:  diceerrors.ErrWrongArgumentCount("HINCRBY"),
+		}
+	}
+
+	increment, err := strconv.ParseInt(args[2], 10, 64)
+	if err != nil {
+		return &EvalResponse{
+			Result: nil,
+			Error:  diceerrors.ErrIntegerOutOfRange,
+		}
+	}
+	var hashmap HashMap
+	key := args[0]
+	obj := store.Get(key)
+	if obj != nil {
+		if err := object.AssertTypeAndEncoding(obj.TypeEncoding, object.ObjTypeHashMap, object.ObjEncodingHashMap); err != nil {
+			return &EvalResponse{
+				Result: nil,
+				Error:  diceerrors.ErrWrongTypeOperation,
+			}
+		}
+		hashmap = obj.Value.(HashMap)
+	}
+
+	if hashmap == nil {
+		hashmap = make(HashMap)
+	}
+
+	field := args[1]
+	numkey, err := hashmap.incrementValue(field, increment)
+	if err != nil {
+		return &EvalResponse{
+			Result: nil,
+			Error:  diceerrors.ErrGeneral(err.Error()),
+		}
+	}
+
+	obj = store.NewObj(hashmap, -1, object.ObjTypeHashMap, object.ObjEncodingHashMap)
+	store.Put(key, obj)
+
+	return &EvalResponse{
+		Result: numkey,
+		Error:  nil,
+	}
+}
+
+// Increments the number stored at field in the hash stored at key by the specified floating point increment.
+//
+// If key does not exist, a new key holding a hash is created.
+// If field does not exist, the value is set to the increment passed before the operation is performed.
+//
+// The precision of the increment is not restricted to integers, allowing for floating point values.
+//
+// Usage: HINCRBYFLOAT key field increment
+func evalHINCRBYFLOAT(args []string, store *dstore.Store) *EvalResponse {
+	if len(args) < 3 {
+		return &EvalResponse{
+			Result: nil,
+			Error:  diceerrors.ErrWrongArgumentCount("HINCRBYFLOAT"),
+		}
+	}
+
+	increment, err := strconv.ParseFloat(strings.TrimSpace(args[2]), 64)
+	if err != nil {
+		return &EvalResponse{
+			Result: nil,
+			Error:  diceerrors.ErrInvalidNumberFormat,
+		}
+	}
+
+	key := args[0]
+	obj := store.Get(key)
+	var hashmap HashMap
+	if obj != nil {
+		if err := object.AssertTypeAndEncoding(obj.TypeEncoding, object.ObjTypeHashMap, object.ObjEncodingHashMap); err != nil {
+			return &EvalResponse{
+				Result: nil,
+				Error:  diceerrors.ErrWrongTypeOperation,
+			}
+		}
+		hashmap = obj.Value.(HashMap)
+	}
+
+	if hashmap == nil {
+		hashmap = make(HashMap)
+	}
+
+	field := args[1]
+	numkey, err := hashmap.incrementFloatValue(field, increment)
+	if err != nil {
+		return &EvalResponse{
+			Result: nil,
+			Error:  diceerrors.ErrGeneral(err.Error()),
+		}
+	}
+
+	obj = store.NewObj(hashmap, -1, object.ObjTypeHashMap, object.ObjEncodingHashMap)
+	store.Put(key, obj)
+
+	return &EvalResponse{
+		Result: numkey,
+		Error:  nil,
+	}
+}
+
+// evalHRANDFIELD returns random fields from a hash stored at key.
+// If only the key is provided, one random field is returned.
+// If count is provided, it returns that many unique random fields. A negative count allows repeated selections.
+// The "WITHVALUES" option returns both fields and values.
+// Returns nil if the key doesn't exist or the hash is empty.
+// Errors: arity error, type error for non-hash, syntax error for "WITHVALUES", or count format error.
+func evalHRANDFIELD(args []string, store *dstore.Store) *EvalResponse {
+	if len(args) < 1 || len(args) > 3 {
+		return &EvalResponse{
+			Result: nil,
+			Error:  diceerrors.ErrWrongArgumentCount("HRANDFIELD"),
+		}
+	}
+
+	key := args[0]
+	obj := store.Get(key)
+	if obj == nil {
+		return &EvalResponse{
+			Result: clientio.NIL,
+			Error:  nil,
+		}
+	}
+
+	if err := object.AssertTypeAndEncoding(obj.TypeEncoding, object.ObjTypeHashMap, object.ObjEncodingHashMap); err != nil {
+		return &EvalResponse{
+			Result: nil,
+			Error:  diceerrors.ErrWrongTypeOperation,
+		}
+	}
+
+	hashMap := obj.Value.(HashMap)
+	if len(hashMap) == 0 {
+		return &EvalResponse{
+			Result: clientio.EmptyArray,
+			Error:  nil,
+		}
+	}
+
+	count := 1
+	withValues := false
+
+	if len(args) > 1 {
+		var err error
+		// The second argument is the count.
+		count, err = strconv.Atoi(args[1])
+		if err != nil {
+			return &EvalResponse{
+				Result: nil,
+				Error:  diceerrors.ErrIntegerOutOfRange,
+			}
+		}
+
+		// The third argument is the "WITHVALUES" option.
+		if len(args) == 3 {
+			if !strings.EqualFold(args[2], WithValues) {
+				return &EvalResponse{
+					Result: nil,
+					Error:  diceerrors.ErrSyntax,
+				}
+			}
+			withValues = true
+		}
+	}
+
+	return selectRandomFields(hashMap, count, withValues)
+}
+
 // evalINCRBYFLOAT increments the value of the  key in args by the specified increment,
 // if the key exists and the value is a number.
 // The key should be the first parameter in args, and the increment should be the second parameter.
