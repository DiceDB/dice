--- conflicted
+++ resolved
@@ -12,7 +12,6 @@
 	"github.com/axiomhq/hyperloglog"
 	"github.com/bytedance/sonic"
 	"github.com/dicedb/dice/internal/clientio"
-	"github.com/dicedb/dice/internal/cmd"
 	diceerrors "github.com/dicedb/dice/internal/errors"
 	"github.com/dicedb/dice/internal/eval/sortedset"
 	"github.com/dicedb/dice/internal/object"
@@ -185,24 +184,14 @@
 // If the key already exists then the value will be overwritten and expiry will be discarded
 func evalSET(args []string, store *dstore.Store) *EvalResponse {
 	if len(args) <= 1 {
-<<<<<<< HEAD
-		return &EvalResponse{
-			Result: nil,
-			Error:  diceerrors.ErrWrongArgumentCount("SET"),
-		}
-=======
 		return makeEvalError(diceerrors.ErrWrongArgumentCount("SET"))
->>>>>>> 44779c2b
 	}
 
 	var key, value string
 	var exDurationMs int64 = -1
 	var state exDurationState = Uninitialized
 	var keepttl bool = false
-<<<<<<< HEAD
-=======
 	var oldVal *interface{}
->>>>>>> 44779c2b
 
 	key, value = args[0], args[1]
 	oType, oEnc := deduceTypeEncoding(value)
@@ -212,25 +201,6 @@
 		switch arg {
 		case Ex, Px:
 			if state != Uninitialized {
-<<<<<<< HEAD
-				return &EvalResponse{
-					Result: nil,
-					Error:  diceerrors.ErrSyntax,
-				}
-			}
-			if keepttl {
-				return &EvalResponse{
-					Result: nil,
-					Error:  diceerrors.ErrSyntax,
-				}
-			}
-			i++
-			if i == len(args) {
-				return &EvalResponse{
-					Result: nil,
-					Error:  diceerrors.ErrSyntax,
-				}
-=======
 				return makeEvalError(diceerrors.ErrSyntax)
 			}
 			if keepttl {
@@ -239,30 +209,15 @@
 			i++
 			if i == len(args) {
 				return makeEvalError(diceerrors.ErrSyntax)
->>>>>>> 44779c2b
 			}
 
 			exDuration, err := strconv.ParseInt(args[i], 10, 64)
 			if err != nil {
-<<<<<<< HEAD
-				return &EvalResponse{
-					Result: nil,
-					Error:  diceerrors.ErrIntegerOutOfRange,
-				}
-			}
-
-			if exDuration <= 0 || exDuration >= maxExDuration {
-				return &EvalResponse{
-					Result: nil,
-					Error:  diceerrors.ErrInvalidExpireTime("SET"),
-				}
-=======
 				return makeEvalError(diceerrors.ErrIntegerOutOfRange)
 			}
 
 			if exDuration <= 0 || exDuration >= maxExDuration {
 				return makeEvalError(diceerrors.ErrInvalidExpireTime("SET"))
->>>>>>> 44779c2b
 			}
 
 			// converting seconds to milliseconds
@@ -274,39 +229,6 @@
 
 		case Pxat, Exat:
 			if state != Uninitialized {
-<<<<<<< HEAD
-				return &EvalResponse{
-					Result: nil,
-					Error:  diceerrors.ErrSyntax,
-				}
-			}
-			if keepttl {
-				return &EvalResponse{
-					Result: nil,
-					Error:  diceerrors.ErrSyntax,
-				}
-			}
-			i++
-			if i == len(args) {
-				return &EvalResponse{
-					Result: nil,
-					Error:  diceerrors.ErrSyntax,
-				}
-			}
-			exDuration, err := strconv.ParseInt(args[i], 10, 64)
-			if err != nil {
-				return &EvalResponse{
-					Result: nil,
-					Error:  diceerrors.ErrIntegerOutOfRange,
-				}
-			}
-
-			if exDuration < 0 {
-				return &EvalResponse{
-					Result: nil,
-					Error:  diceerrors.ErrInvalidExpireTime("SET"),
-				}
-=======
 				return makeEvalError(diceerrors.ErrSyntax)
 			}
 			if keepttl {
@@ -323,7 +245,6 @@
 
 			if exDuration < 0 {
 				return makeEvalError(diceerrors.ErrInvalidExpireTime("SET"))
->>>>>>> 44779c2b
 			}
 
 			if arg == Exat {
@@ -343,38 +264,11 @@
 
 			// if key does not exist, return RESP encoded nil
 			if obj == nil {
-<<<<<<< HEAD
-				return &EvalResponse{
-					Result: clientio.NIL,
-					Error:  nil,
-				}
-=======
 				return makeEvalResult(clientio.NIL)
->>>>>>> 44779c2b
 			}
 		case NX:
 			obj := store.Get(key)
 			if obj != nil {
-<<<<<<< HEAD
-				return &EvalResponse{
-					Result: clientio.NIL,
-					Error:  nil,
-				}
-			}
-		case KeepTTL:
-			if state != Uninitialized {
-				return &EvalResponse{
-					Result: nil,
-					Error:  diceerrors.ErrSyntax,
-				}
-			}
-			keepttl = true
-		default:
-			return &EvalResponse{
-				Result: nil,
-				Error:  diceerrors.ErrSyntax,
-			}
-=======
 				return makeEvalResult(clientio.NIL)
 			}
 		case KeepTTL:
@@ -390,7 +284,6 @@
 			oldVal = &getResult.Result
 		default:
 			return makeEvalError(diceerrors.ErrSyntax)
->>>>>>> 44779c2b
 		}
 	}
 
@@ -402,30 +295,15 @@
 	case object.ObjEncodingEmbStr, object.ObjEncodingRaw:
 		storedValue = value
 	default:
-<<<<<<< HEAD
-		return &EvalResponse{
-			Result: nil,
-			Error:  diceerrors.ErrUnsupportedEncoding(int(oEnc)),
-		}
-=======
 		return makeEvalError(diceerrors.ErrUnsupportedEncoding(int(oEnc)))
->>>>>>> 44779c2b
 	}
 
 	// putting the k and value in a Hash Table
 	store.Put(key, store.NewObj(storedValue, exDurationMs, oType, oEnc), dstore.WithKeepTTL(keepttl))
-<<<<<<< HEAD
-
-	return &EvalResponse{
-		Result: clientio.OK,
-		Error:  nil,
-	}
-=======
 	if oldVal != nil {
 		return makeEvalResult(*oldVal)
 	}
 	return makeEvalResult(clientio.OK)
->>>>>>> 44779c2b
 }
 
 // evalGET returns the value for the queried key in args
@@ -3300,13 +3178,6 @@
 	}
 }
 
-<<<<<<< HEAD
-func evalGetObject(args []string, store *dstore.Store) *EvalResponse {
-	if len(args) != 1 {
-		return &EvalResponse{
-			Result: nil,
-			Error:  diceerrors.ErrInternalServer,
-=======
 // GETEX key [EX seconds | PX milliseconds | EXAT unix-time-seconds |
 // PXAT unix-time-milliseconds | PERSIST]
 // Get the value of key and optionally set its expiration.
@@ -3948,47 +3819,21 @@
 		return &EvalResponse{
 			Result: nil,
 			Error:  diceerrors.ErrWrongArgumentCount("SCARD"),
->>>>>>> 44779c2b
-		}
-	}
-
-	key := args[0]
-
-<<<<<<< HEAD
-	obj := store.Get(key)
-
-	// if key does not exist, return RESP encoded nil
-	if obj == nil {
-		return &EvalResponse{
-			Result: clientio.IntegerZero,
-=======
+		}
+	}
+
+	key := args[0]
+
 	// Get the set object from the store.
 	obj := store.Get(key)
 
 	if obj == nil {
 		return &EvalResponse{
 			Result: 0,
->>>>>>> 44779c2b
-			Error:  nil,
-		}
-	}
-
-<<<<<<< HEAD
-	exp, ok := dstore.GetExpiry(obj, store)
-	var exDurationMs int64 = -1
-	if ok {
-		exDurationMs = int64(exp - uint64(utils.GetCurrentTime().UnixMilli()))
-	}
-
-	exObj := &object.ExtendedObj{
-		Obj:        obj,
-		ExDuration: exDurationMs,
-	}
-
-	// Decode and return the value based on its encoding
-	return &EvalResponse{
-		Result: exObj,
-=======
+			Error:  nil,
+		}
+	}
+
 	// If the object exists, check if it is a set object.
 	if err := object.AssertType(obj.TypeEncoding, object.ObjTypeSet); err != nil {
 		return &EvalResponse{
@@ -4059,23 +3904,10 @@
 
 	return &EvalResponse{
 		Result: members,
->>>>>>> 44779c2b
-		Error:  nil,
-	}
-}
-
-<<<<<<< HEAD
-// evalSetObject stores an object in the store with a given key and optional expiry.
-// If an object with the same key exists, it is replaced.
-// This function is usually specifc to multishard multi-op commands
-func evalCOPYObject(cd *cmd.DiceDBCmd, store *dstore.Store) *EvalResponse {
-	args := cd.Args
-
-	var isReplace bool
-	if len(cd.Args) > 1 {
-		if cd.Args[1] == dstore.Replace {
-			isReplace = true
-=======
+		Error:  nil,
+	}
+}
+
 // evalLRANGE returns the specified elements of the list stored at key.
 //
 // Returns Array reply: a list of elements in the specified range, or an empty array if the key doesn't exist.
@@ -4280,27 +4112,10 @@
 		return &EvalResponse{
 			Result: nil,
 			Error:  diceerrors.ErrWrongArgumentCount("GETBIT"),
->>>>>>> 44779c2b
-		}
-	}
-
-	key := args[0]
-<<<<<<< HEAD
-
-	obj := store.Get(key)
-
-	if !isReplace && obj != nil {
-		return &EvalResponse{
-			Result: nil,
-			Error:  diceerrors.ErrGeneral("ERR target key already exists"),
-		}
-	}
-
-	store.Del(key)
-
-	copyObj := cd.Obj.Obj.DeepCopy()
-	if copyObj == nil {
-=======
+		}
+	}
+
+	key := args[0]
 	offset, err := strconv.ParseInt(args[1], 10, 64)
 	if err != nil {
 		return &EvalResponse{
@@ -4404,27 +4219,12 @@
 	key := args[0]
 	obj := store.Get(key)
 	if obj == nil {
->>>>>>> 44779c2b
 		return &EvalResponse{
 			Result: clientio.IntegerZero,
 			Error:  nil,
 		}
 	}
 
-<<<<<<< HEAD
-	exDurationMs := cd.Obj.ExDuration
-
-	store.Put(key, copyObj)
-
-	if exDurationMs > 0 {
-		store.SetExpiry(copyObj, exDurationMs)
-	}
-
-	return &EvalResponse{
-		Result: clientio.IntegerOne,
-		Error:  nil,
-	}
-=======
 	var value []byte
 	var valueLength int64
 
@@ -4640,5 +4440,4 @@
 	}
 
 	return bitfieldEvalGeneric(args, store, true)
->>>>>>> 44779c2b
 }