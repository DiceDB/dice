package eval

import (
	"fmt"
	"math"
	"sort"
	"strconv"
	"strings"

	"github.com/axiomhq/hyperloglog"
	"github.com/bytedance/sonic"
	"github.com/dicedb/dice/internal/clientio"
	diceerrors "github.com/dicedb/dice/internal/errors"
	"github.com/dicedb/dice/internal/eval/sortedset"
	"github.com/dicedb/dice/internal/object"
	"github.com/dicedb/dice/internal/server/utils"
	dstore "github.com/dicedb/dice/internal/store"
	"github.com/gobwas/glob"
	"github.com/ohler55/ojg/jp"
)

// evalSET puts a new <key, value> pair in db as in the args
// args must contain key and value.
// args can also contain multiple options -
//
//	EX or ex which will set the expiry time(in secs) for the key
//	PX or px which will set the expiry time(in milliseconds) for the key
//	EXAT or exat which will set the specified Unix time at which the key will expire, in seconds (a positive integer)
//	PXAT or PX which will the specified Unix time at which the key will expire, in milliseconds (a positive integer)
//	XX or xx which will only set the key if it already exists
//	NX or nx which will only set the key if it doesn not already exist
//
// Returns encoded error response if at least a <key, value> pair is not part of args
// Returns encoded error response if expiry time value in not integer
// Returns encoded error response if both PX and EX flags are present
// Returns encoded OK RESP once new entry is added
// If the key already exists then the value will be overwritten and expiry will be discarded
func evalSET(args []string, store *dstore.Store) *EvalResponse {
	if len(args) <= 1 {
		return &EvalResponse{
			Result: nil,
			Error:  diceerrors.ErrWrongArgumentCount("SET"),
		}
	}

	var key, value string
	var exDurationMs int64 = -1
	var state exDurationState = Uninitialized
	var keepttl bool = false

	key, value = args[0], args[1]
	oType, oEnc := deduceTypeEncoding(value)

	for i := 2; i < len(args); i++ {
		arg := strings.ToUpper(args[i])
		switch arg {
		case Ex, Px:
			if state != Uninitialized {
				return &EvalResponse{
					Result: nil,
					Error:  diceerrors.ErrSyntax,
				}
			}
			i++
			if i == len(args) {
				return &EvalResponse{
					Result: nil,
					Error:  diceerrors.ErrSyntax,
				}
			}

			exDuration, err := strconv.ParseInt(args[i], 10, 64)
			if err != nil {
				return &EvalResponse{
					Result: nil,
					Error:  diceerrors.ErrIntegerOutOfRange,
				}
			}

			if exDuration <= 0 || exDuration >= maxExDuration {
				return &EvalResponse{
					Result: nil,
					Error:  diceerrors.ErrInvalidExpireTime("SET"),
				}
			}

			// converting seconds to milliseconds
			if arg == Ex {
				exDuration *= 1000
			}
			exDurationMs = exDuration
			state = Initialized

		case Pxat, Exat:
			if state != Uninitialized {
				return &EvalResponse{
					Result: nil,
					Error:  diceerrors.ErrSyntax,
				}
			}
			i++
			if i == len(args) {
				return &EvalResponse{
					Result: nil,
					Error:  diceerrors.ErrSyntax,
				}
			}
			exDuration, err := strconv.ParseInt(args[i], 10, 64)
			if err != nil {
				return &EvalResponse{
					Result: nil,
					Error:  diceerrors.ErrIntegerOutOfRange,
				}
			}

			if exDuration < 0 {
				return &EvalResponse{
					Result: nil,
					Error:  diceerrors.ErrInvalidExpireTime("SET"),
				}
			}

			if arg == Exat {
				exDuration *= 1000
			}
			exDurationMs = exDuration - utils.GetCurrentTime().UnixMilli()
			// If the expiry time is in the past, set exDurationMs to 0
			// This will be used to signal immediate expiration
			if exDurationMs < 0 {
				exDurationMs = 0
			}
			state = Initialized

		case XX:
			// Get the key from the hash table
			obj := store.Get(key)

			// if key does not exist, return RESP encoded nil
			if obj == nil {
				return &EvalResponse{
					Result: clientio.NIL,
					Error:  nil,
				}
			}
		case NX:
			obj := store.Get(key)
			if obj != nil {
				return &EvalResponse{
					Result: clientio.NIL,
					Error:  nil,
				}
			}
		case KeepTTL:
			keepttl = true
		default:
			return &EvalResponse{
				Result: nil,
				Error:  diceerrors.ErrSyntax,
			}
		}
	}

	// Cast the value properly based on the encoding type
	var storedValue interface{}
	switch oEnc {
	case object.ObjEncodingInt:
		storedValue, _ = strconv.ParseInt(value, 10, 64)
	case object.ObjEncodingEmbStr, object.ObjEncodingRaw:
		storedValue = value
	default:
		return &EvalResponse{
			Result: nil,
			Error:  diceerrors.ErrUnsupportedEncoding(int(oEnc)),
		}
	}

	// putting the k and value in a Hash Table
	store.Put(key, store.NewObj(storedValue, exDurationMs, oType, oEnc), dstore.WithKeepTTL(keepttl))

	return &EvalResponse{
		Result: clientio.OK,
		Error:  nil,
	}
}

// evalGET returns the value for the queried key in args
// The key should be the only param in args
// The RESP value of the key is encoded and then returned
// evalGET returns response.clientio.NIL if key is expired or it does not exist
func evalGET(args []string, store *dstore.Store) *EvalResponse {
	if len(args) != 1 {
		return &EvalResponse{
			Result: nil,
			Error:  diceerrors.ErrWrongArgumentCount("GET"),
		}
	}

	key := args[0]

	obj := store.Get(key)

	// if key does not exist, return RESP encoded nil
	if obj == nil {
		return &EvalResponse{
			Result: clientio.NIL,
			Error:  nil,
		}
	}

	// Decode and return the value based on its encoding
	switch _, oEnc := object.ExtractTypeEncoding(obj); oEnc {
	case object.ObjEncodingInt:
		// Value is stored as an int64, so use type assertion
		if val, ok := obj.Value.(int64); ok {
			return &EvalResponse{
				Result: val,
				Error:  nil,
			}
		}

		return &EvalResponse{
			Result: nil,
			Error:  diceerrors.ErrUnexpectedType("int64", obj.Value),
		}

	case object.ObjEncodingEmbStr, object.ObjEncodingRaw:
		// Value is stored as a string, use type assertion
		if val, ok := obj.Value.(string); ok {
			return &EvalResponse{
				Result: val,
				Error:  nil,
			}
		}
		return &EvalResponse{
			Result: nil,
			Error:  diceerrors.ErrUnexpectedType("string", obj.Value),
		}

	case object.ObjEncodingByteArray:
		// Value is stored as a bytearray, use type assertion
		if val, ok := obj.Value.(*ByteArray); ok {
			return &EvalResponse{
				Result: string(val.data),
				Error:  nil,
			}
		}

		return &EvalResponse{
			Result: nil,
			Error:  diceerrors.ErrWrongTypeOperation,
		}

	default:
		return &EvalResponse{
			Result: nil,
			Error:  diceerrors.ErrWrongTypeOperation,
		}
	}
}

// GETSET atomically sets key to value and returns the old value stored at key.
// Returns an error when key exists but does not hold a string value.
// Any previous time to live associated with the key is
// discarded on successful SET operation.
//
// Returns:
// Bulk string reply: the old value stored at the key.
// Nil reply: if the key does not exist.
func evalGETSET(args []string, store *dstore.Store) *EvalResponse {
	if len(args) != 2 {
		return &EvalResponse{
			Result: nil,
			Error:  diceerrors.ErrWrongArgumentCount("GETSET"),
		}
	}

	key, value := args[0], args[1]
	getResp := evalGET([]string{key}, store)
	// Check if it's an error resp from GET
	if getResp.Error != nil {
		return getResp
	}

	// Previous TTL needs to be reset
	setResp := evalSET([]string{key, value}, store)
	// Check if it's an error resp from SET
	if setResp.Error != nil {
		return setResp
	}

	return getResp
}

// evalSETEX puts a new <key, value> pair in db as in the args
// args must contain only  key , expiry and value
// Returns encoded error response if <key,exp,value> is not part of args
// Returns encoded error response if expiry time value in not integer
// Returns encoded OK RESP once new entry is added
// If the key already exists then the value and expiry will be overwritten
func evalSETEX(args []string, store *dstore.Store) *EvalResponse {
	if len(args) != 3 {
		return &EvalResponse{
			Result: nil,
			Error:  diceerrors.ErrWrongArgumentCount("SETEX"),
		}
	}

	var key, value string
	key, value = args[0], args[2]

	exDuration, err := strconv.ParseInt(args[1], 10, 64)
	if err != nil {
		return &EvalResponse{
			Result: nil,
			Error:  diceerrors.ErrIntegerOutOfRange,
		}
	}
	if exDuration <= 0 || exDuration >= maxExDuration {
		return &EvalResponse{
			Result: nil,
			Error:  diceerrors.ErrInvalidExpireTime("SETEX"),
		}
	}
	newArgs := []string{key, value, Ex, args[1]}

	return evalSET(newArgs, store)
}

// Key, start and end are mandatory args.
// Returns a substring from the key(if it's a string) from start -> end.
// Returns ""(empty string) if key is not present and if start > end.
func evalGETRANGE(args []string, store *dstore.Store) *EvalResponse {
	if len(args) != 3 {
		return &EvalResponse{
			Result: nil,
			Error:  diceerrors.ErrWrongArgumentCount("GETRANGE"),
		}
	}

	key := args[0]
	obj := store.Get(key)
	if obj == nil {
		return &EvalResponse{
			Result: string(""),
			Error:  nil,
		}
	}

	start, err := strconv.Atoi(args[1])
	if err != nil {
		return &EvalResponse{
			Result: nil,
			Error:  diceerrors.ErrIntegerOutOfRange,
		}
	}
	end, err := strconv.Atoi(args[2])
	if err != nil {
		return &EvalResponse{
			Result: nil,
			Error:  diceerrors.ErrIntegerOutOfRange,
		}
	}

	var str string
	switch _, oEnc := object.ExtractTypeEncoding(obj); oEnc {
	case object.ObjEncodingEmbStr, object.ObjEncodingRaw:
		if val, ok := obj.Value.(string); ok {
			str = val
		} else {
			return &EvalResponse{
				Result: nil,
				Error:  diceerrors.ErrGeneral("expected string but got another type"),
			}
		}
	case object.ObjEncodingInt:
		str = strconv.FormatInt(obj.Value.(int64), 10)
	default:
		return &EvalResponse{
			Result: nil,
			Error:  diceerrors.ErrWrongTypeOperation,
		}
	}

	if str == "" {
		return &EvalResponse{
			Result: string(""),
			Error:  nil,
		}
	}

	if start < 0 {
		start = len(str) + start
	}

	if end < 0 {
		end = len(str) + end
	}

	if start >= len(str) || end < 0 || start > end {
		return &EvalResponse{
			Result: string(""),
			Error:  nil,
		}
	}

	if start < 0 {
		start = 0
	}

	if end >= len(str) {
		end = len(str) - 1
	}

	return &EvalResponse{
		Result: str[start : end+1],
		Error:  nil,
	}
}

// evalZADD adds all the specified members with the specified scores to the sorted set stored at key.
// If a specified member is already a member of the sorted set, the score is updated and the element
// reinserted at the right position to ensure the correct ordering.
// If key does not exist, a new sorted set with the specified members as sole members is created.
func evalZADD(args []string, store *dstore.Store) *EvalResponse {
	if len(args) < 3 || len(args)%2 == 0 {
		return &EvalResponse{
			Result: nil,
			Error:  diceerrors.ErrWrongArgumentCount("ZADD"),
		}
	}

	key := args[0]
	obj := store.Get(key)
	var sortedSet *sortedset.Set

	if obj != nil {
		var err []byte
		sortedSet, err = sortedset.FromObject(obj)
		if err != nil {
			return &EvalResponse{
				Result: nil,
				Error:  diceerrors.ErrWrongTypeOperation,
			}
		}
	} else {
		sortedSet = sortedset.New()
	}

	added := 0
	for i := 1; i < len(args); i += 2 {
		scoreStr := args[i]
		member := args[i+1]

		score, err := strconv.ParseFloat(scoreStr, 64)
		if err != nil || math.IsNaN(score) {
			return &EvalResponse{
				Result: nil,
				Error:  diceerrors.ErrInvalidNumberFormat,
			}
		}

		wasInserted := sortedSet.Upsert(score, member)

		if wasInserted {
			added += 1
		}
	}

	obj = store.NewObj(sortedSet, -1, object.ObjTypeSortedSet, object.ObjEncodingBTree)
	store.Put(key, obj, dstore.WithPutCmd(dstore.ZAdd))

	return &EvalResponse{
		Result: added,
		Error:  nil,
	}
}

// evalZRANGE returns the specified range of elements in the sorted set stored at key.
// The elements are considered to be ordered from the lowest to the highest score.
func evalZRANGE(args []string, store *dstore.Store) *EvalResponse {
	if len(args) < 3 {
		return &EvalResponse{
			Result: nil,
			Error:  diceerrors.ErrWrongArgumentCount("ZRANGE"),
		}
	}

	key := args[0]
	startStr := args[1]
	stopStr := args[2]

	withScores := false
	reverse := false
	for i := 3; i < len(args); i++ {
		arg := strings.ToUpper(args[i])
		if arg == WithScores {
			withScores = true
		} else if arg == REV {
			reverse = true
		} else {
			return &EvalResponse{
				Result: nil,
				Error:  diceerrors.ErrSyntax,
			}
		}
	}

	start, err := strconv.Atoi(startStr)
	if err != nil {
		return &EvalResponse{
			Result: nil,
			Error:  diceerrors.ErrInvalidNumberFormat,
		}
	}

	stop, err := strconv.Atoi(stopStr)
	if err != nil {
		return &EvalResponse{
			Result: nil,
			Error:  diceerrors.ErrInvalidNumberFormat,
		}
	}

	obj := store.Get(key)
	if obj == nil {
		return &EvalResponse{
			Result: []string{},
			Error:  nil,
		}
	}

	sortedSet, errMsg := sortedset.FromObject(obj)

	if errMsg != nil {
		return &EvalResponse{
			Result: nil,
			Error:  diceerrors.ErrWrongTypeOperation,
		}
	}

	result := sortedSet.GetRange(start, stop, withScores, reverse)

	return &EvalResponse{
		Result: result,
		Error:  nil,
	}
}

// evalAPPEND takes two arguments: the key and the value to append to the key's current value.
// If the key does not exist, it creates a new key with the given value (so APPEND will be similar to SET in this special case)
// If key already exists and is a string (or integers stored as strings), this command appends the value at the end of the string
func evalAPPEND(args []string, store *dstore.Store) *EvalResponse {
	if len(args) != 2 {
		return &EvalResponse{
			Result: nil,
			Error:  diceerrors.ErrWrongArgumentCount("APPEND"),
		}
	}

	key, value := args[0], args[1]
	obj := store.Get(key)

	if obj == nil {
		// Key does not exist path

		// check if the value starts with '0' and has more than 1 character to handle leading zeros
		if len(value) > 1 && value[0] == '0' {
			// treat as string if has leading zeros
			store.Put(key, store.NewObj(value, -1, object.ObjTypeString, object.ObjEncodingRaw))
			return &EvalResponse{
				Result: len(value),
				Error:  nil,
			}
		}

		// Deduce type and encoding based on the value if no leading zeros
		oType, oEnc := deduceTypeEncoding(value)

		var storedValue interface{}
		// Store the value with the appropriate encoding based on the type
		switch oEnc {
		case object.ObjEncodingInt:
			storedValue, _ = strconv.ParseInt(value, 10, 64)
		case object.ObjEncodingEmbStr, object.ObjEncodingRaw:
			storedValue = value
		default:
			return &EvalResponse{
				Result: nil,
				Error:  diceerrors.ErrWrongTypeOperation,
			}
		}

		store.Put(key, store.NewObj(storedValue, -1, oType, oEnc))

		return &EvalResponse{
			Result: len(value),
			Error:  nil,
		}
	}
	// Key exists path
	_, currentEnc := object.ExtractTypeEncoding(obj)

	var currentValueStr string
	switch currentEnc {
	case object.ObjEncodingInt:
		// If the encoding is an integer, convert the current value to a string for concatenation
		currentValueStr = strconv.FormatInt(obj.Value.(int64), 10)
	case object.ObjEncodingEmbStr, object.ObjEncodingRaw:
		// If the encoding is a string, retrieve the string value for concatenation
		currentValueStr = obj.Value.(string)
	default:
		// If the encoding is neither integer nor string, return a "wrong type" error
		return &EvalResponse{
			Result: nil,
			Error:  diceerrors.ErrWrongTypeOperation,
		}
	}

	newValue := currentValueStr + value

	store.Put(key, store.NewObj(newValue, -1, object.ObjTypeString, object.ObjEncodingRaw))

	return &EvalResponse{
		Result: len(newValue),
		Error:  nil,
	}
}

// evalZRANK returns the rank of the member in the sorted set stored at key.
// The rank (or index) is 0-based, which means that the member with the lowest score has rank 0.
// If the 'WITHSCORE' option is specified, it returns both the rank and the score of the member.
// Returns nil if the key does not exist or the member is not a member of the sorted set.
func evalZRANK(args []string, store *dstore.Store) *EvalResponse {
	if len(args) < 2 || len(args) > 3 {
		return &EvalResponse{
			Result: nil,
			Error:  diceerrors.ErrWrongArgumentCount("ZRANK"),
		}
	}

	key := args[0]
	member := args[1]
	withScore := false

	if len(args) == 3 {
		if !strings.EqualFold(args[2], WithScore) {
			return &EvalResponse{
				Result: nil,
				Error:  diceerrors.ErrSyntax,
			}
		}
		withScore = true
	}

	obj := store.Get(key)
	if obj == nil {
		return &EvalResponse{
			Result: clientio.NIL,
			Error:  nil,
		}
	}

	sortedSet, err := sortedset.FromObject(obj)
	if err != nil {
		return &EvalResponse{
			Result: nil,
			Error:  diceerrors.ErrWrongTypeOperation,
		}
	}
	rank, score := sortedSet.RankWithScore(member, false)
	if rank == -1 {
		return &EvalResponse{
			Result: clientio.NIL,
			Error:  nil,
		}
	}

	if withScore {
		scoreStr := strconv.FormatFloat(score, 'f', -1, 64) 
		return &EvalResponse{
			Result: []interface{}{rank, scoreStr},
			Error:  nil,
		}
	}

	return &EvalResponse{
		Result: rank,
		Error:  nil,
	}
}

// evalJSONCLEAR Clear container values (arrays/objects) and set numeric values to 0,
// Already cleared values are ignored for empty containers and zero numbers
// args must contain at least the key;  (path unused in this implementation)
// Returns encoded error if key is expired, or it does not exist
// Returns encoded error response if incorrect number of arguments
// Returns an integer reply specifying the number of matching JSON arrays
// and objects cleared + number of matching JSON numerical values zeroed.
func evalJSONCLEAR(args []string, store *dstore.Store) *EvalResponse {
	if len(args) < 1 {
		return &EvalResponse{
			Result: nil,
			Error:  diceerrors.ErrWrongArgumentCount("JSON.CLEAR"),
		}
	}
	key := args[0]

	// Default path is root if not specified
	path := defaultRootPath
	if len(args) > 1 {
		path = args[1]
	}

	// Retrieve the object from the database
	obj := store.Get(key)
	if obj == nil {
		return &EvalResponse{
			Result: nil,
			Error:  nil,
		}
	}

	errWithMessage := object.AssertTypeAndEncoding(obj.TypeEncoding, object.ObjTypeJSON, object.ObjEncodingJSON)
	if errWithMessage != nil {
		return &EvalResponse{
			Result: nil,
			Error:  diceerrors.ErrWrongTypeOperation,
		}
	}

	jsonData := obj.Value

	_, err := sonic.Marshal(jsonData)
	if err != nil {
		return &EvalResponse{
			Result: nil,
			Error:  diceerrors.ErrWrongTypeOperation,
		}
	}

	var countClear int64 = 0
	if len(args) == 1 || path == defaultRootPath {
		if jsonData != struct{}{} {
			// If path is root and len(args) == 1, return it instantly
			newObj := store.NewObj(struct{}{}, -1, object.ObjTypeJSON, object.ObjEncodingJSON)
			store.Put(key, newObj)
			countClear++
			return &EvalResponse{
				Result: countClear,
				Error:  nil,
			}
		}
	}

	expr, err := jp.ParseString(path)
	if err != nil {
		return &EvalResponse{
			Result: nil,
			Error:  diceerrors.ErrJSONPathNotFound(path),
		}
	}

	newData, err := expr.Modify(jsonData, func(element any) (altered any, changed bool) {
		switch utils.GetJSONFieldType(element) {
		case utils.IntegerType, utils.NumberType:
			if element != utils.NumberZeroValue {
				countClear++
				return utils.NumberZeroValue, true
			}
		case utils.ArrayType:
			if len(element.([]interface{})) != 0 {
				countClear++
				return []interface{}{}, true
			}
		case utils.ObjectType:
			if element != struct{}{} {
				countClear++
				return struct{}{}, true
			}
		default:
			return element, false
		}
		return
	})
	if err != nil {
		return &EvalResponse{
			Result: nil,
			Error:  diceerrors.ErrGeneral(err.Error()),
		}
	}

	jsonData = newData
	obj.Value = jsonData
	return &EvalResponse{
		Result: countClear,
		Error:  nil,
	}
}

// PFADD Adds all the element arguments to the HyperLogLog data structure stored at the variable
// name specified as first argument.
//
// Returns:
// If the approximated cardinality estimated by the HyperLogLog changed after executing the command,
// returns 1, otherwise 0 is returned.
func evalPFADD(args []string, store *dstore.Store) *EvalResponse {
	if len(args) < 1 {
		return &EvalResponse{
			Result: nil,
			Error:  diceerrors.ErrWrongArgumentCount("PFADD"),
		}
	}

	key := args[0]
	obj := store.Get(key)

	// If key doesn't exist prior initial cardinality changes hence return 1
	if obj == nil {
		hll := hyperloglog.New()
		for _, arg := range args[1:] {
			hll.Insert([]byte(arg))
		}

		obj = store.NewObj(hll, -1, object.ObjTypeString, object.ObjEncodingRaw)

		store.Put(key, obj)
		return &EvalResponse{
			Result: int64(1),
			Error:  nil,
		}
	}

	existingHll, ok := obj.Value.(*hyperloglog.Sketch)
	if !ok {
		return &EvalResponse{
			Result: nil,
			Error:  diceerrors.ErrInvalidHyperLogLogKey,
		}
	}
	initialCardinality := existingHll.Estimate()
	for _, arg := range args[1:] {
		existingHll.Insert([]byte(arg))
	}

	if newCardinality := existingHll.Estimate(); initialCardinality != newCardinality {
		return &EvalResponse{
			Result: int64(1),
			Error:  nil,
		}
	}

	return &EvalResponse{
		Result: int64(0),
		Error:  nil,
	}
}

// evalJSONSTRLEN Report the length of the JSON String at path in key
// Returns by recursive descent an array of integer replies for each path,
// the string's length, or nil, if the matching JSON value is not a string.
func evalJSONSTRLEN(args []string, store *dstore.Store) *EvalResponse {
	if len(args) < 1 {
		return &EvalResponse{
			Result: nil,
			Error:  diceerrors.ErrWrongArgumentCount("JSON.STRLEN"),
		}
	}

	key := args[0]

	obj := store.Get(key)

	if obj == nil {
		return &EvalResponse{
			Result: nil,
			Error:  nil,
		}
	}

	if len(args) < 2 {
		// no recursive
		// making consistent with arrlen
		// to-do parsing
		jsonData := obj.Value

		jsonDataType := strings.ToLower(utils.GetJSONFieldType(jsonData))
		if jsonDataType == "number" {
			jsonDataFloat := jsonData.(float64)
			if jsonDataFloat == float64(int64(jsonDataFloat)) {
				jsonDataType = "integer"
			}
		}
		if jsonDataType != utils.StringType {
			return &EvalResponse{
				Result: nil,
				Error:  diceerrors.ErrUnexpectedJSONPathType("string", jsonDataType),
			}
		}
		return &EvalResponse{
			Result: int64(len(jsonData.(string))),
			Error:  nil,
		}
	}

	path := args[1]

	// Check if the object is of JSON type
	errWithMessage := object.AssertTypeAndEncoding(obj.TypeEncoding, object.ObjTypeJSON, object.ObjEncodingJSON)
	if errWithMessage != nil {
		return &EvalResponse{
			Result: nil,
			Error:  diceerrors.ErrWrongTypeOperation,
		}
	}

	jsonData := obj.Value
	if path == defaultRootPath {
		defaultStringResult := make([]interface{}, 0, 1)
		if utils.GetJSONFieldType(jsonData) == utils.StringType {
			defaultStringResult = append(defaultStringResult, int64(len(jsonData.(string))))
		} else {
			defaultStringResult = append(defaultStringResult, nil)
		}

		return &EvalResponse{
			Result: defaultStringResult,
			Error:  nil,
		}
	}

	// Parse the JSONPath expression
	expr, err := jp.ParseString(path)
	if err != nil {
		return &EvalResponse{
			Result: nil,
			Error:  diceerrors.ErrJSONPathNotFound(path),
		}
	}
	// Execute the JSONPath query
	results := expr.Get(jsonData)
	if len(results) == 0 {
		return &EvalResponse{
			Result: []interface{}{},
			Error:  nil,
		}
	}
	strLenResults := make([]interface{}, 0, len(results))
	for _, result := range results {
		switch utils.GetJSONFieldType(result) {
		case utils.StringType:
			strLenResults = append(strLenResults, int64(len(result.(string))))
		default:
			strLenResults = append(strLenResults, nil)
		}
	}
	return &EvalResponse{
		Result: strLenResults,
		Error:  nil,
	}
}

func evalPFCOUNT(args []string, store *dstore.Store) *EvalResponse {
	if len(args) < 1 {
		return &EvalResponse{
			Result: nil,
			Error:  diceerrors.ErrWrongArgumentCount("PFCOUNT"),
		}
	}

	unionHll := hyperloglog.New()

	for _, arg := range args {
		obj := store.Get(arg)
		if obj != nil {
			currKeyHll, ok := obj.Value.(*hyperloglog.Sketch)
			if !ok {
				return &EvalResponse{
					Result: nil,
					Error:  diceerrors.ErrInvalidHyperLogLogKey,
				}
			}
			err := unionHll.Merge(currKeyHll)
			if err != nil {
				return &EvalResponse{
					Result: nil,
					Error:  diceerrors.ErrCorruptedHyperLogLogObject,
				}
			}
		}
	}

	return &EvalResponse{
		Result: unionHll.Estimate(),
		Error:  nil,
	}
}

// evalJSONOBJLEN return the number of keys in the JSON object at path in key.
// Returns an array of integer replies, an integer for each matching value,
// which is the json objects length, or nil, if the matching value is not a json.
// Returns encoded error if the key doesn't exist or key is expired or the matching value is not an array.
// Returns encoded error response if incorrect number of arguments
func evalJSONOBJLEN(args []string, store *dstore.Store) *EvalResponse {
	if len(args) < 1 {
		return &EvalResponse{
			Result: nil,
			Error:  diceerrors.ErrWrongArgumentCount("JSON.OBJLEN"),
		}
	}

	key := args[0]

	// Retrieve the object from the database
	obj := store.Get(key)
	if obj == nil {
		return &EvalResponse{
			Result: nil,
			Error:  nil,
		}
	}

	// check if the object is json
	errWithMessage := object.AssertTypeAndEncoding(obj.TypeEncoding, object.ObjTypeJSON, object.ObjEncodingJSON)
	if errWithMessage != nil {
		return &EvalResponse{
			Result: nil,
			Error:  diceerrors.ErrWrongTypeOperation,
		}
	}

	// get the value & check for marsheling error
	jsonData := obj.Value
	_, err := sonic.Marshal(jsonData)
	if err != nil {
		return &EvalResponse{
			Result: nil,
			Error:  diceerrors.ErrWrongTypeOperation,
		}
	}
	if len(args) == 1 {
		// check if the value is of json type
		if utils.GetJSONFieldType(jsonData) == utils.ObjectType {
			if castedData, ok := jsonData.(map[string]interface{}); ok {
				return &EvalResponse{
					Result: int64(len(castedData)),
					Error:  nil,
				}
			}
			return &EvalResponse{
				Result: nil,
				Error:  nil,
			}
		}
		return &EvalResponse{
			Result: nil,
			Error:  diceerrors.ErrWrongTypeOperation,
		}
	}

	path, isDefinitePath := utils.ParseInputJSONPath(args[1])

	expr, err := jp.ParseString(path)
	if err != nil {
		return &EvalResponse{
			Result: nil,
			Error:  diceerrors.ErrJSONPathNotFound(path),
		}
	}

	// get all values for matching paths
	results := expr.Get(jsonData)

	objectLen := make([]interface{}, 0, len(results))

	for _, result := range results {
		switch utils.GetJSONFieldType(result) {
		case utils.ObjectType:
			if castedResult, ok := result.(map[string]interface{}); ok {
				objectLen = append(objectLen, int64(len(castedResult)))
			} else {
				objectLen = append(objectLen, nil)
			}
		default:
			// If it is a definitePath, and the only value is not JSON, throw wrong type error
			if isDefinitePath {
				return &EvalResponse{
					Result: nil,
					Error:  diceerrors.ErrWrongTypeOperation,
				}
			}
			objectLen = append(objectLen, nil)
		}
	}

	// Must return a single integer if it is a definite Path
	if isDefinitePath {
		if len(objectLen) == 0 {
			return &EvalResponse{
				Result: nil,
				Error:  nil,
			}
		}
		return &EvalResponse{
			Result: objectLen[0],
			Error:  nil,
		}
	}

	return &EvalResponse{
		Result: objectLen,
		Error:  nil,
	}
}

func evalPFMERGE(args []string, store *dstore.Store) *EvalResponse {
	if len(args) < 1 {
		return &EvalResponse{
			Result: nil,
			Error:  diceerrors.ErrWrongArgumentCount("PFMERGE"),
		}
	}

	var mergedHll *hyperloglog.Sketch
	destKey := args[0]
	obj := store.Get(destKey)

	// If destKey doesn't exist, create a new HLL, else fetch the existing
	if obj == nil {
		mergedHll = hyperloglog.New()
	} else {
		var ok bool
		mergedHll, ok = obj.Value.(*hyperloglog.Sketch)
		if !ok {
			return &EvalResponse{
				Result: nil,
				Error:  diceerrors.ErrInvalidHyperLogLogKey,
			}
		}
	}

	for _, arg := range args {
		obj := store.Get(arg)
		if obj != nil {
			currKeyHll, ok := obj.Value.(*hyperloglog.Sketch)
			if !ok {
				return &EvalResponse{
					Result: nil,
					Error:  diceerrors.ErrInvalidHyperLogLogKey,
				}
			}

			err := mergedHll.Merge(currKeyHll)
			if err != nil {
				return &EvalResponse{
					Result: nil,
					Error:  diceerrors.ErrCorruptedHyperLogLogObject,
				}
			}
		}
	}

	// Save the mergedHll
	obj = store.NewObj(mergedHll, -1, object.ObjTypeString, object.ObjEncodingRaw)
	store.Put(destKey, obj)

	return &EvalResponse{
		Result: clientio.OK,
		Error:  nil,
	}
}

// Increments the number stored at field in the hash stored at key by increment.
//
// If key does not exist, a new key holding a hash is created.
// If field does not exist the value is set to the increment value passed
//
// The range of values supported by HINCRBY is limited to 64-bit signed integers.
//
// Usage: HINCRBY key field increment
func evalHINCRBY(args []string, store *dstore.Store) *EvalResponse {
	if len(args) < 3 {
		return &EvalResponse{
			Result: nil,
			Error:  diceerrors.ErrWrongArgumentCount("HINCRBY"),
		}
	}

	increment, err := strconv.ParseInt(args[2], 10, 64)
	if err != nil {
		return &EvalResponse{
			Result: nil,
			Error:  diceerrors.ErrIntegerOutOfRange,
		}
	}
	var hashmap HashMap
	key := args[0]
	obj := store.Get(key)
	if obj != nil {
		if err := object.AssertTypeAndEncoding(obj.TypeEncoding, object.ObjTypeHashMap, object.ObjEncodingHashMap); err != nil {
			return &EvalResponse{
				Result: nil,
				Error:  diceerrors.ErrWrongTypeOperation,
			}
		}
		hashmap = obj.Value.(HashMap)
	}

	if hashmap == nil {
		hashmap = make(HashMap)
	}

	field := args[1]
	numkey, err := hashmap.incrementValue(field, increment)
	if err != nil {
		return &EvalResponse{
			Result: nil,
			Error:  diceerrors.ErrGeneral(err.Error()),
		}
	}

	obj = store.NewObj(hashmap, -1, object.ObjTypeHashMap, object.ObjEncodingHashMap)
	store.Put(key, obj)

	return &EvalResponse{
		Result: numkey,
		Error:  nil,
	}
}

// Increments the number stored at field in the hash stored at key by the specified floating point increment.
//
// If key does not exist, a new key holding a hash is created.
// If field does not exist, the value is set to the increment passed before the operation is performed.
//
// The precision of the increment is not restricted to integers, allowing for floating point values.
//
// Usage: HINCRBYFLOAT key field increment
func evalHINCRBYFLOAT(args []string, store *dstore.Store) *EvalResponse {
	if len(args) < 3 {
		return &EvalResponse{
			Result: nil,
			Error:  diceerrors.ErrWrongArgumentCount("HINCRBYFLOAT"),
		}
	}

	increment, err := strconv.ParseFloat(strings.TrimSpace(args[2]), 64)
	if err != nil {
		return &EvalResponse{
			Result: nil,
			Error:  diceerrors.ErrInvalidNumberFormat,
		}
	}

	key := args[0]
	obj := store.Get(key)
	var hashmap HashMap
	if obj != nil {
		if err := object.AssertTypeAndEncoding(obj.TypeEncoding, object.ObjTypeHashMap, object.ObjEncodingHashMap); err != nil {
			return &EvalResponse{
				Result: nil,
				Error:  diceerrors.ErrWrongTypeOperation,
			}
		}
		hashmap = obj.Value.(HashMap)
	}

	if hashmap == nil {
		hashmap = make(HashMap)
	}

	field := args[1]
	numkey, err := hashmap.incrementFloatValue(field, increment)
	if err != nil {
		return &EvalResponse{
			Result: nil,
			Error:  diceerrors.ErrGeneral(err.Error()),
		}
	}

	obj = store.NewObj(hashmap, -1, object.ObjTypeHashMap, object.ObjEncodingHashMap)
	store.Put(key, obj)

	return &EvalResponse{
		Result: numkey,
		Error:  nil,
	}
}

// evalHRANDFIELD returns random fields from a hash stored at key.
// If only the key is provided, one random field is returned.
// If count is provided, it returns that many unique random fields. A negative count allows repeated selections.
// The "WITHVALUES" option returns both fields and values.
// Returns nil if the key doesn't exist or the hash is empty.
// Errors: arity error, type error for non-hash, syntax error for "WITHVALUES", or count format error.
func evalHRANDFIELD(args []string, store *dstore.Store) *EvalResponse {
	if len(args) < 1 || len(args) > 3 {
		return &EvalResponse{
			Result: nil,
			Error:  diceerrors.ErrWrongArgumentCount("HRANDFIELD"),
		}
	}

	key := args[0]
	obj := store.Get(key)
	if obj == nil {
		return &EvalResponse{
			Result: clientio.NIL,
			Error:  nil,
		}
	}

	if err := object.AssertTypeAndEncoding(obj.TypeEncoding, object.ObjTypeHashMap, object.ObjEncodingHashMap); err != nil {
		return &EvalResponse{
			Result: nil,
			Error:  diceerrors.ErrWrongTypeOperation,
		}
	}

	hashMap := obj.Value.(HashMap)
	if len(hashMap) == 0 {
		return &EvalResponse{
			Result: clientio.EmptyArray,
			Error:  nil,
		}
	}

	count := 1
	withValues := false

	if len(args) > 1 {
		var err error
		// The second argument is the count.
		count, err = strconv.Atoi(args[1])
		if err != nil {
			return &EvalResponse{
				Result: nil,
				Error:  diceerrors.ErrIntegerOutOfRange,
			}
		}

		// The third argument is the "WITHVALUES" option.
		if len(args) == 3 {
			if !strings.EqualFold(args[2], WithValues) {
				return &EvalResponse{
					Result: nil,
					Error:  diceerrors.ErrSyntax,
				}
			}
			withValues = true
		}
	}

	return selectRandomFields(hashMap, count, withValues)
}

// evalINCR increments the value of the specified key in args by 1,
// if the key exists and the value is integer format.
// The key should be the only param in args.
// If the key does not exist, new key is created with value 0,
// the value of the new key is then incremented.
// The value for the queried key should be of integer format,
// if not evalINCR returns encoded error response.
// evalINCR returns the incremented value for the key if there are no errors.
func evalINCR(args []string, store *dstore.Store) *EvalResponse {
	if len(args) != 1 {
		return &EvalResponse{
			Result: nil,
			Error:  diceerrors.ErrWrongArgumentCount("INCR"),
		}
	}

	return incrDecrCmd(args, 1, store)
}

// INCRBY increments the value of the specified key in args by increment integer specified,
// if the key exists and the value is integer format.
// The key and the increment integer should be the only param in args.
// If the key does not exist, new key is created with value 0,
// the value of the new key is then incremented.
// The value for the queried key should be of integer format,
// if not INCRBY returns error response.
// evalINCRBY returns the incremented value for the key if there are no errors.
func evalINCRBY(args []string, store *dstore.Store) *EvalResponse {
	if len(args) != 2 {
		return &EvalResponse{
			Result: nil,
			Error:  diceerrors.ErrWrongArgumentCount("INCRBY"),
		}
	}

	incrAmount, err := strconv.ParseInt(args[1], 10, 64)
	if err != nil {
		return &EvalResponse{
			Result: nil,
			Error:  diceerrors.ErrIntegerOutOfRange,
		}
	}
	return incrDecrCmd(args, incrAmount, store)
}

// evalDECR decrements the value of the specified key in args by 1,
// if the key exists and the value is integer format.
// The key should be the only param in args.
// If the key does not exist, new key is created with value 0,
// the value of the new key is then decremented.
// The value for the queried key should be of integer format,
// if not evalDECR returns error response.
// evalDECR returns the decremented value for the key if there are no errors.
func evalDECR(args []string, store *dstore.Store) *EvalResponse {
	if len(args) != 1 {
		return &EvalResponse{
			Result: nil,
			Error:  diceerrors.ErrWrongArgumentCount("DECR"),
		}
	}
	return incrDecrCmd(args, -1, store)
}

// evalDECRBY decrements the value of the specified key in args by the specified decrement,
// if the key exists and the value is integer format.
// The key should be the first parameter in args, and the decrement should be the second parameter.
// If the key does not exist, new key is created with value 0,
// the value of the new key is then decremented by specified decrement.
// The value for the queried key should be of integer format,
// if not evalDECRBY returns an error response.
// evalDECRBY returns the decremented value for the key after applying the specified decrement if there are no errors.
func evalDECRBY(args []string, store *dstore.Store) *EvalResponse {
	if len(args) != 2 {
		return &EvalResponse{
			Result: nil,
			Error:  diceerrors.ErrWrongArgumentCount("DECRBY"),
		}
	}
	decrAmount, err := strconv.ParseInt(args[1], 10, 64)
	if err != nil {
		return &EvalResponse{
			Result: nil,
			Error:  diceerrors.ErrIntegerOutOfRange,
		}
	}
	return incrDecrCmd(args, -decrAmount, store)
}

func incrDecrCmd(args []string, incr int64, store *dstore.Store) *EvalResponse {
	key := args[0]
	obj := store.Get(key)
	if obj == nil {
		obj = store.NewObj(incr, -1, object.ObjTypeInt, object.ObjEncodingInt)
		store.Put(key, obj)
		return &EvalResponse{
			Result: incr,
			Error:  nil,
		}
	}
	// if the type is not KV : return wrong type error
	// if the encoding or type is not int : return value is not an int error
	errStr := object.AssertType(obj.TypeEncoding, object.ObjTypeString)
	if errStr == nil {
		return &EvalResponse{
			Result: nil,
			Error:  diceerrors.ErrIntegerOutOfRange,
		}
	}

	errTypeInt := object.AssertType(obj.TypeEncoding, object.ObjTypeInt)
	errEncInt := object.AssertEncoding(obj.TypeEncoding, object.ObjEncodingInt)
	if errEncInt != nil || errTypeInt != nil {
		return &EvalResponse{
			Result: nil,
			Error:  diceerrors.ErrWrongTypeOperation,
		}
	}
	i, _ := obj.Value.(int64)
	if (incr < 0 && i < 0 && incr < (math.MinInt64-i)) ||
		(incr > 0 && i > 0 && incr > (math.MaxInt64-i)) {
		return &EvalResponse{
			Result: nil,
			Error:  diceerrors.ErrOverflow,
		}
	}

	i += incr
	obj.Value = i
	return &EvalResponse{
		Result: i,
		Error:  nil,
	}
}

// evalINCRBYFLOAT increments the value of the  key in args by the specified increment,
// if the key exists and the value is a number.
// The key should be the first parameter in args, and the increment should be the second parameter.
// If the key does not exist, a new key is created with increment's value.
// If the value at the key is a string, it should be parsable to float64,
// if not evalINCRBYFLOAT returns an  error response.
// evalINCRBYFLOAT returns the incremented value for the key after applying the specified increment if there are no errors.
func evalINCRBYFLOAT(args []string, store *dstore.Store) *EvalResponse {
	if len(args) != 2 {
		return &EvalResponse{
			Result: nil,
			Error:  diceerrors.ErrWrongArgumentCount("INCRBYFLOAT"),
		}
	}
	incr, err := strconv.ParseFloat(strings.TrimSpace(args[1]), 64)
	if err != nil {
		return &EvalResponse{
			Result: nil,
			Error:  diceerrors.ErrGeneral("value is not a valid float"),
		}
	}
	return incrByFloatCmd(args, incr, store)
}

func incrByFloatCmd(args []string, incr float64, store *dstore.Store) *EvalResponse {
	key := args[0]
	obj := store.Get(key)

	if obj == nil {
		strValue := formatFloat(incr, false)
		oType, oEnc := deduceTypeEncoding(strValue)
		obj = store.NewObj(strValue, -1, oType, oEnc)
		store.Put(key, obj)
		return &EvalResponse{
			Result: strValue,
			Error:  nil,
		}
	}

	errString := object.AssertType(obj.TypeEncoding, object.ObjTypeString)
	errInt := object.AssertType(obj.TypeEncoding, object.ObjTypeInt)
	if errString != nil && errInt != nil {
		return &EvalResponse{
			Result: nil,
			Error:  diceerrors.ErrWrongTypeOperation,
		}
	}

	value, err := floatValue(obj.Value)
	if err != nil {
		return &EvalResponse{
			Result: nil,
			Error:  diceerrors.ErrGeneral("value is not a valid float"),
		}
	}
	value += incr
	if math.IsInf(value, 0) {
		return &EvalResponse{
			Result: nil,
			Error:  diceerrors.ErrValueOutOfRange,
		}
	}
	strValue := formatFloat(value, true)

	oType, oEnc := deduceTypeEncoding(strValue)

	// Remove the trailing decimal for integer values
	// to maintain consistency with redis
	strValue = strings.TrimSuffix(strValue, ".0")

	obj.Value = strValue
	obj.TypeEncoding = oType | oEnc

	return &EvalResponse{
		Result: strValue,
		Error:  nil,
	}
}

// floatValue returns the float64 value for an interface which
// contains either a string or an int.
func floatValue(value interface{}) (float64, error) {
	switch raw := value.(type) {
	case string:
		parsed, err := strconv.ParseFloat(raw, 64)
		if err != nil {
			return 0, err
		}
		return parsed, nil
	case int64:
		return float64(raw), nil
	}

	return 0, fmt.Errorf(diceerrors.IntOrFloatErr)
}

// ZPOPMIN Removes and returns the member with the lowest score from the sorted set at the specified key.
// If multiple members have the same score, the one that comes first alphabetically is returned.
// You can also specify a count to remove and return multiple members at once.
// If the set is empty, it returns an empty result.
func evalZPOPMIN(args []string, store *dstore.Store) *EvalResponse {
	// Incorrect number of arguments should return error
	if len(args) < 1 || len(args) > 2 {
		return &EvalResponse{
			Result: clientio.NIL,
			Error:  diceerrors.ErrWrongArgumentCount("ZPOPMIN"),
		}
	}

	key := args[0]        // Key argument
	obj := store.Get(key) // Getting sortedSet object from store

	// If the sortedSet is nil, return an empty list
	if obj == nil {
		return &EvalResponse{
			Result: []string{},
			Error:  nil,
		}
	}

	sortedSet, err := sortedset.FromObject(obj)
	if err != nil {
		return &EvalResponse{
			Result: clientio.NIL,
			Error:  diceerrors.ErrWrongTypeOperation,
		}
	}

	count := 1
	// Check if the count argument is provided.
	if len(args) == 2 {
		countArg, err := strconv.Atoi(args[1])
		if err != nil {
			// Return an error if the argument is not a valid integer
			return &EvalResponse{
				Result: clientio.NIL,
				Error:  diceerrors.ErrIntegerOutOfRange,
			}
		}
		count = countArg
	}

	// If count is less than 1, empty array is returned
	if count < 1 {
		return &EvalResponse{
			Result: []string{},
			Error:  nil,
		}
	}

	// If the count argument is present, return all the members with lowest score sorted in ascending order.
	// If there are multiple lowest scores with same score value, it sorts the members in lexographical order of member name
	results := sortedSet.GetMin(count)

	return &EvalResponse{
		Result: results,
		Error:  nil,
	}
}

<<<<<<< HEAD
// evalSADD adds one or more members to a set
// args must contain a key and one or more members to add the set
// If the set does not exist, a new set is created and members are added to it
// An error response is returned if the command is used on a key that contains a non-set value(eg: string)
// Returns an integer which represents the number of members that were added to the set, not including
// the members that were already present
func evalSADD(args []string, store *dstore.Store) *EvalResponse {
	if len(args) < 2 {
		return &EvalResponse{
			Result: nil,
			Error:  diceerrors.ErrWrongArgumentCount("SADD"),
		}
	}
	key := args[0]

	// Get the set object from the store.
	obj := store.Get(key)
	lengthOfItems := len(args[1:])

	var count = 0
	if obj == nil {
		var exDurationMs int64 = -1
		var keepttl = false
		// If the object does not exist, create a new set object.
		value := make(map[string]struct{}, lengthOfItems)
		// Create a new object.
		obj = store.NewObj(value, exDurationMs, object.ObjTypeSet, object.ObjEncodingSetStr)
		store.Put(key, obj, dstore.WithKeepTTL(keepttl))
	}

	if err := object.AssertType(obj.TypeEncoding, object.ObjTypeSet); err != nil {
		return &EvalResponse{
			Result: nil,
			Error:  diceerrors.ErrWrongTypeOperation,
		}
	}

	if err := object.AssertEncoding(obj.TypeEncoding, object.ObjEncodingSetStr); err != nil {
=======
// evalHLEN returns the number of fields contained in the hash stored at key.
//
// If key doesn't exist, it returns 0.
//
// Usage: HLEN key
func evalHLEN(args []string, store *dstore.Store) *EvalResponse {
	if len(args) != 1 {
		return &EvalResponse{
			Result: nil,
			Error:  diceerrors.ErrWrongArgumentCount("HLEN"),
		}
	}

	key := args[0]

	obj := store.Get(key)

	if obj == nil {
		return &EvalResponse{
			Result: clientio.IntegerZero,
			Error:  nil,
		}
	}

	if err := object.AssertTypeAndEncoding(obj.TypeEncoding, object.ObjTypeHashMap, object.ObjEncodingHashMap); err != nil {
>>>>>>> 12616de7
		return &EvalResponse{
			Result: nil,
			Error:  diceerrors.ErrWrongTypeOperation,
		}
	}

<<<<<<< HEAD
	// Get the set object.
	set := obj.Value.(map[string]struct{})

	for _, arg := range args[1:] {
		if _, ok := set[arg]; !ok {
			set[arg] = struct{}{}
			count++
		}
	}

	return &EvalResponse{
		Result: count,
=======
	hashMap := obj.Value.(HashMap)
	return &EvalResponse{
		Result: len(hashMap),
>>>>>>> 12616de7
		Error:  nil,
	}
}

<<<<<<< HEAD
// evalSREM removes one or more members from a set
// Members that are not member of this set are ignored
// Returns the number of members that are removed from set
// If set does not exist, 0 is returned
// An error response is returned if the command is used on a key that contains a non-set value(eg: string)
func evalSREM(args []string, store *dstore.Store) *EvalResponse {
	if len(args) < 2 {
		return &EvalResponse{
			Result: nil,
			Error:  diceerrors.ErrWrongArgumentCount("SREM"),
		}
	}
	key := args[0]

	// Get the set object from the store.
	obj := store.Get(key)

	var count = 0
	if obj == nil {
=======
// evalHSTRLEN returns the length of value associated with field in the hash stored at key.
//
// This command returns 0, if the specified field doesn't exist in the key
//
// If key doesn't exist, it returns 0.
//
// Usage: HSTRLEN key field value
func evalHSTRLEN(args []string, store *dstore.Store) *EvalResponse {
	if len(args) != 2 {
		return &EvalResponse{
			Result: nil,
			Error:  diceerrors.ErrWrongArgumentCount("HSTRLEN"),
		}
	}

	key := args[0]
	hmKey := args[1]
	obj := store.Get(key)

	var hashMap HashMap

	if obj != nil {
		if err := object.AssertTypeAndEncoding(obj.TypeEncoding, object.ObjTypeHashMap, object.ObjEncodingHashMap); err != nil {
			return &EvalResponse{
				Result: nil,
				Error:  diceerrors.ErrWrongTypeOperation,
			}
		}
		hashMap = obj.Value.(HashMap)
	} else {
>>>>>>> 12616de7
		return &EvalResponse{
			Result: clientio.IntegerZero,
			Error:  nil,
		}
	}

<<<<<<< HEAD
	// If the object exists, check if it is a set object.
	if err := object.AssertType(obj.TypeEncoding, object.ObjTypeSet); err != nil {
		return &EvalResponse{
			Result: nil,
			Error:  diceerrors.ErrWrongTypeOperation,
		}
	}

	if err := object.AssertEncoding(obj.TypeEncoding, object.ObjEncodingSetStr); err != nil {
		return &EvalResponse{
			Result: nil,
			Error:  diceerrors.ErrWrongTypeOperation,
		}
	}

	// Get the set object.
	set := obj.Value.(map[string]struct{})

	for _, arg := range args[1:] {
		if _, ok := set[arg]; ok {
			delete(set, arg)
			count++
		}
	}

	return &EvalResponse{
		Result: count,
=======
	val, ok := hashMap.Get(hmKey)
	// Return 0, if specified field doesn't exist in the HashMap.
	if ok {
		return &EvalResponse{
			Result: len(*val),
			Error:  nil,
		}
	}
	return &EvalResponse{
		Result: clientio.IntegerZero,
>>>>>>> 12616de7
		Error:  nil,
	}
}

<<<<<<< HEAD
// evalSCARD returns the number of elements of the set stored at key
// Returns 0 if the key does not exist
// An error response is returned if the command is used on a key that contains a non-set value(eg: string)
func evalSCARD(args []string, store *dstore.Store) *EvalResponse {
	if len(args) != 1 {
		return &EvalResponse{
			Result: nil,
			Error:  diceerrors.ErrWrongArgumentCount("SCARD"),
=======
// evalHSCAN return a two element multi-bulk reply, where the first element is a string representing the cursor,
// and the second element is a multi-bulk with an array of elements.
//
// The array of elements contain two elements, a field and a value, for every returned element of the Hash.
//
// If key doesn't exist, it returns an array containing 0 and empty array.
//
// Usage: HSCAN key cursor [MATCH pattern] [COUNT count]
func evalHSCAN(args []string, store *dstore.Store) *EvalResponse {
	if len(args) < 2 {
		return &EvalResponse{
			Result: nil,
			Error:  diceerrors.ErrWrongArgumentCount("HSCAN"),
>>>>>>> 12616de7
		}
	}

	key := args[0]
<<<<<<< HEAD

	// Get the set object from the store.
	obj := store.Get(key)

	if obj == nil {
		return &EvalResponse{
			Result: clientio.IntegerZero,
=======
	cursor, err := strconv.ParseInt(args[1], 10, 64)
	if err != nil {
		return &EvalResponse{
			Result: nil,
			Error:  diceerrors.ErrIntegerOutOfRange,
		}
	}

	obj := store.Get(key)
	if obj == nil {
		return &EvalResponse{
			Result: []interface{}{"0", []string{}},
>>>>>>> 12616de7
			Error:  nil,
		}
	}

<<<<<<< HEAD
	// If the object exists, check if it is a set object.
	if err := object.AssertType(obj.TypeEncoding, object.ObjTypeSet); err != nil {
=======
	if err := object.AssertTypeAndEncoding(obj.TypeEncoding, object.ObjTypeHashMap, object.ObjEncodingHashMap); err != nil {
>>>>>>> 12616de7
		return &EvalResponse{
			Result: nil,
			Error:  diceerrors.ErrWrongTypeOperation,
		}
	}

<<<<<<< HEAD
	if err := object.AssertEncoding(obj.TypeEncoding, object.ObjEncodingSetStr); err != nil {
		return &EvalResponse{
			Result: nil,
			Error:  diceerrors.ErrWrongTypeOperation,
		}
	}

	// Get the set object.
	count := len(obj.Value.(map[string]struct{}))
	return &EvalResponse{
		Result: count,
		Error:  nil,
	}
}

// evalSMEMBERS returns all the members of a set
// An error response is returned if the command is used on a key that contains a non-set value(eg: string)
// An empty set is returned if no set exists for given key
func evalSMEMBERS(args []string, store *dstore.Store) *EvalResponse {
	if len(args) != 1 {
		return &EvalResponse{
			Result: nil,
			Error:  diceerrors.ErrWrongArgumentCount("SMEMBERS"),
		}
	}
	key := args[0]

	// Get the set object from the store.
	obj := store.Get(key)

	if obj == nil {
		return &EvalResponse{
			Result: []string{},
			Error:  nil,
		}
	}

	// If the object exists, check if it is a set object.
	if err := object.AssertType(obj.TypeEncoding, object.ObjTypeSet); err != nil {
		return &EvalResponse{
			Result: nil,
			Error:  diceerrors.ErrWrongTypeOperation,
		}
	}

	if err := object.AssertEncoding(obj.TypeEncoding, object.ObjEncodingSetStr); err != nil {
		return &EvalResponse{
			Result: nil,
			Error:  diceerrors.ErrWrongTypeOperation,
		}
	}

	// Get the set object.
	set := obj.Value.(map[string]struct{})
	// Get the members of the set.
	members := make([]string, 0, len(set))
	for k := range set {
		members = append(members, k)
	}

	return &EvalResponse{
		Result: members,
		Error:  nil,
	}
=======
	hashMap := obj.Value.(HashMap)
	pattern := "*"
	count := 10

	// Parse optional arguments
	for i := 2; i < len(args); i += 2 {
		switch strings.ToUpper(args[i]) {
		case "MATCH":
			if i+1 < len(args) {
				pattern = args[i+1]
			}
		case CountConst:
			if i+1 < len(args) {
				parsedCount, err := strconv.Atoi(args[i+1])
				if err != nil || parsedCount < 1 {
					return &EvalResponse{
						Result: nil,
						Error:  diceerrors.ErrIntegerOutOfRange,
					}
				}
				count = parsedCount
			}
		}
	}

	// Note that this implementation has a time complexity of O(N), where N is the number of keys in 'hashMap'.
	// This is in contrast to Redis, which implements HSCAN in O(1) time complexity by maintaining a cursor.
	keys := make([]string, 0, len(hashMap))
	for k := range hashMap {
		keys = append(keys, k)
	}
	sort.Strings(keys)

	matched := 0
	results := make([]string, 0, count*2)
	newCursor := 0

	g, err := glob.Compile(pattern)
	if err != nil {
		return &EvalResponse{
			Result: nil,
			Error:  diceerrors.ErrGeneral(fmt.Sprintf("Invalid glob pattern: %s", err)),
		}
	}

	// Scan the keys and add them to the results if they match the pattern
	for i := int(cursor); i < len(keys); i++ {
		if g.Match(keys[i]) {
			results = append(results, keys[i], hashMap[keys[i]])
			matched++
			if matched >= count {
				newCursor = i + 1
				break
			}
		}
	}

	// If we've scanned all keys, reset cursor to 0
	if newCursor >= len(keys) {
		newCursor = 0
	}

	return &EvalResponse{
		Result: []interface{}{strconv.Itoa(newCursor), results},
		Error:  nil,
	}
}
  
// evalBF.RESERVE evaluates the BF.RESERVE command responsible for initializing a
// new bloom filter and allocation it's relevant parameters based on given inputs.
// If no params are provided, it uses defaults.
func evalBFRESERVE(args []string, store *dstore.Store) *EvalResponse {
	if len(args) < 3 {
		return makeEvalError(diceerrors.ErrWrongArgumentCount("BF.RESERVE"))
	}

	opts, err := newBloomOpts(args[1:])
	if err != nil {
		return makeEvalError(err)
	}

	_, err = CreateBloomFilter(args[0], store, opts)
	if err != nil {
		return makeEvalError(err)
	}
	return makeEvalResult(clientio.OK)
}

// evalBFADD evaluates the BF.ADD command responsible for adding an element to a bloom filter. If the filter does not
// exist, it will create a new one with default parameters.
func evalBFADD(args []string, store *dstore.Store) *EvalResponse {
	if len(args) != 2 {
		return makeEvalError(diceerrors.ErrWrongArgumentCount("BF.ADD"))
	}

	bloom, err := getOrCreateBloomFilter(args[0], store, nil)
	if err != nil {
		return makeEvalError(err)
	}

	result, err := bloom.add(args[1])
	if err != nil {
		return makeEvalError(err)
	}

	return makeEvalResult(result)
}

// evalBFEXISTS evaluates the BF.EXISTS command responsible for checking existence of an element in a bloom filter.
func evalBFEXISTS(args []string, store *dstore.Store) *EvalResponse {
	// todo must work with objects of
	if len(args) != 2 {
		return makeEvalError(diceerrors.ErrWrongArgumentCount("BF.EXISTS"))
	}

	bloom, err := GetBloomFilter(args[0], store)
	if err != nil {
		return makeEvalError(err)
	}
	if bloom == nil {
		return makeEvalResult(clientio.IntegerZero)
	}
	result, err := bloom.exists(args[1])
	if err != nil {
		return makeEvalError(err)
	}
	return makeEvalResult(result)
}

// evalBFINFO evaluates the BF.INFO command responsible for returning the
// parameters and metadata of an existing bloom filter.
func evalBFINFO(args []string, store *dstore.Store) *EvalResponse {
	if len(args) < 1 || len(args) > 2 {
		return makeEvalError(diceerrors.ErrWrongArgumentCount("BF.INFO"))
	}

	bloom, err := GetBloomFilter(args[0], store)

	if err != nil {
		return makeEvalError(err)
	}

	if bloom == nil {
		return makeEvalError(diceerrors.ErrGeneral("not found"))
	}
	opt := ""
	if len(args) == 2 {
		opt = args[1]
	}
	result, err := bloom.info(opt)

	if err != nil {
		return makeEvalError(err)
	}

	return makeEvalResult(result)
>>>>>>> 12616de7
}<|MERGE_RESOLUTION|>--- conflicted
+++ resolved
@@ -1647,46 +1647,6 @@
 	}
 }
 
-<<<<<<< HEAD
-// evalSADD adds one or more members to a set
-// args must contain a key and one or more members to add the set
-// If the set does not exist, a new set is created and members are added to it
-// An error response is returned if the command is used on a key that contains a non-set value(eg: string)
-// Returns an integer which represents the number of members that were added to the set, not including
-// the members that were already present
-func evalSADD(args []string, store *dstore.Store) *EvalResponse {
-	if len(args) < 2 {
-		return &EvalResponse{
-			Result: nil,
-			Error:  diceerrors.ErrWrongArgumentCount("SADD"),
-		}
-	}
-	key := args[0]
-
-	// Get the set object from the store.
-	obj := store.Get(key)
-	lengthOfItems := len(args[1:])
-
-	var count = 0
-	if obj == nil {
-		var exDurationMs int64 = -1
-		var keepttl = false
-		// If the object does not exist, create a new set object.
-		value := make(map[string]struct{}, lengthOfItems)
-		// Create a new object.
-		obj = store.NewObj(value, exDurationMs, object.ObjTypeSet, object.ObjEncodingSetStr)
-		store.Put(key, obj, dstore.WithKeepTTL(keepttl))
-	}
-
-	if err := object.AssertType(obj.TypeEncoding, object.ObjTypeSet); err != nil {
-		return &EvalResponse{
-			Result: nil,
-			Error:  diceerrors.ErrWrongTypeOperation,
-		}
-	}
-
-	if err := object.AssertEncoding(obj.TypeEncoding, object.ObjEncodingSetStr); err != nil {
-=======
 // evalHLEN returns the number of fields contained in the hash stored at key.
 //
 // If key doesn't exist, it returns 0.
@@ -1712,56 +1672,19 @@
 	}
 
 	if err := object.AssertTypeAndEncoding(obj.TypeEncoding, object.ObjTypeHashMap, object.ObjEncodingHashMap); err != nil {
->>>>>>> 12616de7
 		return &EvalResponse{
 			Result: nil,
 			Error:  diceerrors.ErrWrongTypeOperation,
 		}
 	}
 
-<<<<<<< HEAD
-	// Get the set object.
-	set := obj.Value.(map[string]struct{})
-
-	for _, arg := range args[1:] {
-		if _, ok := set[arg]; !ok {
-			set[arg] = struct{}{}
-			count++
-		}
-	}
-
-	return &EvalResponse{
-		Result: count,
-=======
 	hashMap := obj.Value.(HashMap)
 	return &EvalResponse{
 		Result: len(hashMap),
->>>>>>> 12616de7
 		Error:  nil,
 	}
 }
 
-<<<<<<< HEAD
-// evalSREM removes one or more members from a set
-// Members that are not member of this set are ignored
-// Returns the number of members that are removed from set
-// If set does not exist, 0 is returned
-// An error response is returned if the command is used on a key that contains a non-set value(eg: string)
-func evalSREM(args []string, store *dstore.Store) *EvalResponse {
-	if len(args) < 2 {
-		return &EvalResponse{
-			Result: nil,
-			Error:  diceerrors.ErrWrongArgumentCount("SREM"),
-		}
-	}
-	key := args[0]
-
-	// Get the set object from the store.
-	obj := store.Get(key)
-
-	var count = 0
-	if obj == nil {
-=======
 // evalHSTRLEN returns the length of value associated with field in the hash stored at key.
 //
 // This command returns 0, if the specified field doesn't exist in the key
@@ -1792,42 +1715,12 @@
 		}
 		hashMap = obj.Value.(HashMap)
 	} else {
->>>>>>> 12616de7
 		return &EvalResponse{
 			Result: clientio.IntegerZero,
 			Error:  nil,
 		}
 	}
 
-<<<<<<< HEAD
-	// If the object exists, check if it is a set object.
-	if err := object.AssertType(obj.TypeEncoding, object.ObjTypeSet); err != nil {
-		return &EvalResponse{
-			Result: nil,
-			Error:  diceerrors.ErrWrongTypeOperation,
-		}
-	}
-
-	if err := object.AssertEncoding(obj.TypeEncoding, object.ObjEncodingSetStr); err != nil {
-		return &EvalResponse{
-			Result: nil,
-			Error:  diceerrors.ErrWrongTypeOperation,
-		}
-	}
-
-	// Get the set object.
-	set := obj.Value.(map[string]struct{})
-
-	for _, arg := range args[1:] {
-		if _, ok := set[arg]; ok {
-			delete(set, arg)
-			count++
-		}
-	}
-
-	return &EvalResponse{
-		Result: count,
-=======
 	val, ok := hashMap.Get(hmKey)
 	// Return 0, if specified field doesn't exist in the HashMap.
 	if ok {
@@ -1838,21 +1731,10 @@
 	}
 	return &EvalResponse{
 		Result: clientio.IntegerZero,
->>>>>>> 12616de7
 		Error:  nil,
 	}
 }
 
-<<<<<<< HEAD
-// evalSCARD returns the number of elements of the set stored at key
-// Returns 0 if the key does not exist
-// An error response is returned if the command is used on a key that contains a non-set value(eg: string)
-func evalSCARD(args []string, store *dstore.Store) *EvalResponse {
-	if len(args) != 1 {
-		return &EvalResponse{
-			Result: nil,
-			Error:  diceerrors.ErrWrongArgumentCount("SCARD"),
-=======
 // evalHSCAN return a two element multi-bulk reply, where the first element is a string representing the cursor,
 // and the second element is a multi-bulk with an array of elements.
 //
@@ -1866,20 +1748,10 @@
 		return &EvalResponse{
 			Result: nil,
 			Error:  diceerrors.ErrWrongArgumentCount("HSCAN"),
->>>>>>> 12616de7
 		}
 	}
 
 	key := args[0]
-<<<<<<< HEAD
-
-	// Get the set object from the store.
-	obj := store.Get(key)
-
-	if obj == nil {
-		return &EvalResponse{
-			Result: clientio.IntegerZero,
-=======
 	cursor, err := strconv.ParseInt(args[1], 10, 64)
 	if err != nil {
 		return &EvalResponse{
@@ -1892,89 +1764,17 @@
 	if obj == nil {
 		return &EvalResponse{
 			Result: []interface{}{"0", []string{}},
->>>>>>> 12616de7
-			Error:  nil,
-		}
-	}
-
-<<<<<<< HEAD
-	// If the object exists, check if it is a set object.
-	if err := object.AssertType(obj.TypeEncoding, object.ObjTypeSet); err != nil {
-=======
+			Error:  nil,
+		}
+	}
+
 	if err := object.AssertTypeAndEncoding(obj.TypeEncoding, object.ObjTypeHashMap, object.ObjEncodingHashMap); err != nil {
->>>>>>> 12616de7
 		return &EvalResponse{
 			Result: nil,
 			Error:  diceerrors.ErrWrongTypeOperation,
 		}
 	}
 
-<<<<<<< HEAD
-	if err := object.AssertEncoding(obj.TypeEncoding, object.ObjEncodingSetStr); err != nil {
-		return &EvalResponse{
-			Result: nil,
-			Error:  diceerrors.ErrWrongTypeOperation,
-		}
-	}
-
-	// Get the set object.
-	count := len(obj.Value.(map[string]struct{}))
-	return &EvalResponse{
-		Result: count,
-		Error:  nil,
-	}
-}
-
-// evalSMEMBERS returns all the members of a set
-// An error response is returned if the command is used on a key that contains a non-set value(eg: string)
-// An empty set is returned if no set exists for given key
-func evalSMEMBERS(args []string, store *dstore.Store) *EvalResponse {
-	if len(args) != 1 {
-		return &EvalResponse{
-			Result: nil,
-			Error:  diceerrors.ErrWrongArgumentCount("SMEMBERS"),
-		}
-	}
-	key := args[0]
-
-	// Get the set object from the store.
-	obj := store.Get(key)
-
-	if obj == nil {
-		return &EvalResponse{
-			Result: []string{},
-			Error:  nil,
-		}
-	}
-
-	// If the object exists, check if it is a set object.
-	if err := object.AssertType(obj.TypeEncoding, object.ObjTypeSet); err != nil {
-		return &EvalResponse{
-			Result: nil,
-			Error:  diceerrors.ErrWrongTypeOperation,
-		}
-	}
-
-	if err := object.AssertEncoding(obj.TypeEncoding, object.ObjEncodingSetStr); err != nil {
-		return &EvalResponse{
-			Result: nil,
-			Error:  diceerrors.ErrWrongTypeOperation,
-		}
-	}
-
-	// Get the set object.
-	set := obj.Value.(map[string]struct{})
-	// Get the members of the set.
-	members := make([]string, 0, len(set))
-	for k := range set {
-		members = append(members, k)
-	}
-
-	return &EvalResponse{
-		Result: members,
-		Error:  nil,
-	}
-=======
 	hashMap := obj.Value.(HashMap)
 	pattern := "*"
 	count := 10
@@ -2131,5 +1931,4 @@
 	}
 
 	return makeEvalResult(result)
->>>>>>> 12616de7
 }