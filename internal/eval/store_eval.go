package eval

import (
	"math"
	"strconv"
	"strings"

	"github.com/axiomhq/hyperloglog"
	"github.com/dicedb/dice/internal/clientio"
	diceerrors "github.com/dicedb/dice/internal/errors"
	"github.com/dicedb/dice/internal/eval/sortedset"
	"github.com/dicedb/dice/internal/object"
	"github.com/dicedb/dice/internal/server/utils"
	dstore "github.com/dicedb/dice/internal/store"
)

// evalSET puts a new <key, value> pair in db as in the args
// args must contain key and value.
// args can also contain multiple options -
//
//	EX or ex which will set the expiry time(in secs) for the key
//	PX or px which will set the expiry time(in milliseconds) for the key
//	EXAT or exat which will set the specified Unix time at which the key will expire, in seconds (a positive integer).
//	PXAT or PX which will the specified Unix time at which the key will expire, in milliseconds (a positive integer).
//	XX orr xx which will only set the key if it already exists.
//
// Returns encoded error response if at least a <key, value> pair is not part of args
// Returns encoded error response if expiry time value in not integer
// Returns encoded error response if both PX and EX flags are present
// Returns encoded OK RESP once new entry is added
// If the key already exists then the value will be overwritten and expiry will be discarded
func evalSET(args []string, store *dstore.Store) *EvalResponse {
	if len(args) <= 1 {
		return &EvalResponse{
			Result: nil,
			Error:  diceerrors.ErrWrongArgumentCount("SET"),
		}
	}

	var key, value string
	var exDurationMs int64 = -1
	var state exDurationState = Uninitialized
	var keepttl bool = false

	key, value = args[0], args[1]
	oType, oEnc := deduceTypeEncoding(value)

	for i := 2; i < len(args); i++ {
		arg := strings.ToUpper(args[i])
		switch arg {
		case Ex, Px:
			if state != Uninitialized {
				return &EvalResponse{
					Result: nil,
					Error:  diceerrors.ErrSyntax,
				}
			}
			i++
			if i == len(args) {
				return &EvalResponse{
					Result: nil,
					Error:  diceerrors.ErrSyntax,
				}
			}

			exDuration, err := strconv.ParseInt(args[i], 10, 64)
			if err != nil {
				return &EvalResponse{
					Result: nil,
					Error:  diceerrors.ErrIntegerOutOfRange,
				}
			}

			if exDuration <= 0 || exDuration >= maxExDuration {
				return &EvalResponse{
					Result: nil,
					Error:  diceerrors.ErrInvalidExpireTime("SET"),
				}
			}

			// converting seconds to milliseconds
			if arg == Ex {
				exDuration *= 1000
			}
			exDurationMs = exDuration
			state = Initialized

		case Pxat, Exat:
			if state != Uninitialized {
				return &EvalResponse{
					Result: nil,
					Error:  diceerrors.ErrSyntax,
				}
			}
			i++
			if i == len(args) {
				return &EvalResponse{
					Result: nil,
					Error:  diceerrors.ErrSyntax,
				}
			}
			exDuration, err := strconv.ParseInt(args[i], 10, 64)
			if err != nil {
				return &EvalResponse{
					Result: nil,
					Error:  diceerrors.ErrIntegerOutOfRange,
				}
			}

			if exDuration < 0 {
				return &EvalResponse{
					Result: nil,
					Error:  diceerrors.ErrInvalidExpireTime("SET"),
				}
			}

			if arg == Exat {
				exDuration *= 1000
			}
			exDurationMs = exDuration - utils.GetCurrentTime().UnixMilli()
			// If the expiry time is in the past, set exDurationMs to 0
			// This will be used to signal immediate expiration
			if exDurationMs < 0 {
				exDurationMs = 0
			}
			state = Initialized

		case XX:
			// Get the key from the hash table
			obj := store.Get(key)

			// if key does not exist, return RESP encoded nil
			if obj == nil {
				return &EvalResponse{
					Result: clientio.NIL,
					Error:  nil,
				}
			}
		case NX:
			obj := store.Get(key)
			if obj != nil {
				return &EvalResponse{
					Result: clientio.NIL,
					Error:  nil,
				}
			}
		case KeepTTL:
			keepttl = true
		default:
			return &EvalResponse{
				Result: nil,
				Error:  diceerrors.ErrSyntax,
			}
		}
	}

	// Cast the value properly based on the encoding type
	var storedValue interface{}
	switch oEnc {
	case object.ObjEncodingInt:
		storedValue, _ = strconv.ParseInt(value, 10, 64)
	case object.ObjEncodingEmbStr, object.ObjEncodingRaw:
		storedValue = value
	default:
		return &EvalResponse{
			Result: nil,
			Error:  diceerrors.ErrUnsupportedEncoding(int(oEnc)),
		}
	}

	// putting the k and value in a Hash Table
	store.Put(key, store.NewObj(storedValue, exDurationMs, oType, oEnc), dstore.WithKeepTTL(keepttl))

	return &EvalResponse{
		Result: clientio.OK,
		Error:  nil,
	}
}

// evalGET returns the value for the queried key in args
// The key should be the only param in args
// The RESP value of the key is encoded and then returned
// evalGET returns response.clientio.NIL if key is expired or it does not exist
func evalGET(args []string, store *dstore.Store) *EvalResponse {
	if len(args) != 1 {
		return &EvalResponse{
			Result: nil,
			Error:  diceerrors.ErrWrongArgumentCount("GET"),
		}
	}

	key := args[0]

	obj := store.Get(key)

	// if key does not exist, return RESP encoded nil
	if obj == nil {
		return &EvalResponse{
			Result: clientio.NIL,
			Error:  nil,
		}
	}

	// Decode and return the value based on its encoding
	switch _, oEnc := object.ExtractTypeEncoding(obj); oEnc {
	case object.ObjEncodingInt:
		// Value is stored as an int64, so use type assertion
		if val, ok := obj.Value.(int64); ok {
			return &EvalResponse{
				Result: val,
				Error:  nil,
			}
		}

		return &EvalResponse{
			Result: nil,
			Error:  diceerrors.ErrUnexpectedType("int64", obj.Value),
		}

	case object.ObjEncodingEmbStr, object.ObjEncodingRaw:
		// Value is stored as a string, use type assertion
		if val, ok := obj.Value.(string); ok {
			return &EvalResponse{
				Result: val,
				Error:  nil,
			}
		}
		return &EvalResponse{
			Result: nil,
			Error:  diceerrors.ErrUnexpectedType("string", obj.Value),
		}

	case object.ObjEncodingByteArray:
		// Value is stored as a bytearray, use type assertion
		if val, ok := obj.Value.(*ByteArray); ok {
			return &EvalResponse{
				Result: string(val.data),
				Error:  nil,
			}
		}

		return &EvalResponse{
			Result: nil,
			Error:  diceerrors.ErrWrongTypeOperation,
		}

	default:
		return &EvalResponse{
			Result: nil,
			Error:  diceerrors.ErrWrongTypeOperation,
		}
	}
}

// GETSET atomically sets key to value and returns the old value stored at key.
// Returns an error when key exists but does not hold a string value.
// Any previous time to live associated with the key is
// discarded on successful SET operation.
//
// Returns:
// Bulk string reply: the old value stored at the key.
// Nil reply: if the key does not exist.
func evalGETSET(args []string, store *dstore.Store) *EvalResponse {
	if len(args) != 2 {
		return &EvalResponse{
			Result: nil,
			Error:  diceerrors.ErrWrongArgumentCount("GETSET"),
		}
	}

	key, value := args[0], args[1]
	getResp := evalGET([]string{key}, store)
	// Check if it's an error resp from GET
	if getResp.Error != nil {
		return getResp
	}

	// Previous TTL needs to be reset
	setResp := evalSET([]string{key, value}, store)
	// Check if it's an error resp from SET
	if setResp.Error != nil {
		return setResp
	}

	return getResp
}

// evalSETEX puts a new <key, value> pair in db as in the args
// args must contain only  key , expiry and value
// Returns encoded error response if <key,exp,value> is not part of args
// Returns encoded error response if expiry time value in not integer
// Returns encoded OK RESP once new entry is added
// If the key already exists then the value and expiry will be overwritten
func evalSETEX(args []string, store *dstore.Store) *EvalResponse {
	if len(args) != 3 {
		return &EvalResponse{
			Result: nil,
			Error:  diceerrors.ErrWrongArgumentCount("SETEX"),
		}
	}

	var key, value string
	key, value = args[0], args[2]

	exDuration, err := strconv.ParseInt(args[1], 10, 64)
	if err != nil {
		return &EvalResponse{
			Result: nil,
			Error:  diceerrors.ErrIntegerOutOfRange,
		}
	}
	if exDuration <= 0 || exDuration >= maxExDuration {
		return &EvalResponse{
			Result: nil,
			Error:  diceerrors.ErrInvalidExpireTime("SETEX"),
		}
	}
	newArgs := []string{key, value, Ex, args[1]}

	return evalSET(newArgs, store)
}

// evalZADD adds all the specified members with the specified scores to the sorted set stored at key.
// If a specified member is already a member of the sorted set, the score is updated and the element
// reinserted at the right position to ensure the correct ordering.
// If key does not exist, a new sorted set with the specified members as sole members is created.
func evalZADD(args []string, store *dstore.Store) *EvalResponse {
	if len(args) < 3 || len(args)%2 == 0 {
		return &EvalResponse{
			Result: nil,
			Error:  diceerrors.ErrWrongArgumentCount("ZADD"),
		}
	}

	key := args[0]
	obj := store.Get(key)

	var sortedSet *sortedset.Set

	if obj != nil {
		var err []byte
		sortedSet, err = sortedset.FromObject(obj)
		if err != nil {
			return &EvalResponse{
				Result: nil,
				Error:  diceerrors.ErrWrongTypeOperation,
			}
		}
	} else {
		sortedSet = sortedset.New()
	}

	added := 0
	for i := 1; i < len(args); i += 2 {
		scoreStr := args[i]
		member := args[i+1]

		score, err := strconv.ParseFloat(scoreStr, 64)
		if err != nil || math.IsNaN(score) {
			return &EvalResponse{
				Result: nil,
				Error:  diceerrors.ErrInvalidNumberFormat,
			}
		}

		wasInserted := sortedSet.Upsert(score, member)

		if wasInserted {
			added += 1
		}
	}

	obj = store.NewObj(sortedSet, -1, object.ObjTypeSortedSet, object.ObjEncodingBTree)
	store.Put(key, obj, dstore.WithPutCmd(dstore.ZAdd))

	return &EvalResponse{
		Result: added,
		Error:  nil,
	}
}

// evalZRANGE returns the specified range of elements in the sorted set stored at key.
// The elements are considered to be ordered from the lowest to the highest score.
func evalZRANGE(args []string, store *dstore.Store) *EvalResponse {
	if len(args) < 3 {
		return &EvalResponse{
			Result: nil,
			Error:  diceerrors.ErrWrongArgumentCount("ZRANGE"),
		}
	}

	key := args[0]
	startStr := args[1]
	stopStr := args[2]

	withScores := false
	reverse := false
	for i := 3; i < len(args); i++ {
		arg := strings.ToUpper(args[i])
		if arg == WithScores {
			withScores = true
		} else if arg == REV {
			reverse = true
		} else {
			return &EvalResponse{
				Result: nil,
				Error:  diceerrors.ErrSyntax,
			}
		}
	}

	start, err := strconv.Atoi(startStr)
	if err != nil {
		return &EvalResponse{
			Result: nil,
			Error:  diceerrors.ErrInvalidNumberFormat,
		}
	}

	stop, err := strconv.Atoi(stopStr)
	if err != nil {
		return &EvalResponse{
			Result: nil,
			Error:  diceerrors.ErrInvalidNumberFormat,
		}
	}

	obj := store.Get(key)
	if obj == nil {
		return &EvalResponse{
			Result: []string{},
			Error:  nil,
		}
	}

	sortedSet, errMsg := sortedset.FromObject(obj)

	if errMsg != nil {
		return &EvalResponse{
			Result: nil,
			Error:  diceerrors.ErrWrongTypeOperation,
		}
	}

	result := sortedSet.GetRange(start, stop, withScores, reverse)

	return &EvalResponse{
		Result: result,
		Error:  nil,
	}
}

<<<<<<< HEAD
// evalSADD adds one or more members to a set
// args must contain a key and one or more members to add the set
// If the set does not exist, a new set is created and members are added to it
// An error response is returned if the command is used on a key that contains a non-set value(eg: string)
// Returns an integer which represents the number of members that were added to the set, not including
// the members that were already present
func evalSADD(args []string, store *dstore.Store) *EvalResponse {
	if len(args) < 2 {
		return &EvalResponse{
			Result: nil,
			Error:  diceerrors.ErrWrongArgumentCount("SADD"),
		}
	}
	key := args[0]

	// Get the set object from the store.
	obj := store.Get(key)
	lengthOfItems := len(args[1:])

	var count = 0
	if obj == nil {
		var exDurationMs int64 = -1
		var keepttl = false
		// If the object does not exist, create a new set object.
		value := make(map[string]struct{}, lengthOfItems)
		// Create a new object.
		obj = store.NewObj(value, exDurationMs, object.ObjTypeSet, object.ObjEncodingSetStr)
		store.Put(key, obj, dstore.WithKeepTTL(keepttl))
	}

	if err := object.AssertType(obj.TypeEncoding, object.ObjTypeSet); err != nil {
		return &EvalResponse{
			Result: nil,
			Error:  diceerrors.ErrWrongTypeOperation,
		}
	}

	if err := object.AssertEncoding(obj.TypeEncoding, object.ObjEncodingSetStr); err != nil {
		return &EvalResponse{
			Result: nil,
			Error:  diceerrors.ErrWrongTypeOperation,
		}
	}

	// Get the set object.
	set := obj.Value.(map[string]struct{})

	for _, arg := range args[1:] {
		if _, ok := set[arg]; !ok {
			set[arg] = struct{}{}
			count++
		}
	}

	return &EvalResponse{
		Result: count,
		Error:  nil,
	}
}

// evalSREM removes one or more members from a set
// Members that are not member of this set are ignored
// Returns the number of members that are removed from set
// If set does not exist, 0 is returned
// An error response is returned if the command is used on a key that contains a non-set value(eg: string)
func evalSREM(args []string, store *dstore.Store) *EvalResponse {
	if len(args) < 2 {
		return &EvalResponse{
			Result: nil,
			Error:  diceerrors.ErrWrongArgumentCount("SREM"),
		}
	}
	key := args[0]

	// Get the set object from the store.
	obj := store.Get(key)

	var count = 0
	if obj == nil {
		return &EvalResponse{
			Result: count,
=======
// PFADD Adds all the element arguments to the HyperLogLog data structure stored at the variable
// name specified as first argument.
//
// Returns:
// If the approximated cardinality estimated by the HyperLogLog changed after executing the command,
// returns 1, otherwise 0 is returned.
func evalPFADD(args []string, store *dstore.Store) *EvalResponse {
	if len(args) < 1 {
		return &EvalResponse{
			Result: nil,
			Error:  diceerrors.ErrWrongArgumentCount("PFADD"),
		}
	}

	key := args[0]
	obj := store.Get(key)

	// If key doesn't exist prior initial cardinality changes hence return 1
	if obj == nil {
		hll := hyperloglog.New()
		for _, arg := range args[1:] {
			hll.Insert([]byte(arg))
		}

		obj = store.NewObj(hll, -1, object.ObjTypeString, object.ObjEncodingRaw)

		store.Put(key, obj)
		return &EvalResponse{
			Result: int64(1),
>>>>>>> d203b971
			Error:  nil,
		}
	}

<<<<<<< HEAD
	// If the object exists, check if it is a set object.
	if err := object.AssertType(obj.TypeEncoding, object.ObjTypeSet); err != nil {
		return &EvalResponse{
			Result: nil,
			Error:  diceerrors.ErrWrongTypeOperation,
		}
	}

	if err := object.AssertEncoding(obj.TypeEncoding, object.ObjEncodingSetStr); err != nil {
		return &EvalResponse{
			Result: nil,
			Error:  diceerrors.ErrWrongTypeOperation,
		}
	}

	// Get the set object.
	set := obj.Value.(map[string]struct{})

	for _, arg := range args[1:] {
		if _, ok := set[arg]; ok {
			delete(set, arg)
			count++
=======
	existingHll, ok := obj.Value.(*hyperloglog.Sketch)
	if !ok {
		return &EvalResponse{
			Result: nil,
			Error:  diceerrors.ErrGeneral(diceerrors.WrongTypeHllErr),
		}
	}
	initialCardinality := existingHll.Estimate()
	for _, arg := range args[1:] {
		existingHll.Insert([]byte(arg))
	}

	if newCardinality := existingHll.Estimate(); initialCardinality != newCardinality {
		return &EvalResponse{
			Result: int64(1),
			Error:  nil,
>>>>>>> d203b971
		}
	}

	return &EvalResponse{
<<<<<<< HEAD
		Result: count,
=======
		Result: int64(0),
>>>>>>> d203b971
		Error:  nil,
	}
}

<<<<<<< HEAD
// evalSCARD returns the number of elements of the set stored at key
// Returns 0 if the key does not exist
// An error response is returned if the command is used on a key that contains a non-set value(eg: string)
func evalSCARD(args []string, store *dstore.Store) *EvalResponse {
	if len(args) != 1 {
		return &EvalResponse{
			Result: nil,
			Error:  diceerrors.ErrWrongArgumentCount("SCARD"),
		}
	}

	key := args[0]

	// Get the set object from the store.
	obj := store.Get(key)

	if obj == nil {
		return &EvalResponse{
			Result: 0,
			Error:  nil,
		}
	}

	// If the object exists, check if it is a set object.
	if err := object.AssertType(obj.TypeEncoding, object.ObjTypeSet); err != nil {
		return &EvalResponse{
			Result: nil,
			Error:  diceerrors.ErrWrongTypeOperation,
		}
	}

	if err := object.AssertEncoding(obj.TypeEncoding, object.ObjEncodingSetStr); err != nil {
		return &EvalResponse{
			Result: nil,
			Error:  diceerrors.ErrWrongTypeOperation,
		}
	}

	// Get the set object.
	count := len(obj.Value.(map[string]struct{}))
	return &EvalResponse{
		Result: count,
=======
func evalPFCOUNT(args []string, store *dstore.Store) *EvalResponse {
	if len(args) < 1 {
		return &EvalResponse{
			Result: nil,
			Error:  diceerrors.ErrWrongArgumentCount("PFCOUNT"),
		}
	}

	unionHll := hyperloglog.New()

	for _, arg := range args {
		obj := store.Get(arg)
		if obj != nil {
			currKeyHll, ok := obj.Value.(*hyperloglog.Sketch)
			if !ok {
				return &EvalResponse{
					Result: nil,
					Error:  diceerrors.ErrGeneral(diceerrors.WrongTypeHllErr),
				}
			}
			err := unionHll.Merge(currKeyHll)
			if err != nil {
				return &EvalResponse{
					Result: nil,
					Error:  diceerrors.ErrGeneral(diceerrors.InvalidHllErr),
				}
			}
		}
	}

	return &EvalResponse{
		Result: unionHll.Estimate(),
>>>>>>> d203b971
		Error:  nil,
	}
}

<<<<<<< HEAD
// evalSMEMBERS returns all the members of a set
// An error response is returned if the command is used on a key that contains a non-set value(eg: string)
// An empty set is returned if no set exists for given key
func evalSMEMBERS(args []string, store *dstore.Store) *EvalResponse {
	if len(args) != 1 {
		return &EvalResponse{
			Result: nil,
			Error:  diceerrors.ErrWrongArgumentCount("SMEMBERS"),
		}
	}
	key := args[0]

	// Get the set object from the store.
	obj := store.Get(key)

	if obj == nil {
		return &EvalResponse{
			Result: []string{},
			Error:  nil,
		}
	}

	// If the object exists, check if it is a set object.
	if err := object.AssertType(obj.TypeEncoding, object.ObjTypeSet); err != nil {
		return &EvalResponse{
			Result: nil,
			Error:  diceerrors.ErrWrongTypeOperation,
		}
	}

	if err := object.AssertEncoding(obj.TypeEncoding, object.ObjEncodingSetStr); err != nil {
		return &EvalResponse{
			Result: nil,
			Error:  diceerrors.ErrWrongTypeOperation,
		}
	}

	// Get the set object.
	set := obj.Value.(map[string]struct{})
	// Get the members of the set.
	members := make([]string, 0, len(set))
	for k := range set {
		members = append(members, k)
	}

	return &EvalResponse{
		Result: members,
=======
func evalPFMERGE(args []string, store *dstore.Store) *EvalResponse {
	if len(args) < 1 {
		return &EvalResponse{
			Result: nil,
			Error:  diceerrors.ErrWrongArgumentCount("PFMERGE"),
		}
	}

	var mergedHll *hyperloglog.Sketch
	destKey := args[0]
	obj := store.Get(destKey)

	// If destKey doesn't exist, create a new HLL, else fetch the existing
	if obj == nil {
		mergedHll = hyperloglog.New()
	} else {
		var ok bool
		mergedHll, ok = obj.Value.(*hyperloglog.Sketch)
		if !ok {
			return &EvalResponse{
				Result: nil,
				Error:  diceerrors.ErrGeneral(diceerrors.WrongTypeHllErr),
			}
		}
	}

	for _, arg := range args {
		obj := store.Get(arg)
		if obj != nil {
			currKeyHll, ok := obj.Value.(*hyperloglog.Sketch)
			if !ok {
				return &EvalResponse{
					Result: nil,
					Error:  diceerrors.ErrGeneral(diceerrors.WrongTypeHllErr),
				}
			}

			err := mergedHll.Merge(currKeyHll)
			if err != nil {
				return &EvalResponse{
					Result: nil,
					Error:  diceerrors.ErrGeneral(diceerrors.InvalidHllErr),
				}
			}
		}
	}

	// Save the mergedHll
	obj = store.NewObj(mergedHll, -1, object.ObjTypeString, object.ObjEncodingRaw)
	store.Put(destKey, obj)

	return &EvalResponse{
		Result: clientio.OK,
>>>>>>> d203b971
		Error:  nil,
	}
}<|MERGE_RESOLUTION|>--- conflicted
+++ resolved
@@ -450,7 +450,6 @@
 	}
 }
 
-<<<<<<< HEAD
 // evalSADD adds one or more members to a set
 // args must contain a key and one or more members to add the set
 // If the set does not exist, a new set is created and members are added to it
@@ -532,7 +531,138 @@
 	if obj == nil {
 		return &EvalResponse{
 			Result: count,
-=======
+			Error:  nil,
+		}
+	}
+
+	// If the object exists, check if it is a set object.
+	if err := object.AssertType(obj.TypeEncoding, object.ObjTypeSet); err != nil {
+		return &EvalResponse{
+			Result: nil,
+			Error:  diceerrors.ErrWrongTypeOperation,
+		}
+	}
+
+	if err := object.AssertEncoding(obj.TypeEncoding, object.ObjEncodingSetStr); err != nil {
+		return &EvalResponse{
+			Result: nil,
+			Error:  diceerrors.ErrWrongTypeOperation,
+		}
+	}
+
+	// Get the set object.
+	set := obj.Value.(map[string]struct{})
+
+	for _, arg := range args[1:] {
+		if _, ok := set[arg]; ok {
+			delete(set, arg)
+			count++
+		}
+	}
+
+	return &EvalResponse{
+		Result: count,
+		Error:  nil,
+	}
+}
+
+// evalSCARD returns the number of elements of the set stored at key
+// Returns 0 if the key does not exist
+// An error response is returned if the command is used on a key that contains a non-set value(eg: string)
+func evalSCARD(args []string, store *dstore.Store) *EvalResponse {
+	if len(args) != 1 {
+		return &EvalResponse{
+			Result: nil,
+			Error:  diceerrors.ErrWrongArgumentCount("SCARD"),
+		}
+	}
+
+	key := args[0]
+
+	// Get the set object from the store.
+	obj := store.Get(key)
+
+	if obj == nil {
+		return &EvalResponse{
+			Result: 0,
+			Error:  nil,
+		}
+	}
+
+	// If the object exists, check if it is a set object.
+	if err := object.AssertType(obj.TypeEncoding, object.ObjTypeSet); err != nil {
+		return &EvalResponse{
+			Result: nil,
+			Error:  diceerrors.ErrWrongTypeOperation,
+		}
+	}
+
+	if err := object.AssertEncoding(obj.TypeEncoding, object.ObjEncodingSetStr); err != nil {
+		return &EvalResponse{
+			Result: nil,
+			Error:  diceerrors.ErrWrongTypeOperation,
+		}
+	}
+
+	// Get the set object.
+	count := len(obj.Value.(map[string]struct{}))
+	return &EvalResponse{
+		Result: count,
+		Error:  nil,
+	}
+}
+
+// evalSMEMBERS returns all the members of a set
+// An error response is returned if the command is used on a key that contains a non-set value(eg: string)
+// An empty set is returned if no set exists for given key
+func evalSMEMBERS(args []string, store *dstore.Store) *EvalResponse {
+	if len(args) != 1 {
+		return &EvalResponse{
+			Result: nil,
+			Error:  diceerrors.ErrWrongArgumentCount("SMEMBERS"),
+		}
+	}
+	key := args[0]
+
+	// Get the set object from the store.
+	obj := store.Get(key)
+
+	if obj == nil {
+		return &EvalResponse{
+			Result: []string{},
+			Error:  nil,
+		}
+	}
+
+	// If the object exists, check if it is a set object.
+	if err := object.AssertType(obj.TypeEncoding, object.ObjTypeSet); err != nil {
+		return &EvalResponse{
+			Result: nil,
+			Error:  diceerrors.ErrWrongTypeOperation,
+		}
+	}
+
+	if err := object.AssertEncoding(obj.TypeEncoding, object.ObjEncodingSetStr); err != nil {
+		return &EvalResponse{
+			Result: nil,
+			Error:  diceerrors.ErrWrongTypeOperation,
+		}
+	}
+
+	// Get the set object.
+	set := obj.Value.(map[string]struct{})
+	// Get the members of the set.
+	members := make([]string, 0, len(set))
+	for k := range set {
+		members = append(members, k)
+	}
+
+	return &EvalResponse{
+		Result: members,
+		Error:  nil,
+	}
+}
+
 // PFADD Adds all the element arguments to the HyperLogLog data structure stored at the variable
 // name specified as first argument.
 //
@@ -562,35 +692,10 @@
 		store.Put(key, obj)
 		return &EvalResponse{
 			Result: int64(1),
->>>>>>> d203b971
 			Error:  nil,
 		}
 	}
 
-<<<<<<< HEAD
-	// If the object exists, check if it is a set object.
-	if err := object.AssertType(obj.TypeEncoding, object.ObjTypeSet); err != nil {
-		return &EvalResponse{
-			Result: nil,
-			Error:  diceerrors.ErrWrongTypeOperation,
-		}
-	}
-
-	if err := object.AssertEncoding(obj.TypeEncoding, object.ObjEncodingSetStr); err != nil {
-		return &EvalResponse{
-			Result: nil,
-			Error:  diceerrors.ErrWrongTypeOperation,
-		}
-	}
-
-	// Get the set object.
-	set := obj.Value.(map[string]struct{})
-
-	for _, arg := range args[1:] {
-		if _, ok := set[arg]; ok {
-			delete(set, arg)
-			count++
-=======
 	existingHll, ok := obj.Value.(*hyperloglog.Sketch)
 	if !ok {
 		return &EvalResponse{
@@ -607,64 +712,15 @@
 		return &EvalResponse{
 			Result: int64(1),
 			Error:  nil,
->>>>>>> d203b971
-		}
-	}
-
-	return &EvalResponse{
-<<<<<<< HEAD
-		Result: count,
-=======
+		}
+	}
+
+	return &EvalResponse{
 		Result: int64(0),
->>>>>>> d203b971
-		Error:  nil,
-	}
-}
-
-<<<<<<< HEAD
-// evalSCARD returns the number of elements of the set stored at key
-// Returns 0 if the key does not exist
-// An error response is returned if the command is used on a key that contains a non-set value(eg: string)
-func evalSCARD(args []string, store *dstore.Store) *EvalResponse {
-	if len(args) != 1 {
-		return &EvalResponse{
-			Result: nil,
-			Error:  diceerrors.ErrWrongArgumentCount("SCARD"),
-		}
-	}
-
-	key := args[0]
-
-	// Get the set object from the store.
-	obj := store.Get(key)
-
-	if obj == nil {
-		return &EvalResponse{
-			Result: 0,
-			Error:  nil,
-		}
-	}
-
-	// If the object exists, check if it is a set object.
-	if err := object.AssertType(obj.TypeEncoding, object.ObjTypeSet); err != nil {
-		return &EvalResponse{
-			Result: nil,
-			Error:  diceerrors.ErrWrongTypeOperation,
-		}
-	}
-
-	if err := object.AssertEncoding(obj.TypeEncoding, object.ObjEncodingSetStr); err != nil {
-		return &EvalResponse{
-			Result: nil,
-			Error:  diceerrors.ErrWrongTypeOperation,
-		}
-	}
-
-	// Get the set object.
-	count := len(obj.Value.(map[string]struct{}))
-	return &EvalResponse{
-		Result: count,
-=======
+		Error:  nil,
+	}
+}
+
 func evalPFCOUNT(args []string, store *dstore.Store) *EvalResponse {
 	if len(args) < 1 {
 		return &EvalResponse{
@@ -697,60 +753,10 @@
 
 	return &EvalResponse{
 		Result: unionHll.Estimate(),
->>>>>>> d203b971
-		Error:  nil,
-	}
-}
-
-<<<<<<< HEAD
-// evalSMEMBERS returns all the members of a set
-// An error response is returned if the command is used on a key that contains a non-set value(eg: string)
-// An empty set is returned if no set exists for given key
-func evalSMEMBERS(args []string, store *dstore.Store) *EvalResponse {
-	if len(args) != 1 {
-		return &EvalResponse{
-			Result: nil,
-			Error:  diceerrors.ErrWrongArgumentCount("SMEMBERS"),
-		}
-	}
-	key := args[0]
-
-	// Get the set object from the store.
-	obj := store.Get(key)
-
-	if obj == nil {
-		return &EvalResponse{
-			Result: []string{},
-			Error:  nil,
-		}
-	}
-
-	// If the object exists, check if it is a set object.
-	if err := object.AssertType(obj.TypeEncoding, object.ObjTypeSet); err != nil {
-		return &EvalResponse{
-			Result: nil,
-			Error:  diceerrors.ErrWrongTypeOperation,
-		}
-	}
-
-	if err := object.AssertEncoding(obj.TypeEncoding, object.ObjEncodingSetStr); err != nil {
-		return &EvalResponse{
-			Result: nil,
-			Error:  diceerrors.ErrWrongTypeOperation,
-		}
-	}
-
-	// Get the set object.
-	set := obj.Value.(map[string]struct{})
-	// Get the members of the set.
-	members := make([]string, 0, len(set))
-	for k := range set {
-		members = append(members, k)
-	}
-
-	return &EvalResponse{
-		Result: members,
-=======
+		Error:  nil,
+	}
+}
+
 func evalPFMERGE(args []string, store *dstore.Store) *EvalResponse {
 	if len(args) < 1 {
 		return &EvalResponse{
@@ -804,7 +810,6 @@
 
 	return &EvalResponse{
 		Result: clientio.OK,
->>>>>>> d203b971
 		Error:  nil,
 	}
 }