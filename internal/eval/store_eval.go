package eval

import (
	"fmt"
	"math"
	"sort"
	"strconv"
	"strings"

	"github.com/axiomhq/hyperloglog"
	"github.com/bytedance/sonic"
	"github.com/dicedb/dice/internal/clientio"
	diceerrors "github.com/dicedb/dice/internal/errors"
	"github.com/dicedb/dice/internal/eval/sortedset"
	"github.com/dicedb/dice/internal/object"
	"github.com/dicedb/dice/internal/server/utils"
	dstore "github.com/dicedb/dice/internal/store"
	"github.com/gobwas/glob"
	"github.com/ohler55/ojg/jp"
)

// evalEXPIRE sets an expiry time(in secs) on the specified key in args
// args should contain 2 values, key and the expiry time to be set for the key
// The expiry time should be in integer format; if not, it returns encoded error response
// Returns clientio.IntegerOne if expiry was set on the key successfully.
// Once the time is lapsed, the key will be deleted automatically
func evalEXPIRE(args []string, store *dstore.Store) *EvalResponse {
	if len(args) <= 1 {
		return &EvalResponse{
			Result: nil,
			Error:  diceerrors.ErrWrongArgumentCount("EXPIRE"),
		}
	}

	var key = args[0]
	exDurationSec, err := strconv.ParseInt(args[1], 10, 64)
	if err != nil {
		return &EvalResponse{
			Result: nil,
			Error:  diceerrors.ErrIntegerOutOfRange,
		}
	}

	if exDurationSec < 0 || exDurationSec > maxExDuration {
		return &EvalResponse{
			Result: nil,
			Error:  diceerrors.ErrInvalidExpireTime("EXPIRE"),
		}
	}

	obj := store.Get(key)

	// 0 if the timeout was not set. e.g. key doesn't exist, or operation skipped due to the provided arguments
	if obj == nil {
		return &EvalResponse{
			Result: clientio.IntegerZero,
			Error:  nil,
		}
	}
	isExpirySet, err2 := dstore.EvaluateAndSetExpiry(args[2:], utils.AddSecondsToUnixEpoch(exDurationSec), key, store)

	if isExpirySet {
		return &EvalResponse{
			Result: clientio.IntegerOne,
			Error:  nil,
		}
	} else if err2 != nil {
		return &EvalResponse{
			Result: nil,
			Error:  err2,
		}
	}

	return &EvalResponse{
		Result: clientio.IntegerZero,
		Error:  nil,
	}
}

// evalEXPIREAT sets a expiry time(in unix-time-seconds) on the specified key in args
// args should contain 2 values, key and the expiry time to be set for the key
// The expiry time should be in integer format; if not, it returns encoded error response
// Returns response.IntegerOne if expiry was set on the key successfully.
// Once the time is lapsed, the key will be deleted automatically
func evalEXPIREAT(args []string, store *dstore.Store) *EvalResponse {
	if len(args) <= 1 {
		return &EvalResponse{
			Result: nil,
			Error:  diceerrors.ErrWrongArgumentCount("EXPIREAT"),
		}
	}

	var key = args[0]
	exUnixTimeSec, err := strconv.ParseInt(args[1], 10, 64)
	if exUnixTimeSec < 0 || exUnixTimeSec > maxExDuration {
		return &EvalResponse{
			Result: nil,
			Error:  diceerrors.ErrInvalidExpireTime("EXPIREAT"),
		}
	}

	if err != nil {
		return &EvalResponse{
			Result: nil,
			Error:  diceerrors.ErrIntegerOutOfRange,
		}
	}

	isExpirySet, err := dstore.EvaluateAndSetExpiry(args[2:], exUnixTimeSec, key, store)
	if isExpirySet {
		return &EvalResponse{
			Result: clientio.IntegerOne,
			Error:  nil,
		}
	} else if err != nil {
		return &EvalResponse{
			Result: nil,
			Error:  err,
		}
	}
	return &EvalResponse{
		Result: clientio.IntegerZero,
		Error:  nil,
	}
}

// evalEXPIRETIME returns the absolute Unix timestamp (since January 1, 1970) in seconds at which the given key will expire
// args should contain only 1 value, the key
// Returns expiration Unix timestamp in seconds.
// Returns -1 if the key exists but has no associated expiration time.
// Returns -2 if the key does not exist.
func evalEXPIRETIME(args []string, store *dstore.Store) *EvalResponse {
	if len(args) != 1 {
		return &EvalResponse{
			Result: nil,
			Error:  diceerrors.ErrWrongArgumentCount("EXPIRETIME"),
		}
	}

	var key = args[0]

	obj := store.Get(key)

	// -2 if key doesn't exist
	if obj == nil {
		return &EvalResponse{
			Result: clientio.IntegerNegativeTwo,
			Error:  nil,
		}
	}

	exTimeMili, ok := dstore.GetExpiry(obj, store)
	// -1 if key doesn't have expiration time set
	if !ok {
		return &EvalResponse{
			Result: clientio.IntegerNegativeOne,
			Error:  nil,
		}
	}

	return &EvalResponse{
		Result: exTimeMili / 1000,
		Error:  nil,
	}
}

// evalSET puts a new <key, value> pair in db as in the args
// args must contain key and value.
// args can also contain multiple options -
//
//	EX or ex which will set the expiry time(in secs) for the key
//	PX or px which will set the expiry time(in milliseconds) for the key
//	EXAT or exat which will set the specified Unix time at which the key will expire, in seconds (a positive integer)
//	PXAT or PX which will the specified Unix time at which the key will expire, in milliseconds (a positive integer)
//	XX or xx which will only set the key if it already exists
//	NX or nx which will only set the key if it doesn not already exist
//
// Returns encoded error response if at least a <key, value> pair is not part of args
// Returns encoded error response if expiry time value in not integer
// Returns encoded error response if both PX and EX flags are present
// Returns encoded OK RESP once new entry is added
// If the key already exists then the value will be overwritten and expiry will be discarded
func evalSET(args []string, store *dstore.Store) *EvalResponse {
	if len(args) <= 1 {
		return &EvalResponse{
			Result: nil,
			Error:  diceerrors.ErrWrongArgumentCount("SET"),
		}
	}

	var key, value string
	var exDurationMs int64 = -1
	var state exDurationState = Uninitialized
	var keepttl bool = false

	key, value = args[0], args[1]
	oType, oEnc := deduceTypeEncoding(value)

	for i := 2; i < len(args); i++ {
		arg := strings.ToUpper(args[i])
		switch arg {
		case Ex, Px:
			if state != Uninitialized {
				return &EvalResponse{
					Result: nil,
					Error:  diceerrors.ErrSyntax,
				}
			}
			if keepttl {
				return &EvalResponse{
					Result: nil,
					Error:  diceerrors.ErrSyntax,
				}
			}
			i++
			if i == len(args) {
				return &EvalResponse{
					Result: nil,
					Error:  diceerrors.ErrSyntax,
				}
			}

			exDuration, err := strconv.ParseInt(args[i], 10, 64)
			if err != nil {
				return &EvalResponse{
					Result: nil,
					Error:  diceerrors.ErrIntegerOutOfRange,
				}
			}

			if exDuration <= 0 || exDuration >= maxExDuration {
				return &EvalResponse{
					Result: nil,
					Error:  diceerrors.ErrInvalidExpireTime("SET"),
				}
			}

			// converting seconds to milliseconds
			if arg == Ex {
				exDuration *= 1000
			}
			exDurationMs = exDuration
			state = Initialized

		case Pxat, Exat:
			if state != Uninitialized {
				return &EvalResponse{
					Result: nil,
					Error:  diceerrors.ErrSyntax,
				}
			}
			if keepttl {
				return &EvalResponse{
					Result: nil,
					Error:  diceerrors.ErrSyntax,
				}
			}
			i++
			if i == len(args) {
				return &EvalResponse{
					Result: nil,
					Error:  diceerrors.ErrSyntax,
				}
			}
			exDuration, err := strconv.ParseInt(args[i], 10, 64)
			if err != nil {
				return &EvalResponse{
					Result: nil,
					Error:  diceerrors.ErrIntegerOutOfRange,
				}
			}

			if exDuration < 0 {
				return &EvalResponse{
					Result: nil,
					Error:  diceerrors.ErrInvalidExpireTime("SET"),
				}
			}

			if arg == Exat {
				exDuration *= 1000
			}
			exDurationMs = exDuration - utils.GetCurrentTime().UnixMilli()
			// If the expiry time is in the past, set exDurationMs to 0
			// This will be used to signal immediate expiration
			if exDurationMs < 0 {
				exDurationMs = 0
			}
			state = Initialized

		case XX:
			// Get the key from the hash table
			obj := store.Get(key)

			// if key does not exist, return RESP encoded nil
			if obj == nil {
				return &EvalResponse{
					Result: clientio.NIL,
					Error:  nil,
				}
			}
		case NX:
			obj := store.Get(key)
			if obj != nil {
				return &EvalResponse{
					Result: clientio.NIL,
					Error:  nil,
				}
			}
		case KeepTTL:
			if state != Uninitialized {
				return &EvalResponse{
					Result: nil,
					Error:  diceerrors.ErrSyntax,
				}
			}
			keepttl = true
		default:
			return &EvalResponse{
				Result: nil,
				Error:  diceerrors.ErrSyntax,
			}
		}
	}

	// Cast the value properly based on the encoding type
	var storedValue interface{}
	switch oEnc {
	case object.ObjEncodingInt:
		storedValue, _ = strconv.ParseInt(value, 10, 64)
	case object.ObjEncodingEmbStr, object.ObjEncodingRaw:
		storedValue = value
	default:
		return &EvalResponse{
			Result: nil,
			Error:  diceerrors.ErrUnsupportedEncoding(int(oEnc)),
		}
	}

	// putting the k and value in a Hash Table
	store.Put(key, store.NewObj(storedValue, exDurationMs, oType, oEnc), dstore.WithKeepTTL(keepttl))

	return &EvalResponse{
		Result: clientio.OK,
		Error:  nil,
	}
}

// evalGET returns the value for the queried key in args
// The key should be the only param in args
// The RESP value of the key is encoded and then returned
// evalGET returns response.clientio.NIL if key is expired or it does not exist
func evalGET(args []string, store *dstore.Store) *EvalResponse {
	if len(args) != 1 {
		return &EvalResponse{
			Result: nil,
			Error:  diceerrors.ErrWrongArgumentCount("GET"),
		}
	}

	key := args[0]

	obj := store.Get(key)

	// if key does not exist, return RESP encoded nil
	if obj == nil {
		return &EvalResponse{
			Result: clientio.NIL,
			Error:  nil,
		}
	}

	// Decode and return the value based on its encoding
	switch _, oEnc := object.ExtractTypeEncoding(obj); oEnc {
	case object.ObjEncodingInt:
		// Value is stored as an int64, so use type assertion
		if IsInt64(obj.Value) {
			return &EvalResponse{
				Result: obj.Value,
				Error:  nil,
			}
		} else if IsString(obj.Value) {
			return &EvalResponse{
				Result: nil,
				Error:  diceerrors.ErrUnexpectedType("int64", "string"),
			}
		} else {
			return &EvalResponse{
				Result: nil,
				Error:  diceerrors.ErrUnexpectedType("int64", "unknown"),
			}
		}

	case object.ObjEncodingEmbStr, object.ObjEncodingRaw:
		// Value is stored as a string, use type assertion
		if IsString(obj.Value) {
			return &EvalResponse{
				Result: obj.Value,
				Error:  nil,
			}
		} else if IsInt64(obj.Value) {
			return &EvalResponse{
				Result: nil,
				Error:  diceerrors.ErrUnexpectedType("string", "int64"),
			}
		} else {
			return &EvalResponse{
				Result: nil,
				Error:  diceerrors.ErrUnexpectedType("string", "unknown"),
			}
		}

	case object.ObjEncodingByteArray:
		// Value is stored as a bytearray, use type assertion
		if val, ok := obj.Value.(*ByteArray); ok {
			return &EvalResponse{
				Result: string(val.data),
				Error:  nil,
			}
		}

		return &EvalResponse{
			Result: nil,
			Error:  diceerrors.ErrWrongTypeOperation,
		}

	default:
		return &EvalResponse{
			Result: nil,
			Error:  diceerrors.ErrWrongTypeOperation,
		}
	}
}

// GETSET atomically sets key to value and returns the old value stored at key.
// Returns an error when key exists but does not hold a string value.
// Any previous time to live associated with the key is
// discarded on successful SET operation.
//
// Returns:
// Bulk string reply: the old value stored at the key.
// Nil reply: if the key does not exist.
func evalGETSET(args []string, store *dstore.Store) *EvalResponse {
	if len(args) != 2 {
		return &EvalResponse{
			Result: nil,
			Error:  diceerrors.ErrWrongArgumentCount("GETSET"),
		}
	}

	key, value := args[0], args[1]
	getResp := evalGET([]string{key}, store)
	// Check if it's an error resp from GET
	if getResp.Error != nil {
		return getResp
	}

	// Previous TTL needs to be reset
	setResp := evalSET([]string{key, value}, store)
	// Check if it's an error resp from SET
	if setResp.Error != nil {
		return setResp
	}

	return getResp
}

// evalSETEX puts a new <key, value> pair in db as in the args
// args must contain only  key , expiry and value
// Returns encoded error response if <key,exp,value> is not part of args
// Returns encoded error response if expiry time value in not integer
// Returns encoded OK RESP once new entry is added
// If the key already exists then the value and expiry will be overwritten
func evalSETEX(args []string, store *dstore.Store) *EvalResponse {
	if len(args) != 3 {
		return &EvalResponse{
			Result: nil,
			Error:  diceerrors.ErrWrongArgumentCount("SETEX"),
		}
	}

	var key, value string
	key, value = args[0], args[2]

	exDuration, err := strconv.ParseInt(args[1], 10, 64)
	if err != nil {
		return &EvalResponse{
			Result: nil,
			Error:  diceerrors.ErrIntegerOutOfRange,
		}
	}
	if exDuration <= 0 || exDuration >= maxExDuration {
		return &EvalResponse{
			Result: nil,
			Error:  diceerrors.ErrInvalidExpireTime("SETEX"),
		}
	}
	newArgs := []string{key, value, Ex, args[1]}

	return evalSET(newArgs, store)
}

// evalHEXISTS returns if field is an existing field in the hash stored at key.
//
// This command returns 0, if the specified field doesn't exist in the key and 1 if it exists.
//
// If key doesn't exist, it returns 0.
//
// Usage: HEXISTS key field
func evalHEXISTS(args []string, store *dstore.Store) *EvalResponse {
	if len(args) != 2 {
		return &EvalResponse{
			Result: nil,
			Error:  diceerrors.ErrWrongArgumentCount("HEXISTS"),
		}
	}

	key := args[0]
	hmKey := args[1]
	obj := store.Get(key)

	var hashMap HashMap

	if obj == nil {
		return &EvalResponse{
			Result: clientio.IntegerZero,
			Error:  nil,
		}
	}
	if err := object.AssertTypeAndEncoding(obj.TypeEncoding, object.ObjTypeHashMap, object.ObjEncodingHashMap); err != nil {
		return &EvalResponse{
			Error:  diceerrors.ErrGeneral(diceerrors.WrongTypeErr),
			Result: nil,
		}
	}

	hashMap = obj.Value.(HashMap)

	_, ok := hashMap.Get(hmKey)
	if ok {
		return &EvalResponse{
			Result: clientio.IntegerOne,
			Error:  nil,
		}
	}
	// Return 0, if specified field doesn't exist in the HashMap.
	return &EvalResponse{
		Result: clientio.IntegerZero,
		Error:  nil,
	}
}

// evalHKEYS is used to retrieve all the keys(or field names) within a hash.
//
// This command returns empty array, if the specified key doesn't exist.
//
// Complexity is O(n) where n is the size of the hash.
//
// Usage: HKEYS key
func evalHKEYS(args []string, store *dstore.Store) *EvalResponse {
	if len(args) != 1 {
		return &EvalResponse{
			Result: nil,
			Error:  diceerrors.ErrWrongArgumentCount("HKEYS"),
		}
	}

	key := args[0]
	obj := store.Get(key)

	var hashMap HashMap
	var result []string

	if obj != nil {
		if err := object.AssertTypeAndEncoding(obj.TypeEncoding, object.ObjTypeHashMap, object.ObjEncodingHashMap); err != nil {
			return &EvalResponse{
				Error:  diceerrors.ErrGeneral(diceerrors.WrongTypeErr),
				Result: nil,
			}
		}
		hashMap = obj.Value.(HashMap)
	} else {
		return &EvalResponse{
			Result: clientio.EmptyArray,
			Error:  nil,
		}
	}

	for hmKey := range hashMap {
		result = append(result, hmKey)
	}

	return &EvalResponse{
		Result: result,
		Error:  nil,
	}
}

// evalHKEYS is used to retrieve all the values within a hash.
//
// This command returns empty array, if the specified key doesn't exist.
//
// Complexity is O(n) where n is the size of the hash.
//
// Usage: HVALS key
func evalHVALS(args []string, store *dstore.Store) *EvalResponse {
	if len(args) != 1 {
		return &EvalResponse{Error: diceerrors.ErrWrongArgumentCount("HVALS"), Result: nil}
	}

	key := args[0]
	obj := store.Get(key)

	if obj == nil {
		// Return an empty array for non-existent keys
		return &EvalResponse{
			Result: clientio.EmptyArray,
			Error:  nil,
		}
	}

	if err := object.AssertTypeAndEncoding(obj.TypeEncoding, object.ObjTypeHashMap, object.ObjEncodingHashMap); err != nil {
		return &EvalResponse{
			Error:  diceerrors.ErrGeneral(diceerrors.WrongTypeErr),
			Result: nil,
		}
	}

	hashMap := obj.Value.(HashMap)
	results := make([]string, 0, len(hashMap))

	for _, value := range hashMap {
		results = append(results, value)
	}

	return &EvalResponse{
		Result: results,
		Error:  nil,
	}
}

// Key, start and end are mandatory args.
// Returns a substring from the key(if it's a string) from start -> end.
// Returns ""(empty string) if key is not present and if start > end.
func evalGETRANGE(args []string, store *dstore.Store) *EvalResponse {
	if len(args) != 3 {
		return &EvalResponse{
			Result: nil,
			Error:  diceerrors.ErrWrongArgumentCount("GETRANGE"),
		}
	}

	key := args[0]
	obj := store.Get(key)
	if obj == nil {
		return &EvalResponse{
			Result: string(""),
			Error:  nil,
		}
	}

	start, err := strconv.Atoi(args[1])
	if err != nil {
		return &EvalResponse{
			Result: nil,
			Error:  diceerrors.ErrIntegerOutOfRange,
		}
	}
	end, err := strconv.Atoi(args[2])
	if err != nil {
		return &EvalResponse{
			Result: nil,
			Error:  diceerrors.ErrIntegerOutOfRange,
		}
	}

	var str string
	switch _, oEnc := object.ExtractTypeEncoding(obj); oEnc {
	case object.ObjEncodingEmbStr, object.ObjEncodingRaw:
		if val, ok := obj.Value.(string); ok {
			str = val
		} else {
			return &EvalResponse{
				Result: nil,
				Error:  diceerrors.ErrGeneral("expected string but got another type"),
			}
		}
	case object.ObjEncodingInt:
		str = strconv.FormatInt(obj.Value.(int64), 10)
	default:
		return &EvalResponse{
			Result: nil,
			Error:  diceerrors.ErrWrongTypeOperation,
		}
	}

	if str == "" {
		return &EvalResponse{
			Result: string(""),
			Error:  nil,
		}
	}

	if start < 0 {
		start = len(str) + start
	}

	if end < 0 {
		end = len(str) + end
	}

	if start >= len(str) || end < 0 || start > end {
		return &EvalResponse{
			Result: string(""),
			Error:  nil,
		}
	}

	if start < 0 {
		start = 0
	}

	if end >= len(str) {
		end = len(str) - 1
	}

	return &EvalResponse{
		Result: str[start : end+1],
		Error:  nil,
	}
}

// evalZADD adds all the specified members with the specified scores to the sorted set stored at key.
// If a specified member is already a member of the sorted set, the score is updated and the element
// reinserted at the right position to ensure the correct ordering.
// If key does not exist, a new sorted set with the specified members as sole members is created.
func evalZADD(args []string, store *dstore.Store) *EvalResponse {
	if len(args) < 3 || len(args)%2 == 0 {
		return &EvalResponse{
			Result: nil,
			Error:  diceerrors.ErrWrongArgumentCount("ZADD"),
		}
	}

	key := args[0]
	obj := store.Get(key)
	var sortedSet *sortedset.Set

	if obj != nil {
		var err []byte
		sortedSet, err = sortedset.FromObject(obj)
		if err != nil {
			return &EvalResponse{
				Result: nil,
				Error:  diceerrors.ErrWrongTypeOperation,
			}
		}
	} else {
		sortedSet = sortedset.New()
	}

	added := 0
	for i := 1; i < len(args); i += 2 {
		scoreStr := args[i]
		member := args[i+1]

		score, err := strconv.ParseFloat(scoreStr, 64)
		if err != nil || math.IsNaN(score) {
			return &EvalResponse{
				Result: nil,
				Error:  diceerrors.ErrInvalidNumberFormat,
			}
		}

		wasInserted := sortedSet.Upsert(score, member)

		if wasInserted {
			added += 1
		}
	}

	obj = store.NewObj(sortedSet, -1, object.ObjTypeSortedSet, object.ObjEncodingBTree)
	store.Put(key, obj, dstore.WithPutCmd(dstore.ZAdd))

	return &EvalResponse{
		Result: added,
		Error:  nil,
	}
}

// The ZCOUNT command in DiceDB counts the number of members in a sorted set at the specified key
// whose scores fall within a given range. The command takes three arguments: the key of the sorted set
// the minimum score, and the maximum score.
func evalZCOUNT(args []string, store *dstore.Store) *EvalResponse {
	if len(args) != 3 {
		// 1. Check no of arguments
		return &EvalResponse{
			Result: nil,
			Error:  diceerrors.ErrWrongArgumentCount("ZCOUNT"),
		}
	}

	key := args[0]
	minArg := args[1]
	maxArg := args[2]

	// 2. Parse the min and max score arguments
	minValue, errMin := strconv.ParseFloat(minArg, 64)
	maxValue, errMax := strconv.ParseFloat(maxArg, 64)
	if errMin != nil || errMax != nil {
		return &EvalResponse{
			Result: nil,
			Error:  diceerrors.ErrInvalidNumberFormat,
		}
	}

	// 3. Retrieve the object from the store
	obj := store.Get(key)
	if obj == nil {
		// If the key does not exist, return 0 (no error)
		return &EvalResponse{
			Result: 0,
			Error:  nil,
		}
	}

	// 4. Ensure the object is a valid sorted set
	var sortedSet *sortedset.Set
	var err []byte
	sortedSet, err = sortedset.FromObject(obj)
	if err != nil {
		return &EvalResponse{
			Result: nil,
			Error:  diceerrors.ErrWrongTypeOperation,
		}
	}

	count := sortedSet.CountInRange(minValue, maxValue)

	return &EvalResponse{
		Result: count,
		Error:  nil,
	}
}

// evalZRANGE returns the specified range of elements in the sorted set stored at key.
// The elements are considered to be ordered from the lowest to the highest score.
func evalZRANGE(args []string, store *dstore.Store) *EvalResponse {
	if len(args) < 3 {
		return &EvalResponse{
			Result: nil,
			Error:  diceerrors.ErrWrongArgumentCount("ZRANGE"),
		}
	}

	key := args[0]
	startStr := args[1]
	stopStr := args[2]

	withScores := false
	reverse := false
	for i := 3; i < len(args); i++ {
		arg := strings.ToUpper(args[i])
		if arg == WithScores {
			withScores = true
		} else if arg == REV {
			reverse = true
		} else {
			return &EvalResponse{
				Result: nil,
				Error:  diceerrors.ErrSyntax,
			}
		}
	}

	start, err := strconv.Atoi(startStr)
	if err != nil {
		return &EvalResponse{
			Result: nil,
			Error:  diceerrors.ErrInvalidNumberFormat,
		}
	}

	stop, err := strconv.Atoi(stopStr)
	if err != nil {
		return &EvalResponse{
			Result: nil,
			Error:  diceerrors.ErrInvalidNumberFormat,
		}
	}

	obj := store.Get(key)
	if obj == nil {
		return &EvalResponse{
			Result: []string{},
			Error:  nil,
		}
	}

	sortedSet, errMsg := sortedset.FromObject(obj)

	if errMsg != nil {
		return &EvalResponse{
			Result: nil,
			Error:  diceerrors.ErrWrongTypeOperation,
		}
	}

	result := sortedSet.GetRange(start, stop, withScores, reverse)

	return &EvalResponse{
		Result: result,
		Error:  nil,
	}
}

// evalZREM removes the specified members from the sorted set stored at key.
// Non-existing members are ignored.
// Returns the number of members removed.
func evalZREM(args []string, store *dstore.Store) *EvalResponse {
	if len(args) < 2 {
		return &EvalResponse{
			Result: nil,
			Error:  diceerrors.ErrWrongArgumentCount("ZREM"),
		}
	}

	key := args[0]
	obj := store.Get(key)

	if obj == nil {
		return &EvalResponse{
			Result: clientio.IntegerZero,
			Error:  nil,
		}
	}

	sortedSet, err := sortedset.FromObject(obj)
	if err != nil {
		return &EvalResponse{
			Result: nil,
			Error:  diceerrors.ErrWrongTypeOperation,
		}
	}

	countRem := 0
	for i := 1; i < len(args); i++ {
		if sortedSet.Remove(args[i]) {
			countRem += 1
		}
	}

	return &EvalResponse{
		Result: int64(countRem),
		Error:  nil,
	}
}

// evalAPPEND takes two arguments: the key and the value to append to the key's current value.
// If the key does not exist, it creates a new key with the given value (so APPEND will be similar to SET in this special case)
// If key already exists and is a string (or integers stored as strings), this command appends the value at the end of the string
func evalAPPEND(args []string, store *dstore.Store) *EvalResponse {
	if len(args) != 2 {
		return &EvalResponse{
			Result: nil,
			Error:  diceerrors.ErrWrongArgumentCount("APPEND"),
		}
	}

	key, value := args[0], args[1]
	obj := store.Get(key)

	if obj == nil {
		// Key does not exist path

		// check if the value starts with '0' and has more than 1 character to handle leading zeros
		if len(value) > 1 && value[0] == '0' {
			// treat as string if has leading zeros
			store.Put(key, store.NewObj(value, -1, object.ObjTypeString, object.ObjEncodingRaw))
			return &EvalResponse{
				Result: len(value),
				Error:  nil,
			}
		}

		// Deduce type and encoding based on the value if no leading zeros
		oType, oEnc := deduceTypeEncoding(value)

		var storedValue interface{}
		// Store the value with the appropriate encoding based on the type
		switch oEnc {
		case object.ObjEncodingInt:
			storedValue, _ = strconv.ParseInt(value, 10, 64)
		case object.ObjEncodingEmbStr, object.ObjEncodingRaw:
			storedValue = value
		default:
			return &EvalResponse{
				Result: nil,
				Error:  diceerrors.ErrWrongTypeOperation,
			}
		}

		store.Put(key, store.NewObj(storedValue, -1, oType, oEnc))

		return &EvalResponse{
			Result: len(value),
			Error:  nil,
		}
	}
	// Key exists path
	_, currentEnc := object.ExtractTypeEncoding(obj)

	var currentValueStr string
	switch currentEnc {
	case object.ObjEncodingInt:
		// If the encoding is an integer, convert the current value to a string for concatenation
		currentValueStr = strconv.FormatInt(obj.Value.(int64), 10)
	case object.ObjEncodingEmbStr, object.ObjEncodingRaw:
		// If the encoding is a string, retrieve the string value for concatenation
		currentValueStr = obj.Value.(string)
	default:
		// If the encoding is neither integer nor string, return a "wrong type" error
		return &EvalResponse{
			Result: nil,
			Error:  diceerrors.ErrWrongTypeOperation,
		}
	}

	newValue := currentValueStr + value

	store.Put(key, store.NewObj(newValue, -1, object.ObjTypeString, object.ObjEncodingRaw))

	return &EvalResponse{
		Result: len(newValue),
		Error:  nil,
	}
}

// evalZRANK returns the rank of the member in the sorted set stored at key.
// The rank (or index) is 0-based, which means that the member with the lowest score has rank 0.
// If the 'WITHSCORE' option is specified, it returns both the rank and the score of the member.
// Returns nil if the key does not exist or the member is not a member of the sorted set.
func evalZRANK(args []string, store *dstore.Store) *EvalResponse {
	if len(args) < 2 || len(args) > 3 {
		return &EvalResponse{
			Result: nil,
			Error:  diceerrors.ErrWrongArgumentCount("ZRANK"),
		}
	}

	key := args[0]
	member := args[1]
	withScore := false

	if len(args) == 3 {
		if !strings.EqualFold(args[2], WithScore) {
			return &EvalResponse{
				Result: nil,
				Error:  diceerrors.ErrSyntax,
			}
		}
		withScore = true
	}

	obj := store.Get(key)
	if obj == nil {
		return &EvalResponse{
			Result: clientio.NIL,
			Error:  nil,
		}
	}

	sortedSet, err := sortedset.FromObject(obj)
	if err != nil {
		return &EvalResponse{
			Result: nil,
			Error:  diceerrors.ErrWrongTypeOperation,
		}
	}
	rank, score := sortedSet.RankWithScore(member, false)
	if rank == -1 {
		return &EvalResponse{
			Result: clientio.NIL,
			Error:  nil,
		}
	}

	if withScore {
		scoreStr := strconv.FormatFloat(score, 'f', -1, 64)
		return &EvalResponse{
			Result: []interface{}{rank, scoreStr},
			Error:  nil,
		}
	}

	return &EvalResponse{
		Result: rank,
		Error:  nil,
	}
}

// evalZCARD returns the cardinality (number of elements) of the sorted set stored at key.
// Returns 0 if the key does not exist.
func evalZCARD(args []string, store *dstore.Store) *EvalResponse {
	if len(args) < 1 || len(args) > 1 {
		return &EvalResponse{
			Result: nil,
			Error:  diceerrors.ErrWrongArgumentCount("ZCARD"),
		}
	}

	key := args[0]
	obj := store.Get(key)

	if obj == nil {
		return &EvalResponse{
			Result: clientio.IntegerZero,
			Error:  nil,
		}
	}

	sortedSet, err := sortedset.FromObject(obj)
	if err != nil {
		return &EvalResponse{
			Result: nil,
			Error:  diceerrors.ErrWrongTypeOperation,
		}
	}
	return &EvalResponse{
		Result: int64(sortedSet.Len()),
		Error:  nil,
	}
}

// evalJSONCLEAR Clear container values (arrays/objects) and set numeric values to 0,
// Already cleared values are ignored for empty containers and zero numbers
// args must contain at least the key;  (path unused in this implementation)
// Returns encoded error if key is expired, or it does not exist
// Returns encoded error response if incorrect number of arguments
// Returns an integer reply specifying the number of matching JSON arrays
// and objects cleared + number of matching JSON numerical values zeroed.
func evalJSONCLEAR(args []string, store *dstore.Store) *EvalResponse {
	if len(args) < 1 {
		return &EvalResponse{
			Result: nil,
			Error:  diceerrors.ErrWrongArgumentCount("JSON.CLEAR"),
		}
	}
	key := args[0]

	// Default path is root if not specified
	path := defaultRootPath
	if len(args) > 1 {
		path = args[1]
	}

	// Retrieve the object from the database
	obj := store.Get(key)
	if obj == nil {
		return &EvalResponse{
			Result: nil,
			Error:  nil,
		}
	}

	errWithMessage := object.AssertTypeAndEncoding(obj.TypeEncoding, object.ObjTypeJSON, object.ObjEncodingJSON)
	if errWithMessage != nil {
		return &EvalResponse{
			Result: nil,
			Error:  diceerrors.ErrWrongTypeOperation,
		}
	}

	jsonData := obj.Value

	_, err := sonic.Marshal(jsonData)
	if err != nil {
		return &EvalResponse{
			Result: nil,
			Error:  diceerrors.ErrWrongTypeOperation,
		}
	}

	var countClear int64 = 0
	if len(args) == 1 || path == defaultRootPath {
		if jsonData != struct{}{} {
			// If path is root and len(args) == 1, return it instantly
			newObj := store.NewObj(struct{}{}, -1, object.ObjTypeJSON, object.ObjEncodingJSON)
			store.Put(key, newObj)
			countClear++
			return &EvalResponse{
				Result: countClear,
				Error:  nil,
			}
		}
	}

	expr, err := jp.ParseString(path)
	if err != nil {
		return &EvalResponse{
			Result: nil,
			Error:  diceerrors.ErrJSONPathNotFound(path),
		}
	}

	newData, err := expr.Modify(jsonData, func(element any) (altered any, changed bool) {
		switch utils.GetJSONFieldType(element) {
		case utils.IntegerType, utils.NumberType:
			if element != utils.NumberZeroValue {
				countClear++
				return utils.NumberZeroValue, true
			}
		case utils.ArrayType:
			if len(element.([]interface{})) != 0 {
				countClear++
				return []interface{}{}, true
			}
		case utils.ObjectType:
			if element != struct{}{} {
				countClear++
				return struct{}{}, true
			}
		default:
			return element, false
		}
		return
	})
	if err != nil {
		return &EvalResponse{
			Result: nil,
			Error:  diceerrors.ErrGeneral(err.Error()),
		}
	}

	jsonData = newData
	obj.Value = jsonData
	return &EvalResponse{
		Result: countClear,
		Error:  nil,
	}
}

// PFADD Adds all the element arguments to the HyperLogLog data structure stored at the variable
// name specified as first argument.
//
// Returns:
// If the approximated cardinality estimated by the HyperLogLog changed after executing the command,
// returns 1, otherwise 0 is returned.
func evalPFADD(args []string, store *dstore.Store) *EvalResponse {
	if len(args) < 1 {
		return &EvalResponse{
			Result: nil,
			Error:  diceerrors.ErrWrongArgumentCount("PFADD"),
		}
	}

	key := args[0]
	obj := store.Get(key)

	// If key doesn't exist prior initial cardinality changes hence return 1
	if obj == nil {
		hll := hyperloglog.New()
		for _, arg := range args[1:] {
			hll.Insert([]byte(arg))
		}

		obj = store.NewObj(hll, -1, object.ObjTypeString, object.ObjEncodingRaw)

		store.Put(key, obj)
		return &EvalResponse{
			Result: int64(1),
			Error:  nil,
		}
	}

	existingHll, ok := obj.Value.(*hyperloglog.Sketch)
	if !ok {
		return &EvalResponse{
			Result: nil,
			Error:  diceerrors.ErrInvalidHyperLogLogKey,
		}
	}
	initialCardinality := existingHll.Estimate()
	for _, arg := range args[1:] {
		existingHll.Insert([]byte(arg))
	}

	if newCardinality := existingHll.Estimate(); initialCardinality != newCardinality {
		return &EvalResponse{
			Result: int64(1),
			Error:  nil,
		}
	}

	return &EvalResponse{
		Result: int64(0),
		Error:  nil,
	}
}

// evalJSONSTRLEN Report the length of the JSON String at path in key
// Returns by recursive descent an array of integer replies for each path,
// the string's length, or nil, if the matching JSON value is not a string.
func evalJSONSTRLEN(args []string, store *dstore.Store) *EvalResponse {
	if len(args) < 1 {
		return &EvalResponse{
			Result: nil,
			Error:  diceerrors.ErrWrongArgumentCount("JSON.STRLEN"),
		}
	}

	key := args[0]

	obj := store.Get(key)

	if obj == nil {
		return &EvalResponse{
			Result: nil,
			Error:  nil,
		}
	}

	if len(args) < 2 {
		// no recursive
		// making consistent with arrlen
		// to-do parsing
		jsonData := obj.Value

		jsonDataType := strings.ToLower(utils.GetJSONFieldType(jsonData))
		if jsonDataType == "number" {
			jsonDataFloat := jsonData.(float64)
			if jsonDataFloat == float64(int64(jsonDataFloat)) {
				jsonDataType = "integer"
			}
		}
		if jsonDataType != utils.StringType {
			return &EvalResponse{
				Result: nil,
				Error:  diceerrors.ErrUnexpectedJSONPathType("string", jsonDataType),
			}
		}
		return &EvalResponse{
			Result: int64(len(jsonData.(string))),
			Error:  nil,
		}
	}

	path := args[1]

	// Check if the object is of JSON type
	errWithMessage := object.AssertTypeAndEncoding(obj.TypeEncoding, object.ObjTypeJSON, object.ObjEncodingJSON)
	if errWithMessage != nil {
		return &EvalResponse{
			Result: nil,
			Error:  diceerrors.ErrWrongTypeOperation,
		}
	}

	jsonData := obj.Value
	if path == defaultRootPath {
		defaultStringResult := make([]interface{}, 0, 1)
		if utils.GetJSONFieldType(jsonData) == utils.StringType {
			defaultStringResult = append(defaultStringResult, int64(len(jsonData.(string))))
		} else {
			defaultStringResult = append(defaultStringResult, nil)
		}

		return &EvalResponse{
			Result: defaultStringResult,
			Error:  nil,
		}
	}

	// Parse the JSONPath expression
	expr, err := jp.ParseString(path)
	if err != nil {
		return &EvalResponse{
			Result: nil,
			Error:  diceerrors.ErrJSONPathNotFound(path),
		}
	}
	// Execute the JSONPath query
	results := expr.Get(jsonData)
	if len(results) == 0 {
		return &EvalResponse{
			Result: []interface{}{},
			Error:  nil,
		}
	}
	strLenResults := make([]interface{}, 0, len(results))
	for _, result := range results {
		switch utils.GetJSONFieldType(result) {
		case utils.StringType:
			strLenResults = append(strLenResults, int64(len(result.(string))))
		default:
			strLenResults = append(strLenResults, nil)
		}
	}
	return &EvalResponse{
		Result: strLenResults,
		Error:  nil,
	}
}

func evalPFCOUNT(args []string, store *dstore.Store) *EvalResponse {
	if len(args) < 1 {
		return &EvalResponse{
			Result: nil,
			Error:  diceerrors.ErrWrongArgumentCount("PFCOUNT"),
		}
	}

	unionHll := hyperloglog.New()

	for _, arg := range args {
		obj := store.Get(arg)
		if obj != nil {
			currKeyHll, ok := obj.Value.(*hyperloglog.Sketch)
			if !ok {
				return &EvalResponse{
					Result: nil,
					Error:  diceerrors.ErrInvalidHyperLogLogKey,
				}
			}
			err := unionHll.Merge(currKeyHll)
			if err != nil {
				return &EvalResponse{
					Result: nil,
					Error:  diceerrors.ErrCorruptedHyperLogLogObject,
				}
			}
		}
	}

	return &EvalResponse{
		Result: unionHll.Estimate(),
		Error:  nil,
	}
}

// evalJSONOBJLEN return the number of keys in the JSON object at path in key.
// Returns an array of integer replies, an integer for each matching value,
// which is the json objects length, or nil, if the matching value is not a json.
// Returns encoded error if the key doesn't exist or key is expired or the matching value is not an array.
// Returns encoded error response if incorrect number of arguments
func evalJSONOBJLEN(args []string, store *dstore.Store) *EvalResponse {
	if len(args) < 1 {
		return &EvalResponse{
			Result: nil,
			Error:  diceerrors.ErrWrongArgumentCount("JSON.OBJLEN"),
		}
	}

	key := args[0]

	// Retrieve the object from the database
	obj := store.Get(key)
	if obj == nil {
		return &EvalResponse{
			Result: nil,
			Error:  nil,
		}
	}

	// check if the object is json
	errWithMessage := object.AssertTypeAndEncoding(obj.TypeEncoding, object.ObjTypeJSON, object.ObjEncodingJSON)
	if errWithMessage != nil {
		return &EvalResponse{
			Result: nil,
			Error:  diceerrors.ErrWrongTypeOperation,
		}
	}

	// get the value & check for marsheling error
	jsonData := obj.Value
	_, err := sonic.Marshal(jsonData)
	if err != nil {
		return &EvalResponse{
			Result: nil,
			Error:  diceerrors.ErrWrongTypeOperation,
		}
	}
	if len(args) == 1 {
		// check if the value is of json type
		if utils.GetJSONFieldType(jsonData) == utils.ObjectType {
			if castedData, ok := jsonData.(map[string]interface{}); ok {
				return &EvalResponse{
					Result: int64(len(castedData)),
					Error:  nil,
				}
			}
			return &EvalResponse{
				Result: nil,
				Error:  nil,
			}
		}
		return &EvalResponse{
			Result: nil,
			Error:  diceerrors.ErrWrongTypeOperation,
		}
	}

	path, isDefinitePath := utils.ParseInputJSONPath(args[1])

	expr, err := jp.ParseString(path)
	if err != nil {
		return &EvalResponse{
			Result: nil,
			Error:  diceerrors.ErrJSONPathNotFound(path),
		}
	}

	// get all values for matching paths
	results := expr.Get(jsonData)

	objectLen := make([]interface{}, 0, len(results))

	for _, result := range results {
		switch utils.GetJSONFieldType(result) {
		case utils.ObjectType:
			if castedResult, ok := result.(map[string]interface{}); ok {
				objectLen = append(objectLen, int64(len(castedResult)))
			} else {
				objectLen = append(objectLen, nil)
			}
		default:
			// If it is a definitePath, and the only value is not JSON, throw wrong type error
			if isDefinitePath {
				return &EvalResponse{
					Result: nil,
					Error:  diceerrors.ErrWrongTypeOperation,
				}
			}
			objectLen = append(objectLen, nil)
		}
	}

	// Must return a single integer if it is a definite Path
	if isDefinitePath {
		if len(objectLen) == 0 {
			return &EvalResponse{
				Result: nil,
				Error:  nil,
			}
		}
		return &EvalResponse{
			Result: objectLen[0],
			Error:  nil,
		}
	}

	return &EvalResponse{
		Result: objectLen,
		Error:  nil,
	}
}

func evalPFMERGE(args []string, store *dstore.Store) *EvalResponse {
	if len(args) < 1 {
		return &EvalResponse{
			Result: nil,
			Error:  diceerrors.ErrWrongArgumentCount("PFMERGE"),
		}
	}

	var mergedHll *hyperloglog.Sketch
	destKey := args[0]
	obj := store.Get(destKey)

	// If destKey doesn't exist, create a new HLL, else fetch the existing
	if obj == nil {
		mergedHll = hyperloglog.New()
	} else {
		var ok bool
		mergedHll, ok = obj.Value.(*hyperloglog.Sketch)
		if !ok {
			return &EvalResponse{
				Result: nil,
				Error:  diceerrors.ErrInvalidHyperLogLogKey,
			}
		}
	}

	for _, arg := range args {
		obj := store.Get(arg)
		if obj != nil {
			currKeyHll, ok := obj.Value.(*hyperloglog.Sketch)
			if !ok {
				return &EvalResponse{
					Result: nil,
					Error:  diceerrors.ErrInvalidHyperLogLogKey,
				}
			}

			err := mergedHll.Merge(currKeyHll)
			if err != nil {
				return &EvalResponse{
					Result: nil,
					Error:  diceerrors.ErrCorruptedHyperLogLogObject,
				}
			}
		}
	}

	// Save the mergedHll
	obj = store.NewObj(mergedHll, -1, object.ObjTypeString, object.ObjEncodingRaw)
	store.Put(destKey, obj)

	return &EvalResponse{
		Result: clientio.OK,
		Error:  nil,
	}
}

// evalPTTL returns Time-to-Live in millisecs for the queried key in args
// The key should be the only param in args else returns with an error
// Returns	RESP encoded time (in secs) remaining for the key to expire
//
//	RESP encoded -2 stating key doesn't exist or key is expired
//	RESP encoded -1 in case no expiration is set on the key
func evalPTTL(args []string, store *dstore.Store) *EvalResponse {
	if len(args) != 1 {
		return &EvalResponse{
			Result: nil,
			Error:  diceerrors.ErrWrongArgumentCount("PTTL"),
		}
	}

	key := args[0]

	obj := store.Get(key)

	if obj == nil {
		return &EvalResponse{
			Result: clientio.IntegerNegativeTwo,
			Error:  nil,
		}
	}

	exp, isExpirySet := dstore.GetExpiry(obj, store)

	if !isExpirySet {
		return &EvalResponse{
			Result: clientio.IntegerNegativeOne,
			Error:  nil,
		}
	}

	// compute the time remaining for the key to expire and
	// return the RESP encoded form of it
	durationMs := exp - uint64(utils.GetCurrentTime().UnixMilli())
	return &EvalResponse{
		Result: durationMs,
		Error:  nil,
	}
}

// evalTTL returns Time-to-Live in secs for the queried key in args
// The key should be the only param in args else returns with an error
// Returns	RESP encoded time (in secs) remaining for the key to expire
//
//	RESP encoded -2 stating key doesn't exist or key is expired
//	RESP encoded -1 in case no expiration is set on the key
func evalTTL(args []string, store *dstore.Store) *EvalResponse {
	if len(args) != 1 {
		return &EvalResponse{
			Result: nil,
			Error:  diceerrors.ErrWrongArgumentCount("TTL"),
		}
	}

	var key = args[0]

	obj := store.Get(key)

	// if key does not exist, return RESP encoded -2 denoting key does not exist
	if obj == nil {
		return &EvalResponse{
			Result: clientio.IntegerNegativeTwo,
			Error:  nil,
		}
	}

	// if object exist, but no expiration is set on it then send -1
	exp, isExpirySet := dstore.GetExpiry(obj, store)
	if !isExpirySet {
		return &EvalResponse{
			Result: clientio.IntegerNegativeOne,
			Error:  nil,
		}
	}

	// compute the time remaining for the key to expire and
	// return the RESP encoded form of it
	durationMs := exp - uint64(utils.GetCurrentTime().UnixMilli())

	return &EvalResponse{
		Result: durationMs / 1000,
		Error:  nil,
	}
}

// Increments the number stored at field in the hash stored at key by increment.
//
// If key does not exist, a new key holding a hash is created.
// If field does not exist the value is set to the increment value passed
//
// The range of values supported by HINCRBY is limited to 64-bit signed integers.
//
// Usage: HINCRBY key field increment
func evalHINCRBY(args []string, store *dstore.Store) *EvalResponse {
	if len(args) < 3 {
		return &EvalResponse{
			Result: nil,
			Error:  diceerrors.ErrWrongArgumentCount("HINCRBY"),
		}
	}

	increment, err := strconv.ParseInt(args[2], 10, 64)
	if err != nil {
		return &EvalResponse{
			Result: nil,
			Error:  diceerrors.ErrIntegerOutOfRange,
		}
	}
	var hashmap HashMap
	key := args[0]
	obj := store.Get(key)
	if obj != nil {
		if err := object.AssertTypeAndEncoding(obj.TypeEncoding, object.ObjTypeHashMap, object.ObjEncodingHashMap); err != nil {
			return &EvalResponse{
				Result: nil,
				Error:  diceerrors.ErrWrongTypeOperation,
			}
		}
		hashmap = obj.Value.(HashMap)
	}

	if hashmap == nil {
		hashmap = make(HashMap)
	}

	field := args[1]
	numkey, err := hashmap.incrementValue(field, increment)
	if err != nil {
		return &EvalResponse{
			Result: nil,
			Error:  diceerrors.ErrGeneral(err.Error()),
		}
	}

	obj = store.NewObj(hashmap, -1, object.ObjTypeHashMap, object.ObjEncodingHashMap)
	store.Put(key, obj)

	return &EvalResponse{
		Result: numkey,
		Error:  nil,
	}
}

// Increments the number stored at field in the hash stored at key by the specified floating point increment.
//
// If key does not exist, a new key holding a hash is created.
// If field does not exist, the value is set to the increment passed before the operation is performed.
//
// The precision of the increment is not restricted to integers, allowing for floating point values.
//
// Usage: HINCRBYFLOAT key field increment
func evalHINCRBYFLOAT(args []string, store *dstore.Store) *EvalResponse {
	if len(args) < 3 {
		return &EvalResponse{
			Result: nil,
			Error:  diceerrors.ErrWrongArgumentCount("HINCRBYFLOAT"),
		}
	}

	increment, err := strconv.ParseFloat(strings.TrimSpace(args[2]), 64)
	if err != nil {
		return &EvalResponse{
			Result: nil,
			Error:  diceerrors.ErrInvalidNumberFormat,
		}
	}

	key := args[0]
	obj := store.Get(key)
	var hashmap HashMap
	if obj != nil {
		if err := object.AssertTypeAndEncoding(obj.TypeEncoding, object.ObjTypeHashMap, object.ObjEncodingHashMap); err != nil {
			return &EvalResponse{
				Result: nil,
				Error:  diceerrors.ErrWrongTypeOperation,
			}
		}
		hashmap = obj.Value.(HashMap)
	}

	if hashmap == nil {
		hashmap = make(HashMap)
	}

	field := args[1]
	numkey, err := hashmap.incrementFloatValue(field, increment)
	if err != nil {
		return &EvalResponse{
			Result: nil,
			Error:  diceerrors.ErrGeneral(err.Error()),
		}
	}

	obj = store.NewObj(hashmap, -1, object.ObjTypeHashMap, object.ObjEncodingHashMap)
	store.Put(key, obj)

	return &EvalResponse{
		Result: numkey,
		Error:  nil,
	}
}

// evalHRANDFIELD returns random fields from a hash stored at key.
// If only the key is provided, one random field is returned.
// If count is provided, it returns that many unique random fields. A negative count allows repeated selections.
// The "WITHVALUES" option returns both fields and values.
// Returns nil if the key doesn't exist or the hash is empty.
// Errors: arity error, type error for non-hash, syntax error for "WITHVALUES", or count format error.
func evalHRANDFIELD(args []string, store *dstore.Store) *EvalResponse {
	if len(args) < 1 || len(args) > 3 {
		return &EvalResponse{
			Result: nil,
			Error:  diceerrors.ErrWrongArgumentCount("HRANDFIELD"),
		}
	}

	key := args[0]
	obj := store.Get(key)
	if obj == nil {
		return &EvalResponse{
			Result: clientio.NIL,
			Error:  nil,
		}
	}

	if err := object.AssertTypeAndEncoding(obj.TypeEncoding, object.ObjTypeHashMap, object.ObjEncodingHashMap); err != nil {
		return &EvalResponse{
			Result: nil,
			Error:  diceerrors.ErrWrongTypeOperation,
		}
	}

	hashMap := obj.Value.(HashMap)
	if len(hashMap) == 0 {
		return &EvalResponse{
			Result: clientio.EmptyArray,
			Error:  nil,
		}
	}

	count := 1
	withValues := false

	if len(args) > 1 {
		var err error
		// The second argument is the count.
		count, err = strconv.Atoi(args[1])
		if err != nil {
			return &EvalResponse{
				Result: nil,
				Error:  diceerrors.ErrIntegerOutOfRange,
			}
		}

		// The third argument is the "WITHVALUES" option.
		if len(args) == 3 {
			if !strings.EqualFold(args[2], WithValues) {
				return &EvalResponse{
					Result: nil,
					Error:  diceerrors.ErrSyntax,
				}
			}
			withValues = true
		}
	}

	return selectRandomFields(hashMap, count, withValues)
}

// evalINCR increments the value of the specified key in args by 1,
// if the key exists and the value is integer format.
// The key should be the only param in args.
// If the key does not exist, new key is created with value 0,
// the value of the new key is then incremented.
// The value for the queried key should be of integer format,
// if not evalINCR returns encoded error response.
// evalINCR returns the incremented value for the key if there are no errors.
func evalINCR(args []string, store *dstore.Store) *EvalResponse {
	if len(args) != 1 {
		return &EvalResponse{
			Result: nil,
			Error:  diceerrors.ErrWrongArgumentCount("INCR"),
		}
	}

	return incrDecrCmd(args, 1, store)
}

// INCRBY increments the value of the specified key in args by increment integer specified,
// if the key exists and the value is integer format.
// The key and the increment integer should be the only param in args.
// If the key does not exist, new key is created with value 0,
// the value of the new key is then incremented.
// The value for the queried key should be of integer format,
// if not INCRBY returns error response.
// evalINCRBY returns the incremented value for the key if there are no errors.
func evalINCRBY(args []string, store *dstore.Store) *EvalResponse {
	if len(args) != 2 {
		return &EvalResponse{
			Result: nil,
			Error:  diceerrors.ErrWrongArgumentCount("INCRBY"),
		}
	}

	incrAmount, err := strconv.ParseInt(args[1], 10, 64)
	if err != nil {
		return &EvalResponse{
			Result: nil,
			Error:  diceerrors.ErrIntegerOutOfRange,
		}
	}
	return incrDecrCmd(args, incrAmount, store)
}

// evalDECR decrements the value of the specified key in args by 1,
// if the key exists and the value is integer format.
// The key should be the only param in args.
// If the key does not exist, new key is created with value 0,
// the value of the new key is then decremented.
// The value for the queried key should be of integer format,
// if not evalDECR returns error response.
// evalDECR returns the decremented value for the key if there are no errors.
func evalDECR(args []string, store *dstore.Store) *EvalResponse {
	if len(args) != 1 {
		return &EvalResponse{
			Result: nil,
			Error:  diceerrors.ErrWrongArgumentCount("DECR"),
		}
	}
	return incrDecrCmd(args, -1, store)
}

// evalDECRBY decrements the value of the specified key in args by the specified decrement,
// if the key exists and the value is integer format.
// The key should be the first parameter in args, and the decrement should be the second parameter.
// If the key does not exist, new key is created with value 0,
// the value of the new key is then decremented by specified decrement.
// The value for the queried key should be of integer format,
// if not evalDECRBY returns an error response.
// evalDECRBY returns the decremented value for the key after applying the specified decrement if there are no errors.
func evalDECRBY(args []string, store *dstore.Store) *EvalResponse {
	if len(args) != 2 {
		return &EvalResponse{
			Result: nil,
			Error:  diceerrors.ErrWrongArgumentCount("DECRBY"),
		}
	}
	decrAmount, err := strconv.ParseInt(args[1], 10, 64)
	if err != nil {
		return &EvalResponse{
			Result: nil,
			Error:  diceerrors.ErrIntegerOutOfRange,
		}
	}
	return incrDecrCmd(args, -decrAmount, store)
}

func incrDecrCmd(args []string, incr int64, store *dstore.Store) *EvalResponse {
	key := args[0]
	obj := store.Get(key)
	if obj == nil {
		obj = store.NewObj(incr, -1, object.ObjTypeInt, object.ObjEncodingInt)
		store.Put(key, obj)
		return &EvalResponse{
			Result: incr,
			Error:  nil,
		}
	}
	// if the type is not KV : return wrong type error
	// if the encoding or type is not int : return value is not an int error
	errStr := object.AssertType(obj.TypeEncoding, object.ObjTypeString)
	if errStr == nil {
		return &EvalResponse{
			Result: nil,
			Error:  diceerrors.ErrIntegerOutOfRange,
		}
	}

	errTypeInt := object.AssertType(obj.TypeEncoding, object.ObjTypeInt)
	errEncInt := object.AssertEncoding(obj.TypeEncoding, object.ObjEncodingInt)
	if errEncInt != nil || errTypeInt != nil {
		return &EvalResponse{
			Result: nil,
			Error:  diceerrors.ErrWrongTypeOperation,
		}
	}
	i, _ := obj.Value.(int64)
	if (incr < 0 && i < 0 && incr < (math.MinInt64-i)) ||
		(incr > 0 && i > 0 && incr > (math.MaxInt64-i)) {
		return &EvalResponse{
			Result: nil,
			Error:  diceerrors.ErrOverflow,
		}
	}

	i += incr
	obj.Value = i
	return &EvalResponse{
		Result: i,
		Error:  nil,
	}
}

// evalINCRBYFLOAT increments the value of the  key in args by the specified increment,
// if the key exists and the value is a number.
// The key should be the first parameter in args, and the increment should be the second parameter.
// If the key does not exist, a new key is created with increment's value.
// If the value at the key is a string, it should be parsable to float64,
// if not evalINCRBYFLOAT returns an  error response.
// evalINCRBYFLOAT returns the incremented value for the key after applying the specified increment if there are no errors.
func evalINCRBYFLOAT(args []string, store *dstore.Store) *EvalResponse {
	if len(args) != 2 {
		return &EvalResponse{
			Result: nil,
			Error:  diceerrors.ErrWrongArgumentCount("INCRBYFLOAT"),
		}
	}
	incr, err := strconv.ParseFloat(strings.TrimSpace(args[1]), 64)
	if err != nil {
		return &EvalResponse{
			Result: nil,
			Error:  diceerrors.ErrGeneral("value is not a valid float"),
		}
	}
	return incrByFloatCmd(args, incr, store)
}

func incrByFloatCmd(args []string, incr float64, store *dstore.Store) *EvalResponse {
	key := args[0]
	obj := store.Get(key)

	if obj == nil {
		strValue := formatFloat(incr, false)
		oType, oEnc := deduceTypeEncoding(strValue)
		obj = store.NewObj(strValue, -1, oType, oEnc)
		store.Put(key, obj)
		return &EvalResponse{
			Result: strValue,
			Error:  nil,
		}
	}

	errString := object.AssertType(obj.TypeEncoding, object.ObjTypeString)
	errInt := object.AssertType(obj.TypeEncoding, object.ObjTypeInt)
	if errString != nil && errInt != nil {
		return &EvalResponse{
			Result: nil,
			Error:  diceerrors.ErrWrongTypeOperation,
		}
	}

	value, err := floatValue(obj.Value)
	if err != nil {
		return &EvalResponse{
			Result: nil,
			Error:  diceerrors.ErrGeneral("value is not a valid float"),
		}
	}
	value += incr
	if math.IsInf(value, 0) {
		return &EvalResponse{
			Result: nil,
			Error:  diceerrors.ErrValueOutOfRange,
		}
	}
	strValue := formatFloat(value, true)

	oType, oEnc := deduceTypeEncoding(strValue)

	// Remove the trailing decimal for integer values
	// to maintain consistency with redis
	strValue = strings.TrimSuffix(strValue, ".0")

	obj.Value = strValue
	obj.TypeEncoding = oType | oEnc

	return &EvalResponse{
		Result: strValue,
		Error:  nil,
	}
}

// floatValue returns the float64 value for an interface which
// contains either a string or an int.
func floatValue(value interface{}) (float64, error) {
	switch raw := value.(type) {
	case string:
		parsed, err := strconv.ParseFloat(raw, 64)
		if err != nil {
			return 0, err
		}
		return parsed, nil
	case int64:
		return float64(raw), nil
	}

	return 0, fmt.Errorf(diceerrors.IntOrFloatErr)
}

// ZPOPMIN Removes and returns the member with the lowest score from the sorted set at the specified key.
// If multiple members have the same score, the one that comes first alphabetically is returned.
// You can also specify a count to remove and return multiple members at once.
// If the set is empty, it returns an empty result.
func evalZPOPMIN(args []string, store *dstore.Store) *EvalResponse {
	// Incorrect number of arguments should return error
	if len(args) < 1 || len(args) > 2 {
		return &EvalResponse{
			Result: clientio.NIL,
			Error:  diceerrors.ErrWrongArgumentCount("ZPOPMIN"),
		}
	}

	key := args[0]        // Key argument
	obj := store.Get(key) // Getting sortedSet object from store

	// If the sortedSet is nil, return an empty list
	if obj == nil {
		return &EvalResponse{
			Result: []string{},
			Error:  nil,
		}
	}

	sortedSet, err := sortedset.FromObject(obj)
	if err != nil {
		return &EvalResponse{
			Result: clientio.NIL,
			Error:  diceerrors.ErrWrongTypeOperation,
		}
	}

	count := 1
	// Check if the count argument is provided.
	if len(args) == 2 {
		countArg, err := strconv.Atoi(args[1])
		if err != nil {
			// Return an error if the argument is not a valid integer
			return &EvalResponse{
				Result: clientio.NIL,
				Error:  diceerrors.ErrIntegerOutOfRange,
			}
		}
		count = countArg
	}

	// If count is less than 1, empty array is returned
	if count < 1 {
		return &EvalResponse{
			Result: []string{},
			Error:  nil,
		}
	}

	// If the count argument is present, return all the members with lowest score sorted in ascending order.
	// If there are multiple lowest scores with same score value, it sorts the members in lexographical order of member name
	results := sortedSet.GetMin(count)

	return &EvalResponse{
		Result: results,
		Error:  nil,
	}
}

// evalHLEN returns the number of fields contained in the hash stored at key.
//
// If key doesn't exist, it returns 0.
//
// Usage: HLEN key
func evalHLEN(args []string, store *dstore.Store) *EvalResponse {
	if len(args) != 1 {
		return &EvalResponse{
			Result: nil,
			Error:  diceerrors.ErrWrongArgumentCount("HLEN"),
		}
	}

	key := args[0]

	obj := store.Get(key)

	if obj == nil {
		return &EvalResponse{
			Result: clientio.IntegerZero,
			Error:  nil,
		}
	}

	if err := object.AssertTypeAndEncoding(obj.TypeEncoding, object.ObjTypeHashMap, object.ObjEncodingHashMap); err != nil {
		return &EvalResponse{
			Result: nil,
			Error:  diceerrors.ErrWrongTypeOperation,
		}
	}

	hashMap := obj.Value.(HashMap)
	return &EvalResponse{
		Result: len(hashMap),
		Error:  nil,
	}
}

// evalHSTRLEN returns the length of value associated with field in the hash stored at key.
//
// This command returns 0, if the specified field doesn't exist in the key
//
// If key doesn't exist, it returns 0.
//
// Usage: HSTRLEN key field value
func evalHSTRLEN(args []string, store *dstore.Store) *EvalResponse {
	if len(args) != 2 {
		return &EvalResponse{
			Result: nil,
			Error:  diceerrors.ErrWrongArgumentCount("HSTRLEN"),
		}
	}

	key := args[0]
	hmKey := args[1]
	obj := store.Get(key)

	var hashMap HashMap

	if obj != nil {
		if err := object.AssertTypeAndEncoding(obj.TypeEncoding, object.ObjTypeHashMap, object.ObjEncodingHashMap); err != nil {
			return &EvalResponse{
				Result: nil,
				Error:  diceerrors.ErrWrongTypeOperation,
			}
		}
		hashMap = obj.Value.(HashMap)
	} else {
		return &EvalResponse{
			Result: clientio.IntegerZero,
			Error:  nil,
		}
	}

	val, ok := hashMap.Get(hmKey)
	// Return 0, if specified field doesn't exist in the HashMap.
	if ok {
		return &EvalResponse{
			Result: len(*val),
			Error:  nil,
		}
	}
	return &EvalResponse{
		Result: clientio.IntegerZero,
		Error:  nil,
	}
}

// evalHSCAN return a two element multi-bulk reply, where the first element is a string representing the cursor,
// and the second element is a multi-bulk with an array of elements.
//
// The array of elements contain two elements, a field and a value, for every returned element of the Hash.
//
// If key doesn't exist, it returns an array containing 0 and empty array.
//
// Usage: HSCAN key cursor [MATCH pattern] [COUNT count]
func evalHSCAN(args []string, store *dstore.Store) *EvalResponse {
	if len(args) < 2 {
		return &EvalResponse{
			Result: nil,
			Error:  diceerrors.ErrWrongArgumentCount("HSCAN"),
		}
	}

	key := args[0]
	cursor, err := strconv.ParseInt(args[1], 10, 64)
	if err != nil {
		return &EvalResponse{
			Result: nil,
			Error:  diceerrors.ErrIntegerOutOfRange,
		}
	}

	obj := store.Get(key)
	if obj == nil {
		return &EvalResponse{
			Result: []interface{}{"0", []string{}},
			Error:  nil,
		}
	}

	if err := object.AssertTypeAndEncoding(obj.TypeEncoding, object.ObjTypeHashMap, object.ObjEncodingHashMap); err != nil {
		return &EvalResponse{
			Result: nil,
			Error:  diceerrors.ErrWrongTypeOperation,
		}
	}

	hashMap := obj.Value.(HashMap)
	pattern := "*"
	count := 10

	// Parse optional arguments
	for i := 2; i < len(args); i += 2 {
		switch strings.ToUpper(args[i]) {
		case "MATCH":
			if i+1 < len(args) {
				pattern = args[i+1]
			}
		case CountConst:
			if i+1 < len(args) {
				parsedCount, err := strconv.Atoi(args[i+1])
				if err != nil || parsedCount < 1 {
					return &EvalResponse{
						Result: nil,
						Error:  diceerrors.ErrIntegerOutOfRange,
					}
				}
				count = parsedCount
			}
		}
	}

	// Note that this implementation has a time complexity of O(N), where N is the number of keys in 'hashMap'.
	// This is in contrast to Redis, which implements HSCAN in O(1) time complexity by maintaining a cursor.
	keys := make([]string, 0, len(hashMap))
	for k := range hashMap {
		keys = append(keys, k)
	}
	sort.Strings(keys)

	matched := 0
	results := make([]string, 0, count*2)
	newCursor := 0

	g, err := glob.Compile(pattern)
	if err != nil {
		return &EvalResponse{
			Result: nil,
			Error:  diceerrors.ErrGeneral(fmt.Sprintf("Invalid glob pattern: %s", err)),
		}
	}

	// Scan the keys and add them to the results if they match the pattern
	for i := int(cursor); i < len(keys); i++ {
		if g.Match(keys[i]) {
			results = append(results, keys[i], hashMap[keys[i]])
			matched++
			if matched >= count {
				newCursor = i + 1
				break
			}
		}
	}

	// If we've scanned all keys, reset cursor to 0
	if newCursor >= len(keys) {
		newCursor = 0
	}

	return &EvalResponse{
		Result: []interface{}{strconv.Itoa(newCursor), results},
		Error:  nil,
	}
}

// evalBF.RESERVE evaluates the BF.RESERVE command responsible for initializing a
// new bloom filter and allocation it's relevant parameters based on given inputs.
// If no params are provided, it uses defaults.
func evalBFRESERVE(args []string, store *dstore.Store) *EvalResponse {
	if len(args) < 3 {
		return makeEvalError(diceerrors.ErrWrongArgumentCount("BF.RESERVE"))
	}

	opts, err := newBloomOpts(args[1:])
	if err != nil {
		return makeEvalError(err)
	}

	_, err = CreateBloomFilter(args[0], store, opts)
	if err != nil {
		return makeEvalError(err)
	}
	return makeEvalResult(clientio.OK)
}

// evalBFADD evaluates the BF.ADD command responsible for adding an element to a bloom filter. If the filter does not
// exist, it will create a new one with default parameters.
func evalBFADD(args []string, store *dstore.Store) *EvalResponse {
	if len(args) != 2 {
		return makeEvalError(diceerrors.ErrWrongArgumentCount("BF.ADD"))
	}

	bloom, err := getOrCreateBloomFilter(args[0], store, nil)
	if err != nil {
		return makeEvalError(err)
	}

	result, err := bloom.add(args[1])
	if err != nil {
		return makeEvalError(err)
	}

	return makeEvalResult(result)
}

// evalBFEXISTS evaluates the BF.EXISTS command responsible for checking existence of an element in a bloom filter.
func evalBFEXISTS(args []string, store *dstore.Store) *EvalResponse {
	// todo must work with objects of
	if len(args) != 2 {
		return makeEvalError(diceerrors.ErrWrongArgumentCount("BF.EXISTS"))
	}

	bloom, err := GetBloomFilter(args[0], store)
	if err != nil {
		return makeEvalError(err)
	}
	if bloom == nil {
		return makeEvalResult(clientio.IntegerZero)
	}
	result, err := bloom.exists(args[1])
	if err != nil {
		return makeEvalError(err)
	}
	return makeEvalResult(result)
}

// evalBFINFO evaluates the BF.INFO command responsible for returning the
// parameters and metadata of an existing bloom filter.
func evalBFINFO(args []string, store *dstore.Store) *EvalResponse {
	if len(args) < 1 || len(args) > 2 {
		return makeEvalError(diceerrors.ErrWrongArgumentCount("BF.INFO"))
	}

	bloom, err := GetBloomFilter(args[0], store)

	if err != nil {
		return makeEvalError(err)
	}

	if bloom == nil {
		return makeEvalError(diceerrors.ErrGeneral("not found"))
	}
	opt := ""
	if len(args) == 2 {
		opt = args[1]
	}
	result, err := bloom.info(opt)

	if err != nil {
		return makeEvalError(err)
	}

	return makeEvalResult(result)
}

// This command removes the element with the maximum score from the sorted set.
// If two elements have the same score then the members are aligned in lexicographically and the lexicographically greater element is removed.
// There is a second optional element called count which specifies the number of element to be removed.
// Returns the removed elements from the sorted set.
func evalZPOPMAX(args []string, store *dstore.Store) *EvalResponse {
	if len(args) < 1 || len(args) > 2 {
		return &EvalResponse{
			Result: clientio.NIL,
			Error:  diceerrors.ErrWrongArgumentCount("ZPOPMAX"),
		}
	}

	key := args[0]
	obj := store.Get(key)

	count := 1
	if len(args) > 1 {
		ops, err := strconv.Atoi(args[1])
		if err != nil {
			return &EvalResponse{
				Result: clientio.NIL,
				Error:  diceerrors.ErrGeneral("value is out of range, must be positive"), // This error is thrown when then count argument is not an integer
			}
		}
		if ops <= 0 {
			return &EvalResponse{
				Result: []string{}, // Returns empty array when the count is less than or equal to  0
				Error:  nil,
			}
		}
		count = ops
	}

	if obj == nil {
		return &EvalResponse{
			Result: []string{}, // Returns empty array when the object with given key is not present in the store
			Error:  nil,
		}
	}

	var sortedSet *sortedset.Set
	sortedSet, err := sortedset.FromObject(obj)
	if err != nil {
		return &EvalResponse{
			Result: clientio.NIL,
			Error:  diceerrors.ErrWrongTypeOperation, // Returns this error when a key is present in the store but is not of type sortedset.Set
		}
	}

	var res []string = sortedSet.PopMax(count)

	return &EvalResponse{
		Result: res,
		Error:  nil,
	}
}

// evalJSONARRTRIM trim an array so that it contains only the specified inclusive range of elements
// an array of integer replies for each path, the array's new size, or nil, if the matching JSON value is not an array.
func evalJSONARRTRIM(args []string, store *dstore.Store) *EvalResponse {
	if len(args) != 4 {
		return &EvalResponse{
			Result: nil,
			Error:  diceerrors.ErrWrongArgumentCount("JSON.ARRTRIM"),
		}
	}
	var err error

	start := args[2]
	stop := args[3]
	var startIdx, stopIdx int
	startIdx, err = strconv.Atoi(start)
	if err != nil {
		return &EvalResponse{
			Result: nil,
			Error:  diceerrors.ErrIntegerOutOfRange,
		}
	}
	stopIdx, err = strconv.Atoi(stop)
	if err != nil {
		return &EvalResponse{
			Result: nil,
			Error:  diceerrors.ErrIntegerOutOfRange,
		}
	}

	key := args[0]
	obj := store.Get(key)
	if obj == nil {
		return &EvalResponse{
			Result: nil,
			Error:  diceerrors.ErrGeneral("key does not exist"),
		}
	}

	errWithMessage := object.AssertTypeAndEncoding(obj.TypeEncoding, object.ObjTypeJSON, object.ObjEncodingJSON)
	if errWithMessage != nil {
		return &EvalResponse{
			Result: nil,
			Error:  diceerrors.ErrGeneral(string(errWithMessage)),
		}
	}

	jsonData := obj.Value

	_, err = sonic.Marshal(jsonData)
	if err != nil {
		return &EvalResponse{
			Result: nil,
			Error:  diceerrors.ErrGeneral("Existing key has wrong Dice type"),
		}
	}

	path := args[1]
	expr, err := jp.ParseString(path)
	if err != nil {
		return &EvalResponse{
			Result: nil,
			Error:  diceerrors.ErrJSONPathNotFound(path),
		}
	}

	results := expr.Get(jsonData)
	if len(results) == 0 {
		return &EvalResponse{
			Result: clientio.RespEmptyArray,
			Error:  nil,
		}
	}

	var resultsArray []interface{}
	// Capture the modified data when modifying the root path
	newData, modifyErr := expr.Modify(jsonData, func(data any) (interface{}, bool) {
		arr, ok := data.([]interface{})
		if !ok {
			// Not an array
			resultsArray = append(resultsArray, nil)
			return data, false
		}

		updatedArray := trimElementAndUpdateArray(arr, startIdx, stopIdx)

		resultsArray = append(resultsArray, len(updatedArray))
		return updatedArray, true
	})
	if modifyErr != nil {
		return &EvalResponse{
			Result: nil,
			Error:  diceerrors.ErrGeneral(fmt.Sprintf("ERR failed to modify JSON data: %v", modifyErr)),
		}
	}

	jsonData = newData
	obj.Value = jsonData

	return &EvalResponse{
		Result: resultsArray,
		Error:  nil,
	}
}

// evalJSONARRAPPEND appends the value(s) provided in the args to the given array path
// in the JSON object saved at key in arguments.
// Args must contain atleast a key, path and value.
// If the key does not exist or is expired, it returns response.NIL.
// If the object at given path is not an array, it returns response.NIL.
// Returns the new length of the array at path.
func evalJSONARRAPPEND(args []string, store *dstore.Store) *EvalResponse {
	if len(args) < 3 {
		return &EvalResponse{
			Result: nil,
			Error:  diceerrors.ErrWrongArgumentCount("JSON.ARRAPPEND"),
		}
	}

	key := args[0]
	path := args[1]
	values := args[2:]

	obj := store.Get(key)
	if obj == nil {
		return &EvalResponse{
			Result: clientio.NIL,
			Error:  nil,
		}
	}
	errWithMessage := object.AssertTypeAndEncoding(obj.TypeEncoding, object.ObjTypeJSON, object.ObjEncodingJSON)
	if errWithMessage != nil {
		return &EvalResponse{
			Result: nil,
			Error:  diceerrors.ErrWrongTypeOperation,
		}
	}
	jsonData := obj.Value

	expr, err := jp.ParseString(path)
	if err != nil {
		return &EvalResponse{
			Result: nil,
			Error:  diceerrors.ErrJSONPathNotFound(path),
		}
	}

	// Parse the input values as JSON
	parsedValues := make([]interface{}, len(values))
	for i, v := range values {
		var parsedValue interface{}
		err := sonic.UnmarshalString(v, &parsedValue)
		if err != nil {
			return &EvalResponse{
				Result: nil,
				Error:  diceerrors.ErrGeneral(err.Error()),
			}
		}
		parsedValues[i] = parsedValue
	}

	var resultsArray []interface{}
	modified := false

	// Capture the modified data when modifying the root path
	var newData interface{}
	var modifyErr error

	newData, modifyErr = expr.Modify(jsonData, func(data any) (interface{}, bool) {
		arr, ok := data.([]interface{})
		if !ok {
			// Not an array
			resultsArray = append(resultsArray, clientio.NIL)
			return data, false
		}

		// Append the parsed values to the array
		arr = append(arr, parsedValues...)

		resultsArray = append(resultsArray, int64(len(arr)))
		modified = true
		return arr, modified
	})

	if modifyErr != nil {
		return &EvalResponse{
			Result: nil,
			Error:  diceerrors.ErrGeneral(modifyErr.Error()),
		}
	}

	if !modified {
		// If no modification was made, it means the path did not exist or was not an array
		return &EvalResponse{
			Result: nil,
			Error:  diceerrors.ErrJSONPathNotFound(path),
		}
	}

	jsonData = newData
	obj.Value = jsonData

	return &EvalResponse{
		Result: resultsArray,
		Error:  nil,
	}
}

// evalJSONARRLEN return the length of the JSON array at path in key
// Returns an array of integer replies, an integer for each matching value,
// each is the array's length, or nil, if the matching value is not an array.
// Returns encoded error if the key doesn't exist or key is expired or the matching value is not an array.
// Returns encoded error response if incorrect number of arguments
func evalJSONARRLEN(args []string, store *dstore.Store) *EvalResponse {
	if len(args) < 1 {
		return &EvalResponse{
			Result: nil,
			Error:  diceerrors.ErrWrongArgumentCount("JSON.ARRLEN"),
		}
	}
	key := args[0]

	// Retrieve the object from the database
	obj := store.Get(key)

	// If the object is not present in the store or if its nil, then we should simply return nil.
	if obj == nil {
		return &EvalResponse{
			Result: clientio.NIL,
			Error:  nil,
		}
	}

	errWithMessage := object.AssertTypeAndEncoding(obj.TypeEncoding, object.ObjTypeJSON, object.ObjEncodingJSON)
	if errWithMessage != nil {
		return &EvalResponse{
			Result: nil,
			Error:  diceerrors.ErrWrongTypeOperation,
		}
	}

	jsonData := obj.Value

	_, err := sonic.Marshal(jsonData)
	if err != nil {
		return &EvalResponse{
			Result: nil,
			Error:  diceerrors.ErrWrongTypeOperation,
		}
	}

	// This is the case if only argument passed to JSON.ARRLEN is the key itself.
	// This is valid only if the key holds an array; otherwise, an error should be returned.
	if len(args) == 1 {
		if utils.GetJSONFieldType(jsonData) == utils.ArrayType {
			return &EvalResponse{
				Result: len(jsonData.([]interface{})),
				Error:  nil,
			}
		}
		return &EvalResponse{
			Result: nil,
			Error:  diceerrors.ErrWrongTypeOperation,
		}
	}

	path := args[1] // Getting the path to find the length of the array
	expr, err := jp.ParseString(path)
	if err != nil {
		return &EvalResponse{
			Result: nil,
			Error:  diceerrors.ErrJSONPathNotFound(path),
		}
	}

	results := expr.Get(jsonData)

	// If there are no results, that means the JSONPath does not exist
	if len(results) == 0 {
		return &EvalResponse{
			Result: nil,
			Error:  diceerrors.ErrJSONPathNotFound(path),
		}
	}

	// If the results are greater than one, we need to print them as a list
	// This condition should be updated in future when supporting Complex JSONPaths
	if len(results) > 1 {
		arrlenList := make([]interface{}, 0, len(results))
		for _, result := range results {
			switch utils.GetJSONFieldType(result) {
			case utils.ArrayType:
				arrlenList = append(arrlenList, len(result.([]interface{})))
			default:
				arrlenList = append(arrlenList, clientio.NIL)
			}
		}

		return &EvalResponse{
			Result: arrlenList,
			Error:  nil,
		}
	}

	// Single result should be printed as single integer instead of list
	jsonValue := results[0]

	if utils.GetJSONFieldType(jsonValue) == utils.ArrayType {
		return &EvalResponse{
			Result: len(jsonValue.([]interface{})),
			Error:  nil,
		}
	}

	// If execution reaches this point, the provided path either does not exist.
	return &EvalResponse{
		Result: nil,
		Error:  diceerrors.ErrJSONPathNotFound(path),
	}
}

// popElementAndUpdateArray removes an element at the given index
// Returns popped element, remaining array and error
func popElementAndUpdateArray(arr []any, index string) (popElem any, updatedArray []any, err error) {
	if len(arr) == 0 {
		return nil, nil, nil
	}

	var idx int
	// if index is empty, pop last element
	if index == "" {
		idx = len(arr) - 1
	} else {
		var err error
		idx, err = strconv.Atoi(index)
		if err != nil {
			return nil, nil, err
		}
		// convert index to a valid index
		idx = adjustIndex(idx, arr)
	}

	popElem = arr[idx]
	arr = append(arr[:idx], arr[idx+1:]...)

	return popElem, arr, nil
}

func evalJSONARRPOP(args []string, store *dstore.Store) *EvalResponse {
	if len(args) < 1 {
		return &EvalResponse{
			Result: nil,
			Error:  diceerrors.ErrWrongArgumentCount("JSON.ARRPOP"),
		}
	}
	key := args[0]

	var path = defaultRootPath
	if len(args) >= 2 {
		path = args[1]
	}

	var index string
	if len(args) >= 3 {
		index = args[2]
	}

	// Retrieve the object from the database
	obj := store.Get(key)
	if obj == nil {
		return &EvalResponse{
			Result: nil,
			Error:  diceerrors.ErrKeyNotFound,
		}
	}

	errWithMessage := object.AssertTypeAndEncoding(obj.TypeEncoding, object.ObjTypeJSON, object.ObjEncodingJSON)
	if errWithMessage != nil {
		return &EvalResponse{
			Result: nil,
			Error:  diceerrors.ErrWrongTypeOperation,
		}
	}

	jsonData := obj.Value
	_, err := sonic.Marshal(jsonData)
	if err != nil {
		return &EvalResponse{
			Result: nil,
			Error:  diceerrors.ErrWrongTypeOperation,
		}
	}

	if path == defaultRootPath {
		arr, ok := jsonData.([]any)
		// if value can not be converted to array, it is of another type
		// returns nil in this case similar to redis
		// also, return nil if array is empty
		if !ok || len(arr) == 0 {
			return &EvalResponse{
				Result: nil,
				Error:  diceerrors.ErrWrongTypeOperation,
			}
		}
		popElem, arr, err := popElementAndUpdateArray(arr, index)
		if err != nil {
			return &EvalResponse{
				Result: nil,
				Error:  diceerrors.ErrGeneral(err.Error()),
			}
		}

		// save the remaining array
		newObj := store.NewObj(arr, -1, object.ObjTypeJSON, object.ObjEncodingJSON)
		store.Put(key, newObj)

		return &EvalResponse{
			Result: popElem,
			Error:  nil,
		}
	}

	// if path is not root then extract value at path
	expr, err := jp.ParseString(path)
	if err != nil {
		return &EvalResponse{
			Result: nil,
			Error:  diceerrors.ErrJSONPathNotFound(path),
		}
	}
	results := expr.Get(jsonData)

	// process value at each path
	popArr := make([]any, 0, len(results))
	for _, result := range results {
		arr, ok := result.([]any)
		// if value can not be converted to array, it is of another type
		// returns nil in this case similar to redis
		// also, return nil if array is empty
		if !ok || len(arr) == 0 {
			popArr = append(popArr, clientio.NIL)
			continue
		}

		popElem, arr, err := popElementAndUpdateArray(arr, index)
		if err != nil {
			return &EvalResponse{
				Result: nil,
				Error:  diceerrors.ErrGeneral(err.Error()),
			}
		}

		// update array in place in the json object
		err = expr.Set(jsonData, arr)
		if err != nil {
			return &EvalResponse{
				Result: nil,
				Error:  diceerrors.ErrGeneral(err.Error()),
			}
		}

		popArr = append(popArr, popElem)
	}
	return &EvalResponse{
		Result: popArr,
		Error:  nil,
	}
}

// evalJSONARRINSERT insert the json values into the array at path before the index (shifts to the right)
// returns an array of integer replies for each path, the array's new size, or nil.
func evalJSONARRINSERT(args []string, store *dstore.Store) *EvalResponse {
	if len(args) < 4 {
		return &EvalResponse{
			Result: nil,
			Error:  diceerrors.ErrWrongArgumentCount("JSON.ARRINSERT"),
		}
	}
	key := args[0]
	obj := store.Get(key)
	if obj == nil {
		return &EvalResponse{
			Result: nil,
			Error:  diceerrors.ErrGeneral("key does not exist"),
		}
	}

	errWithMessage := object.AssertTypeAndEncoding(obj.TypeEncoding, object.ObjTypeJSON, object.ObjEncodingJSON)
	if errWithMessage != nil {
		return &EvalResponse{
			Result: nil,
			Error:  diceerrors.ErrGeneral(string(errWithMessage)),
		}
	}

	jsonData := obj.Value
	var err error
	_, err = sonic.Marshal(jsonData)
	if err != nil {
		return &EvalResponse{
			Result: nil,
			Error:  diceerrors.ErrGeneral("Existing key has wrong Dice type"),
		}
	}

	path := args[1]
	expr, err := jp.ParseString(path)
	if err != nil {
		return &EvalResponse{
			Result: nil,
			Error:  diceerrors.ErrJSONPathNotFound(path),
		}
	}

	results := expr.Get(jsonData)
	if len(results) == 0 {
		return &EvalResponse{
			Result: clientio.RespEmptyArray,
			Error:  nil,
		}
	}
	index := args[2]
	var idx int
	idx, err = strconv.Atoi(index)
	if err != nil {
		return &EvalResponse{
			Result: nil,
			Error:  diceerrors.ErrIntegerOutOfRange,
		}
	}

	values := args[3:]
	// Parse the input values as JSON
	parsedValues := make([]interface{}, len(values))
	for i, v := range values {
		var parsedValue interface{}
		err := sonic.UnmarshalString(v, &parsedValue)
		if err != nil {
			return &EvalResponse{
				Result: nil,
				Error:  diceerrors.ErrGeneral(err.Error()),
			}
		}
		parsedValues[i] = parsedValue
	}

	var resultsArray []interface{}
	// Capture the modified data when modifying the root path
	modified := false
	newData, modifyErr := expr.Modify(jsonData, func(data any) (interface{}, bool) {
		arr, ok := data.([]interface{})
		if !ok {
			// Not an array
			resultsArray = append(resultsArray, nil)
			return data, false
		}

		// Append the parsed values to the array
		updatedArray, insertErr := insertElementAndUpdateArray(arr, idx, parsedValues)
		if insertErr != nil {
			err = insertErr
			return data, false
		}
		modified = true
		resultsArray = append(resultsArray, len(updatedArray))
		return updatedArray, true
	})
	if err != nil {
		return &EvalResponse{
			Result: nil,
			Error:  diceerrors.ErrGeneral(err.Error()),
		}
	}

	if modifyErr != nil {
		return &EvalResponse{
			Result: nil,
			Error:  diceerrors.ErrGeneral(fmt.Sprintf("ERR failed to modify JSON data: %v", modifyErr)),
		}
	}

	if !modified {
		return &EvalResponse{
			Result: resultsArray,
			Error:  nil,
		}
	}

	jsonData = newData
	obj.Value = jsonData
	return &EvalResponse{
		Result: resultsArray,
		Error:  nil,
	}
}

// evalJSONOBJKEYS retrieves the keys of a JSON object stored at path specified.
// It takes two arguments: the key where the JSON document is stored, and an optional JSON path.
// It returns a list of keys from the object at the specified path or an error if the path is invalid.
func evalJSONOBJKEYS(args []string, store *dstore.Store) *EvalResponse {
	if len(args) < 1 {
		return &EvalResponse{
			Result: nil,
			Error:  diceerrors.ErrWrongArgumentCount("JSON.OBJKEYS"),
		}
	}

	key := args[0]
	// Default path is root if not specified
	path := defaultRootPath
	if len(args) > 1 {
		path = args[1]
	}

	// Retrieve the object from the database
	obj := store.Get(key)
	if obj == nil {
		return &EvalResponse{
			Result: nil,
			Error:  diceerrors.ErrGeneral("could not perform this operation on a key that doesn't exist"),
		}
	}

	// Check if the object is of JSON type
	errWithMessage := object.AssertTypeAndEncoding(obj.TypeEncoding, object.ObjTypeJSON, object.ObjEncodingJSON)
	if errWithMessage != nil {
		return &EvalResponse{
			Result: nil,
			Error:  diceerrors.ErrGeneral(string(errWithMessage)),
		}
	}

	jsonData := obj.Value
	_, err := sonic.Marshal(jsonData)
	if err != nil {
		return &EvalResponse{
			Result: nil,
			Error:  diceerrors.ErrGeneral("Existing key has wrong Dice type"),
		}
	}

	// If path is root, return all keys of the entire JSON
	if len(args) == 1 {
		if utils.GetJSONFieldType(jsonData) == utils.ObjectType {
			keys := make([]string, 0)
			for key := range jsonData.(map[string]interface{}) {
				keys = append(keys, key)
			}
			return &EvalResponse{
				Result: keys,
				Error:  nil,
			}
		}
		return &EvalResponse{
			Result: nil,
			Error:  diceerrors.ErrWrongTypeOperation,
		}
	}

	// Parse the JSONPath expression
	expr, err := jp.ParseString(path)
	if err != nil {
		return &EvalResponse{
			Result: nil,
			Error:  diceerrors.ErrGeneral(err.Error()),
		}
	}

	// Execute the JSONPath query
	results := expr.Get(jsonData)
	if len(results) == 0 {
		return &EvalResponse{
			Result: clientio.RespEmptyArray,
			Error:  nil,
		}
	}

	keysList := make([]interface{}, 0, len(results))

	for _, result := range results {
		switch utils.GetJSONFieldType(result) {
		case utils.ObjectType:
			keys := make([]string, 0)
			for key := range result.(map[string]interface{}) {
				keys = append(keys, key)
			}
			keysList = append(keysList, keys)
		default:
			keysList = append(keysList, nil)
		}
	}

	return &EvalResponse{
		Result: keysList,
		Error:  nil,
	}
}

<<<<<<< HEAD
// evalSADD adds one or more members to a set
// args must contain a key and one or more members to add the set
// If the set does not exist, a new set is created and members are added to it
// An error response is returned if the command is used on a key that contains a non-set value(eg: string)
// Returns an integer which represents the number of members that were added to the set, not including
// the members that were already present
func evalSADD(args []string, store *dstore.Store) *EvalResponse {
	if len(args) < 2 {
		return &EvalResponse{
			Result: nil,
			Error:  diceerrors.ErrWrongArgumentCount("SADD"),
		}
	}
	key := args[0]

	// Get the set object from the store.
	obj := store.Get(key)
	lengthOfItems := len(args[1:])

	var count = 0
	if obj == nil {
		var exDurationMs int64 = -1
		var keepttl = false
		// If the object does not exist, create a new set object.
		value := make(map[string]struct{}, lengthOfItems)
		// Create a new object.
		obj = store.NewObj(value, exDurationMs, object.ObjTypeSet, object.ObjEncodingSetStr)
		store.Put(key, obj, dstore.WithKeepTTL(keepttl))
	}

	if err := object.AssertType(obj.TypeEncoding, object.ObjTypeSet); err != nil {
		return &EvalResponse{
			Result: nil,
			Error:  diceerrors.ErrWrongTypeOperation,
		}
	}

	if err := object.AssertEncoding(obj.TypeEncoding, object.ObjEncodingSetStr); err != nil {
=======
// GETEX key [EX seconds | PX milliseconds | EXAT unix-time-seconds |
// PXAT unix-time-milliseconds | PERSIST]
// Get the value of key and optionally set its expiration.
// GETEX is similar to GET, but is a write command with additional options.
// The GETEX command supports a set of options that modify its behavior:
// EX seconds -- Set the specified expire time, in seconds.
// PX milliseconds -- Set the specified expire time, in milliseconds.
// EXAT timestamp-seconds -- Set the specified Unix time at which the key will expire, in seconds.
// PXAT timestamp-milliseconds -- Set the specified Unix time at which the key will expire, in milliseconds.
// PERSIST -- Remove the time to live associated with the key.
// The RESP value of the key is encoded and then returned
// evalGET returns response.RespNIL if key is expired or it does not exist
func evalGETEX(args []string, store *dstore.Store) *EvalResponse {
	if len(args) < 1 {
		return &EvalResponse{
			Result: nil,
			Error:  diceerrors.ErrWrongArgumentCount("GETEX"),
		}
	}

	var key = args[0]

	var exDurationMs int64 = -1
	var state = Uninitialized
	var persist = false
	for i := 1; i < len(args); i++ {
		arg := strings.ToUpper(args[i])
		switch arg {
		case Ex, Px:
			if state != Uninitialized {
				return &EvalResponse{
					Result: nil,
					Error:  diceerrors.ErrSyntax,
				}
			}
			i++
			if i == len(args) {
				return &EvalResponse{
					Result: nil,
					Error:  diceerrors.ErrSyntax,
				}
			}

			exDuration, err := strconv.ParseInt(args[i], 10, 64)
			if err != nil {
				return &EvalResponse{
					Result: nil,
					Error:  diceerrors.ErrIntegerOutOfRange,
				}
			}
			if exDuration <= 0 || exDuration > maxExDuration {
				return &EvalResponse{
					Result: nil,
					Error:  diceerrors.ErrInvalidExpireTime("GETEX"),
				}
			}

			// converting seconds to milliseconds
			if arg == Ex {
				exDuration *= 1000
			}
			exDurationMs = exDuration
			state = Initialized

		case Pxat, Exat:
			if state != Uninitialized {
				return &EvalResponse{
					Result: nil,
					Error:  diceerrors.ErrSyntax,
				}
			}
			i++
			if i == len(args) {
				return &EvalResponse{
					Result: nil,
					Error:  diceerrors.ErrSyntax,
				}
			}
			exDuration, err := strconv.ParseInt(args[i], 10, 64)
			if err != nil {
				return &EvalResponse{
					Result: nil,
					Error:  diceerrors.ErrIntegerOutOfRange,
				}
			}

			if exDuration < 0 || exDuration > maxExDuration {
				return &EvalResponse{
					Result: nil,
					Error:  diceerrors.ErrInvalidExpireTime("GETEX"),
				}
			}

			if arg == Exat {
				exDuration *= 1000
			}
			exDurationMs = exDuration - utils.GetCurrentTime().UnixMilli()
			// If the expiry time is in the past, set exDurationMs to 0
			// This will be used to signal immediate expiration
			if exDurationMs < 0 {
				exDurationMs = 0
			}
			state = Initialized

		case Persist:
			if state != Uninitialized {
				return &EvalResponse{
					Result: nil,
					Error:  diceerrors.ErrSyntax,
				}
			}
			persist = true
			state = Initialized
		default:
			return &EvalResponse{
				Result: nil,
				Error:  diceerrors.ErrIntegerOutOfRange,
			}
		}
	}

	// Get the key from the hash table
	obj := store.Get(key)

	if obj == nil {
		return &EvalResponse{
			Result: clientio.NIL,
			Error:  nil,
		}
	}

	if object.AssertType(obj.TypeEncoding, object.ObjTypeSet) == nil ||
		object.AssertType(obj.TypeEncoding, object.ObjTypeJSON) == nil {
>>>>>>> 0048dc67
		return &EvalResponse{
			Result: nil,
			Error:  diceerrors.ErrWrongTypeOperation,
		}
	}

<<<<<<< HEAD
	// Get the set object.
	set := obj.Value.(map[string]struct{})

	for _, arg := range args[1:] {
		if _, ok := set[arg]; !ok {
			set[arg] = struct{}{}
			count++
		}
	}

	return &EvalResponse{
		Result: count,
		Error:  nil,
	}
}

// evalSREM removes one or more members from a set
// Members that are not member of this set are ignored
// Returns the number of members that are removed from set
// If set does not exist, 0 is returned
// An error response is returned if the command is used on a key that contains a non-set value(eg: string)
func evalSREM(args []string, store *dstore.Store) *EvalResponse {
	if len(args) < 2 {
		return &EvalResponse{
			Result: nil,
			Error:  diceerrors.ErrWrongArgumentCount("SREM"),
		}
	}
	key := args[0]

	// Get the set object from the store.
	obj := store.Get(key)

	var count = 0
	if obj == nil {
		return &EvalResponse{
			Result: 0,
=======
	// Get EvalResponse with correct data type
	getResp := evalGET([]string{key}, store)

	// If there is an error return the error response
	if getResp.Error != nil {
		return getResp
	}

	if state == Initialized {
		if persist {
			dstore.DelExpiry(obj, store)
		} else {
			store.SetExpiry(obj, exDurationMs)
		}
	}

	// return an EvalResponse with the value
	return getResp
}

// evalGETDEL returns the value for the queried key in args
// The key should be the only param in args
// The RESP value of the key is encoded and then returned
// In evalGETDEL  If the key exists, it will be deleted before its value is returned.
// evalGETDEL returns response.RespNIL if key is expired or it does not exist
func evalGETDEL(args []string, store *dstore.Store) *EvalResponse {
	if len(args) != 1 {
		return &EvalResponse{
			Result: nil,
			Error:  diceerrors.ErrWrongArgumentCount("GETDEL"),
		}
	}

	key := args[0]

	// getting the key based on previous touch value
	obj := store.GetNoTouch(key)

	// if key does not exist, return RESP encoded nil
	if obj == nil {
		return &EvalResponse{
			Result: clientio.NIL,
>>>>>>> 0048dc67
			Error:  nil,
		}
	}

<<<<<<< HEAD
	// If the object exists, check if it is a set object.
	if err := object.AssertType(obj.TypeEncoding, object.ObjTypeSet); err != nil {
=======
	// If the object exists, check if it is a Set object.
	if err := object.AssertType(obj.TypeEncoding, object.ObjTypeSet); err == nil {
>>>>>>> 0048dc67
		return &EvalResponse{
			Result: nil,
			Error:  diceerrors.ErrWrongTypeOperation,
		}
	}

<<<<<<< HEAD
	if err := object.AssertEncoding(obj.TypeEncoding, object.ObjEncodingSetStr); err != nil {
=======
	// If the object exists, check if it is a JSON object.
	if err := object.AssertType(obj.TypeEncoding, object.ObjTypeJSON); err == nil {
>>>>>>> 0048dc67
		return &EvalResponse{
			Result: nil,
			Error:  diceerrors.ErrWrongTypeOperation,
		}
	}

<<<<<<< HEAD
	// Get the set object.
	set := obj.Value.(map[string]struct{})

	for _, arg := range args[1:] {
		if _, ok := set[arg]; ok {
			delete(set, arg)
			count++
=======
	// Get the key from the hash table
	objVal := store.GetDel(key)

	// Decode and return the value based on its encoding
	switch _, oEnc := object.ExtractTypeEncoding(objVal); oEnc {
	case object.ObjEncodingInt:
		// Value is stored as an int64, so use type assertion
		if IsInt64(objVal.Value) {
			return &EvalResponse{
				Result: objVal.Value,
				Error:  nil,
			}
		} else if IsString(objVal.Value) {
			return &EvalResponse{
				Result: nil,
				Error:  diceerrors.ErrUnexpectedType("int64", "string"),
			}
		} else {
			return &EvalResponse{
				Result: nil,
				Error:  diceerrors.ErrUnexpectedType("int64", "unknown"),
			}
		}

	case object.ObjEncodingEmbStr, object.ObjEncodingRaw:
		// Value is stored as a string, use type assertion
		if IsString(objVal.Value) {
			return &EvalResponse{
				Result: objVal.Value,
				Error:  nil,
			}
		} else if IsInt64(objVal.Value) {
			return &EvalResponse{
				Result: nil,
				Error:  diceerrors.ErrUnexpectedType("string", "int64"),
			}
		} else {
			return &EvalResponse{
				Result: nil,
				Error:  diceerrors.ErrUnexpectedType("string", "unknown"),
			}
		}

	case object.ObjEncodingByteArray:
		// Value is stored as a bytearray, use type assertion
		if val, ok := objVal.Value.(*ByteArray); ok {
			return &EvalResponse{
				Result: string(val.data),
				Error:  nil,
			}
		}
		return &EvalResponse{
			Result: nil,
			Error:  diceerrors.ErrWrongTypeOperation,
		}

	default:
		return &EvalResponse{
			Result: nil,
			Error:  diceerrors.ErrWrongTypeOperation,
		}
	}
}

// helper function to insert key value in hashmap associated with the given hash
func insertInHashMap(args []string, store *dstore.Store) (int64, error) {
	key := args[0]

	obj := store.Get(key)

	var hashMap HashMap

	if obj != nil {
		if err := object.AssertTypeAndEncoding(obj.TypeEncoding, object.ObjTypeHashMap, object.ObjEncodingHashMap); err != nil {
			return 0, diceerrors.ErrWrongTypeOperation
		}
		hashMap = obj.Value.(HashMap)
	}

	keyValuePairs := args[1:]

	hashMap, numKeys, err := hashMapBuilder(keyValuePairs, hashMap)
	if err != nil {
		return 0, err
	}

	obj = store.NewObj(hashMap, -1, object.ObjTypeHashMap, object.ObjEncodingHashMap)
	store.Put(key, obj)

	return numKeys, nil
}

// evalHSET sets the specified fields to their
// respective values in a hashmap stored at key
//
// This command overwrites the values of specified
// fields that exist in the hash.
//
// If key doesn't exist, a new key holding a hash is created.
//
// Usage: HSET key field value [field value ...]
func evalHSET(args []string, store *dstore.Store) *EvalResponse {
	if len(args) < 3 {
		return &EvalResponse{
			Result: nil,
			Error:  diceerrors.ErrWrongArgumentCount("HSET"),
		}
	}

	numKeys, err := insertInHashMap(args, store)
	if err != nil {
		return &EvalResponse{
			Result: nil,
			Error:  err,
>>>>>>> 0048dc67
		}
	}

	return &EvalResponse{
<<<<<<< HEAD
		Result: count,
=======
		Result: numKeys,
>>>>>>> 0048dc67
		Error:  nil,
	}
}

<<<<<<< HEAD
// evalSCARD returns the number of elements of the set stored at key
// Returns 0 if the key does not exist
// An error response is returned if the command is used on a key that contains a non-set value(eg: string)
func evalSCARD(args []string, store *dstore.Store) *EvalResponse {
	if len(args) != 1 {
		return &EvalResponse{
			Result: nil,
			Error:  diceerrors.ErrWrongArgumentCount("SCARD"),
		}
	}

	key := args[0]

	// Get the set object from the store.
	obj := store.Get(key)

	if obj == nil {
		return &EvalResponse{
			Result: 0,
=======
// evalHMSET sets the specified fields to their
// respective values in a hashmap stored at key
//
// This command overwrites the values of specified
// fields that exist in the hash.
//
// If key doesn't exist, a new key holding a hash is created.
//
// Usage: HMSET key field value [field value ...]
func evalHMSET(args []string, store *dstore.Store) *EvalResponse {
	if len(args) < 3 {
		return &EvalResponse{
			Result: nil,
			Error:  diceerrors.ErrWrongArgumentCount("HMSET"),
		}
	}

	_, err := insertInHashMap(args, store)
	if err != nil {
		return &EvalResponse{
			Result: nil,
			Error:  err,
		}
	}

	return &EvalResponse{
		Result: clientio.OK,
		Error:  nil,
	}
}

// evalHMGET returns an array of values associated with the given fields,
// in the same order as they are requested.
// If a field does not exist, returns a corresponding nil value in the array.
// If the key does not exist, returns an array of nil values.
func evalHMGET(args []string, store *dstore.Store) *EvalResponse {
	if len(args) < 2 {
		return &EvalResponse{
			Result: nil,
			Error:  diceerrors.ErrWrongArgumentCount("HMGET"),
		}
	}
	key := args[0]

	// Fetch the object from the store using the key
	obj := store.Get(key)

	// Initialize the results slice
	results := make([]interface{}, len(args[1:]))

	// If the object is nil, return empty results for all requested fields
	if obj == nil {
		for i := range results {
			results[i] = nil // Return nil for non-existent fields
		}
		return &EvalResponse{
			Result: results,
>>>>>>> 0048dc67
			Error:  nil,
		}
	}

<<<<<<< HEAD
	// If the object exists, check if it is a set object.
	if err := object.AssertType(obj.TypeEncoding, object.ObjTypeSet); err != nil {
=======
	// Assert that the object is of type HashMap
	if err := object.AssertTypeAndEncoding(obj.TypeEncoding, object.ObjTypeHashMap, object.ObjEncodingHashMap); err != nil {
>>>>>>> 0048dc67
		return &EvalResponse{
			Result: nil,
			Error:  diceerrors.ErrWrongTypeOperation,
		}
	}

<<<<<<< HEAD
	if err := object.AssertEncoding(obj.TypeEncoding, object.ObjEncodingSetStr); err != nil {
		return &EvalResponse{
			Result: nil,
			Error:  diceerrors.ErrWrongTypeOperation,
		}
	}

	// Get the set object.
	count := len(obj.Value.(map[string]struct{}))
	return &EvalResponse{
		Result: count,
=======
	hashMap := obj.Value.(HashMap)

	// Loop through the requested fields
	for i, hmKey := range args[1:] {
		hmValue, present := hashMap.Get(hmKey)
		if present {
			results[i] = *hmValue // Set the value if it exists
		} else {
			results[i] = nil // Set to nil if field does not exist
		}
	}

	// Return the results and no error
	return &EvalResponse{
		Result: results,
		Error:  nil,
	}
}

func evalHGET(args []string, store *dstore.Store) *EvalResponse {
	if len(args) != 2 {
		return &EvalResponse{
			Result: nil,
			Error:  diceerrors.ErrWrongArgumentCount("HGET"),
		}
	}

	key := args[0]
	hmKey := args[1]

	response := getValueFromHashMap(key, hmKey, store)
	if response.Error != nil {
		return &EvalResponse{
			Result: nil,
			Error:  response.Error,
		}
	}

	return &EvalResponse{
		Result: response.Result,
>>>>>>> 0048dc67
		Error:  nil,
	}
}

<<<<<<< HEAD
// evalSMEMBERS returns all the members of a set
// An error response is returned if the command is used on a key that contains a non-set value(eg: string)
// An empty set is returned if no set exists for given key
func evalSMEMBERS(args []string, store *dstore.Store) *EvalResponse {
	if len(args) != 1 {
		return &EvalResponse{
			Result: nil,
			Error:  diceerrors.ErrWrongArgumentCount("SMEMBERS"),
		}
	}
	key := args[0]

	// Get the set object from the store.
	obj := store.Get(key)

	if obj == nil {
		return &EvalResponse{
			Result: []string{},
=======
func evalHSETNX(args []string, store *dstore.Store) *EvalResponse {
	if len(args) != 3 {
		return &EvalResponse{
			Result: nil,
			Error:  diceerrors.ErrWrongArgumentCount("HSETNX"),
		}
	}

	key := args[0]
	hmKey := args[1]

	response := getValueFromHashMap(key, hmKey, store)
	if response.Error != nil {
		return &EvalResponse{
			Result: nil,
			Error:  response.Error,
		}
	}

	if response.Result != clientio.NIL {
		return &EvalResponse{
			Result: int64(0),
>>>>>>> 0048dc67
			Error:  nil,
		}
	}

<<<<<<< HEAD
	// If the object exists, check if it is a set object.
	if err := object.AssertType(obj.TypeEncoding, object.ObjTypeSet); err != nil {
		return &EvalResponse{
			Result: nil,
			Error:  diceerrors.ErrWrongTypeOperation,
		}
	}

	if err := object.AssertEncoding(obj.TypeEncoding, object.ObjEncodingSetStr); err != nil {
=======
	evalHSET(args, store)

	return &EvalResponse{
		Result: int64(1),
		Error:  nil,
	}
}

func evalHDEL(args []string, store *dstore.Store) *EvalResponse {
	if len(args) < 2 {
		return &EvalResponse{
			Result: nil,
			Error:  diceerrors.ErrWrongArgumentCount("HDEL"),
		}
	}

	key := args[0]
	fields := args[1:]

	obj := store.Get(key)

	if obj == nil {
		return &EvalResponse{
			Result: int64(0),
			Error:  nil,
		}
	}

	if err := object.AssertTypeAndEncoding(obj.TypeEncoding, object.ObjTypeHashMap, object.ObjEncodingHashMap); err != nil {
>>>>>>> 0048dc67
		return &EvalResponse{
			Result: nil,
			Error:  diceerrors.ErrWrongTypeOperation,
		}
	}

<<<<<<< HEAD
	// Get the set object.
	set := obj.Value.(map[string]struct{})
	// Get the members of the set.
	members := make([]string, 0, len(set))
	for k := range set {
		members = append(members, k)
	}

	return &EvalResponse{
		Result: members,
=======
	hashMap := obj.Value.(HashMap)
	count := int64(0)
	for _, field := range fields {
		if _, ok := hashMap[field]; ok {
			delete(hashMap, field)
			count++
		}
	}

	if count > 0 {
		store.Put(key, obj)
	}

	return &EvalResponse{
		Result: count,
>>>>>>> 0048dc67
		Error:  nil,
	}
}<|MERGE_RESOLUTION|>--- conflicted
+++ resolved
@@ -3218,46 +3218,6 @@
 	}
 }
 
-<<<<<<< HEAD
-// evalSADD adds one or more members to a set
-// args must contain a key and one or more members to add the set
-// If the set does not exist, a new set is created and members are added to it
-// An error response is returned if the command is used on a key that contains a non-set value(eg: string)
-// Returns an integer which represents the number of members that were added to the set, not including
-// the members that were already present
-func evalSADD(args []string, store *dstore.Store) *EvalResponse {
-	if len(args) < 2 {
-		return &EvalResponse{
-			Result: nil,
-			Error:  diceerrors.ErrWrongArgumentCount("SADD"),
-		}
-	}
-	key := args[0]
-
-	// Get the set object from the store.
-	obj := store.Get(key)
-	lengthOfItems := len(args[1:])
-
-	var count = 0
-	if obj == nil {
-		var exDurationMs int64 = -1
-		var keepttl = false
-		// If the object does not exist, create a new set object.
-		value := make(map[string]struct{}, lengthOfItems)
-		// Create a new object.
-		obj = store.NewObj(value, exDurationMs, object.ObjTypeSet, object.ObjEncodingSetStr)
-		store.Put(key, obj, dstore.WithKeepTTL(keepttl))
-	}
-
-	if err := object.AssertType(obj.TypeEncoding, object.ObjTypeSet); err != nil {
-		return &EvalResponse{
-			Result: nil,
-			Error:  diceerrors.ErrWrongTypeOperation,
-		}
-	}
-
-	if err := object.AssertEncoding(obj.TypeEncoding, object.ObjEncodingSetStr); err != nil {
-=======
 // GETEX key [EX seconds | PX milliseconds | EXAT unix-time-seconds |
 // PXAT unix-time-milliseconds | PERSIST]
 // Get the value of key and optionally set its expiration.
@@ -3391,52 +3351,12 @@
 
 	if object.AssertType(obj.TypeEncoding, object.ObjTypeSet) == nil ||
 		object.AssertType(obj.TypeEncoding, object.ObjTypeJSON) == nil {
->>>>>>> 0048dc67
-		return &EvalResponse{
-			Result: nil,
-			Error:  diceerrors.ErrWrongTypeOperation,
-		}
-	}
-
-<<<<<<< HEAD
-	// Get the set object.
-	set := obj.Value.(map[string]struct{})
-
-	for _, arg := range args[1:] {
-		if _, ok := set[arg]; !ok {
-			set[arg] = struct{}{}
-			count++
-		}
-	}
-
-	return &EvalResponse{
-		Result: count,
-		Error:  nil,
-	}
-}
-
-// evalSREM removes one or more members from a set
-// Members that are not member of this set are ignored
-// Returns the number of members that are removed from set
-// If set does not exist, 0 is returned
-// An error response is returned if the command is used on a key that contains a non-set value(eg: string)
-func evalSREM(args []string, store *dstore.Store) *EvalResponse {
-	if len(args) < 2 {
-		return &EvalResponse{
-			Result: nil,
-			Error:  diceerrors.ErrWrongArgumentCount("SREM"),
-		}
-	}
-	key := args[0]
-
-	// Get the set object from the store.
-	obj := store.Get(key)
-
-	var count = 0
-	if obj == nil {
-		return &EvalResponse{
-			Result: 0,
-=======
+		return &EvalResponse{
+			Result: nil,
+			Error:  diceerrors.ErrWrongTypeOperation,
+		}
+	}
+
 	// Get EvalResponse with correct data type
 	getResp := evalGET([]string{key}, store)
 
@@ -3479,45 +3399,26 @@
 	if obj == nil {
 		return &EvalResponse{
 			Result: clientio.NIL,
->>>>>>> 0048dc67
-			Error:  nil,
-		}
-	}
-
-<<<<<<< HEAD
-	// If the object exists, check if it is a set object.
-	if err := object.AssertType(obj.TypeEncoding, object.ObjTypeSet); err != nil {
-=======
+			Error:  nil,
+		}
+	}
+
 	// If the object exists, check if it is a Set object.
 	if err := object.AssertType(obj.TypeEncoding, object.ObjTypeSet); err == nil {
->>>>>>> 0048dc67
-		return &EvalResponse{
-			Result: nil,
-			Error:  diceerrors.ErrWrongTypeOperation,
-		}
-	}
-
-<<<<<<< HEAD
-	if err := object.AssertEncoding(obj.TypeEncoding, object.ObjEncodingSetStr); err != nil {
-=======
+		return &EvalResponse{
+			Result: nil,
+			Error:  diceerrors.ErrWrongTypeOperation,
+		}
+	}
+
 	// If the object exists, check if it is a JSON object.
 	if err := object.AssertType(obj.TypeEncoding, object.ObjTypeJSON); err == nil {
->>>>>>> 0048dc67
-		return &EvalResponse{
-			Result: nil,
-			Error:  diceerrors.ErrWrongTypeOperation,
-		}
-	}
-
-<<<<<<< HEAD
-	// Get the set object.
-	set := obj.Value.(map[string]struct{})
-
-	for _, arg := range args[1:] {
-		if _, ok := set[arg]; ok {
-			delete(set, arg)
-			count++
-=======
+		return &EvalResponse{
+			Result: nil,
+			Error:  diceerrors.ErrWrongTypeOperation,
+		}
+	}
+
 	// Get the key from the hash table
 	objVal := store.GetDel(key)
 
@@ -3632,41 +3533,15 @@
 		return &EvalResponse{
 			Result: nil,
 			Error:  err,
->>>>>>> 0048dc67
-		}
-	}
-
-	return &EvalResponse{
-<<<<<<< HEAD
-		Result: count,
-=======
+		}
+	}
+
+	return &EvalResponse{
 		Result: numKeys,
->>>>>>> 0048dc67
-		Error:  nil,
-	}
-}
-
-<<<<<<< HEAD
-// evalSCARD returns the number of elements of the set stored at key
-// Returns 0 if the key does not exist
-// An error response is returned if the command is used on a key that contains a non-set value(eg: string)
-func evalSCARD(args []string, store *dstore.Store) *EvalResponse {
-	if len(args) != 1 {
-		return &EvalResponse{
-			Result: nil,
-			Error:  diceerrors.ErrWrongArgumentCount("SCARD"),
-		}
-	}
-
-	key := args[0]
-
-	// Get the set object from the store.
-	obj := store.Get(key)
-
-	if obj == nil {
-		return &EvalResponse{
-			Result: 0,
-=======
+		Error:  nil,
+	}
+}
+
 // evalHMSET sets the specified fields to their
 // respective values in a hashmap stored at key
 //
@@ -3724,37 +3599,18 @@
 		}
 		return &EvalResponse{
 			Result: results,
->>>>>>> 0048dc67
-			Error:  nil,
-		}
-	}
-
-<<<<<<< HEAD
-	// If the object exists, check if it is a set object.
-	if err := object.AssertType(obj.TypeEncoding, object.ObjTypeSet); err != nil {
-=======
+			Error:  nil,
+		}
+	}
+
 	// Assert that the object is of type HashMap
 	if err := object.AssertTypeAndEncoding(obj.TypeEncoding, object.ObjTypeHashMap, object.ObjEncodingHashMap); err != nil {
->>>>>>> 0048dc67
-		return &EvalResponse{
-			Result: nil,
-			Error:  diceerrors.ErrWrongTypeOperation,
-		}
-	}
-
-<<<<<<< HEAD
-	if err := object.AssertEncoding(obj.TypeEncoding, object.ObjEncodingSetStr); err != nil {
-		return &EvalResponse{
-			Result: nil,
-			Error:  diceerrors.ErrWrongTypeOperation,
-		}
-	}
-
-	// Get the set object.
-	count := len(obj.Value.(map[string]struct{}))
-	return &EvalResponse{
-		Result: count,
-=======
+		return &EvalResponse{
+			Result: nil,
+			Error:  diceerrors.ErrWrongTypeOperation,
+		}
+	}
+
 	hashMap := obj.Value.(HashMap)
 
 	// Loop through the requested fields
@@ -3795,12 +3651,252 @@
 
 	return &EvalResponse{
 		Result: response.Result,
->>>>>>> 0048dc67
-		Error:  nil,
-	}
-}
-
-<<<<<<< HEAD
+		Error:  nil,
+	}
+}
+
+func evalHSETNX(args []string, store *dstore.Store) *EvalResponse {
+	if len(args) != 3 {
+		return &EvalResponse{
+			Result: nil,
+			Error:  diceerrors.ErrWrongArgumentCount("HSETNX"),
+		}
+	}
+
+	key := args[0]
+	hmKey := args[1]
+
+	response := getValueFromHashMap(key, hmKey, store)
+	if response.Error != nil {
+		return &EvalResponse{
+			Result: nil,
+			Error:  response.Error,
+		}
+	}
+
+	if response.Result != clientio.NIL {
+		return &EvalResponse{
+			Result: int64(0),
+			Error:  nil,
+		}
+	}
+
+	evalHSET(args, store)
+
+	return &EvalResponse{
+		Result: int64(1),
+		Error:  nil,
+	}
+}
+
+func evalHDEL(args []string, store *dstore.Store) *EvalResponse {
+	if len(args) < 2 {
+		return &EvalResponse{
+			Result: nil,
+			Error:  diceerrors.ErrWrongArgumentCount("HDEL"),
+		}
+	}
+
+	key := args[0]
+	fields := args[1:]
+
+	obj := store.Get(key)
+
+	if obj == nil {
+		return &EvalResponse{
+			Result: int64(0),
+			Error:  nil,
+		}
+	}
+
+	if err := object.AssertTypeAndEncoding(obj.TypeEncoding, object.ObjTypeHashMap, object.ObjEncodingHashMap); err != nil {
+		return &EvalResponse{
+			Result: nil,
+			Error:  diceerrors.ErrWrongTypeOperation,
+		}
+	}
+
+	hashMap := obj.Value.(HashMap)
+	count := int64(0)
+	for _, field := range fields {
+		if _, ok := hashMap[field]; ok {
+			delete(hashMap, field)
+			count++
+		}
+	}
+
+	if count > 0 {
+		store.Put(key, obj)
+	}
+
+	return &EvalResponse{
+		Result: count,
+		Error:  nil,
+	}
+}
+
+// evalSADD adds one or more members to a set
+// args must contain a key and one or more members to add the set
+// If the set does not exist, a new set is created and members are added to it
+// An error response is returned if the command is used on a key that contains a non-set value(eg: string)
+// Returns an integer which represents the number of members that were added to the set, not including
+// the members that were already present
+func evalSADD(args []string, store *dstore.Store) *EvalResponse {
+	if len(args) < 2 {
+		return &EvalResponse{
+			Result: nil,
+			Error:  diceerrors.ErrWrongArgumentCount("SADD"),
+		}
+	}
+	key := args[0]
+
+	// Get the set object from the store.
+	obj := store.Get(key)
+	lengthOfItems := len(args[1:])
+
+	var count = 0
+	if obj == nil {
+		var exDurationMs int64 = -1
+		var keepttl = false
+		// If the object does not exist, create a new set object.
+		value := make(map[string]struct{}, lengthOfItems)
+		// Create a new object.
+		obj = store.NewObj(value, exDurationMs, object.ObjTypeSet, object.ObjEncodingSetStr)
+		store.Put(key, obj, dstore.WithKeepTTL(keepttl))
+	}
+
+	if err := object.AssertType(obj.TypeEncoding, object.ObjTypeSet); err != nil {
+		return &EvalResponse{
+			Result: nil,
+			Error:  diceerrors.ErrWrongTypeOperation,
+		}
+	}
+
+	if err := object.AssertEncoding(obj.TypeEncoding, object.ObjEncodingSetStr); err != nil {
+		return &EvalResponse{
+			Result: nil,
+			Error:  diceerrors.ErrWrongTypeOperation,
+		}
+	}
+
+	// Get the set object.
+	set := obj.Value.(map[string]struct{})
+
+	for _, arg := range args[1:] {
+		if _, ok := set[arg]; !ok {
+			set[arg] = struct{}{}
+			count++
+		}
+	}
+
+	return &EvalResponse{
+		Result: count,
+		Error:  nil,
+	}
+}
+
+// evalSREM removes one or more members from a set
+// Members that are not member of this set are ignored
+// Returns the number of members that are removed from set
+// If set does not exist, 0 is returned
+// An error response is returned if the command is used on a key that contains a non-set value(eg: string)
+func evalSREM(args []string, store *dstore.Store) *EvalResponse {
+	if len(args) < 2 {
+		return &EvalResponse{
+			Result: nil,
+			Error:  diceerrors.ErrWrongArgumentCount("SREM"),
+		}
+	}
+	key := args[0]
+
+	// Get the set object from the store.
+	obj := store.Get(key)
+
+	var count = 0
+	if obj == nil {
+		return &EvalResponse{
+			Result: 0,
+			Error:  nil,
+		}
+	}
+
+	// If the object exists, check if it is a set object.
+	if err := object.AssertType(obj.TypeEncoding, object.ObjTypeSet); err != nil {
+		return &EvalResponse{
+			Result: nil,
+			Error:  diceerrors.ErrWrongTypeOperation,
+		}
+	}
+
+	if err := object.AssertEncoding(obj.TypeEncoding, object.ObjEncodingSetStr); err != nil {
+		return &EvalResponse{
+			Result: nil,
+			Error:  diceerrors.ErrWrongTypeOperation,
+		}
+	}
+
+	// Get the set object.
+	set := obj.Value.(map[string]struct{})
+
+	for _, arg := range args[1:] {
+		if _, ok := set[arg]; ok {
+			delete(set, arg)
+			count++
+		}
+	}
+
+	return &EvalResponse{
+		Result: count,
+		Error:  nil,
+	}
+}
+
+// evalSCARD returns the number of elements of the set stored at key
+// Returns 0 if the key does not exist
+// An error response is returned if the command is used on a key that contains a non-set value(eg: string)
+func evalSCARD(args []string, store *dstore.Store) *EvalResponse {
+	if len(args) != 1 {
+		return &EvalResponse{
+			Result: nil,
+			Error:  diceerrors.ErrWrongArgumentCount("SCARD"),
+		}
+	}
+
+	key := args[0]
+
+	// Get the set object from the store.
+	obj := store.Get(key)
+
+	if obj == nil {
+		return &EvalResponse{
+			Result: 0,
+			Error:  nil,
+		}
+	}
+
+	// If the object exists, check if it is a set object.
+	if err := object.AssertType(obj.TypeEncoding, object.ObjTypeSet); err != nil {
+		return &EvalResponse{
+			Result: nil,
+			Error:  diceerrors.ErrWrongTypeOperation,
+		}
+	}
+
+	if err := object.AssertEncoding(obj.TypeEncoding, object.ObjEncodingSetStr); err != nil {
+		return &EvalResponse{
+			Result: nil,
+			Error:  diceerrors.ErrWrongTypeOperation,
+		}
+	}
+
+	// Get the set object.
+	count := len(obj.Value.(map[string]struct{}))
+	return &EvalResponse{
+		Result: count,
+		Error:  nil,
+	}
+}
+
 // evalSMEMBERS returns all the members of a set
 // An error response is returned if the command is used on a key that contains a non-set value(eg: string)
 // An empty set is returned if no set exists for given key
@@ -3819,35 +3915,10 @@
 	if obj == nil {
 		return &EvalResponse{
 			Result: []string{},
-=======
-func evalHSETNX(args []string, store *dstore.Store) *EvalResponse {
-	if len(args) != 3 {
-		return &EvalResponse{
-			Result: nil,
-			Error:  diceerrors.ErrWrongArgumentCount("HSETNX"),
-		}
-	}
-
-	key := args[0]
-	hmKey := args[1]
-
-	response := getValueFromHashMap(key, hmKey, store)
-	if response.Error != nil {
-		return &EvalResponse{
-			Result: nil,
-			Error:  response.Error,
-		}
-	}
-
-	if response.Result != clientio.NIL {
-		return &EvalResponse{
-			Result: int64(0),
->>>>>>> 0048dc67
-			Error:  nil,
-		}
-	}
-
-<<<<<<< HEAD
+			Error:  nil,
+		}
+	}
+
 	// If the object exists, check if it is a set object.
 	if err := object.AssertType(obj.TypeEncoding, object.ObjTypeSet); err != nil {
 		return &EvalResponse{
@@ -3857,44 +3928,12 @@
 	}
 
 	if err := object.AssertEncoding(obj.TypeEncoding, object.ObjEncodingSetStr); err != nil {
-=======
-	evalHSET(args, store)
-
-	return &EvalResponse{
-		Result: int64(1),
-		Error:  nil,
-	}
-}
-
-func evalHDEL(args []string, store *dstore.Store) *EvalResponse {
-	if len(args) < 2 {
-		return &EvalResponse{
-			Result: nil,
-			Error:  diceerrors.ErrWrongArgumentCount("HDEL"),
-		}
-	}
-
-	key := args[0]
-	fields := args[1:]
-
-	obj := store.Get(key)
-
-	if obj == nil {
-		return &EvalResponse{
-			Result: int64(0),
-			Error:  nil,
-		}
-	}
-
-	if err := object.AssertTypeAndEncoding(obj.TypeEncoding, object.ObjTypeHashMap, object.ObjEncodingHashMap); err != nil {
->>>>>>> 0048dc67
-		return &EvalResponse{
-			Result: nil,
-			Error:  diceerrors.ErrWrongTypeOperation,
-		}
-	}
-
-<<<<<<< HEAD
+		return &EvalResponse{
+			Result: nil,
+			Error:  diceerrors.ErrWrongTypeOperation,
+		}
+	}
+
 	// Get the set object.
 	set := obj.Value.(map[string]struct{})
 	// Get the members of the set.
@@ -3905,23 +3944,6 @@
 
 	return &EvalResponse{
 		Result: members,
-=======
-	hashMap := obj.Value.(HashMap)
-	count := int64(0)
-	for _, field := range fields {
-		if _, ok := hashMap[field]; ok {
-			delete(hashMap, field)
-			count++
-		}
-	}
-
-	if count > 0 {
-		store.Put(key, obj)
-	}
-
-	return &EvalResponse{
-		Result: count,
->>>>>>> 0048dc67
 		Error:  nil,
 	}
 }