package eval

import (
	"fmt"
	"math"
<<<<<<< HEAD
	"math/bits"
=======
	"sort"
>>>>>>> a6575735
	"strconv"
	"strings"

	"github.com/axiomhq/hyperloglog"
	"github.com/bytedance/sonic"
	"github.com/dicedb/dice/internal/clientio"
	diceerrors "github.com/dicedb/dice/internal/errors"
	"github.com/dicedb/dice/internal/eval/sortedset"
	"github.com/dicedb/dice/internal/object"
	"github.com/dicedb/dice/internal/server/utils"
	dstore "github.com/dicedb/dice/internal/store"
	"github.com/gobwas/glob"
	"github.com/ohler55/ojg/jp"
)

// evalSET puts a new <key, value> pair in db as in the args
// args must contain key and value.
// args can also contain multiple options -
//
//	EX or ex which will set the expiry time(in secs) for the key
//	PX or px which will set the expiry time(in milliseconds) for the key
//	EXAT or exat which will set the specified Unix time at which the key will expire, in seconds (a positive integer)
//	PXAT or PX which will the specified Unix time at which the key will expire, in milliseconds (a positive integer)
//	XX or xx which will only set the key if it already exists
//	NX or nx which will only set the key if it doesn not already exist
//
// Returns encoded error response if at least a <key, value> pair is not part of args
// Returns encoded error response if expiry time value in not integer
// Returns encoded error response if both PX and EX flags are present
// Returns encoded OK RESP once new entry is added
// If the key already exists then the value will be overwritten and expiry will be discarded
func evalSET(args []string, store *dstore.Store) *EvalResponse {
	if len(args) <= 1 {
		return &EvalResponse{
			Result: nil,
			Error:  diceerrors.ErrWrongArgumentCount("SET"),
		}
	}

	var key, value string
	var exDurationMs int64 = -1
	var state exDurationState = Uninitialized
	var keepttl bool = false

	key, value = args[0], args[1]
	oType, oEnc := deduceTypeEncoding(value)

	for i := 2; i < len(args); i++ {
		arg := strings.ToUpper(args[i])
		switch arg {
		case Ex, Px:
			if state != Uninitialized {
				return &EvalResponse{
					Result: nil,
					Error:  diceerrors.ErrSyntax,
				}
			}
			i++
			if i == len(args) {
				return &EvalResponse{
					Result: nil,
					Error:  diceerrors.ErrSyntax,
				}
			}

			exDuration, err := strconv.ParseInt(args[i], 10, 64)
			if err != nil {
				return &EvalResponse{
					Result: nil,
					Error:  diceerrors.ErrIntegerOutOfRange,
				}
			}

			if exDuration <= 0 || exDuration >= maxExDuration {
				return &EvalResponse{
					Result: nil,
					Error:  diceerrors.ErrInvalidExpireTime("SET"),
				}
			}

			// converting seconds to milliseconds
			if arg == Ex {
				exDuration *= 1000
			}
			exDurationMs = exDuration
			state = Initialized

		case Pxat, Exat:
			if state != Uninitialized {
				return &EvalResponse{
					Result: nil,
					Error:  diceerrors.ErrSyntax,
				}
			}
			i++
			if i == len(args) {
				return &EvalResponse{
					Result: nil,
					Error:  diceerrors.ErrSyntax,
				}
			}
			exDuration, err := strconv.ParseInt(args[i], 10, 64)
			if err != nil {
				return &EvalResponse{
					Result: nil,
					Error:  diceerrors.ErrIntegerOutOfRange,
				}
			}

			if exDuration < 0 {
				return &EvalResponse{
					Result: nil,
					Error:  diceerrors.ErrInvalidExpireTime("SET"),
				}
			}

			if arg == Exat {
				exDuration *= 1000
			}
			exDurationMs = exDuration - utils.GetCurrentTime().UnixMilli()
			// If the expiry time is in the past, set exDurationMs to 0
			// This will be used to signal immediate expiration
			if exDurationMs < 0 {
				exDurationMs = 0
			}
			state = Initialized

		case XX:
			// Get the key from the hash table
			obj := store.Get(key)

			// if key does not exist, return RESP encoded nil
			if obj == nil {
				return &EvalResponse{
					Result: clientio.NIL,
					Error:  nil,
				}
			}
		case NX:
			obj := store.Get(key)
			if obj != nil {
				return &EvalResponse{
					Result: clientio.NIL,
					Error:  nil,
				}
			}
		case KeepTTL:
			keepttl = true
		default:
			return &EvalResponse{
				Result: nil,
				Error:  diceerrors.ErrSyntax,
			}
		}
	}

	// Cast the value properly based on the encoding type
	var storedValue interface{}
	switch oEnc {
	case object.ObjEncodingInt:
		storedValue, _ = strconv.ParseInt(value, 10, 64)
	case object.ObjEncodingEmbStr, object.ObjEncodingRaw:
		storedValue = value
	default:
		return &EvalResponse{
			Result: nil,
			Error:  diceerrors.ErrUnsupportedEncoding(int(oEnc)),
		}
	}

	// putting the k and value in a Hash Table
	store.Put(key, store.NewObj(storedValue, exDurationMs, oType, oEnc), dstore.WithKeepTTL(keepttl))

	return &EvalResponse{
		Result: clientio.OK,
		Error:  nil,
	}
}

// evalGET returns the value for the queried key in args
// The key should be the only param in args
// The RESP value of the key is encoded and then returned
// evalGET returns response.clientio.NIL if key is expired or it does not exist
func evalGET(args []string, store *dstore.Store) *EvalResponse {
	if len(args) != 1 {
		return &EvalResponse{
			Result: nil,
			Error:  diceerrors.ErrWrongArgumentCount("GET"),
		}
	}

	key := args[0]

	obj := store.Get(key)

	// if key does not exist, return RESP encoded nil
	if obj == nil {
		return &EvalResponse{
			Result: clientio.NIL,
			Error:  nil,
		}
	}

	// Decode and return the value based on its encoding
	switch _, oEnc := object.ExtractTypeEncoding(obj); oEnc {
	case object.ObjEncodingInt:
		// Value is stored as an int64, so use type assertion
		if val, ok := obj.Value.(int64); ok {
			return &EvalResponse{
				Result: val,
				Error:  nil,
			}
		}

		return &EvalResponse{
			Result: nil,
			Error:  diceerrors.ErrUnexpectedType("int64", obj.Value),
		}

	case object.ObjEncodingEmbStr, object.ObjEncodingRaw:
		// Value is stored as a string, use type assertion
		if val, ok := obj.Value.(string); ok {
			return &EvalResponse{
				Result: val,
				Error:  nil,
			}
		}
		return &EvalResponse{
			Result: nil,
			Error:  diceerrors.ErrUnexpectedType("string", obj.Value),
		}

	case object.ObjEncodingByteArray:
		// Value is stored as a bytearray, use type assertion
		if val, ok := obj.Value.(*ByteArray); ok {
			return &EvalResponse{
				Result: string(val.data),
				Error:  nil,
			}
		}

		return &EvalResponse{
			Result: nil,
			Error:  diceerrors.ErrWrongTypeOperation,
		}

	default:
		return &EvalResponse{
			Result: nil,
			Error:  diceerrors.ErrWrongTypeOperation,
		}
	}
}

// GETSET atomically sets key to value and returns the old value stored at key.
// Returns an error when key exists but does not hold a string value.
// Any previous time to live associated with the key is
// discarded on successful SET operation.
//
// Returns:
// Bulk string reply: the old value stored at the key.
// Nil reply: if the key does not exist.
func evalGETSET(args []string, store *dstore.Store) *EvalResponse {
	if len(args) != 2 {
		return &EvalResponse{
			Result: nil,
			Error:  diceerrors.ErrWrongArgumentCount("GETSET"),
		}
	}

	key, value := args[0], args[1]
	getResp := evalGET([]string{key}, store)
	// Check if it's an error resp from GET
	if getResp.Error != nil {
		return getResp
	}

	// Previous TTL needs to be reset
	setResp := evalSET([]string{key, value}, store)
	// Check if it's an error resp from SET
	if setResp.Error != nil {
		return setResp
	}

	return getResp
}

// evalSETEX puts a new <key, value> pair in db as in the args
// args must contain only  key , expiry and value
// Returns encoded error response if <key,exp,value> is not part of args
// Returns encoded error response if expiry time value in not integer
// Returns encoded OK RESP once new entry is added
// If the key already exists then the value and expiry will be overwritten
func evalSETEX(args []string, store *dstore.Store) *EvalResponse {
	if len(args) != 3 {
		return &EvalResponse{
			Result: nil,
			Error:  diceerrors.ErrWrongArgumentCount("SETEX"),
		}
	}

	var key, value string
	key, value = args[0], args[2]

	exDuration, err := strconv.ParseInt(args[1], 10, 64)
	if err != nil {
		return &EvalResponse{
			Result: nil,
			Error:  diceerrors.ErrIntegerOutOfRange,
		}
	}
	if exDuration <= 0 || exDuration >= maxExDuration {
		return &EvalResponse{
			Result: nil,
			Error:  diceerrors.ErrInvalidExpireTime("SETEX"),
		}
	}
	newArgs := []string{key, value, Ex, args[1]}

	return evalSET(newArgs, store)
}

// evalHEXISTS returns if field is an existing field in the hash stored at key.
//
// This command returns 0, if the specified field doesn't exist in the key and 1 if it exists.
//
// If key doesn't exist, it returns 0.
//
// Usage: HEXISTS key field
func evalHEXISTS(args []string, store *dstore.Store) *EvalResponse {
	if len(args) != 2 {
		return &EvalResponse{
			Result: nil,
			Error:  diceerrors.ErrWrongArgumentCount("HEXISTS"),
		}
	}

	key := args[0]
	hmKey := args[1]
	obj := store.Get(key)

	var hashMap HashMap

	if obj == nil {
		return &EvalResponse{
			Result: clientio.IntegerZero,
			Error:  nil,
		}
	}
	if err := object.AssertTypeAndEncoding(obj.TypeEncoding, object.ObjTypeHashMap, object.ObjEncodingHashMap); err != nil {
		return &EvalResponse{
			Error:  diceerrors.ErrGeneral(diceerrors.WrongTypeErr),
			Result: nil,
		}
	}

	hashMap = obj.Value.(HashMap)

	_, ok := hashMap.Get(hmKey)
	if ok {
		return &EvalResponse{
			Result: clientio.IntegerOne,
			Error:  nil,
		}
	}
	// Return 0, if specified field doesn't exist in the HashMap.
	return &EvalResponse{
		Result: clientio.IntegerZero,
		Error:  nil,
	}
}

// evalHKEYS is used to retrieve all the keys(or field names) within a hash.
//
// This command returns empty array, if the specified key doesn't exist.
//
// Complexity is O(n) where n is the size of the hash.
//
// Usage: HKEYS key
func evalHKEYS(args []string, store *dstore.Store) *EvalResponse {
	if len(args) != 1 {
		return &EvalResponse{
			Result: nil,
			Error:  diceerrors.ErrWrongArgumentCount("HKEYS"),
		}
	}

	key := args[0]
	obj := store.Get(key)

	var hashMap HashMap
	var result []string

	if obj != nil {
		if err := object.AssertTypeAndEncoding(obj.TypeEncoding, object.ObjTypeHashMap, object.ObjEncodingHashMap); err != nil {
			return &EvalResponse{
				Error:  diceerrors.ErrGeneral(diceerrors.WrongTypeErr),
				Result: nil,
			}
		}
		hashMap = obj.Value.(HashMap)
	} else {
		return &EvalResponse{
			Result: clientio.EmptyArray,
			Error:  nil,
		}
	}

	for hmKey := range hashMap {
		result = append(result, hmKey)
	}

	return &EvalResponse{
		Result: result,
		Error:  nil,
	}
}

// evalHKEYS is used to retrieve all the values within a hash.
//
// This command returns empty array, if the specified key doesn't exist.
//
// Complexity is O(n) where n is the size of the hash.
//
// Usage: HVALS key
func evalHVALS(args []string, store *dstore.Store) *EvalResponse {
	if len(args) != 1 {
		return &EvalResponse{Error: diceerrors.ErrWrongArgumentCount("HVALS"), Result: nil}
	}

	key := args[0]
	obj := store.Get(key)

	if obj == nil {
		// Return an empty array for non-existent keys
		return &EvalResponse{
			Result: clientio.EmptyArray,
			Error:  nil,
		}
	}

	if err := object.AssertTypeAndEncoding(obj.TypeEncoding, object.ObjTypeHashMap, object.ObjEncodingHashMap); err != nil {
		return &EvalResponse{
			Error:  diceerrors.ErrGeneral(diceerrors.WrongTypeErr),
			Result: nil,
		}
	}

	hashMap := obj.Value.(HashMap)
	results := make([]string, 0, len(hashMap))

	for _, value := range hashMap {
		results = append(results, value)
	}

	return &EvalResponse{
		Result: results,
		Error:  nil,
	}
}

// Key, start and end are mandatory args.
// Returns a substring from the key(if it's a string) from start -> end.
// Returns ""(empty string) if key is not present and if start > end.
func evalGETRANGE(args []string, store *dstore.Store) *EvalResponse {
	if len(args) != 3 {
		return &EvalResponse{
			Result: nil,
			Error:  diceerrors.ErrWrongArgumentCount("GETRANGE"),
		}
	}

	key := args[0]
	obj := store.Get(key)
	if obj == nil {
		return &EvalResponse{
			Result: string(""),
			Error:  nil,
		}
	}

	start, err := strconv.Atoi(args[1])
	if err != nil {
		return &EvalResponse{
			Result: nil,
			Error:  diceerrors.ErrIntegerOutOfRange,
		}
	}
	end, err := strconv.Atoi(args[2])
	if err != nil {
		return &EvalResponse{
			Result: nil,
			Error:  diceerrors.ErrIntegerOutOfRange,
		}
	}

	var str string
	switch _, oEnc := object.ExtractTypeEncoding(obj); oEnc {
	case object.ObjEncodingEmbStr, object.ObjEncodingRaw:
		if val, ok := obj.Value.(string); ok {
			str = val
		} else {
			return &EvalResponse{
				Result: nil,
				Error:  diceerrors.ErrGeneral("expected string but got another type"),
			}
		}
	case object.ObjEncodingInt:
		str = strconv.FormatInt(obj.Value.(int64), 10)
	default:
		return &EvalResponse{
			Result: nil,
			Error:  diceerrors.ErrWrongTypeOperation,
		}
	}

	if str == "" {
		return &EvalResponse{
			Result: string(""),
			Error:  nil,
		}
	}

	if start < 0 {
		start = len(str) + start
	}

	if end < 0 {
		end = len(str) + end
	}

	if start >= len(str) || end < 0 || start > end {
		return &EvalResponse{
			Result: string(""),
			Error:  nil,
		}
	}

	if start < 0 {
		start = 0
	}

	if end >= len(str) {
		end = len(str) - 1
	}

	return &EvalResponse{
		Result: str[start : end+1],
		Error:  nil,
	}
}

// evalZADD adds all the specified members with the specified scores to the sorted set stored at key.
// If a specified member is already a member of the sorted set, the score is updated and the element
// reinserted at the right position to ensure the correct ordering.
// If key does not exist, a new sorted set with the specified members as sole members is created.
func evalZADD(args []string, store *dstore.Store) *EvalResponse {
	if len(args) < 3 || len(args)%2 == 0 {
		return &EvalResponse{
			Result: nil,
			Error:  diceerrors.ErrWrongArgumentCount("ZADD"),
		}
	}

	key := args[0]
	obj := store.Get(key)
	var sortedSet *sortedset.Set

	if obj != nil {
		var err []byte
		sortedSet, err = sortedset.FromObject(obj)
		if err != nil {
			return &EvalResponse{
				Result: nil,
				Error:  diceerrors.ErrWrongTypeOperation,
			}
		}
	} else {
		sortedSet = sortedset.New()
	}

	added := 0
	for i := 1; i < len(args); i += 2 {
		scoreStr := args[i]
		member := args[i+1]

		score, err := strconv.ParseFloat(scoreStr, 64)
		if err != nil || math.IsNaN(score) {
			return &EvalResponse{
				Result: nil,
				Error:  diceerrors.ErrInvalidNumberFormat,
			}
		}

		wasInserted := sortedSet.Upsert(score, member)

		if wasInserted {
			added += 1
		}
	}

	obj = store.NewObj(sortedSet, -1, object.ObjTypeSortedSet, object.ObjEncodingBTree)
	store.Put(key, obj, dstore.WithPutCmd(dstore.ZAdd))

	return &EvalResponse{
		Result: added,
		Error:  nil,
	}
}

// The ZCOUNT command in DiceDB counts the number of members in a sorted set at the specified key
// whose scores fall within a given range. The command takes three arguments: the key of the sorted set
// the minimum score, and the maximum score.
func evalZCOUNT(args []string, store *dstore.Store) *EvalResponse {
	if len(args) != 3 {
		// 1. Check no of arguments
		return &EvalResponse{
			Result: nil,
			Error:  diceerrors.ErrWrongArgumentCount("ZCOUNT"),
		}
	}

	key := args[0]
	minArg := args[1]
	maxArg := args[2]

	// 2. Parse the min and max score arguments
	minValue, errMin := strconv.ParseFloat(minArg, 64)
	maxValue, errMax := strconv.ParseFloat(maxArg, 64)
	if errMin != nil || errMax != nil {
		return &EvalResponse{
			Result: nil,
			Error:  diceerrors.ErrInvalidNumberFormat,
		}
	}

	// 3. Retrieve the object from the store
	obj := store.Get(key)
	if obj == nil {
		// If the key does not exist, return 0 (no error)
		return &EvalResponse{
			Result: 0,
			Error:  nil,
		}
	}

	// 4. Ensure the object is a valid sorted set
	var sortedSet *sortedset.Set
	var err []byte
	sortedSet, err = sortedset.FromObject(obj)
	if err != nil {
		return &EvalResponse{
			Result: nil,
			Error:  diceerrors.ErrWrongTypeOperation,
		}
	}

	count := sortedSet.CountInRange(minValue, maxValue)

	return &EvalResponse{
		Result: count,
		Error:  nil,
	}
}

// evalZRANGE returns the specified range of elements in the sorted set stored at key.
// The elements are considered to be ordered from the lowest to the highest score.
func evalZRANGE(args []string, store *dstore.Store) *EvalResponse {
	if len(args) < 3 {
		return &EvalResponse{
			Result: nil,
			Error:  diceerrors.ErrWrongArgumentCount("ZRANGE"),
		}
	}

	key := args[0]
	startStr := args[1]
	stopStr := args[2]

	withScores := false
	reverse := false
	for i := 3; i < len(args); i++ {
		arg := strings.ToUpper(args[i])
		if arg == WithScores {
			withScores = true
		} else if arg == REV {
			reverse = true
		} else {
			return &EvalResponse{
				Result: nil,
				Error:  diceerrors.ErrSyntax,
			}
		}
	}

	start, err := strconv.Atoi(startStr)
	if err != nil {
		return &EvalResponse{
			Result: nil,
			Error:  diceerrors.ErrInvalidNumberFormat,
		}
	}

	stop, err := strconv.Atoi(stopStr)
	if err != nil {
		return &EvalResponse{
			Result: nil,
			Error:  diceerrors.ErrInvalidNumberFormat,
		}
	}

	obj := store.Get(key)
	if obj == nil {
		return &EvalResponse{
			Result: []string{},
			Error:  nil,
		}
	}

	sortedSet, errMsg := sortedset.FromObject(obj)

	if errMsg != nil {
		return &EvalResponse{
			Result: nil,
			Error:  diceerrors.ErrWrongTypeOperation,
		}
	}

	result := sortedSet.GetRange(start, stop, withScores, reverse)

	return &EvalResponse{
		Result: result,
		Error:  nil,
	}
}

// evalZREM removes the specified members from the sorted set stored at key.
// Non-existing members are ignored.
// Returns the number of members removed.
func evalZREM(args []string, store *dstore.Store) *EvalResponse {
	if len(args) < 2 {
		return &EvalResponse{
			Result: nil,
			Error:  diceerrors.ErrWrongArgumentCount("ZREM"),
		}
	}

	key := args[0]
	obj := store.Get(key)

	if obj == nil {
		return &EvalResponse{
			Result: clientio.IntegerZero,
			Error:  nil,
		}
	}

	sortedSet, err := sortedset.FromObject(obj)
	if err != nil {
		return &EvalResponse{
			Result: nil,
			Error:  diceerrors.ErrWrongTypeOperation,
		}
	}

	countRem := 0
	for i := 1; i < len(args); i++ {
		if sortedSet.Remove(args[i]) {
			countRem += 1
		}
	}

	return &EvalResponse{
		Result: int64(countRem),
		Error:  nil,
	}
}

// evalAPPEND takes two arguments: the key and the value to append to the key's current value.
// If the key does not exist, it creates a new key with the given value (so APPEND will be similar to SET in this special case)
// If key already exists and is a string (or integers stored as strings), this command appends the value at the end of the string
func evalAPPEND(args []string, store *dstore.Store) *EvalResponse {
	if len(args) != 2 {
		return &EvalResponse{
			Result: nil,
			Error:  diceerrors.ErrWrongArgumentCount("APPEND"),
		}
	}

	key, value := args[0], args[1]
	obj := store.Get(key)

	if obj == nil {
		// Key does not exist path

		// check if the value starts with '0' and has more than 1 character to handle leading zeros
		if len(value) > 1 && value[0] == '0' {
			// treat as string if has leading zeros
			store.Put(key, store.NewObj(value, -1, object.ObjTypeString, object.ObjEncodingRaw))
			return &EvalResponse{
				Result: len(value),
				Error:  nil,
			}
		}

		// Deduce type and encoding based on the value if no leading zeros
		oType, oEnc := deduceTypeEncoding(value)

		var storedValue interface{}
		// Store the value with the appropriate encoding based on the type
		switch oEnc {
		case object.ObjEncodingInt:
			storedValue, _ = strconv.ParseInt(value, 10, 64)
		case object.ObjEncodingEmbStr, object.ObjEncodingRaw:
			storedValue = value
		default:
			return &EvalResponse{
				Result: nil,
				Error:  diceerrors.ErrWrongTypeOperation,
			}
		}

		store.Put(key, store.NewObj(storedValue, -1, oType, oEnc))

		return &EvalResponse{
			Result: len(value),
			Error:  nil,
		}
	}
	// Key exists path
	_, currentEnc := object.ExtractTypeEncoding(obj)

	var currentValueStr string
	switch currentEnc {
	case object.ObjEncodingInt:
		// If the encoding is an integer, convert the current value to a string for concatenation
		currentValueStr = strconv.FormatInt(obj.Value.(int64), 10)
	case object.ObjEncodingEmbStr, object.ObjEncodingRaw:
		// If the encoding is a string, retrieve the string value for concatenation
		currentValueStr = obj.Value.(string)
	default:
		// If the encoding is neither integer nor string, return a "wrong type" error
		return &EvalResponse{
			Result: nil,
			Error:  diceerrors.ErrWrongTypeOperation,
		}
	}

	newValue := currentValueStr + value

	store.Put(key, store.NewObj(newValue, -1, object.ObjTypeString, object.ObjEncodingRaw))

	return &EvalResponse{
		Result: len(newValue),
		Error:  nil,
	}
}

// evalZRANK returns the rank of the member in the sorted set stored at key.
// The rank (or index) is 0-based, which means that the member with the lowest score has rank 0.
// If the 'WITHSCORE' option is specified, it returns both the rank and the score of the member.
// Returns nil if the key does not exist or the member is not a member of the sorted set.
func evalZRANK(args []string, store *dstore.Store) *EvalResponse {
	if len(args) < 2 || len(args) > 3 {
		return &EvalResponse{
			Result: nil,
			Error:  diceerrors.ErrWrongArgumentCount("ZRANK"),
		}
	}

	key := args[0]
	member := args[1]
	withScore := false

	if len(args) == 3 {
		if !strings.EqualFold(args[2], WithScore) {
			return &EvalResponse{
				Result: nil,
				Error:  diceerrors.ErrSyntax,
			}
		}
		withScore = true
	}

	obj := store.Get(key)
	if obj == nil {
		return &EvalResponse{
			Result: clientio.NIL,
			Error:  nil,
		}
	}

	sortedSet, err := sortedset.FromObject(obj)
	if err != nil {
		return &EvalResponse{
			Result: nil,
			Error:  diceerrors.ErrWrongTypeOperation,
		}
	}
	rank, score := sortedSet.RankWithScore(member, false)
	if rank == -1 {
		return &EvalResponse{
			Result: clientio.NIL,
			Error:  nil,
		}
	}

	if withScore {
		scoreStr := strconv.FormatFloat(score, 'f', -1, 64)
		return &EvalResponse{
			Result: []interface{}{rank, scoreStr},
			Error:  nil,
		}
	}

	return &EvalResponse{
		Result: rank,
		Error:  nil,
	}
}

// evalZCARD returns the cardinality (number of elements) of the sorted set stored at key.
// Returns 0 if the key does not exist.
func evalZCARD(args []string, store *dstore.Store) *EvalResponse {
	if len(args) < 1 || len(args) > 1 {
		return &EvalResponse{
			Result: nil,
			Error:  diceerrors.ErrWrongArgumentCount("ZCARD"),
		}
	}

	key := args[0]
	obj := store.Get(key)

	if obj == nil {
		return &EvalResponse{
			Result: clientio.IntegerZero,
			Error:  nil,
		}
	}

	sortedSet, err := sortedset.FromObject(obj)
	if err != nil {
		return &EvalResponse{
			Result: nil,
			Error:  diceerrors.ErrWrongTypeOperation,
		}
	}
	return &EvalResponse{
		Result: int64(sortedSet.Len()),
		Error:  nil,
	}
}

// evalJSONCLEAR Clear container values (arrays/objects) and set numeric values to 0,
// Already cleared values are ignored for empty containers and zero numbers
// args must contain at least the key;  (path unused in this implementation)
// Returns encoded error if key is expired, or it does not exist
// Returns encoded error response if incorrect number of arguments
// Returns an integer reply specifying the number of matching JSON arrays
// and objects cleared + number of matching JSON numerical values zeroed.
func evalJSONCLEAR(args []string, store *dstore.Store) *EvalResponse {
	if len(args) < 1 {
		return &EvalResponse{
			Result: nil,
			Error:  diceerrors.ErrWrongArgumentCount("JSON.CLEAR"),
		}
	}
	key := args[0]

	// Default path is root if not specified
	path := defaultRootPath
	if len(args) > 1 {
		path = args[1]
	}

	// Retrieve the object from the database
	obj := store.Get(key)
	if obj == nil {
		return &EvalResponse{
			Result: nil,
			Error:  nil,
		}
	}

	errWithMessage := object.AssertTypeAndEncoding(obj.TypeEncoding, object.ObjTypeJSON, object.ObjEncodingJSON)
	if errWithMessage != nil {
		return &EvalResponse{
			Result: nil,
			Error:  diceerrors.ErrWrongTypeOperation,
		}
	}

	jsonData := obj.Value

	_, err := sonic.Marshal(jsonData)
	if err != nil {
		return &EvalResponse{
			Result: nil,
			Error:  diceerrors.ErrWrongTypeOperation,
		}
	}

	var countClear int64 = 0
	if len(args) == 1 || path == defaultRootPath {
		if jsonData != struct{}{} {
			// If path is root and len(args) == 1, return it instantly
			newObj := store.NewObj(struct{}{}, -1, object.ObjTypeJSON, object.ObjEncodingJSON)
			store.Put(key, newObj)
			countClear++
			return &EvalResponse{
				Result: countClear,
				Error:  nil,
			}
		}
	}

	expr, err := jp.ParseString(path)
	if err != nil {
		return &EvalResponse{
			Result: nil,
			Error:  diceerrors.ErrJSONPathNotFound(path),
		}
	}

	newData, err := expr.Modify(jsonData, func(element any) (altered any, changed bool) {
		switch utils.GetJSONFieldType(element) {
		case utils.IntegerType, utils.NumberType:
			if element != utils.NumberZeroValue {
				countClear++
				return utils.NumberZeroValue, true
			}
		case utils.ArrayType:
			if len(element.([]interface{})) != 0 {
				countClear++
				return []interface{}{}, true
			}
		case utils.ObjectType:
			if element != struct{}{} {
				countClear++
				return struct{}{}, true
			}
		default:
			return element, false
		}
		return
	})
	if err != nil {
		return &EvalResponse{
			Result: nil,
			Error:  diceerrors.ErrGeneral(err.Error()),
		}
	}

	jsonData = newData
	obj.Value = jsonData
	return &EvalResponse{
		Result: countClear,
		Error:  nil,
	}
}

// PFADD Adds all the element arguments to the HyperLogLog data structure stored at the variable
// name specified as first argument.
//
// Returns:
// If the approximated cardinality estimated by the HyperLogLog changed after executing the command,
// returns 1, otherwise 0 is returned.
func evalPFADD(args []string, store *dstore.Store) *EvalResponse {
	if len(args) < 1 {
		return &EvalResponse{
			Result: nil,
			Error:  diceerrors.ErrWrongArgumentCount("PFADD"),
		}
	}

	key := args[0]
	obj := store.Get(key)

	// If key doesn't exist prior initial cardinality changes hence return 1
	if obj == nil {
		hll := hyperloglog.New()
		for _, arg := range args[1:] {
			hll.Insert([]byte(arg))
		}

		obj = store.NewObj(hll, -1, object.ObjTypeString, object.ObjEncodingRaw)

		store.Put(key, obj)
		return &EvalResponse{
			Result: int64(1),
			Error:  nil,
		}
	}

	existingHll, ok := obj.Value.(*hyperloglog.Sketch)
	if !ok {
		return &EvalResponse{
			Result: nil,
			Error:  diceerrors.ErrInvalidHyperLogLogKey,
		}
	}
	initialCardinality := existingHll.Estimate()
	for _, arg := range args[1:] {
		existingHll.Insert([]byte(arg))
	}

	if newCardinality := existingHll.Estimate(); initialCardinality != newCardinality {
		return &EvalResponse{
			Result: int64(1),
			Error:  nil,
		}
	}

	return &EvalResponse{
		Result: int64(0),
		Error:  nil,
	}
}

// evalJSONSTRLEN Report the length of the JSON String at path in key
// Returns by recursive descent an array of integer replies for each path,
// the string's length, or nil, if the matching JSON value is not a string.
func evalJSONSTRLEN(args []string, store *dstore.Store) *EvalResponse {
	if len(args) < 1 {
		return &EvalResponse{
			Result: nil,
			Error:  diceerrors.ErrWrongArgumentCount("JSON.STRLEN"),
		}
	}

	key := args[0]

	obj := store.Get(key)

	if obj == nil {
		return &EvalResponse{
			Result: nil,
			Error:  nil,
		}
	}

	if len(args) < 2 {
		// no recursive
		// making consistent with arrlen
		// to-do parsing
		jsonData := obj.Value

		jsonDataType := strings.ToLower(utils.GetJSONFieldType(jsonData))
		if jsonDataType == "number" {
			jsonDataFloat := jsonData.(float64)
			if jsonDataFloat == float64(int64(jsonDataFloat)) {
				jsonDataType = "integer"
			}
		}
		if jsonDataType != utils.StringType {
			return &EvalResponse{
				Result: nil,
				Error:  diceerrors.ErrUnexpectedJSONPathType("string", jsonDataType),
			}
		}
		return &EvalResponse{
			Result: int64(len(jsonData.(string))),
			Error:  nil,
		}
	}

	path := args[1]

	// Check if the object is of JSON type
	errWithMessage := object.AssertTypeAndEncoding(obj.TypeEncoding, object.ObjTypeJSON, object.ObjEncodingJSON)
	if errWithMessage != nil {
		return &EvalResponse{
			Result: nil,
			Error:  diceerrors.ErrWrongTypeOperation,
		}
	}

	jsonData := obj.Value
	if path == defaultRootPath {
		defaultStringResult := make([]interface{}, 0, 1)
		if utils.GetJSONFieldType(jsonData) == utils.StringType {
			defaultStringResult = append(defaultStringResult, int64(len(jsonData.(string))))
		} else {
			defaultStringResult = append(defaultStringResult, nil)
		}

		return &EvalResponse{
			Result: defaultStringResult,
			Error:  nil,
		}
	}

	// Parse the JSONPath expression
	expr, err := jp.ParseString(path)
	if err != nil {
		return &EvalResponse{
			Result: nil,
			Error:  diceerrors.ErrJSONPathNotFound(path),
		}
	}
	// Execute the JSONPath query
	results := expr.Get(jsonData)
	if len(results) == 0 {
		return &EvalResponse{
			Result: []interface{}{},
			Error:  nil,
		}
	}
	strLenResults := make([]interface{}, 0, len(results))
	for _, result := range results {
		switch utils.GetJSONFieldType(result) {
		case utils.StringType:
			strLenResults = append(strLenResults, int64(len(result.(string))))
		default:
			strLenResults = append(strLenResults, nil)
		}
	}
	return &EvalResponse{
		Result: strLenResults,
		Error:  nil,
	}
}

func evalPFCOUNT(args []string, store *dstore.Store) *EvalResponse {
	if len(args) < 1 {
		return &EvalResponse{
			Result: nil,
			Error:  diceerrors.ErrWrongArgumentCount("PFCOUNT"),
		}
	}

	unionHll := hyperloglog.New()

	for _, arg := range args {
		obj := store.Get(arg)
		if obj != nil {
			currKeyHll, ok := obj.Value.(*hyperloglog.Sketch)
			if !ok {
				return &EvalResponse{
					Result: nil,
					Error:  diceerrors.ErrInvalidHyperLogLogKey,
				}
			}
			err := unionHll.Merge(currKeyHll)
			if err != nil {
				return &EvalResponse{
					Result: nil,
					Error:  diceerrors.ErrCorruptedHyperLogLogObject,
				}
			}
		}
	}

	return &EvalResponse{
		Result: unionHll.Estimate(),
		Error:  nil,
	}
}

// evalJSONOBJLEN return the number of keys in the JSON object at path in key.
// Returns an array of integer replies, an integer for each matching value,
// which is the json objects length, or nil, if the matching value is not a json.
// Returns encoded error if the key doesn't exist or key is expired or the matching value is not an array.
// Returns encoded error response if incorrect number of arguments
func evalJSONOBJLEN(args []string, store *dstore.Store) *EvalResponse {
	if len(args) < 1 {
		return &EvalResponse{
			Result: nil,
			Error:  diceerrors.ErrWrongArgumentCount("JSON.OBJLEN"),
		}
	}

	key := args[0]

	// Retrieve the object from the database
	obj := store.Get(key)
	if obj == nil {
		return &EvalResponse{
			Result: nil,
			Error:  nil,
		}
	}

	// check if the object is json
	errWithMessage := object.AssertTypeAndEncoding(obj.TypeEncoding, object.ObjTypeJSON, object.ObjEncodingJSON)
	if errWithMessage != nil {
		return &EvalResponse{
			Result: nil,
			Error:  diceerrors.ErrWrongTypeOperation,
		}
	}

	// get the value & check for marsheling error
	jsonData := obj.Value
	_, err := sonic.Marshal(jsonData)
	if err != nil {
		return &EvalResponse{
			Result: nil,
			Error:  diceerrors.ErrWrongTypeOperation,
		}
	}
	if len(args) == 1 {
		// check if the value is of json type
		if utils.GetJSONFieldType(jsonData) == utils.ObjectType {
			if castedData, ok := jsonData.(map[string]interface{}); ok {
				return &EvalResponse{
					Result: int64(len(castedData)),
					Error:  nil,
				}
			}
			return &EvalResponse{
				Result: nil,
				Error:  nil,
			}
		}
		return &EvalResponse{
			Result: nil,
			Error:  diceerrors.ErrWrongTypeOperation,
		}
	}

	path, isDefinitePath := utils.ParseInputJSONPath(args[1])

	expr, err := jp.ParseString(path)
	if err != nil {
		return &EvalResponse{
			Result: nil,
			Error:  diceerrors.ErrJSONPathNotFound(path),
		}
	}

	// get all values for matching paths
	results := expr.Get(jsonData)

	objectLen := make([]interface{}, 0, len(results))

	for _, result := range results {
		switch utils.GetJSONFieldType(result) {
		case utils.ObjectType:
			if castedResult, ok := result.(map[string]interface{}); ok {
				objectLen = append(objectLen, int64(len(castedResult)))
			} else {
				objectLen = append(objectLen, nil)
			}
		default:
			// If it is a definitePath, and the only value is not JSON, throw wrong type error
			if isDefinitePath {
				return &EvalResponse{
					Result: nil,
					Error:  diceerrors.ErrWrongTypeOperation,
				}
			}
			objectLen = append(objectLen, nil)
		}
	}

	// Must return a single integer if it is a definite Path
	if isDefinitePath {
		if len(objectLen) == 0 {
			return &EvalResponse{
				Result: nil,
				Error:  nil,
			}
		}
		return &EvalResponse{
			Result: objectLen[0],
			Error:  nil,
		}
	}

	return &EvalResponse{
		Result: objectLen,
		Error:  nil,
	}
}

func evalPFMERGE(args []string, store *dstore.Store) *EvalResponse {
	if len(args) < 1 {
		return &EvalResponse{
			Result: nil,
			Error:  diceerrors.ErrWrongArgumentCount("PFMERGE"),
		}
	}

	var mergedHll *hyperloglog.Sketch
	destKey := args[0]
	obj := store.Get(destKey)

	// If destKey doesn't exist, create a new HLL, else fetch the existing
	if obj == nil {
		mergedHll = hyperloglog.New()
	} else {
		var ok bool
		mergedHll, ok = obj.Value.(*hyperloglog.Sketch)
		if !ok {
			return &EvalResponse{
				Result: nil,
				Error:  diceerrors.ErrInvalidHyperLogLogKey,
			}
		}
	}

	for _, arg := range args {
		obj := store.Get(arg)
		if obj != nil {
			currKeyHll, ok := obj.Value.(*hyperloglog.Sketch)
			if !ok {
				return &EvalResponse{
					Result: nil,
					Error:  diceerrors.ErrInvalidHyperLogLogKey,
				}
			}

			err := mergedHll.Merge(currKeyHll)
			if err != nil {
				return &EvalResponse{
					Result: nil,
					Error:  diceerrors.ErrCorruptedHyperLogLogObject,
				}
			}
		}
	}

	// Save the mergedHll
	obj = store.NewObj(mergedHll, -1, object.ObjTypeString, object.ObjEncodingRaw)
	store.Put(destKey, obj)

	return &EvalResponse{
		Result: clientio.OK,
		Error:  nil,
	}
}

// Increments the number stored at field in the hash stored at key by increment.
//
// If key does not exist, a new key holding a hash is created.
// If field does not exist the value is set to the increment value passed
//
// The range of values supported by HINCRBY is limited to 64-bit signed integers.
//
// Usage: HINCRBY key field increment
func evalHINCRBY(args []string, store *dstore.Store) *EvalResponse {
	if len(args) < 3 {
		return &EvalResponse{
			Result: nil,
			Error:  diceerrors.ErrWrongArgumentCount("HINCRBY"),
		}
	}

	increment, err := strconv.ParseInt(args[2], 10, 64)
	if err != nil {
		return &EvalResponse{
			Result: nil,
			Error:  diceerrors.ErrIntegerOutOfRange,
		}
	}
	var hashmap HashMap
	key := args[0]
	obj := store.Get(key)
	if obj != nil {
		if err := object.AssertTypeAndEncoding(obj.TypeEncoding, object.ObjTypeHashMap, object.ObjEncodingHashMap); err != nil {
			return &EvalResponse{
				Result: nil,
				Error:  diceerrors.ErrWrongTypeOperation,
			}
		}
		hashmap = obj.Value.(HashMap)
	}

	if hashmap == nil {
		hashmap = make(HashMap)
	}

	field := args[1]
	numkey, err := hashmap.incrementValue(field, increment)
	if err != nil {
		return &EvalResponse{
			Result: nil,
			Error:  diceerrors.ErrGeneral(err.Error()),
		}
	}

	obj = store.NewObj(hashmap, -1, object.ObjTypeHashMap, object.ObjEncodingHashMap)
	store.Put(key, obj)

	return &EvalResponse{
		Result: numkey,
		Error:  nil,
	}
}

// Increments the number stored at field in the hash stored at key by the specified floating point increment.
//
// If key does not exist, a new key holding a hash is created.
// If field does not exist, the value is set to the increment passed before the operation is performed.
//
// The precision of the increment is not restricted to integers, allowing for floating point values.
//
// Usage: HINCRBYFLOAT key field increment
func evalHINCRBYFLOAT(args []string, store *dstore.Store) *EvalResponse {
	if len(args) < 3 {
		return &EvalResponse{
			Result: nil,
			Error:  diceerrors.ErrWrongArgumentCount("HINCRBYFLOAT"),
		}
	}

	increment, err := strconv.ParseFloat(strings.TrimSpace(args[2]), 64)
	if err != nil {
		return &EvalResponse{
			Result: nil,
			Error:  diceerrors.ErrInvalidNumberFormat,
		}
	}

	key := args[0]
	obj := store.Get(key)
	var hashmap HashMap
	if obj != nil {
		if err := object.AssertTypeAndEncoding(obj.TypeEncoding, object.ObjTypeHashMap, object.ObjEncodingHashMap); err != nil {
			return &EvalResponse{
				Result: nil,
				Error:  diceerrors.ErrWrongTypeOperation,
			}
		}
		hashmap = obj.Value.(HashMap)
	}

	if hashmap == nil {
		hashmap = make(HashMap)
	}

	field := args[1]
	numkey, err := hashmap.incrementFloatValue(field, increment)
	if err != nil {
		return &EvalResponse{
			Result: nil,
			Error:  diceerrors.ErrGeneral(err.Error()),
		}
	}

	obj = store.NewObj(hashmap, -1, object.ObjTypeHashMap, object.ObjEncodingHashMap)
	store.Put(key, obj)

	return &EvalResponse{
		Result: numkey,
		Error:  nil,
	}
}

// evalHRANDFIELD returns random fields from a hash stored at key.
// If only the key is provided, one random field is returned.
// If count is provided, it returns that many unique random fields. A negative count allows repeated selections.
// The "WITHVALUES" option returns both fields and values.
// Returns nil if the key doesn't exist or the hash is empty.
// Errors: arity error, type error for non-hash, syntax error for "WITHVALUES", or count format error.
func evalHRANDFIELD(args []string, store *dstore.Store) *EvalResponse {
	if len(args) < 1 || len(args) > 3 {
		return &EvalResponse{
			Result: nil,
			Error:  diceerrors.ErrWrongArgumentCount("HRANDFIELD"),
		}
	}

	key := args[0]
	obj := store.Get(key)
	if obj == nil {
		return &EvalResponse{
			Result: clientio.NIL,
			Error:  nil,
		}
	}

	if err := object.AssertTypeAndEncoding(obj.TypeEncoding, object.ObjTypeHashMap, object.ObjEncodingHashMap); err != nil {
		return &EvalResponse{
			Result: nil,
			Error:  diceerrors.ErrWrongTypeOperation,
		}
	}

	hashMap := obj.Value.(HashMap)
	if len(hashMap) == 0 {
		return &EvalResponse{
			Result: clientio.EmptyArray,
			Error:  nil,
		}
	}

	count := 1
	withValues := false

	if len(args) > 1 {
		var err error
		// The second argument is the count.
		count, err = strconv.Atoi(args[1])
		if err != nil {
			return &EvalResponse{
				Result: nil,
				Error:  diceerrors.ErrIntegerOutOfRange,
			}
		}

		// The third argument is the "WITHVALUES" option.
		if len(args) == 3 {
			if !strings.EqualFold(args[2], WithValues) {
				return &EvalResponse{
					Result: nil,
					Error:  diceerrors.ErrSyntax,
				}
			}
			withValues = true
		}
	}

	return selectRandomFields(hashMap, count, withValues)
}

// evalINCR increments the value of the specified key in args by 1,
// if the key exists and the value is integer format.
// The key should be the only param in args.
// If the key does not exist, new key is created with value 0,
// the value of the new key is then incremented.
// The value for the queried key should be of integer format,
// if not evalINCR returns encoded error response.
// evalINCR returns the incremented value for the key if there are no errors.
func evalINCR(args []string, store *dstore.Store) *EvalResponse {
	if len(args) != 1 {
		return &EvalResponse{
			Result: nil,
			Error:  diceerrors.ErrWrongArgumentCount("INCR"),
		}
	}

	return incrDecrCmd(args, 1, store)
}

// INCRBY increments the value of the specified key in args by increment integer specified,
// if the key exists and the value is integer format.
// The key and the increment integer should be the only param in args.
// If the key does not exist, new key is created with value 0,
// the value of the new key is then incremented.
// The value for the queried key should be of integer format,
// if not INCRBY returns error response.
// evalINCRBY returns the incremented value for the key if there are no errors.
func evalINCRBY(args []string, store *dstore.Store) *EvalResponse {
	if len(args) != 2 {
		return &EvalResponse{
			Result: nil,
			Error:  diceerrors.ErrWrongArgumentCount("INCRBY"),
		}
	}

	incrAmount, err := strconv.ParseInt(args[1], 10, 64)
	if err != nil {
		return &EvalResponse{
			Result: nil,
			Error:  diceerrors.ErrIntegerOutOfRange,
		}
	}
	return incrDecrCmd(args, incrAmount, store)
}

// evalDECR decrements the value of the specified key in args by 1,
// if the key exists and the value is integer format.
// The key should be the only param in args.
// If the key does not exist, new key is created with value 0,
// the value of the new key is then decremented.
// The value for the queried key should be of integer format,
// if not evalDECR returns error response.
// evalDECR returns the decremented value for the key if there are no errors.
func evalDECR(args []string, store *dstore.Store) *EvalResponse {
	if len(args) != 1 {
		return &EvalResponse{
			Result: nil,
			Error:  diceerrors.ErrWrongArgumentCount("DECR"),
		}
	}
	return incrDecrCmd(args, -1, store)
}

// evalDECRBY decrements the value of the specified key in args by the specified decrement,
// if the key exists and the value is integer format.
// The key should be the first parameter in args, and the decrement should be the second parameter.
// If the key does not exist, new key is created with value 0,
// the value of the new key is then decremented by specified decrement.
// The value for the queried key should be of integer format,
// if not evalDECRBY returns an error response.
// evalDECRBY returns the decremented value for the key after applying the specified decrement if there are no errors.
func evalDECRBY(args []string, store *dstore.Store) *EvalResponse {
	if len(args) != 2 {
		return &EvalResponse{
			Result: nil,
			Error:  diceerrors.ErrWrongArgumentCount("DECRBY"),
		}
	}
	decrAmount, err := strconv.ParseInt(args[1], 10, 64)
	if err != nil {
		return &EvalResponse{
			Result: nil,
			Error:  diceerrors.ErrIntegerOutOfRange,
		}
	}
	return incrDecrCmd(args, -decrAmount, store)
}

func incrDecrCmd(args []string, incr int64, store *dstore.Store) *EvalResponse {
	key := args[0]
	obj := store.Get(key)
	if obj == nil {
		obj = store.NewObj(incr, -1, object.ObjTypeInt, object.ObjEncodingInt)
		store.Put(key, obj)
		return &EvalResponse{
			Result: incr,
			Error:  nil,
		}
	}
	// if the type is not KV : return wrong type error
	// if the encoding or type is not int : return value is not an int error
	errStr := object.AssertType(obj.TypeEncoding, object.ObjTypeString)
	if errStr == nil {
		return &EvalResponse{
			Result: nil,
			Error:  diceerrors.ErrIntegerOutOfRange,
		}
	}

	errTypeInt := object.AssertType(obj.TypeEncoding, object.ObjTypeInt)
	errEncInt := object.AssertEncoding(obj.TypeEncoding, object.ObjEncodingInt)
	if errEncInt != nil || errTypeInt != nil {
		return &EvalResponse{
			Result: nil,
			Error:  diceerrors.ErrWrongTypeOperation,
		}
	}
	i, _ := obj.Value.(int64)
	if (incr < 0 && i < 0 && incr < (math.MinInt64-i)) ||
		(incr > 0 && i > 0 && incr > (math.MaxInt64-i)) {
		return &EvalResponse{
			Result: nil,
			Error:  diceerrors.ErrOverflow,
		}
	}

	i += incr
	obj.Value = i
	return &EvalResponse{
		Result: i,
		Error:  nil,
	}
}

// evalINCRBYFLOAT increments the value of the  key in args by the specified increment,
// if the key exists and the value is a number.
// The key should be the first parameter in args, and the increment should be the second parameter.
// If the key does not exist, a new key is created with increment's value.
// If the value at the key is a string, it should be parsable to float64,
// if not evalINCRBYFLOAT returns an  error response.
// evalINCRBYFLOAT returns the incremented value for the key after applying the specified increment if there are no errors.
func evalINCRBYFLOAT(args []string, store *dstore.Store) *EvalResponse {
	if len(args) != 2 {
		return &EvalResponse{
			Result: nil,
			Error:  diceerrors.ErrWrongArgumentCount("INCRBYFLOAT"),
		}
	}
	incr, err := strconv.ParseFloat(strings.TrimSpace(args[1]), 64)
	if err != nil {
		return &EvalResponse{
			Result: nil,
			Error:  diceerrors.ErrGeneral("value is not a valid float"),
		}
	}
	return incrByFloatCmd(args, incr, store)
}

func incrByFloatCmd(args []string, incr float64, store *dstore.Store) *EvalResponse {
	key := args[0]
	obj := store.Get(key)

	if obj == nil {
		strValue := formatFloat(incr, false)
		oType, oEnc := deduceTypeEncoding(strValue)
		obj = store.NewObj(strValue, -1, oType, oEnc)
		store.Put(key, obj)
		return &EvalResponse{
			Result: strValue,
			Error:  nil,
		}
	}

	errString := object.AssertType(obj.TypeEncoding, object.ObjTypeString)
	errInt := object.AssertType(obj.TypeEncoding, object.ObjTypeInt)
	if errString != nil && errInt != nil {
		return &EvalResponse{
			Result: nil,
			Error:  diceerrors.ErrWrongTypeOperation,
		}
	}

	value, err := floatValue(obj.Value)
	if err != nil {
		return &EvalResponse{
			Result: nil,
			Error:  diceerrors.ErrGeneral("value is not a valid float"),
		}
	}
	value += incr
	if math.IsInf(value, 0) {
		return &EvalResponse{
			Result: nil,
			Error:  diceerrors.ErrValueOutOfRange,
		}
	}
	strValue := formatFloat(value, true)

	oType, oEnc := deduceTypeEncoding(strValue)

	// Remove the trailing decimal for integer values
	// to maintain consistency with redis
	strValue = strings.TrimSuffix(strValue, ".0")

	obj.Value = strValue
	obj.TypeEncoding = oType | oEnc

	return &EvalResponse{
		Result: strValue,
		Error:  nil,
	}
}

// floatValue returns the float64 value for an interface which
// contains either a string or an int.
func floatValue(value interface{}) (float64, error) {
	switch raw := value.(type) {
	case string:
		parsed, err := strconv.ParseFloat(raw, 64)
		if err != nil {
			return 0, err
		}
		return parsed, nil
	case int64:
		return float64(raw), nil
	}

	return 0, fmt.Errorf(diceerrors.IntOrFloatErr)
}

// ZPOPMIN Removes and returns the member with the lowest score from the sorted set at the specified key.
// If multiple members have the same score, the one that comes first alphabetically is returned.
// You can also specify a count to remove and return multiple members at once.
// If the set is empty, it returns an empty result.
func evalZPOPMIN(args []string, store *dstore.Store) *EvalResponse {
	// Incorrect number of arguments should return error
	if len(args) < 1 || len(args) > 2 {
		return &EvalResponse{
			Result: clientio.NIL,
			Error:  diceerrors.ErrWrongArgumentCount("ZPOPMIN"),
		}
	}

	key := args[0]        // Key argument
	obj := store.Get(key) // Getting sortedSet object from store

	// If the sortedSet is nil, return an empty list
	if obj == nil {
		return &EvalResponse{
			Result: []string{},
			Error:  nil,
		}
	}

	sortedSet, err := sortedset.FromObject(obj)
	if err != nil {
		return &EvalResponse{
			Result: clientio.NIL,
			Error:  diceerrors.ErrWrongTypeOperation,
		}
	}

	count := 1
	// Check if the count argument is provided.
	if len(args) == 2 {
		countArg, err := strconv.Atoi(args[1])
		if err != nil {
			// Return an error if the argument is not a valid integer
			return &EvalResponse{
				Result: clientio.NIL,
				Error:  diceerrors.ErrIntegerOutOfRange,
			}
		}
		count = countArg
	}

	// If count is less than 1, empty array is returned
	if count < 1 {
		return &EvalResponse{
			Result: []string{},
			Error:  nil,
		}
	}

	// If the count argument is present, return all the members with lowest score sorted in ascending order.
	// If there are multiple lowest scores with same score value, it sorts the members in lexographical order of member name
	results := sortedSet.GetMin(count)

	return &EvalResponse{
		Result: results,
		Error:  nil,
	}
}

<<<<<<< HEAD
// SETBIT key offset value
func evalSETBIT(args []string, store *dstore.Store) *EvalResponse {
	var err error

	if len(args) != 3 {
		return &EvalResponse{
			Result: nil,
			Error:  diceerrors.ErrWrongArgumentCount("SETBIT"),
=======
// evalHLEN returns the number of fields contained in the hash stored at key.
//
// If key doesn't exist, it returns 0.
//
// Usage: HLEN key
func evalHLEN(args []string, store *dstore.Store) *EvalResponse {
	if len(args) != 1 {
		return &EvalResponse{
			Result: nil,
			Error:  diceerrors.ErrWrongArgumentCount("HLEN"),
>>>>>>> a6575735
		}
	}

	key := args[0]
<<<<<<< HEAD
	offset, err := strconv.ParseInt(args[1], 10, 64)
	if err != nil {
		return &EvalResponse{
			Result: nil,
			Error:  diceerrors.ErrGeneral("bit offset is not an integer or out of range"),
		}
	}

	value, err := strconv.ParseBool(args[2])
	if err != nil {
		return &EvalResponse{
			Result: nil,
			Error:  diceerrors.ErrGeneral("bit is not an integer or out of range"),
		}
	}

	obj := store.Get(key)
	requiredByteArraySize := offset>>3 + 1

	if obj == nil {
		obj = store.NewObj(NewByteArray(int(requiredByteArraySize)), -1, object.ObjTypeByteArray, object.ObjEncodingByteArray)
		store.Put(args[0], obj)
	}

	if object.AssertType(obj.TypeEncoding, object.ObjTypeByteArray) == nil ||
		object.AssertType(obj.TypeEncoding, object.ObjTypeString) == nil ||
		object.AssertType(obj.TypeEncoding, object.ObjTypeInt) == nil {
		var byteArray *ByteArray
		oType, oEnc := object.ExtractTypeEncoding(obj)

		switch oType {
		case object.ObjTypeByteArray:
			byteArray = obj.Value.(*ByteArray)
		case object.ObjTypeString, object.ObjTypeInt:
			byteArray, err = NewByteArrayFromObj(obj)
			if err != nil {
				return &EvalResponse{
					Result: nil,
					Error:  diceerrors.ErrWrongTypeOperation,
				}
			}
		default:
			return &EvalResponse{
				Result: nil,
				Error:  diceerrors.ErrWrongTypeOperation,
			}
		}

		// Perform the resizing check
		byteArrayLength := byteArray.Length

		// check whether resize required or not
		if requiredByteArraySize > byteArrayLength {
			// resize as per the offset
			byteArray = byteArray.IncreaseSize(int(requiredByteArraySize))
		}

		resp := byteArray.GetBit(int(offset))
		byteArray.SetBit(int(offset), value)

		// We are returning newObject here so it is thread-safe
		// Old will be removed by GC
		newObj, err := ByteSliceToObj(store, obj, byteArray.data, oType, oEnc)
		if err != nil {
=======

	obj := store.Get(key)

	if obj == nil {
		return &EvalResponse{
			Result: clientio.IntegerZero,
			Error:  nil,
		}
	}

	if err := object.AssertTypeAndEncoding(obj.TypeEncoding, object.ObjTypeHashMap, object.ObjEncodingHashMap); err != nil {
		return &EvalResponse{
			Result: nil,
			Error:  diceerrors.ErrWrongTypeOperation,
		}
	}

	hashMap := obj.Value.(HashMap)
	return &EvalResponse{
		Result: len(hashMap),
		Error:  nil,
	}
}

// evalHSTRLEN returns the length of value associated with field in the hash stored at key.
//
// This command returns 0, if the specified field doesn't exist in the key
//
// If key doesn't exist, it returns 0.
//
// Usage: HSTRLEN key field value
func evalHSTRLEN(args []string, store *dstore.Store) *EvalResponse {
	if len(args) != 2 {
		return &EvalResponse{
			Result: nil,
			Error:  diceerrors.ErrWrongArgumentCount("HSTRLEN"),
		}
	}

	key := args[0]
	hmKey := args[1]
	obj := store.Get(key)

	var hashMap HashMap

	if obj != nil {
		if err := object.AssertTypeAndEncoding(obj.TypeEncoding, object.ObjTypeHashMap, object.ObjEncodingHashMap); err != nil {
>>>>>>> a6575735
			return &EvalResponse{
				Result: nil,
				Error:  diceerrors.ErrWrongTypeOperation,
			}
		}
<<<<<<< HEAD

		exp, ok := dstore.GetExpiry(obj, store)
		var exDurationMs int64 = -1
		if ok {
			exDurationMs = int64(exp - uint64(utils.GetCurrentTime().UnixMilli()))
		}
		// newObj has bydefault expiry time -1 , we need to set it
		if exDurationMs > 0 {
			store.SetExpiry(newObj, exDurationMs)
		}

		store.Put(key, newObj)
		if resp {
			return &EvalResponse{
				Result: clientio.IntegerOne,
				Error:  nil,
			}
		}
		return &EvalResponse{
			Result: clientio.IntegerZero,
=======
		hashMap = obj.Value.(HashMap)
	} else {
		return &EvalResponse{
			Result: clientio.IntegerZero,
			Error:  nil,
		}
	}

	val, ok := hashMap.Get(hmKey)
	// Return 0, if specified field doesn't exist in the HashMap.
	if ok {
		return &EvalResponse{
			Result: len(*val),
>>>>>>> a6575735
			Error:  nil,
		}
	}
	return &EvalResponse{
<<<<<<< HEAD
		Result: nil,
		Error:  diceerrors.ErrWrongTypeOperation,
	}
}

// GETBIT key offset
func evalGETBIT(args []string, store *dstore.Store) *EvalResponse {
	var err error

	if len(args) != 2 {
		return &EvalResponse{
			Result: nil,
			Error:  diceerrors.ErrWrongArgumentCount("GETBIT"),
=======
		Result: clientio.IntegerZero,
		Error:  nil,
	}
}

// evalHSCAN return a two element multi-bulk reply, where the first element is a string representing the cursor,
// and the second element is a multi-bulk with an array of elements.
//
// The array of elements contain two elements, a field and a value, for every returned element of the Hash.
//
// If key doesn't exist, it returns an array containing 0 and empty array.
//
// Usage: HSCAN key cursor [MATCH pattern] [COUNT count]
func evalHSCAN(args []string, store *dstore.Store) *EvalResponse {
	if len(args) < 2 {
		return &EvalResponse{
			Result: nil,
			Error:  diceerrors.ErrWrongArgumentCount("HSCAN"),
>>>>>>> a6575735
		}
	}

	key := args[0]
<<<<<<< HEAD
	offset, err := strconv.ParseInt(args[1], 10, 64)
=======
	cursor, err := strconv.ParseInt(args[1], 10, 64)
>>>>>>> a6575735
	if err != nil {
		return &EvalResponse{
			Result: nil,
			Error:  diceerrors.ErrIntegerOutOfRange,
		}
	}

	obj := store.Get(key)
	if obj == nil {
		return &EvalResponse{
<<<<<<< HEAD
			Result: nil,
			Error:  diceerrors.ErrWrongTypeOperation,
		}
	}

	requiredByteArraySize := offset>>3 + 1
	switch oType, _ := object.ExtractTypeEncoding(obj); oType {
	case object.ObjTypeSet:
=======
			Result: []interface{}{"0", []string{}},
			Error:  nil,
		}
	}

	if err := object.AssertTypeAndEncoding(obj.TypeEncoding, object.ObjTypeHashMap, object.ObjEncodingHashMap); err != nil {
>>>>>>> a6575735
		return &EvalResponse{
			Result: nil,
			Error:  diceerrors.ErrWrongTypeOperation,
		}
<<<<<<< HEAD
	case object.ObjTypeByteArray:
		byteArray := obj.Value.(*ByteArray)
		byteArrayLength := byteArray.Length

		// check whether offset, length exists or not
		if requiredByteArraySize > byteArrayLength {
			return &EvalResponse{
				Result: clientio.IntegerZero,
				Error:  nil,
			}
		}
		value := byteArray.GetBit(int(offset))
		if value {
			return &EvalResponse{
				Result: clientio.IntegerOne,
				Error:  nil,
			}
		}
		return &EvalResponse{
			Result: clientio.IntegerZero,
			Error:  nil,
		}

	case object.ObjTypeString, object.ObjTypeInt:
		byteArray, err := NewByteArrayFromObj(obj)
		if err != nil {
			return &EvalResponse{
				Result: nil,
				Error:  diceerrors.ErrWrongTypeOperation,
			}
		}
		if requiredByteArraySize > byteArray.Length {
			return &EvalResponse{
				Result: clientio.IntegerZero,
				Error:  nil,
			}
		}
		value := byteArray.GetBit(int(offset))
		if value {
			return &EvalResponse{
				Result: clientio.IntegerOne,
				Error:  nil,
			}
		}
		return &EvalResponse{
			Result: clientio.IntegerZero,
			Error:  nil,
		}

	default:
		return &EvalResponse{
			Result: clientio.IntegerZero,
			Error:  nil,
		}
	}
}

func evalBITCOUNT(args []string, store *dstore.Store) *EvalResponse {
	var err error

	// if no key is provided, return error
	if len(args) == 0 {
		return &EvalResponse{
			Result: nil,
			Error:  diceerrors.ErrWrongArgumentCount("BITCOUNT"),
		}
	}

	// if more than 4 arguments are provided, return error
	if len(args) > 4 {
		return &EvalResponse{
			Result: nil,
			Error:  diceerrors.ErrSyntax,
		}
	}

	// fetching value of the key
=======
	}

	hashMap := obj.Value.(HashMap)
	pattern := "*"
	count := 10

	// Parse optional arguments
	for i := 2; i < len(args); i += 2 {
		switch strings.ToUpper(args[i]) {
		case "MATCH":
			if i+1 < len(args) {
				pattern = args[i+1]
			}
		case CountConst:
			if i+1 < len(args) {
				parsedCount, err := strconv.Atoi(args[i+1])
				if err != nil || parsedCount < 1 {
					return &EvalResponse{
						Result: nil,
						Error:  diceerrors.ErrIntegerOutOfRange,
					}
				}
				count = parsedCount
			}
		}
	}

	// Note that this implementation has a time complexity of O(N), where N is the number of keys in 'hashMap'.
	// This is in contrast to Redis, which implements HSCAN in O(1) time complexity by maintaining a cursor.
	keys := make([]string, 0, len(hashMap))
	for k := range hashMap {
		keys = append(keys, k)
	}
	sort.Strings(keys)

	matched := 0
	results := make([]string, 0, count*2)
	newCursor := 0

	g, err := glob.Compile(pattern)
	if err != nil {
		return &EvalResponse{
			Result: nil,
			Error:  diceerrors.ErrGeneral(fmt.Sprintf("Invalid glob pattern: %s", err)),
		}
	}

	// Scan the keys and add them to the results if they match the pattern
	for i := int(cursor); i < len(keys); i++ {
		if g.Match(keys[i]) {
			results = append(results, keys[i], hashMap[keys[i]])
			matched++
			if matched >= count {
				newCursor = i + 1
				break
			}
		}
	}

	// If we've scanned all keys, reset cursor to 0
	if newCursor >= len(keys) {
		newCursor = 0
	}

	return &EvalResponse{
		Result: []interface{}{strconv.Itoa(newCursor), results},
		Error:  nil,
	}
}

// evalBF.RESERVE evaluates the BF.RESERVE command responsible for initializing a
// new bloom filter and allocation it's relevant parameters based on given inputs.
// If no params are provided, it uses defaults.
func evalBFRESERVE(args []string, store *dstore.Store) *EvalResponse {
	if len(args) < 3 {
		return makeEvalError(diceerrors.ErrWrongArgumentCount("BF.RESERVE"))
	}

	opts, err := newBloomOpts(args[1:])
	if err != nil {
		return makeEvalError(err)
	}

	_, err = CreateBloomFilter(args[0], store, opts)
	if err != nil {
		return makeEvalError(err)
	}
	return makeEvalResult(clientio.OK)
}

// evalBFADD evaluates the BF.ADD command responsible for adding an element to a bloom filter. If the filter does not
// exist, it will create a new one with default parameters.
func evalBFADD(args []string, store *dstore.Store) *EvalResponse {
	if len(args) != 2 {
		return makeEvalError(diceerrors.ErrWrongArgumentCount("BF.ADD"))
	}

	bloom, err := getOrCreateBloomFilter(args[0], store, nil)
	if err != nil {
		return makeEvalError(err)
	}

	result, err := bloom.add(args[1])
	if err != nil {
		return makeEvalError(err)
	}

	return makeEvalResult(result)
}

// evalBFEXISTS evaluates the BF.EXISTS command responsible for checking existence of an element in a bloom filter.
func evalBFEXISTS(args []string, store *dstore.Store) *EvalResponse {
	// todo must work with objects of
	if len(args) != 2 {
		return makeEvalError(diceerrors.ErrWrongArgumentCount("BF.EXISTS"))
	}

	bloom, err := GetBloomFilter(args[0], store)
	if err != nil {
		return makeEvalError(err)
	}
	if bloom == nil {
		return makeEvalResult(clientio.IntegerZero)
	}
	result, err := bloom.exists(args[1])
	if err != nil {
		return makeEvalError(err)
	}
	return makeEvalResult(result)
}

// evalBFINFO evaluates the BF.INFO command responsible for returning the
// parameters and metadata of an existing bloom filter.
func evalBFINFO(args []string, store *dstore.Store) *EvalResponse {
	if len(args) < 1 || len(args) > 2 {
		return makeEvalError(diceerrors.ErrWrongArgumentCount("BF.INFO"))
	}

	bloom, err := GetBloomFilter(args[0], store)

	if err != nil {
		return makeEvalError(err)
	}

	if bloom == nil {
		return makeEvalError(diceerrors.ErrGeneral("not found"))
	}
	opt := ""
	if len(args) == 2 {
		opt = args[1]
	}
	result, err := bloom.info(opt)

	if err != nil {
		return makeEvalError(err)
	}

	return makeEvalResult(result)
}

// This command removes the element with the maximum score from the sorted set.
// If two elements have the same score then the members are aligned in lexicographically and the lexicographically greater element is removed.
// There is a second optional element called count which specifies the number of element to be removed.
// Returns the removed elements from the sorted set.
func evalZPOPMAX(args []string, store *dstore.Store) *EvalResponse {
	if len(args) < 1 || len(args) > 2 {
		return &EvalResponse{
			Result: clientio.NIL,
			Error:  diceerrors.ErrWrongArgumentCount("ZPOPMAX"),
		}
	}

	key := args[0]
	obj := store.Get(key)

	count := 1
	if len(args) > 1 {
		ops, err := strconv.Atoi(args[1])
		if err != nil {
			return &EvalResponse{
				Result: clientio.NIL,
				Error:  diceerrors.ErrGeneral("value is out of range, must be positive"), // This error is thrown when then count argument is not an integer
			}
		}
		if ops <= 0 {
			return &EvalResponse{
				Result: []string{}, // Returns empty array when the count is less than or equal to  0
				Error:  nil,
			}
		}
		count = ops
	}

	if obj == nil {
		return &EvalResponse{
			Result: []string{}, // Returns empty array when the object with given key is not present in the store
			Error:  nil,
		}
	}

	var sortedSet *sortedset.Set
	sortedSet, err := sortedset.FromObject(obj)
	if err != nil {
		return &EvalResponse{
			Result: clientio.NIL,
			Error:  diceerrors.ErrWrongTypeOperation, // Returns this error when a key is present in the store but is not of type sortedset.Set
		}
	}

	var res []string = sortedSet.PopMax(count)

	return &EvalResponse{
		Result: res,
		Error:  nil,
	}
}

// evalJSONARRTRIM trim an array so that it contains only the specified inclusive range of elements
// an array of integer replies for each path, the array's new size, or nil, if the matching JSON value is not an array.
func evalJSONARRTRIM(args []string, store *dstore.Store) *EvalResponse {
	if len(args) != 4 {
		return &EvalResponse{
			Result: nil,
			Error:  diceerrors.ErrWrongArgumentCount("JSON.ARRTRIM"),
		}
	}
	var err error

	start := args[2]
	stop := args[3]
	var startIdx, stopIdx int
	startIdx, err = strconv.Atoi(start)
	if err != nil {
		return &EvalResponse{
			Result: nil,
			Error:  diceerrors.ErrIntegerOutOfRange,
		}
	}
	stopIdx, err = strconv.Atoi(stop)
	if err != nil {
		return &EvalResponse{
			Result: nil,
			Error:  diceerrors.ErrIntegerOutOfRange,
		}
	}

>>>>>>> a6575735
	key := args[0]
	obj := store.Get(key)
	if obj == nil {
		return &EvalResponse{
<<<<<<< HEAD
			Result: clientio.IntegerZero,
=======
			Result: nil,
			Error:  diceerrors.ErrGeneral("key does not exist"),
		}
	}

	errWithMessage := object.AssertTypeAndEncoding(obj.TypeEncoding, object.ObjTypeJSON, object.ObjEncodingJSON)
	if errWithMessage != nil {
		return &EvalResponse{
			Result: nil,
			Error:  diceerrors.ErrGeneral(string(errWithMessage)),
		}
	}

	jsonData := obj.Value

	_, err = sonic.Marshal(jsonData)
	if err != nil {
		return &EvalResponse{
			Result: nil,
			Error:  diceerrors.ErrGeneral("Existing key has wrong Dice type"),
		}
	}

	path := args[1]
	expr, err := jp.ParseString(path)
	if err != nil {
		return &EvalResponse{
			Result: nil,
			Error:  diceerrors.ErrJSONPathNotFound(path),
		}
	}

	results := expr.Get(jsonData)
	if len(results) == 0 {
		return &EvalResponse{
			Result: clientio.RespEmptyArray,
>>>>>>> a6575735
			Error:  nil,
		}
	}

<<<<<<< HEAD
	var value []byte
	var valueLength int64

	switch {
	case object.AssertType(obj.TypeEncoding, object.ObjTypeByteArray) == nil:
		byteArray := obj.Value.(*ByteArray)
		value = byteArray.data
		valueLength = byteArray.Length
	case object.AssertType(obj.TypeEncoding, object.ObjTypeString) == nil:
		value = []byte(obj.Value.(string))
		valueLength = int64(len(value))
	case object.AssertType(obj.TypeEncoding, object.ObjTypeInt) == nil:
		value = []byte(strconv.FormatInt(obj.Value.(int64), 10))
		valueLength = int64(len(value))
	default:
		return &EvalResponse{
			Result: nil,
			Error:  diceerrors.ErrWrongTypeOperation,
		}
	}

	// defining constants of the function
	start, end := int64(0), valueLength-1
	unit := BYTE

	// checking which arguments are present and validating arguments
	if len(args) > 1 {
		start, err = strconv.ParseInt(args[1], 10, 64)
		if err != nil {
			return &EvalResponse{
				Result: nil,
				Error:  diceerrors.ErrIntegerOutOfRange,
			}
		}
		if len(args) <= 2 {
			return &EvalResponse{
				Result: nil,
				Error:  diceerrors.ErrSyntax,
			}
		}
		end, err = strconv.ParseInt(args[2], 10, 64)
		if err != nil {
			return &EvalResponse{
				Result: nil,
				Error:  diceerrors.ErrIntegerOutOfRange,
			}
		}
	}
	if len(args) > 3 {
		unit = strings.ToUpper(args[3])
	}

	switch unit {
	case BYTE:
		if start < 0 {
			start += valueLength
		}
		if end < 0 {
			end += valueLength
		}
		if start > end || start >= valueLength {
			return &EvalResponse{
				Result: clientio.IntegerZero,
				Error:  nil,
			}
		}
		end = min(end, valueLength-1)
		bitCount := 0
		for i := start; i <= end; i++ {
			bitCount += bits.OnesCount8(value[i])
		}
		return &EvalResponse{
			Result: bitCount,
			Error:  nil,
		}
	case BIT:
		if start < 0 {
			start += valueLength * 8
		}
		if end < 0 {
			end += valueLength * 8
		}
		if start > end {
			return &EvalResponse{
				Result: clientio.IntegerZero,
				Error:  nil,
			}
		}
		startByte, endByte := start/8, min(end/8, valueLength-1)
		startBitOffset, endBitOffset := start%8, end%8

		if endByte == valueLength-1 {
			endBitOffset = 7
		}

		if startByte >= valueLength {
			return &EvalResponse{
				Result: clientio.IntegerZero,
				Error:  nil,
			}
		}

		bitCount := 0

		// Use bit masks to count the bits instead of a loop
		if startByte == endByte {
			mask := byte(0xFF >> startBitOffset)
			mask &= byte(0xFF << (7 - endBitOffset))
			bitCount = bits.OnesCount8(value[startByte] & mask)
		} else {
			// Handle first byte
			firstByteMask := byte(0xFF >> startBitOffset)
			bitCount += bits.OnesCount8(value[startByte] & firstByteMask)

			// Handle all the middle ones
			for i := startByte + 1; i < endByte; i++ {
				bitCount += bits.OnesCount8(value[i])
			}

			// Handle last byte
			lastByteMask := byte(0xFF << (7 - endBitOffset))
			bitCount += bits.OnesCount8(value[endByte] & lastByteMask)
		}
		return &EvalResponse{
			Result: bitCount,
			Error:  nil,
		}
	default:
		return &EvalResponse{
			Result: nil,
			Error:  diceerrors.ErrSyntax,
		}
	}
}

// BITOP <AND | OR | XOR | NOT> destkey key [key ...]
func evalBITOP(args []string, store *dstore.Store) *EvalResponse {
	operation, destKey := args[0], args[1]
	operation = strings.ToUpper(operation)

	// get all the keys
	keys := args[2:]

	// validation of commands
	// if operation is not from enums, then error out
	if !(operation == AND || operation == OR || operation == XOR || operation == NOT) {
		return &EvalResponse{
			Result: nil,
			Error:  diceerrors.ErrSyntax,
		}
	}

	if operation == NOT {
		if len(keys) != 1 {
			return &EvalResponse{
				Result: nil,
				Error:  diceerrors.ErrGeneral("BITOP NOT must be called with a single source key."),
			}
		}
		key := keys[0]
		obj := store.Get(key)
		if obj == nil {
			return &EvalResponse{
				Result: clientio.IntegerZero,
				Error:  nil,
			}
		}

		var value []byte

		switch oType, _ := object.ExtractTypeEncoding(obj); oType {
		case object.ObjTypeByteArray:
			byteArray := obj.Value.(*ByteArray)
			byteArrayObject := *byteArray
			value = byteArrayObject.data
			// perform the operation
			result := make([]byte, len(value))
			for i := 0; i < len(value); i++ {
				result[i] = ^value[i]
			}

			// initialize result with byteArray
			operationResult := NewByteArray(len(result))
			operationResult.data = result
			operationResult.Length = int64(len(result))

			// resize the byte array if necessary
			operationResult.ResizeIfNecessary()

			// create object related to result
			obj = store.NewObj(operationResult, -1, object.ObjTypeByteArray, object.ObjEncodingByteArray)

			// store the result in destKey
			store.Put(destKey, obj)
			return &EvalResponse{
				Result: len(value),
				Error:  nil,
			}
		case object.ObjTypeString, object.ObjTypeInt:
			if oType == object.ObjTypeString {
				value = []byte(obj.Value.(string))
			} else {
				value = []byte(strconv.FormatInt(obj.Value.(int64), 10))
			}
			// perform the operation
			result := make([]byte, len(value))
			for i := 0; i < len(value); i++ {
				result[i] = ^value[i]
			}
			resOType, resOEnc := deduceTypeEncoding(string(result))
			var storedValue interface{}
			if resOType == object.ObjTypeInt {
				storedValue, _ = strconv.ParseInt(string(result), 10, 64)
			} else {
				storedValue = string(result)
			}
			store.Put(destKey, store.NewObj(storedValue, -1, resOType, resOEnc))
			return &EvalResponse{
				Result: len(value),
				Error:  nil,
			}
		default:
			return &EvalResponse{
				Result: nil,
				Error:  diceerrors.ErrWrongTypeOperation,
			}
		}
	}
	// if operation is AND, OR, XOR
	values := make([][]byte, len(keys))

	// get the values of all keys
	for i, key := range keys {
		obj := store.Get(key)
		if obj == nil {
			values[i] = make([]byte, 0)
		} else {
			// handle the case when it is byte array
			switch oType, _ := object.ExtractTypeEncoding(obj); oType {
			case object.ObjTypeByteArray:
				byteArray := obj.Value.(*ByteArray)
				byteArrayObject := *byteArray
				values[i] = byteArrayObject.data
			case object.ObjTypeString:
				value := obj.Value.(string)
				values[i] = []byte(value)
			case object.ObjTypeInt:
				value := strconv.FormatInt(obj.Value.(int64), 10)
				values[i] = []byte(value)
			default:
				return &EvalResponse{
					Result: nil,
					Error:  diceerrors.ErrWrongTypeOperation,
				}
			}
		}
	}
	// get the length of the largest value
	maxLength := 0
	minLength := len(values[0])
	maxKeyIterator := 0
	for keyIterator, value := range values {
		if len(value) > maxLength {
			maxLength = len(value)
			maxKeyIterator = keyIterator
		}
		minLength = min(minLength, len(value))
	}
	result := make([]byte, maxLength)
	if operation == AND {
		for i := 0; i < maxLength; i++ {
			result[i] = 0
			if i < minLength {
				result[i] = values[maxKeyIterator][i]
			}
		}
	} else {
		for i := 0; i < maxLength; i++ {
			result[i] = 0x00
		}
	}

	// perform the operation
	for _, value := range values {
		for i := 0; i < len(value); i++ {
			switch operation {
			case AND:
				result[i] &= value[i]
			case OR:
				result[i] |= value[i]
			case XOR:
				result[i] ^= value[i]
			}
		}
	}
	// initialize result with byteArray
	operationResult := NewByteArray(len(result))
	operationResult.data = result
	operationResult.Length = int64(len(result))

	// create object related to result
	operationResultObject := store.NewObj(operationResult, -1, object.ObjTypeByteArray, object.ObjEncodingByteArray)

	// store the result in destKey
	store.Put(destKey, operationResultObject)

	return &EvalResponse{
		Result: len(result),
=======
	var resultsArray []interface{}
	// Capture the modified data when modifying the root path
	newData, modifyErr := expr.Modify(jsonData, func(data any) (interface{}, bool) {
		arr, ok := data.([]interface{})
		if !ok {
			// Not an array
			resultsArray = append(resultsArray, nil)
			return data, false
		}

		updatedArray := trimElementAndUpdateArray(arr, startIdx, stopIdx)

		resultsArray = append(resultsArray, len(updatedArray))
		return updatedArray, true
	})
	if modifyErr != nil {
		return &EvalResponse{
			Result: nil,
			Error:  diceerrors.ErrGeneral(fmt.Sprintf("ERR failed to modify JSON data: %v", modifyErr)),
		}
	}

	jsonData = newData
	obj.Value = jsonData

	return &EvalResponse{
		Result: resultsArray,
		Error:  nil,
	}
}

// evalJSONARRAPPEND appends the value(s) provided in the args to the given array path
// in the JSON object saved at key in arguments.
// Args must contain atleast a key, path and value.
// If the key does not exist or is expired, it returns response.NIL.
// If the object at given path is not an array, it returns response.NIL.
// Returns the new length of the array at path.
func evalJSONARRAPPEND(args []string, store *dstore.Store) *EvalResponse {
	if len(args) < 3 {
		return &EvalResponse{
			Result: nil,
			Error:  diceerrors.ErrWrongArgumentCount("JSON.ARRAPPEND"),
		}
	}

	key := args[0]
	path := args[1]
	values := args[2:]

	obj := store.Get(key)
	if obj == nil {
		return &EvalResponse{
			Result: clientio.NIL,
			Error:  nil,
		}
	}
	errWithMessage := object.AssertTypeAndEncoding(obj.TypeEncoding, object.ObjTypeJSON, object.ObjEncodingJSON)
	if errWithMessage != nil {
		return &EvalResponse{
			Result: nil,
			Error:  diceerrors.ErrWrongTypeOperation,
		}
	}
	jsonData := obj.Value

	expr, err := jp.ParseString(path)
	if err != nil {
		return &EvalResponse{
			Result: nil,
			Error:  diceerrors.ErrJSONPathNotFound(path),
		}
	}

	// Parse the input values as JSON
	parsedValues := make([]interface{}, len(values))
	for i, v := range values {
		var parsedValue interface{}
		err := sonic.UnmarshalString(v, &parsedValue)
		if err != nil {
			return &EvalResponse{
				Result: nil,
				Error:  diceerrors.ErrGeneral(err.Error()),
			}
		}
		parsedValues[i] = parsedValue
	}

	var resultsArray []interface{}
	modified := false

	// Capture the modified data when modifying the root path
	var newData interface{}
	var modifyErr error

	newData, modifyErr = expr.Modify(jsonData, func(data any) (interface{}, bool) {
		arr, ok := data.([]interface{})
		if !ok {
			// Not an array
			resultsArray = append(resultsArray, clientio.NIL)
			return data, false
		}

		// Append the parsed values to the array
		arr = append(arr, parsedValues...)

		resultsArray = append(resultsArray, int64(len(arr)))
		modified = true
		return arr, modified
	})

	if modifyErr != nil {
		return &EvalResponse{
			Result: nil,
			Error:  diceerrors.ErrGeneral(modifyErr.Error()),
		}
	}

	if !modified {
		// If no modification was made, it means the path did not exist or was not an array
		return &EvalResponse{
			Result: nil,
			Error:  diceerrors.ErrJSONPathNotFound(path),
		}
	}

	jsonData = newData
	obj.Value = jsonData

	return &EvalResponse{
		Result: resultsArray,
		Error:  nil,
	}
}

// evalJSONARRLEN return the length of the JSON array at path in key
// Returns an array of integer replies, an integer for each matching value,
// each is the array's length, or nil, if the matching value is not an array.
// Returns encoded error if the key doesn't exist or key is expired or the matching value is not an array.
// Returns encoded error response if incorrect number of arguments
func evalJSONARRLEN(args []string, store *dstore.Store) *EvalResponse {
	if len(args) < 1 {
		return &EvalResponse{
			Result: nil,
			Error:  diceerrors.ErrWrongArgumentCount("JSON.ARRLEN"),
		}
	}
	key := args[0]

	// Retrieve the object from the database
	obj := store.Get(key)

	// If the object is not present in the store or if its nil, then we should simply return nil.
	if obj == nil {
		return &EvalResponse{
			Result: clientio.NIL,
			Error:  nil,
		}
	}

	errWithMessage := object.AssertTypeAndEncoding(obj.TypeEncoding, object.ObjTypeJSON, object.ObjEncodingJSON)
	if errWithMessage != nil {
		return &EvalResponse{
			Result: nil,
			Error:  diceerrors.ErrWrongTypeOperation,
		}
	}

	jsonData := obj.Value

	_, err := sonic.Marshal(jsonData)
	if err != nil {
		return &EvalResponse{
			Result: nil,
			Error:  diceerrors.ErrWrongTypeOperation,
		}
	}

	// This is the case if only argument passed to JSON.ARRLEN is the key itself.
	// This is valid only if the key holds an array; otherwise, an error should be returned.
	if len(args) == 1 {
		if utils.GetJSONFieldType(jsonData) == utils.ArrayType {
			return &EvalResponse{
				Result: len(jsonData.([]interface{})),
				Error:  nil,
			}
		}
		return &EvalResponse{
			Result: nil,
			Error:  diceerrors.ErrWrongTypeOperation,
		}
	}

	path := args[1] // Getting the path to find the length of the array
	expr, err := jp.ParseString(path)
	if err != nil {
		return &EvalResponse{
			Result: nil,
			Error:  diceerrors.ErrJSONPathNotFound(path),
		}
	}

	results := expr.Get(jsonData)

	// If there are no results, that means the JSONPath does not exist
	if len(results) == 0 {
		return &EvalResponse{
			Result: nil,
			Error:  diceerrors.ErrJSONPathNotFound(path),
		}
	}

	// If the results are greater than one, we need to print them as a list
	// This condition should be updated in future when supporting Complex JSONPaths
	if len(results) > 1 {
		arrlenList := make([]interface{}, 0, len(results))
		for _, result := range results {
			switch utils.GetJSONFieldType(result) {
			case utils.ArrayType:
				arrlenList = append(arrlenList, len(result.([]interface{})))
			default:
				arrlenList = append(arrlenList, clientio.NIL)
			}
		}

		return &EvalResponse{
			Result: arrlenList,
			Error:  nil,
		}
	}

	// Single result should be printed as single integer instead of list
	jsonValue := results[0]

	if utils.GetJSONFieldType(jsonValue) == utils.ArrayType {
		return &EvalResponse{
			Result: len(jsonValue.([]interface{})),
			Error:  nil,
		}
	}

	// If execution reaches this point, the provided path either does not exist.
	return &EvalResponse{
		Result: nil,
		Error:  diceerrors.ErrJSONPathNotFound(path),
	}
}

// popElementAndUpdateArray removes an element at the given index
// Returns popped element, remaining array and error
func popElementAndUpdateArray(arr []any, index string) (popElem any, updatedArray []any, err error) {
	if len(arr) == 0 {
		return nil, nil, nil
	}

	var idx int
	// if index is empty, pop last element
	if index == "" {
		idx = len(arr) - 1
	} else {
		var err error
		idx, err = strconv.Atoi(index)
		if err != nil {
			return nil, nil, err
		}
		// convert index to a valid index
		idx = adjustIndex(idx, arr)
	}

	popElem = arr[idx]
	arr = append(arr[:idx], arr[idx+1:]...)

	return popElem, arr, nil
}

func evalJSONARRPOP(args []string, store *dstore.Store) *EvalResponse {
	if len(args) < 1 {
		return &EvalResponse{
			Result: nil,
			Error:  diceerrors.ErrWrongArgumentCount("JSON.ARRPOP"),
		}
	}
	key := args[0]

	var path = defaultRootPath
	if len(args) >= 2 {
		path = args[1]
	}

	var index string
	if len(args) >= 3 {
		index = args[2]
	}

	// Retrieve the object from the database
	obj := store.Get(key)
	if obj == nil {
		return &EvalResponse{
			Result: nil,
			Error:  diceerrors.ErrKeyNotFound,
		}
	}

	errWithMessage := object.AssertTypeAndEncoding(obj.TypeEncoding, object.ObjTypeJSON, object.ObjEncodingJSON)
	if errWithMessage != nil {
		return &EvalResponse{
			Result: nil,
			Error:  diceerrors.ErrWrongTypeOperation,
		}
	}

	jsonData := obj.Value
	_, err := sonic.Marshal(jsonData)
	if err != nil {
		return &EvalResponse{
			Result: nil,
			Error:  diceerrors.ErrWrongTypeOperation,
		}
	}

	if path == defaultRootPath {
		arr, ok := jsonData.([]any)
		// if value can not be converted to array, it is of another type
		// returns nil in this case similar to redis
		// also, return nil if array is empty
		if !ok || len(arr) == 0 {
			return &EvalResponse{
				Result: nil,
				Error:  diceerrors.ErrWrongTypeOperation,
			}
		}
		popElem, arr, err := popElementAndUpdateArray(arr, index)
		if err != nil {
			return &EvalResponse{
				Result: nil,
				Error:  diceerrors.ErrGeneral(err.Error()),
			}
		}

		// save the remaining array
		newObj := store.NewObj(arr, -1, object.ObjTypeJSON, object.ObjEncodingJSON)
		store.Put(key, newObj)

		return &EvalResponse{
			Result: popElem,
			Error:  nil,
		}
	}

	// if path is not root then extract value at path
	expr, err := jp.ParseString(path)
	if err != nil {
		return &EvalResponse{
			Result: nil,
			Error:  diceerrors.ErrJSONPathNotFound(path),
		}
	}
	results := expr.Get(jsonData)

	// process value at each path
	popArr := make([]any, 0, len(results))
	for _, result := range results {
		arr, ok := result.([]any)
		// if value can not be converted to array, it is of another type
		// returns nil in this case similar to redis
		// also, return nil if array is empty
		if !ok || len(arr) == 0 {
			popArr = append(popArr, clientio.NIL)
			continue
		}

		popElem, arr, err := popElementAndUpdateArray(arr, index)
		if err != nil {
			return &EvalResponse{
				Result: nil,
				Error:  diceerrors.ErrGeneral(err.Error()),
			}
		}

		// update array in place in the json object
		err = expr.Set(jsonData, arr)
		if err != nil {
			return &EvalResponse{
				Result: nil,
				Error:  diceerrors.ErrGeneral(err.Error()),
			}
		}

		popArr = append(popArr, popElem)
	}
	return &EvalResponse{
		Result: popArr,
		Error:  nil,
	}
}

// evalJSONARRINSERT insert the json values into the array at path before the index (shifts to the right)
// returns an array of integer replies for each path, the array's new size, or nil.
func evalJSONARRINSERT(args []string, store *dstore.Store) *EvalResponse {
	if len(args) < 4 {
		return &EvalResponse{
			Result: nil,
			Error:  diceerrors.ErrWrongArgumentCount("JSON.ARRINSERT"),
		}
	}
	key := args[0]
	obj := store.Get(key)
	if obj == nil {
		return &EvalResponse{
			Result: nil,
			Error:  diceerrors.ErrGeneral("key does not exist"),
		}
	}

	errWithMessage := object.AssertTypeAndEncoding(obj.TypeEncoding, object.ObjTypeJSON, object.ObjEncodingJSON)
	if errWithMessage != nil {
		return &EvalResponse{
			Result: nil,
			Error:  diceerrors.ErrGeneral(string(errWithMessage)),
		}
	}

	jsonData := obj.Value
	var err error
	_, err = sonic.Marshal(jsonData)
	if err != nil {
		return &EvalResponse{
			Result: nil,
			Error:  diceerrors.ErrGeneral("Existing key has wrong Dice type"),
		}
	}

	path := args[1]
	expr, err := jp.ParseString(path)
	if err != nil {
		return &EvalResponse{
			Result: nil,
			Error:  diceerrors.ErrJSONPathNotFound(path),
		}
	}

	results := expr.Get(jsonData)
	if len(results) == 0 {
		return &EvalResponse{
			Result: clientio.RespEmptyArray,
			Error:  nil,
		}
	}
	index := args[2]
	var idx int
	idx, err = strconv.Atoi(index)
	if err != nil {
		return &EvalResponse{
			Result: nil,
			Error:  diceerrors.ErrIntegerOutOfRange,
		}
	}

	values := args[3:]
	// Parse the input values as JSON
	parsedValues := make([]interface{}, len(values))
	for i, v := range values {
		var parsedValue interface{}
		err := sonic.UnmarshalString(v, &parsedValue)
		if err != nil {
			return &EvalResponse{
				Result: nil,
				Error:  diceerrors.ErrGeneral(err.Error()),
			}
		}
		parsedValues[i] = parsedValue
	}

	var resultsArray []interface{}
	// Capture the modified data when modifying the root path
	modified := false
	newData, modifyErr := expr.Modify(jsonData, func(data any) (interface{}, bool) {
		arr, ok := data.([]interface{})
		if !ok {
			// Not an array
			resultsArray = append(resultsArray, nil)
			return data, false
		}

		// Append the parsed values to the array
		updatedArray, insertErr := insertElementAndUpdateArray(arr, idx, parsedValues)
		if insertErr != nil {
			err = insertErr
			return data, false
		}
		modified = true
		resultsArray = append(resultsArray, len(updatedArray))
		return updatedArray, true
	})
	if err != nil {
		return &EvalResponse{
			Result: nil,
			Error:  diceerrors.ErrGeneral(err.Error()),
		}
	}

	if modifyErr != nil {
		return &EvalResponse{
			Result: nil,
			Error:  diceerrors.ErrGeneral(fmt.Sprintf("ERR failed to modify JSON data: %v", modifyErr)),
		}
	}

	if !modified {
		return &EvalResponse{
			Result: resultsArray,
			Error:  nil,
		}
	}

	jsonData = newData
	obj.Value = jsonData
	return &EvalResponse{
		Result: resultsArray,
>>>>>>> a6575735
		Error:  nil,
	}
}

<<<<<<< HEAD
// Generic method for both BITFIELD and BITFIELD_RO.
// isReadOnly method is true for BITFIELD_RO command.
func bitfieldEvalGeneric(args []string, store *dstore.Store, isReadOnly bool) *EvalResponse {
	var ops []utils.BitFieldOp
	ops, err2 := utils.ParseBitfieldOps(args, isReadOnly)

	if err2 != nil {
		return &EvalResponse{
			Result: nil,
			Error:  err2,
=======
// evalJSONOBJKEYS retrieves the keys of a JSON object stored at path specified.
// It takes two arguments: the key where the JSON document is stored, and an optional JSON path.
// It returns a list of keys from the object at the specified path or an error if the path is invalid.
func evalJSONOBJKEYS(args []string, store *dstore.Store) *EvalResponse {
	if len(args) < 1 {
		return &EvalResponse{
			Result: nil,
			Error:  diceerrors.ErrWrongArgumentCount("JSON.OBJKEYS"),
>>>>>>> a6575735
		}
	}

	key := args[0]
<<<<<<< HEAD
	obj := store.Get(key)
	if obj == nil {
		obj = store.NewObj(NewByteArray(1), -1, object.ObjTypeByteArray, object.ObjEncodingByteArray)
		store.Put(args[0], obj)
	}
	var value *ByteArray
	var err error

	switch oType, _ := object.ExtractTypeEncoding(obj); oType {
	case object.ObjTypeByteArray:
		value = obj.Value.(*ByteArray)
	case object.ObjTypeString, object.ObjTypeInt:
		value, err = NewByteArrayFromObj(obj)
		if err != nil {
			return &EvalResponse{
				Result: nil,
				Error:  diceerrors.ErrGeneral("value is not a valid byte array"),
			}
		}
	default:
=======
	// Default path is root if not specified
	path := defaultRootPath
	if len(args) > 1 {
		path = args[1]
	}

	// Retrieve the object from the database
	obj := store.Get(key)
	if obj == nil {
		return &EvalResponse{
			Result: nil,
			Error:  diceerrors.ErrGeneral("could not perform this operation on a key that doesn't exist"),
		}
	}

	// Check if the object is of JSON type
	errWithMessage := object.AssertTypeAndEncoding(obj.TypeEncoding, object.ObjTypeJSON, object.ObjEncodingJSON)
	if errWithMessage != nil {
		return &EvalResponse{
			Result: nil,
			Error:  diceerrors.ErrGeneral(string(errWithMessage)),
		}
	}

	jsonData := obj.Value
	_, err := sonic.Marshal(jsonData)
	if err != nil {
		return &EvalResponse{
			Result: nil,
			Error:  diceerrors.ErrGeneral("Existing key has wrong Dice type"),
		}
	}

	// If path is root, return all keys of the entire JSON
	if len(args) == 1 {
		if utils.GetJSONFieldType(jsonData) == utils.ObjectType {
			keys := make([]string, 0)
			for key := range jsonData.(map[string]interface{}) {
				keys = append(keys, key)
			}
			return &EvalResponse{
				Result: keys,
				Error:  nil,
			}
		}
>>>>>>> a6575735
		return &EvalResponse{
			Result: nil,
			Error:  diceerrors.ErrWrongTypeOperation,
		}
	}

<<<<<<< HEAD
	result := executeBitfieldOps(value, ops)
	return &EvalResponse{
		Result: result,
		Error:  nil,
	}
}

// evalBITFIELD evaluates BITFIELD operations on a key store string, int or bytearray types
// it returns an array of results depending on the subcommands
// it allows mutation using SET and INCRBY commands
// returns arity error, offset type error, overflow type error, encoding type error, integer error, syntax error
// GET <encoding> <offset> -- Returns the specified bit field.
// SET <encoding> <offset> <value> -- Set the specified bit field
// and returns its old value.
// INCRBY <encoding> <offset> <increment> -- Increments or decrements
// (if a negative increment is given) the specified bit field and returns the new value.
// There is another subcommand that only changes the behavior of successive
// INCRBY and SET subcommands calls by setting the overflow behavior:
// OVERFLOW [WRAP|SAT|FAIL]`
func evalBITFIELD(args []string, store *dstore.Store) *EvalResponse {
	if len(args) < 1 {
		return &EvalResponse{
			Result: nil,
			Error:  diceerrors.ErrWrongArgumentCount("BITFIELD"),
		}
	}

	return bitfieldEvalGeneric(args, store, false)
}

// Read-only variant of the BITFIELD command. It is like the original BITFIELD but only accepts GET subcommand and can safely be used in read-only replicas.
func evalBITFIELDRO(args []string, store *dstore.Store) *EvalResponse {
	if len(args) < 1 {
		return &EvalResponse{
			Result: nil,
			Error:  diceerrors.ErrWrongArgumentCount("BITFIELD_RO"),
		}
	}

	return bitfieldEvalGeneric(args, store, true)
=======
	// Parse the JSONPath expression
	expr, err := jp.ParseString(path)
	if err != nil {
		return &EvalResponse{
			Result: nil,
			Error:  diceerrors.ErrGeneral(err.Error()),
		}
	}

	// Execute the JSONPath query
	results := expr.Get(jsonData)
	if len(results) == 0 {
		return &EvalResponse{
			Result: clientio.RespEmptyArray,
			Error:  nil,
		}
	}

	keysList := make([]interface{}, 0, len(results))

	for _, result := range results {
		switch utils.GetJSONFieldType(result) {
		case utils.ObjectType:
			keys := make([]string, 0)
			for key := range result.(map[string]interface{}) {
				keys = append(keys, key)
			}
			keysList = append(keysList, keys)
		default:
			keysList = append(keysList, nil)
		}
	}

	return &EvalResponse{
		Result: keysList,
		Error:  nil,
	}
>>>>>>> a6575735
}<|MERGE_RESOLUTION|>--- conflicted
+++ resolved
@@ -3,11 +3,8 @@
 import (
 	"fmt"
 	"math"
-<<<<<<< HEAD
 	"math/bits"
-=======
 	"sort"
->>>>>>> a6575735
 	"strconv"
 	"strings"
 
@@ -1920,16 +1917,6 @@
 	}
 }
 
-<<<<<<< HEAD
-// SETBIT key offset value
-func evalSETBIT(args []string, store *dstore.Store) *EvalResponse {
-	var err error
-
-	if len(args) != 3 {
-		return &EvalResponse{
-			Result: nil,
-			Error:  diceerrors.ErrWrongArgumentCount("SETBIT"),
-=======
 // evalHLEN returns the number of fields contained in the hash stored at key.
 //
 // If key doesn't exist, it returns 0.
@@ -1940,12 +1927,1048 @@
 		return &EvalResponse{
 			Result: nil,
 			Error:  diceerrors.ErrWrongArgumentCount("HLEN"),
->>>>>>> a6575735
 		}
 	}
 
 	key := args[0]
-<<<<<<< HEAD
+
+	obj := store.Get(key)
+
+	if obj == nil {
+		return &EvalResponse{
+			Result: clientio.IntegerZero,
+			Error:  nil,
+		}
+	}
+
+	if err := object.AssertTypeAndEncoding(obj.TypeEncoding, object.ObjTypeHashMap, object.ObjEncodingHashMap); err != nil {
+		return &EvalResponse{
+			Result: nil,
+			Error:  diceerrors.ErrWrongTypeOperation,
+		}
+	}
+
+	hashMap := obj.Value.(HashMap)
+	return &EvalResponse{
+		Result: len(hashMap),
+		Error:  nil,
+	}
+}
+
+// evalHSTRLEN returns the length of value associated with field in the hash stored at key.
+//
+// This command returns 0, if the specified field doesn't exist in the key
+//
+// If key doesn't exist, it returns 0.
+//
+// Usage: HSTRLEN key field value
+func evalHSTRLEN(args []string, store *dstore.Store) *EvalResponse {
+	if len(args) != 2 {
+		return &EvalResponse{
+			Result: nil,
+			Error:  diceerrors.ErrWrongArgumentCount("HSTRLEN"),
+		}
+	}
+
+	key := args[0]
+	hmKey := args[1]
+	obj := store.Get(key)
+
+	var hashMap HashMap
+
+	if obj != nil {
+		if err := object.AssertTypeAndEncoding(obj.TypeEncoding, object.ObjTypeHashMap, object.ObjEncodingHashMap); err != nil {
+			return &EvalResponse{
+				Result: nil,
+				Error:  diceerrors.ErrWrongTypeOperation,
+			}
+		}
+		hashMap = obj.Value.(HashMap)
+	} else {
+		return &EvalResponse{
+			Result: clientio.IntegerZero,
+			Error:  nil,
+		}
+	}
+
+	val, ok := hashMap.Get(hmKey)
+	// Return 0, if specified field doesn't exist in the HashMap.
+	if ok {
+		return &EvalResponse{
+			Result: len(*val),
+			Error:  nil,
+		}
+	}
+	return &EvalResponse{
+		Result: clientio.IntegerZero,
+		Error:  nil,
+	}
+}
+
+// evalHSCAN return a two element multi-bulk reply, where the first element is a string representing the cursor,
+// and the second element is a multi-bulk with an array of elements.
+//
+// The array of elements contain two elements, a field and a value, for every returned element of the Hash.
+//
+// If key doesn't exist, it returns an array containing 0 and empty array.
+//
+// Usage: HSCAN key cursor [MATCH pattern] [COUNT count]
+func evalHSCAN(args []string, store *dstore.Store) *EvalResponse {
+	if len(args) < 2 {
+		return &EvalResponse{
+			Result: nil,
+			Error:  diceerrors.ErrWrongArgumentCount("HSCAN"),
+		}
+	}
+
+	key := args[0]
+	cursor, err := strconv.ParseInt(args[1], 10, 64)
+	if err != nil {
+		return &EvalResponse{
+			Result: nil,
+			Error:  diceerrors.ErrIntegerOutOfRange,
+		}
+	}
+
+	obj := store.Get(key)
+	if obj == nil {
+		return &EvalResponse{
+			Result: []interface{}{"0", []string{}},
+			Error:  nil,
+		}
+	}
+
+	if err := object.AssertTypeAndEncoding(obj.TypeEncoding, object.ObjTypeHashMap, object.ObjEncodingHashMap); err != nil {
+		return &EvalResponse{
+			Result: nil,
+			Error:  diceerrors.ErrWrongTypeOperation,
+		}
+	}
+
+	hashMap := obj.Value.(HashMap)
+	pattern := "*"
+	count := 10
+
+	// Parse optional arguments
+	for i := 2; i < len(args); i += 2 {
+		switch strings.ToUpper(args[i]) {
+		case "MATCH":
+			if i+1 < len(args) {
+				pattern = args[i+1]
+			}
+		case CountConst:
+			if i+1 < len(args) {
+				parsedCount, err := strconv.Atoi(args[i+1])
+				if err != nil || parsedCount < 1 {
+					return &EvalResponse{
+						Result: nil,
+						Error:  diceerrors.ErrIntegerOutOfRange,
+					}
+				}
+				count = parsedCount
+			}
+		}
+	}
+
+	// Note that this implementation has a time complexity of O(N), where N is the number of keys in 'hashMap'.
+	// This is in contrast to Redis, which implements HSCAN in O(1) time complexity by maintaining a cursor.
+	keys := make([]string, 0, len(hashMap))
+	for k := range hashMap {
+		keys = append(keys, k)
+	}
+	sort.Strings(keys)
+
+	matched := 0
+	results := make([]string, 0, count*2)
+	newCursor := 0
+
+	g, err := glob.Compile(pattern)
+	if err != nil {
+		return &EvalResponse{
+			Result: nil,
+			Error:  diceerrors.ErrGeneral(fmt.Sprintf("Invalid glob pattern: %s", err)),
+		}
+	}
+
+	// Scan the keys and add them to the results if they match the pattern
+	for i := int(cursor); i < len(keys); i++ {
+		if g.Match(keys[i]) {
+			results = append(results, keys[i], hashMap[keys[i]])
+			matched++
+			if matched >= count {
+				newCursor = i + 1
+				break
+			}
+		}
+	}
+
+	// If we've scanned all keys, reset cursor to 0
+	if newCursor >= len(keys) {
+		newCursor = 0
+	}
+
+	return &EvalResponse{
+		Result: []interface{}{strconv.Itoa(newCursor), results},
+		Error:  nil,
+	}
+}
+
+// evalBF.RESERVE evaluates the BF.RESERVE command responsible for initializing a
+// new bloom filter and allocation it's relevant parameters based on given inputs.
+// If no params are provided, it uses defaults.
+func evalBFRESERVE(args []string, store *dstore.Store) *EvalResponse {
+	if len(args) < 3 {
+		return makeEvalError(diceerrors.ErrWrongArgumentCount("BF.RESERVE"))
+	}
+
+	opts, err := newBloomOpts(args[1:])
+	if err != nil {
+		return makeEvalError(err)
+	}
+
+	_, err = CreateBloomFilter(args[0], store, opts)
+	if err != nil {
+		return makeEvalError(err)
+	}
+	return makeEvalResult(clientio.OK)
+}
+
+// evalBFADD evaluates the BF.ADD command responsible for adding an element to a bloom filter. If the filter does not
+// exist, it will create a new one with default parameters.
+func evalBFADD(args []string, store *dstore.Store) *EvalResponse {
+	if len(args) != 2 {
+		return makeEvalError(diceerrors.ErrWrongArgumentCount("BF.ADD"))
+	}
+
+	bloom, err := getOrCreateBloomFilter(args[0], store, nil)
+	if err != nil {
+		return makeEvalError(err)
+	}
+
+	result, err := bloom.add(args[1])
+	if err != nil {
+		return makeEvalError(err)
+	}
+
+	return makeEvalResult(result)
+}
+
+// evalBFEXISTS evaluates the BF.EXISTS command responsible for checking existence of an element in a bloom filter.
+func evalBFEXISTS(args []string, store *dstore.Store) *EvalResponse {
+	// todo must work with objects of
+	if len(args) != 2 {
+		return makeEvalError(diceerrors.ErrWrongArgumentCount("BF.EXISTS"))
+	}
+
+	bloom, err := GetBloomFilter(args[0], store)
+	if err != nil {
+		return makeEvalError(err)
+	}
+	if bloom == nil {
+		return makeEvalResult(clientio.IntegerZero)
+	}
+	result, err := bloom.exists(args[1])
+	if err != nil {
+		return makeEvalError(err)
+	}
+	return makeEvalResult(result)
+}
+
+// evalBFINFO evaluates the BF.INFO command responsible for returning the
+// parameters and metadata of an existing bloom filter.
+func evalBFINFO(args []string, store *dstore.Store) *EvalResponse {
+	if len(args) < 1 || len(args) > 2 {
+		return makeEvalError(diceerrors.ErrWrongArgumentCount("BF.INFO"))
+	}
+
+	bloom, err := GetBloomFilter(args[0], store)
+
+	if err != nil {
+		return makeEvalError(err)
+	}
+
+	if bloom == nil {
+		return makeEvalError(diceerrors.ErrGeneral("not found"))
+	}
+	opt := ""
+	if len(args) == 2 {
+		opt = args[1]
+	}
+	result, err := bloom.info(opt)
+
+	if err != nil {
+		return makeEvalError(err)
+	}
+
+	return makeEvalResult(result)
+}
+
+// This command removes the element with the maximum score from the sorted set.
+// If two elements have the same score then the members are aligned in lexicographically and the lexicographically greater element is removed.
+// There is a second optional element called count which specifies the number of element to be removed.
+// Returns the removed elements from the sorted set.
+func evalZPOPMAX(args []string, store *dstore.Store) *EvalResponse {
+	if len(args) < 1 || len(args) > 2 {
+		return &EvalResponse{
+			Result: clientio.NIL,
+			Error:  diceerrors.ErrWrongArgumentCount("ZPOPMAX"),
+		}
+	}
+
+	key := args[0]
+	obj := store.Get(key)
+
+	count := 1
+	if len(args) > 1 {
+		ops, err := strconv.Atoi(args[1])
+		if err != nil {
+			return &EvalResponse{
+				Result: clientio.NIL,
+				Error:  diceerrors.ErrGeneral("value is out of range, must be positive"), // This error is thrown when then count argument is not an integer
+			}
+		}
+		if ops <= 0 {
+			return &EvalResponse{
+				Result: []string{}, // Returns empty array when the count is less than or equal to  0
+				Error:  nil,
+			}
+		}
+		count = ops
+	}
+
+	if obj == nil {
+		return &EvalResponse{
+			Result: []string{}, // Returns empty array when the object with given key is not present in the store
+			Error:  nil,
+		}
+	}
+
+	var sortedSet *sortedset.Set
+	sortedSet, err := sortedset.FromObject(obj)
+	if err != nil {
+		return &EvalResponse{
+			Result: clientio.NIL,
+			Error:  diceerrors.ErrWrongTypeOperation, // Returns this error when a key is present in the store but is not of type sortedset.Set
+		}
+	}
+
+	var res []string = sortedSet.PopMax(count)
+
+	return &EvalResponse{
+		Result: res,
+		Error:  nil,
+	}
+}
+
+// evalJSONARRTRIM trim an array so that it contains only the specified inclusive range of elements
+// an array of integer replies for each path, the array's new size, or nil, if the matching JSON value is not an array.
+func evalJSONARRTRIM(args []string, store *dstore.Store) *EvalResponse {
+	if len(args) != 4 {
+		return &EvalResponse{
+			Result: nil,
+			Error:  diceerrors.ErrWrongArgumentCount("JSON.ARRTRIM"),
+		}
+	}
+	var err error
+
+	start := args[2]
+	stop := args[3]
+	var startIdx, stopIdx int
+	startIdx, err = strconv.Atoi(start)
+	if err != nil {
+		return &EvalResponse{
+			Result: nil,
+			Error:  diceerrors.ErrIntegerOutOfRange,
+		}
+	}
+	stopIdx, err = strconv.Atoi(stop)
+	if err != nil {
+		return &EvalResponse{
+			Result: nil,
+			Error:  diceerrors.ErrIntegerOutOfRange,
+		}
+	}
+
+	key := args[0]
+	obj := store.Get(key)
+	if obj == nil {
+		return &EvalResponse{
+			Result: nil,
+			Error:  diceerrors.ErrGeneral("key does not exist"),
+		}
+	}
+
+	errWithMessage := object.AssertTypeAndEncoding(obj.TypeEncoding, object.ObjTypeJSON, object.ObjEncodingJSON)
+	if errWithMessage != nil {
+		return &EvalResponse{
+			Result: nil,
+			Error:  diceerrors.ErrGeneral(string(errWithMessage)),
+		}
+	}
+
+	jsonData := obj.Value
+
+	_, err = sonic.Marshal(jsonData)
+	if err != nil {
+		return &EvalResponse{
+			Result: nil,
+			Error:  diceerrors.ErrGeneral("Existing key has wrong Dice type"),
+		}
+	}
+
+	path := args[1]
+	expr, err := jp.ParseString(path)
+	if err != nil {
+		return &EvalResponse{
+			Result: nil,
+			Error:  diceerrors.ErrJSONPathNotFound(path),
+		}
+	}
+
+	results := expr.Get(jsonData)
+	if len(results) == 0 {
+		return &EvalResponse{
+			Result: clientio.RespEmptyArray,
+			Error:  nil,
+		}
+	}
+
+	var resultsArray []interface{}
+	// Capture the modified data when modifying the root path
+	newData, modifyErr := expr.Modify(jsonData, func(data any) (interface{}, bool) {
+		arr, ok := data.([]interface{})
+		if !ok {
+			// Not an array
+			resultsArray = append(resultsArray, nil)
+			return data, false
+		}
+
+		updatedArray := trimElementAndUpdateArray(arr, startIdx, stopIdx)
+
+		resultsArray = append(resultsArray, len(updatedArray))
+		return updatedArray, true
+	})
+	if modifyErr != nil {
+		return &EvalResponse{
+			Result: nil,
+			Error:  diceerrors.ErrGeneral(fmt.Sprintf("ERR failed to modify JSON data: %v", modifyErr)),
+		}
+	}
+
+	jsonData = newData
+	obj.Value = jsonData
+
+	return &EvalResponse{
+		Result: resultsArray,
+		Error:  nil,
+	}
+}
+
+// evalJSONARRAPPEND appends the value(s) provided in the args to the given array path
+// in the JSON object saved at key in arguments.
+// Args must contain atleast a key, path and value.
+// If the key does not exist or is expired, it returns response.NIL.
+// If the object at given path is not an array, it returns response.NIL.
+// Returns the new length of the array at path.
+func evalJSONARRAPPEND(args []string, store *dstore.Store) *EvalResponse {
+	if len(args) < 3 {
+		return &EvalResponse{
+			Result: nil,
+			Error:  diceerrors.ErrWrongArgumentCount("JSON.ARRAPPEND"),
+		}
+	}
+
+	key := args[0]
+	path := args[1]
+	values := args[2:]
+
+	obj := store.Get(key)
+	if obj == nil {
+		return &EvalResponse{
+			Result: clientio.NIL,
+			Error:  nil,
+		}
+	}
+	errWithMessage := object.AssertTypeAndEncoding(obj.TypeEncoding, object.ObjTypeJSON, object.ObjEncodingJSON)
+	if errWithMessage != nil {
+		return &EvalResponse{
+			Result: nil,
+			Error:  diceerrors.ErrWrongTypeOperation,
+		}
+	}
+	jsonData := obj.Value
+
+	expr, err := jp.ParseString(path)
+	if err != nil {
+		return &EvalResponse{
+			Result: nil,
+			Error:  diceerrors.ErrJSONPathNotFound(path),
+		}
+	}
+
+	// Parse the input values as JSON
+	parsedValues := make([]interface{}, len(values))
+	for i, v := range values {
+		var parsedValue interface{}
+		err := sonic.UnmarshalString(v, &parsedValue)
+		if err != nil {
+			return &EvalResponse{
+				Result: nil,
+				Error:  diceerrors.ErrGeneral(err.Error()),
+			}
+		}
+		parsedValues[i] = parsedValue
+	}
+
+	var resultsArray []interface{}
+	modified := false
+
+	// Capture the modified data when modifying the root path
+	var newData interface{}
+	var modifyErr error
+
+	newData, modifyErr = expr.Modify(jsonData, func(data any) (interface{}, bool) {
+		arr, ok := data.([]interface{})
+		if !ok {
+			// Not an array
+			resultsArray = append(resultsArray, clientio.NIL)
+			return data, false
+		}
+
+		// Append the parsed values to the array
+		arr = append(arr, parsedValues...)
+
+		resultsArray = append(resultsArray, int64(len(arr)))
+		modified = true
+		return arr, modified
+	})
+
+	if modifyErr != nil {
+		return &EvalResponse{
+			Result: nil,
+			Error:  diceerrors.ErrGeneral(modifyErr.Error()),
+		}
+	}
+
+	if !modified {
+		// If no modification was made, it means the path did not exist or was not an array
+		return &EvalResponse{
+			Result: nil,
+			Error:  diceerrors.ErrJSONPathNotFound(path),
+		}
+	}
+
+	jsonData = newData
+	obj.Value = jsonData
+
+	return &EvalResponse{
+		Result: resultsArray,
+		Error:  nil,
+	}
+}
+
+// evalJSONARRLEN return the length of the JSON array at path in key
+// Returns an array of integer replies, an integer for each matching value,
+// each is the array's length, or nil, if the matching value is not an array.
+// Returns encoded error if the key doesn't exist or key is expired or the matching value is not an array.
+// Returns encoded error response if incorrect number of arguments
+func evalJSONARRLEN(args []string, store *dstore.Store) *EvalResponse {
+	if len(args) < 1 {
+		return &EvalResponse{
+			Result: nil,
+			Error:  diceerrors.ErrWrongArgumentCount("JSON.ARRLEN"),
+		}
+	}
+	key := args[0]
+
+	// Retrieve the object from the database
+	obj := store.Get(key)
+
+	// If the object is not present in the store or if its nil, then we should simply return nil.
+	if obj == nil {
+		return &EvalResponse{
+			Result: clientio.NIL,
+			Error:  nil,
+		}
+	}
+
+	errWithMessage := object.AssertTypeAndEncoding(obj.TypeEncoding, object.ObjTypeJSON, object.ObjEncodingJSON)
+	if errWithMessage != nil {
+		return &EvalResponse{
+			Result: nil,
+			Error:  diceerrors.ErrWrongTypeOperation,
+		}
+	}
+
+	jsonData := obj.Value
+
+	_, err := sonic.Marshal(jsonData)
+	if err != nil {
+		return &EvalResponse{
+			Result: nil,
+			Error:  diceerrors.ErrWrongTypeOperation,
+		}
+	}
+
+	// This is the case if only argument passed to JSON.ARRLEN is the key itself.
+	// This is valid only if the key holds an array; otherwise, an error should be returned.
+	if len(args) == 1 {
+		if utils.GetJSONFieldType(jsonData) == utils.ArrayType {
+			return &EvalResponse{
+				Result: len(jsonData.([]interface{})),
+				Error:  nil,
+			}
+		}
+		return &EvalResponse{
+			Result: nil,
+			Error:  diceerrors.ErrWrongTypeOperation,
+		}
+	}
+
+	path := args[1] // Getting the path to find the length of the array
+	expr, err := jp.ParseString(path)
+	if err != nil {
+		return &EvalResponse{
+			Result: nil,
+			Error:  diceerrors.ErrJSONPathNotFound(path),
+		}
+	}
+
+	results := expr.Get(jsonData)
+
+	// If there are no results, that means the JSONPath does not exist
+	if len(results) == 0 {
+		return &EvalResponse{
+			Result: nil,
+			Error:  diceerrors.ErrJSONPathNotFound(path),
+		}
+	}
+
+	// If the results are greater than one, we need to print them as a list
+	// This condition should be updated in future when supporting Complex JSONPaths
+	if len(results) > 1 {
+		arrlenList := make([]interface{}, 0, len(results))
+		for _, result := range results {
+			switch utils.GetJSONFieldType(result) {
+			case utils.ArrayType:
+				arrlenList = append(arrlenList, len(result.([]interface{})))
+			default:
+				arrlenList = append(arrlenList, clientio.NIL)
+			}
+		}
+
+		return &EvalResponse{
+			Result: arrlenList,
+			Error:  nil,
+		}
+	}
+
+	// Single result should be printed as single integer instead of list
+	jsonValue := results[0]
+
+	if utils.GetJSONFieldType(jsonValue) == utils.ArrayType {
+		return &EvalResponse{
+			Result: len(jsonValue.([]interface{})),
+			Error:  nil,
+		}
+	}
+
+	// If execution reaches this point, the provided path either does not exist.
+	return &EvalResponse{
+		Result: nil,
+		Error:  diceerrors.ErrJSONPathNotFound(path),
+	}
+}
+
+// popElementAndUpdateArray removes an element at the given index
+// Returns popped element, remaining array and error
+func popElementAndUpdateArray(arr []any, index string) (popElem any, updatedArray []any, err error) {
+	if len(arr) == 0 {
+		return nil, nil, nil
+	}
+
+	var idx int
+	// if index is empty, pop last element
+	if index == "" {
+		idx = len(arr) - 1
+	} else {
+		var err error
+		idx, err = strconv.Atoi(index)
+		if err != nil {
+			return nil, nil, err
+		}
+		// convert index to a valid index
+		idx = adjustIndex(idx, arr)
+	}
+
+	popElem = arr[idx]
+	arr = append(arr[:idx], arr[idx+1:]...)
+
+	return popElem, arr, nil
+}
+
+func evalJSONARRPOP(args []string, store *dstore.Store) *EvalResponse {
+	if len(args) < 1 {
+		return &EvalResponse{
+			Result: nil,
+			Error:  diceerrors.ErrWrongArgumentCount("JSON.ARRPOP"),
+		}
+	}
+	key := args[0]
+
+	var path = defaultRootPath
+	if len(args) >= 2 {
+		path = args[1]
+	}
+
+	var index string
+	if len(args) >= 3 {
+		index = args[2]
+	}
+
+	// Retrieve the object from the database
+	obj := store.Get(key)
+	if obj == nil {
+		return &EvalResponse{
+			Result: nil,
+			Error:  diceerrors.ErrKeyNotFound,
+		}
+	}
+
+	errWithMessage := object.AssertTypeAndEncoding(obj.TypeEncoding, object.ObjTypeJSON, object.ObjEncodingJSON)
+	if errWithMessage != nil {
+		return &EvalResponse{
+			Result: nil,
+			Error:  diceerrors.ErrWrongTypeOperation,
+		}
+	}
+
+	jsonData := obj.Value
+	_, err := sonic.Marshal(jsonData)
+	if err != nil {
+		return &EvalResponse{
+			Result: nil,
+			Error:  diceerrors.ErrWrongTypeOperation,
+		}
+	}
+
+	if path == defaultRootPath {
+		arr, ok := jsonData.([]any)
+		// if value can not be converted to array, it is of another type
+		// returns nil in this case similar to redis
+		// also, return nil if array is empty
+		if !ok || len(arr) == 0 {
+			return &EvalResponse{
+				Result: nil,
+				Error:  diceerrors.ErrWrongTypeOperation,
+			}
+		}
+		popElem, arr, err := popElementAndUpdateArray(arr, index)
+		if err != nil {
+			return &EvalResponse{
+				Result: nil,
+				Error:  diceerrors.ErrGeneral(err.Error()),
+			}
+		}
+
+		// save the remaining array
+		newObj := store.NewObj(arr, -1, object.ObjTypeJSON, object.ObjEncodingJSON)
+		store.Put(key, newObj)
+
+		return &EvalResponse{
+			Result: popElem,
+			Error:  nil,
+		}
+	}
+
+	// if path is not root then extract value at path
+	expr, err := jp.ParseString(path)
+	if err != nil {
+		return &EvalResponse{
+			Result: nil,
+			Error:  diceerrors.ErrJSONPathNotFound(path),
+		}
+	}
+	results := expr.Get(jsonData)
+
+	// process value at each path
+	popArr := make([]any, 0, len(results))
+	for _, result := range results {
+		arr, ok := result.([]any)
+		// if value can not be converted to array, it is of another type
+		// returns nil in this case similar to redis
+		// also, return nil if array is empty
+		if !ok || len(arr) == 0 {
+			popArr = append(popArr, clientio.NIL)
+			continue
+		}
+
+		popElem, arr, err := popElementAndUpdateArray(arr, index)
+		if err != nil {
+			return &EvalResponse{
+				Result: nil,
+				Error:  diceerrors.ErrGeneral(err.Error()),
+			}
+		}
+
+		// update array in place in the json object
+		err = expr.Set(jsonData, arr)
+		if err != nil {
+			return &EvalResponse{
+				Result: nil,
+				Error:  diceerrors.ErrGeneral(err.Error()),
+			}
+		}
+
+		popArr = append(popArr, popElem)
+	}
+	return &EvalResponse{
+		Result: popArr,
+		Error:  nil,
+	}
+}
+
+// evalJSONARRINSERT insert the json values into the array at path before the index (shifts to the right)
+// returns an array of integer replies for each path, the array's new size, or nil.
+func evalJSONARRINSERT(args []string, store *dstore.Store) *EvalResponse {
+	if len(args) < 4 {
+		return &EvalResponse{
+			Result: nil,
+			Error:  diceerrors.ErrWrongArgumentCount("JSON.ARRINSERT"),
+		}
+	}
+	key := args[0]
+	obj := store.Get(key)
+	if obj == nil {
+		return &EvalResponse{
+			Result: nil,
+			Error:  diceerrors.ErrGeneral("key does not exist"),
+		}
+	}
+
+	errWithMessage := object.AssertTypeAndEncoding(obj.TypeEncoding, object.ObjTypeJSON, object.ObjEncodingJSON)
+	if errWithMessage != nil {
+		return &EvalResponse{
+			Result: nil,
+			Error:  diceerrors.ErrGeneral(string(errWithMessage)),
+		}
+	}
+
+	jsonData := obj.Value
+	var err error
+	_, err = sonic.Marshal(jsonData)
+	if err != nil {
+		return &EvalResponse{
+			Result: nil,
+			Error:  diceerrors.ErrGeneral("Existing key has wrong Dice type"),
+		}
+	}
+
+	path := args[1]
+	expr, err := jp.ParseString(path)
+	if err != nil {
+		return &EvalResponse{
+			Result: nil,
+			Error:  diceerrors.ErrJSONPathNotFound(path),
+		}
+	}
+
+	results := expr.Get(jsonData)
+	if len(results) == 0 {
+		return &EvalResponse{
+			Result: clientio.RespEmptyArray,
+			Error:  nil,
+		}
+	}
+	index := args[2]
+	var idx int
+	idx, err = strconv.Atoi(index)
+	if err != nil {
+		return &EvalResponse{
+			Result: nil,
+			Error:  diceerrors.ErrIntegerOutOfRange,
+		}
+	}
+
+	values := args[3:]
+	// Parse the input values as JSON
+	parsedValues := make([]interface{}, len(values))
+	for i, v := range values {
+		var parsedValue interface{}
+		err := sonic.UnmarshalString(v, &parsedValue)
+		if err != nil {
+			return &EvalResponse{
+				Result: nil,
+				Error:  diceerrors.ErrGeneral(err.Error()),
+			}
+		}
+		parsedValues[i] = parsedValue
+	}
+
+	var resultsArray []interface{}
+	// Capture the modified data when modifying the root path
+	modified := false
+	newData, modifyErr := expr.Modify(jsonData, func(data any) (interface{}, bool) {
+		arr, ok := data.([]interface{})
+		if !ok {
+			// Not an array
+			resultsArray = append(resultsArray, nil)
+			return data, false
+		}
+
+		// Append the parsed values to the array
+		updatedArray, insertErr := insertElementAndUpdateArray(arr, idx, parsedValues)
+		if insertErr != nil {
+			err = insertErr
+			return data, false
+		}
+		modified = true
+		resultsArray = append(resultsArray, len(updatedArray))
+		return updatedArray, true
+	})
+	if err != nil {
+		return &EvalResponse{
+			Result: nil,
+			Error:  diceerrors.ErrGeneral(err.Error()),
+		}
+	}
+
+	if modifyErr != nil {
+		return &EvalResponse{
+			Result: nil,
+			Error:  diceerrors.ErrGeneral(fmt.Sprintf("ERR failed to modify JSON data: %v", modifyErr)),
+		}
+	}
+
+	if !modified {
+		return &EvalResponse{
+			Result: resultsArray,
+			Error:  nil,
+		}
+	}
+
+	jsonData = newData
+	obj.Value = jsonData
+	return &EvalResponse{
+		Result: resultsArray,
+		Error:  nil,
+	}
+}
+
+// evalJSONOBJKEYS retrieves the keys of a JSON object stored at path specified.
+// It takes two arguments: the key where the JSON document is stored, and an optional JSON path.
+// It returns a list of keys from the object at the specified path or an error if the path is invalid.
+func evalJSONOBJKEYS(args []string, store *dstore.Store) *EvalResponse {
+	if len(args) < 1 {
+		return &EvalResponse{
+			Result: nil,
+			Error:  diceerrors.ErrWrongArgumentCount("JSON.OBJKEYS"),
+		}
+	}
+
+	key := args[0]
+	// Default path is root if not specified
+	path := defaultRootPath
+	if len(args) > 1 {
+		path = args[1]
+	}
+
+	// Retrieve the object from the database
+	obj := store.Get(key)
+	if obj == nil {
+		return &EvalResponse{
+			Result: nil,
+			Error:  diceerrors.ErrGeneral("could not perform this operation on a key that doesn't exist"),
+		}
+	}
+
+	// Check if the object is of JSON type
+	errWithMessage := object.AssertTypeAndEncoding(obj.TypeEncoding, object.ObjTypeJSON, object.ObjEncodingJSON)
+	if errWithMessage != nil {
+		return &EvalResponse{
+			Result: nil,
+			Error:  diceerrors.ErrGeneral(string(errWithMessage)),
+		}
+	}
+
+	jsonData := obj.Value
+	_, err := sonic.Marshal(jsonData)
+	if err != nil {
+		return &EvalResponse{
+			Result: nil,
+			Error:  diceerrors.ErrGeneral("Existing key has wrong Dice type"),
+		}
+	}
+
+	// If path is root, return all keys of the entire JSON
+	if len(args) == 1 {
+		if utils.GetJSONFieldType(jsonData) == utils.ObjectType {
+			keys := make([]string, 0)
+			for key := range jsonData.(map[string]interface{}) {
+				keys = append(keys, key)
+			}
+			return &EvalResponse{
+				Result: keys,
+				Error:  nil,
+			}
+		}
+		return &EvalResponse{
+			Result: nil,
+			Error:  diceerrors.ErrWrongTypeOperation,
+		}
+	}
+
+	// Parse the JSONPath expression
+	expr, err := jp.ParseString(path)
+	if err != nil {
+		return &EvalResponse{
+			Result: nil,
+			Error:  diceerrors.ErrGeneral(err.Error()),
+		}
+	}
+
+	// Execute the JSONPath query
+	results := expr.Get(jsonData)
+	if len(results) == 0 {
+		return &EvalResponse{
+			Result: clientio.RespEmptyArray,
+			Error:  nil,
+		}
+	}
+
+	keysList := make([]interface{}, 0, len(results))
+
+	for _, result := range results {
+		switch utils.GetJSONFieldType(result) {
+		case utils.ObjectType:
+			keys := make([]string, 0)
+			for key := range result.(map[string]interface{}) {
+				keys = append(keys, key)
+			}
+			keysList = append(keysList, keys)
+		default:
+			keysList = append(keysList, nil)
+		}
+	}
+
+	return &EvalResponse{
+		Result: keysList,
+		Error:  nil,
+	}
+}
+
+// SETBIT key offset value
+func evalSETBIT(args []string, store *dstore.Store) *EvalResponse {
+	var err error
+
+	if len(args) != 3 {
+		return &EvalResponse{
+			Result: nil,
+			Error:  diceerrors.ErrWrongArgumentCount("SETBIT"),
+		}
+	}
+
+	key := args[0]
 	offset, err := strconv.ParseInt(args[1], 10, 64)
 	if err != nil {
 		return &EvalResponse{
@@ -2010,61 +3033,11 @@
 		// Old will be removed by GC
 		newObj, err := ByteSliceToObj(store, obj, byteArray.data, oType, oEnc)
 		if err != nil {
-=======
-
-	obj := store.Get(key)
-
-	if obj == nil {
-		return &EvalResponse{
-			Result: clientio.IntegerZero,
-			Error:  nil,
-		}
-	}
-
-	if err := object.AssertTypeAndEncoding(obj.TypeEncoding, object.ObjTypeHashMap, object.ObjEncodingHashMap); err != nil {
-		return &EvalResponse{
-			Result: nil,
-			Error:  diceerrors.ErrWrongTypeOperation,
-		}
-	}
-
-	hashMap := obj.Value.(HashMap)
-	return &EvalResponse{
-		Result: len(hashMap),
-		Error:  nil,
-	}
-}
-
-// evalHSTRLEN returns the length of value associated with field in the hash stored at key.
-//
-// This command returns 0, if the specified field doesn't exist in the key
-//
-// If key doesn't exist, it returns 0.
-//
-// Usage: HSTRLEN key field value
-func evalHSTRLEN(args []string, store *dstore.Store) *EvalResponse {
-	if len(args) != 2 {
-		return &EvalResponse{
-			Result: nil,
-			Error:  diceerrors.ErrWrongArgumentCount("HSTRLEN"),
-		}
-	}
-
-	key := args[0]
-	hmKey := args[1]
-	obj := store.Get(key)
-
-	var hashMap HashMap
-
-	if obj != nil {
-		if err := object.AssertTypeAndEncoding(obj.TypeEncoding, object.ObjTypeHashMap, object.ObjEncodingHashMap); err != nil {
->>>>>>> a6575735
 			return &EvalResponse{
 				Result: nil,
 				Error:  diceerrors.ErrWrongTypeOperation,
 			}
 		}
-<<<<<<< HEAD
 
 		exp, ok := dstore.GetExpiry(obj, store)
 		var exDurationMs int64 = -1
@@ -2085,26 +3058,10 @@
 		}
 		return &EvalResponse{
 			Result: clientio.IntegerZero,
-=======
-		hashMap = obj.Value.(HashMap)
-	} else {
-		return &EvalResponse{
-			Result: clientio.IntegerZero,
-			Error:  nil,
-		}
-	}
-
-	val, ok := hashMap.Get(hmKey)
-	// Return 0, if specified field doesn't exist in the HashMap.
-	if ok {
-		return &EvalResponse{
-			Result: len(*val),
->>>>>>> a6575735
 			Error:  nil,
 		}
 	}
 	return &EvalResponse{
-<<<<<<< HEAD
 		Result: nil,
 		Error:  diceerrors.ErrWrongTypeOperation,
 	}
@@ -2118,35 +3075,11 @@
 		return &EvalResponse{
 			Result: nil,
 			Error:  diceerrors.ErrWrongArgumentCount("GETBIT"),
-=======
-		Result: clientio.IntegerZero,
-		Error:  nil,
-	}
-}
-
-// evalHSCAN return a two element multi-bulk reply, where the first element is a string representing the cursor,
-// and the second element is a multi-bulk with an array of elements.
-//
-// The array of elements contain two elements, a field and a value, for every returned element of the Hash.
-//
-// If key doesn't exist, it returns an array containing 0 and empty array.
-//
-// Usage: HSCAN key cursor [MATCH pattern] [COUNT count]
-func evalHSCAN(args []string, store *dstore.Store) *EvalResponse {
-	if len(args) < 2 {
-		return &EvalResponse{
-			Result: nil,
-			Error:  diceerrors.ErrWrongArgumentCount("HSCAN"),
->>>>>>> a6575735
 		}
 	}
 
 	key := args[0]
-<<<<<<< HEAD
 	offset, err := strconv.ParseInt(args[1], 10, 64)
-=======
-	cursor, err := strconv.ParseInt(args[1], 10, 64)
->>>>>>> a6575735
 	if err != nil {
 		return &EvalResponse{
 			Result: nil,
@@ -2157,7 +3090,6 @@
 	obj := store.Get(key)
 	if obj == nil {
 		return &EvalResponse{
-<<<<<<< HEAD
 			Result: nil,
 			Error:  diceerrors.ErrWrongTypeOperation,
 		}
@@ -2166,19 +3098,10 @@
 	requiredByteArraySize := offset>>3 + 1
 	switch oType, _ := object.ExtractTypeEncoding(obj); oType {
 	case object.ObjTypeSet:
-=======
-			Result: []interface{}{"0", []string{}},
-			Error:  nil,
-		}
-	}
-
-	if err := object.AssertTypeAndEncoding(obj.TypeEncoding, object.ObjTypeHashMap, object.ObjEncodingHashMap); err != nil {
->>>>>>> a6575735
 		return &EvalResponse{
 			Result: nil,
 			Error:  diceerrors.ErrWrongTypeOperation,
 		}
-<<<<<<< HEAD
 	case object.ObjTypeByteArray:
 		byteArray := obj.Value.(*ByteArray)
 		byteArrayLength := byteArray.Length
@@ -2256,303 +3179,15 @@
 	}
 
 	// fetching value of the key
-=======
-	}
-
-	hashMap := obj.Value.(HashMap)
-	pattern := "*"
-	count := 10
-
-	// Parse optional arguments
-	for i := 2; i < len(args); i += 2 {
-		switch strings.ToUpper(args[i]) {
-		case "MATCH":
-			if i+1 < len(args) {
-				pattern = args[i+1]
-			}
-		case CountConst:
-			if i+1 < len(args) {
-				parsedCount, err := strconv.Atoi(args[i+1])
-				if err != nil || parsedCount < 1 {
-					return &EvalResponse{
-						Result: nil,
-						Error:  diceerrors.ErrIntegerOutOfRange,
-					}
-				}
-				count = parsedCount
-			}
-		}
-	}
-
-	// Note that this implementation has a time complexity of O(N), where N is the number of keys in 'hashMap'.
-	// This is in contrast to Redis, which implements HSCAN in O(1) time complexity by maintaining a cursor.
-	keys := make([]string, 0, len(hashMap))
-	for k := range hashMap {
-		keys = append(keys, k)
-	}
-	sort.Strings(keys)
-
-	matched := 0
-	results := make([]string, 0, count*2)
-	newCursor := 0
-
-	g, err := glob.Compile(pattern)
-	if err != nil {
-		return &EvalResponse{
-			Result: nil,
-			Error:  diceerrors.ErrGeneral(fmt.Sprintf("Invalid glob pattern: %s", err)),
-		}
-	}
-
-	// Scan the keys and add them to the results if they match the pattern
-	for i := int(cursor); i < len(keys); i++ {
-		if g.Match(keys[i]) {
-			results = append(results, keys[i], hashMap[keys[i]])
-			matched++
-			if matched >= count {
-				newCursor = i + 1
-				break
-			}
-		}
-	}
-
-	// If we've scanned all keys, reset cursor to 0
-	if newCursor >= len(keys) {
-		newCursor = 0
-	}
-
-	return &EvalResponse{
-		Result: []interface{}{strconv.Itoa(newCursor), results},
-		Error:  nil,
-	}
-}
-
-// evalBF.RESERVE evaluates the BF.RESERVE command responsible for initializing a
-// new bloom filter and allocation it's relevant parameters based on given inputs.
-// If no params are provided, it uses defaults.
-func evalBFRESERVE(args []string, store *dstore.Store) *EvalResponse {
-	if len(args) < 3 {
-		return makeEvalError(diceerrors.ErrWrongArgumentCount("BF.RESERVE"))
-	}
-
-	opts, err := newBloomOpts(args[1:])
-	if err != nil {
-		return makeEvalError(err)
-	}
-
-	_, err = CreateBloomFilter(args[0], store, opts)
-	if err != nil {
-		return makeEvalError(err)
-	}
-	return makeEvalResult(clientio.OK)
-}
-
-// evalBFADD evaluates the BF.ADD command responsible for adding an element to a bloom filter. If the filter does not
-// exist, it will create a new one with default parameters.
-func evalBFADD(args []string, store *dstore.Store) *EvalResponse {
-	if len(args) != 2 {
-		return makeEvalError(diceerrors.ErrWrongArgumentCount("BF.ADD"))
-	}
-
-	bloom, err := getOrCreateBloomFilter(args[0], store, nil)
-	if err != nil {
-		return makeEvalError(err)
-	}
-
-	result, err := bloom.add(args[1])
-	if err != nil {
-		return makeEvalError(err)
-	}
-
-	return makeEvalResult(result)
-}
-
-// evalBFEXISTS evaluates the BF.EXISTS command responsible for checking existence of an element in a bloom filter.
-func evalBFEXISTS(args []string, store *dstore.Store) *EvalResponse {
-	// todo must work with objects of
-	if len(args) != 2 {
-		return makeEvalError(diceerrors.ErrWrongArgumentCount("BF.EXISTS"))
-	}
-
-	bloom, err := GetBloomFilter(args[0], store)
-	if err != nil {
-		return makeEvalError(err)
-	}
-	if bloom == nil {
-		return makeEvalResult(clientio.IntegerZero)
-	}
-	result, err := bloom.exists(args[1])
-	if err != nil {
-		return makeEvalError(err)
-	}
-	return makeEvalResult(result)
-}
-
-// evalBFINFO evaluates the BF.INFO command responsible for returning the
-// parameters and metadata of an existing bloom filter.
-func evalBFINFO(args []string, store *dstore.Store) *EvalResponse {
-	if len(args) < 1 || len(args) > 2 {
-		return makeEvalError(diceerrors.ErrWrongArgumentCount("BF.INFO"))
-	}
-
-	bloom, err := GetBloomFilter(args[0], store)
-
-	if err != nil {
-		return makeEvalError(err)
-	}
-
-	if bloom == nil {
-		return makeEvalError(diceerrors.ErrGeneral("not found"))
-	}
-	opt := ""
-	if len(args) == 2 {
-		opt = args[1]
-	}
-	result, err := bloom.info(opt)
-
-	if err != nil {
-		return makeEvalError(err)
-	}
-
-	return makeEvalResult(result)
-}
-
-// This command removes the element with the maximum score from the sorted set.
-// If two elements have the same score then the members are aligned in lexicographically and the lexicographically greater element is removed.
-// There is a second optional element called count which specifies the number of element to be removed.
-// Returns the removed elements from the sorted set.
-func evalZPOPMAX(args []string, store *dstore.Store) *EvalResponse {
-	if len(args) < 1 || len(args) > 2 {
-		return &EvalResponse{
-			Result: clientio.NIL,
-			Error:  diceerrors.ErrWrongArgumentCount("ZPOPMAX"),
-		}
-	}
-
-	key := args[0]
-	obj := store.Get(key)
-
-	count := 1
-	if len(args) > 1 {
-		ops, err := strconv.Atoi(args[1])
-		if err != nil {
-			return &EvalResponse{
-				Result: clientio.NIL,
-				Error:  diceerrors.ErrGeneral("value is out of range, must be positive"), // This error is thrown when then count argument is not an integer
-			}
-		}
-		if ops <= 0 {
-			return &EvalResponse{
-				Result: []string{}, // Returns empty array when the count is less than or equal to  0
-				Error:  nil,
-			}
-		}
-		count = ops
-	}
-
-	if obj == nil {
-		return &EvalResponse{
-			Result: []string{}, // Returns empty array when the object with given key is not present in the store
-			Error:  nil,
-		}
-	}
-
-	var sortedSet *sortedset.Set
-	sortedSet, err := sortedset.FromObject(obj)
-	if err != nil {
-		return &EvalResponse{
-			Result: clientio.NIL,
-			Error:  diceerrors.ErrWrongTypeOperation, // Returns this error when a key is present in the store but is not of type sortedset.Set
-		}
-	}
-
-	var res []string = sortedSet.PopMax(count)
-
-	return &EvalResponse{
-		Result: res,
-		Error:  nil,
-	}
-}
-
-// evalJSONARRTRIM trim an array so that it contains only the specified inclusive range of elements
-// an array of integer replies for each path, the array's new size, or nil, if the matching JSON value is not an array.
-func evalJSONARRTRIM(args []string, store *dstore.Store) *EvalResponse {
-	if len(args) != 4 {
-		return &EvalResponse{
-			Result: nil,
-			Error:  diceerrors.ErrWrongArgumentCount("JSON.ARRTRIM"),
-		}
-	}
-	var err error
-
-	start := args[2]
-	stop := args[3]
-	var startIdx, stopIdx int
-	startIdx, err = strconv.Atoi(start)
-	if err != nil {
-		return &EvalResponse{
-			Result: nil,
-			Error:  diceerrors.ErrIntegerOutOfRange,
-		}
-	}
-	stopIdx, err = strconv.Atoi(stop)
-	if err != nil {
-		return &EvalResponse{
-			Result: nil,
-			Error:  diceerrors.ErrIntegerOutOfRange,
-		}
-	}
-
->>>>>>> a6575735
 	key := args[0]
 	obj := store.Get(key)
 	if obj == nil {
 		return &EvalResponse{
-<<<<<<< HEAD
 			Result: clientio.IntegerZero,
-=======
-			Result: nil,
-			Error:  diceerrors.ErrGeneral("key does not exist"),
-		}
-	}
-
-	errWithMessage := object.AssertTypeAndEncoding(obj.TypeEncoding, object.ObjTypeJSON, object.ObjEncodingJSON)
-	if errWithMessage != nil {
-		return &EvalResponse{
-			Result: nil,
-			Error:  diceerrors.ErrGeneral(string(errWithMessage)),
-		}
-	}
-
-	jsonData := obj.Value
-
-	_, err = sonic.Marshal(jsonData)
-	if err != nil {
-		return &EvalResponse{
-			Result: nil,
-			Error:  diceerrors.ErrGeneral("Existing key has wrong Dice type"),
-		}
-	}
-
-	path := args[1]
-	expr, err := jp.ParseString(path)
-	if err != nil {
-		return &EvalResponse{
-			Result: nil,
-			Error:  diceerrors.ErrJSONPathNotFound(path),
-		}
-	}
-
-	results := expr.Get(jsonData)
-	if len(results) == 0 {
-		return &EvalResponse{
-			Result: clientio.RespEmptyArray,
->>>>>>> a6575735
-			Error:  nil,
-		}
-	}
-
-<<<<<<< HEAD
+			Error:  nil,
+		}
+	}
+
 	var value []byte
 	var valueLength int64
 
@@ -2861,531 +3496,10 @@
 
 	return &EvalResponse{
 		Result: len(result),
-=======
-	var resultsArray []interface{}
-	// Capture the modified data when modifying the root path
-	newData, modifyErr := expr.Modify(jsonData, func(data any) (interface{}, bool) {
-		arr, ok := data.([]interface{})
-		if !ok {
-			// Not an array
-			resultsArray = append(resultsArray, nil)
-			return data, false
-		}
-
-		updatedArray := trimElementAndUpdateArray(arr, startIdx, stopIdx)
-
-		resultsArray = append(resultsArray, len(updatedArray))
-		return updatedArray, true
-	})
-	if modifyErr != nil {
-		return &EvalResponse{
-			Result: nil,
-			Error:  diceerrors.ErrGeneral(fmt.Sprintf("ERR failed to modify JSON data: %v", modifyErr)),
-		}
-	}
-
-	jsonData = newData
-	obj.Value = jsonData
-
-	return &EvalResponse{
-		Result: resultsArray,
 		Error:  nil,
 	}
 }
 
-// evalJSONARRAPPEND appends the value(s) provided in the args to the given array path
-// in the JSON object saved at key in arguments.
-// Args must contain atleast a key, path and value.
-// If the key does not exist or is expired, it returns response.NIL.
-// If the object at given path is not an array, it returns response.NIL.
-// Returns the new length of the array at path.
-func evalJSONARRAPPEND(args []string, store *dstore.Store) *EvalResponse {
-	if len(args) < 3 {
-		return &EvalResponse{
-			Result: nil,
-			Error:  diceerrors.ErrWrongArgumentCount("JSON.ARRAPPEND"),
-		}
-	}
-
-	key := args[0]
-	path := args[1]
-	values := args[2:]
-
-	obj := store.Get(key)
-	if obj == nil {
-		return &EvalResponse{
-			Result: clientio.NIL,
-			Error:  nil,
-		}
-	}
-	errWithMessage := object.AssertTypeAndEncoding(obj.TypeEncoding, object.ObjTypeJSON, object.ObjEncodingJSON)
-	if errWithMessage != nil {
-		return &EvalResponse{
-			Result: nil,
-			Error:  diceerrors.ErrWrongTypeOperation,
-		}
-	}
-	jsonData := obj.Value
-
-	expr, err := jp.ParseString(path)
-	if err != nil {
-		return &EvalResponse{
-			Result: nil,
-			Error:  diceerrors.ErrJSONPathNotFound(path),
-		}
-	}
-
-	// Parse the input values as JSON
-	parsedValues := make([]interface{}, len(values))
-	for i, v := range values {
-		var parsedValue interface{}
-		err := sonic.UnmarshalString(v, &parsedValue)
-		if err != nil {
-			return &EvalResponse{
-				Result: nil,
-				Error:  diceerrors.ErrGeneral(err.Error()),
-			}
-		}
-		parsedValues[i] = parsedValue
-	}
-
-	var resultsArray []interface{}
-	modified := false
-
-	// Capture the modified data when modifying the root path
-	var newData interface{}
-	var modifyErr error
-
-	newData, modifyErr = expr.Modify(jsonData, func(data any) (interface{}, bool) {
-		arr, ok := data.([]interface{})
-		if !ok {
-			// Not an array
-			resultsArray = append(resultsArray, clientio.NIL)
-			return data, false
-		}
-
-		// Append the parsed values to the array
-		arr = append(arr, parsedValues...)
-
-		resultsArray = append(resultsArray, int64(len(arr)))
-		modified = true
-		return arr, modified
-	})
-
-	if modifyErr != nil {
-		return &EvalResponse{
-			Result: nil,
-			Error:  diceerrors.ErrGeneral(modifyErr.Error()),
-		}
-	}
-
-	if !modified {
-		// If no modification was made, it means the path did not exist or was not an array
-		return &EvalResponse{
-			Result: nil,
-			Error:  diceerrors.ErrJSONPathNotFound(path),
-		}
-	}
-
-	jsonData = newData
-	obj.Value = jsonData
-
-	return &EvalResponse{
-		Result: resultsArray,
-		Error:  nil,
-	}
-}
-
-// evalJSONARRLEN return the length of the JSON array at path in key
-// Returns an array of integer replies, an integer for each matching value,
-// each is the array's length, or nil, if the matching value is not an array.
-// Returns encoded error if the key doesn't exist or key is expired or the matching value is not an array.
-// Returns encoded error response if incorrect number of arguments
-func evalJSONARRLEN(args []string, store *dstore.Store) *EvalResponse {
-	if len(args) < 1 {
-		return &EvalResponse{
-			Result: nil,
-			Error:  diceerrors.ErrWrongArgumentCount("JSON.ARRLEN"),
-		}
-	}
-	key := args[0]
-
-	// Retrieve the object from the database
-	obj := store.Get(key)
-
-	// If the object is not present in the store or if its nil, then we should simply return nil.
-	if obj == nil {
-		return &EvalResponse{
-			Result: clientio.NIL,
-			Error:  nil,
-		}
-	}
-
-	errWithMessage := object.AssertTypeAndEncoding(obj.TypeEncoding, object.ObjTypeJSON, object.ObjEncodingJSON)
-	if errWithMessage != nil {
-		return &EvalResponse{
-			Result: nil,
-			Error:  diceerrors.ErrWrongTypeOperation,
-		}
-	}
-
-	jsonData := obj.Value
-
-	_, err := sonic.Marshal(jsonData)
-	if err != nil {
-		return &EvalResponse{
-			Result: nil,
-			Error:  diceerrors.ErrWrongTypeOperation,
-		}
-	}
-
-	// This is the case if only argument passed to JSON.ARRLEN is the key itself.
-	// This is valid only if the key holds an array; otherwise, an error should be returned.
-	if len(args) == 1 {
-		if utils.GetJSONFieldType(jsonData) == utils.ArrayType {
-			return &EvalResponse{
-				Result: len(jsonData.([]interface{})),
-				Error:  nil,
-			}
-		}
-		return &EvalResponse{
-			Result: nil,
-			Error:  diceerrors.ErrWrongTypeOperation,
-		}
-	}
-
-	path := args[1] // Getting the path to find the length of the array
-	expr, err := jp.ParseString(path)
-	if err != nil {
-		return &EvalResponse{
-			Result: nil,
-			Error:  diceerrors.ErrJSONPathNotFound(path),
-		}
-	}
-
-	results := expr.Get(jsonData)
-
-	// If there are no results, that means the JSONPath does not exist
-	if len(results) == 0 {
-		return &EvalResponse{
-			Result: nil,
-			Error:  diceerrors.ErrJSONPathNotFound(path),
-		}
-	}
-
-	// If the results are greater than one, we need to print them as a list
-	// This condition should be updated in future when supporting Complex JSONPaths
-	if len(results) > 1 {
-		arrlenList := make([]interface{}, 0, len(results))
-		for _, result := range results {
-			switch utils.GetJSONFieldType(result) {
-			case utils.ArrayType:
-				arrlenList = append(arrlenList, len(result.([]interface{})))
-			default:
-				arrlenList = append(arrlenList, clientio.NIL)
-			}
-		}
-
-		return &EvalResponse{
-			Result: arrlenList,
-			Error:  nil,
-		}
-	}
-
-	// Single result should be printed as single integer instead of list
-	jsonValue := results[0]
-
-	if utils.GetJSONFieldType(jsonValue) == utils.ArrayType {
-		return &EvalResponse{
-			Result: len(jsonValue.([]interface{})),
-			Error:  nil,
-		}
-	}
-
-	// If execution reaches this point, the provided path either does not exist.
-	return &EvalResponse{
-		Result: nil,
-		Error:  diceerrors.ErrJSONPathNotFound(path),
-	}
-}
-
-// popElementAndUpdateArray removes an element at the given index
-// Returns popped element, remaining array and error
-func popElementAndUpdateArray(arr []any, index string) (popElem any, updatedArray []any, err error) {
-	if len(arr) == 0 {
-		return nil, nil, nil
-	}
-
-	var idx int
-	// if index is empty, pop last element
-	if index == "" {
-		idx = len(arr) - 1
-	} else {
-		var err error
-		idx, err = strconv.Atoi(index)
-		if err != nil {
-			return nil, nil, err
-		}
-		// convert index to a valid index
-		idx = adjustIndex(idx, arr)
-	}
-
-	popElem = arr[idx]
-	arr = append(arr[:idx], arr[idx+1:]...)
-
-	return popElem, arr, nil
-}
-
-func evalJSONARRPOP(args []string, store *dstore.Store) *EvalResponse {
-	if len(args) < 1 {
-		return &EvalResponse{
-			Result: nil,
-			Error:  diceerrors.ErrWrongArgumentCount("JSON.ARRPOP"),
-		}
-	}
-	key := args[0]
-
-	var path = defaultRootPath
-	if len(args) >= 2 {
-		path = args[1]
-	}
-
-	var index string
-	if len(args) >= 3 {
-		index = args[2]
-	}
-
-	// Retrieve the object from the database
-	obj := store.Get(key)
-	if obj == nil {
-		return &EvalResponse{
-			Result: nil,
-			Error:  diceerrors.ErrKeyNotFound,
-		}
-	}
-
-	errWithMessage := object.AssertTypeAndEncoding(obj.TypeEncoding, object.ObjTypeJSON, object.ObjEncodingJSON)
-	if errWithMessage != nil {
-		return &EvalResponse{
-			Result: nil,
-			Error:  diceerrors.ErrWrongTypeOperation,
-		}
-	}
-
-	jsonData := obj.Value
-	_, err := sonic.Marshal(jsonData)
-	if err != nil {
-		return &EvalResponse{
-			Result: nil,
-			Error:  diceerrors.ErrWrongTypeOperation,
-		}
-	}
-
-	if path == defaultRootPath {
-		arr, ok := jsonData.([]any)
-		// if value can not be converted to array, it is of another type
-		// returns nil in this case similar to redis
-		// also, return nil if array is empty
-		if !ok || len(arr) == 0 {
-			return &EvalResponse{
-				Result: nil,
-				Error:  diceerrors.ErrWrongTypeOperation,
-			}
-		}
-		popElem, arr, err := popElementAndUpdateArray(arr, index)
-		if err != nil {
-			return &EvalResponse{
-				Result: nil,
-				Error:  diceerrors.ErrGeneral(err.Error()),
-			}
-		}
-
-		// save the remaining array
-		newObj := store.NewObj(arr, -1, object.ObjTypeJSON, object.ObjEncodingJSON)
-		store.Put(key, newObj)
-
-		return &EvalResponse{
-			Result: popElem,
-			Error:  nil,
-		}
-	}
-
-	// if path is not root then extract value at path
-	expr, err := jp.ParseString(path)
-	if err != nil {
-		return &EvalResponse{
-			Result: nil,
-			Error:  diceerrors.ErrJSONPathNotFound(path),
-		}
-	}
-	results := expr.Get(jsonData)
-
-	// process value at each path
-	popArr := make([]any, 0, len(results))
-	for _, result := range results {
-		arr, ok := result.([]any)
-		// if value can not be converted to array, it is of another type
-		// returns nil in this case similar to redis
-		// also, return nil if array is empty
-		if !ok || len(arr) == 0 {
-			popArr = append(popArr, clientio.NIL)
-			continue
-		}
-
-		popElem, arr, err := popElementAndUpdateArray(arr, index)
-		if err != nil {
-			return &EvalResponse{
-				Result: nil,
-				Error:  diceerrors.ErrGeneral(err.Error()),
-			}
-		}
-
-		// update array in place in the json object
-		err = expr.Set(jsonData, arr)
-		if err != nil {
-			return &EvalResponse{
-				Result: nil,
-				Error:  diceerrors.ErrGeneral(err.Error()),
-			}
-		}
-
-		popArr = append(popArr, popElem)
-	}
-	return &EvalResponse{
-		Result: popArr,
-		Error:  nil,
-	}
-}
-
-// evalJSONARRINSERT insert the json values into the array at path before the index (shifts to the right)
-// returns an array of integer replies for each path, the array's new size, or nil.
-func evalJSONARRINSERT(args []string, store *dstore.Store) *EvalResponse {
-	if len(args) < 4 {
-		return &EvalResponse{
-			Result: nil,
-			Error:  diceerrors.ErrWrongArgumentCount("JSON.ARRINSERT"),
-		}
-	}
-	key := args[0]
-	obj := store.Get(key)
-	if obj == nil {
-		return &EvalResponse{
-			Result: nil,
-			Error:  diceerrors.ErrGeneral("key does not exist"),
-		}
-	}
-
-	errWithMessage := object.AssertTypeAndEncoding(obj.TypeEncoding, object.ObjTypeJSON, object.ObjEncodingJSON)
-	if errWithMessage != nil {
-		return &EvalResponse{
-			Result: nil,
-			Error:  diceerrors.ErrGeneral(string(errWithMessage)),
-		}
-	}
-
-	jsonData := obj.Value
-	var err error
-	_, err = sonic.Marshal(jsonData)
-	if err != nil {
-		return &EvalResponse{
-			Result: nil,
-			Error:  diceerrors.ErrGeneral("Existing key has wrong Dice type"),
-		}
-	}
-
-	path := args[1]
-	expr, err := jp.ParseString(path)
-	if err != nil {
-		return &EvalResponse{
-			Result: nil,
-			Error:  diceerrors.ErrJSONPathNotFound(path),
-		}
-	}
-
-	results := expr.Get(jsonData)
-	if len(results) == 0 {
-		return &EvalResponse{
-			Result: clientio.RespEmptyArray,
-			Error:  nil,
-		}
-	}
-	index := args[2]
-	var idx int
-	idx, err = strconv.Atoi(index)
-	if err != nil {
-		return &EvalResponse{
-			Result: nil,
-			Error:  diceerrors.ErrIntegerOutOfRange,
-		}
-	}
-
-	values := args[3:]
-	// Parse the input values as JSON
-	parsedValues := make([]interface{}, len(values))
-	for i, v := range values {
-		var parsedValue interface{}
-		err := sonic.UnmarshalString(v, &parsedValue)
-		if err != nil {
-			return &EvalResponse{
-				Result: nil,
-				Error:  diceerrors.ErrGeneral(err.Error()),
-			}
-		}
-		parsedValues[i] = parsedValue
-	}
-
-	var resultsArray []interface{}
-	// Capture the modified data when modifying the root path
-	modified := false
-	newData, modifyErr := expr.Modify(jsonData, func(data any) (interface{}, bool) {
-		arr, ok := data.([]interface{})
-		if !ok {
-			// Not an array
-			resultsArray = append(resultsArray, nil)
-			return data, false
-		}
-
-		// Append the parsed values to the array
-		updatedArray, insertErr := insertElementAndUpdateArray(arr, idx, parsedValues)
-		if insertErr != nil {
-			err = insertErr
-			return data, false
-		}
-		modified = true
-		resultsArray = append(resultsArray, len(updatedArray))
-		return updatedArray, true
-	})
-	if err != nil {
-		return &EvalResponse{
-			Result: nil,
-			Error:  diceerrors.ErrGeneral(err.Error()),
-		}
-	}
-
-	if modifyErr != nil {
-		return &EvalResponse{
-			Result: nil,
-			Error:  diceerrors.ErrGeneral(fmt.Sprintf("ERR failed to modify JSON data: %v", modifyErr)),
-		}
-	}
-
-	if !modified {
-		return &EvalResponse{
-			Result: resultsArray,
-			Error:  nil,
-		}
-	}
-
-	jsonData = newData
-	obj.Value = jsonData
-	return &EvalResponse{
-		Result: resultsArray,
->>>>>>> a6575735
-		Error:  nil,
-	}
-}
-
-<<<<<<< HEAD
 // Generic method for both BITFIELD and BITFIELD_RO.
 // isReadOnly method is true for BITFIELD_RO command.
 func bitfieldEvalGeneric(args []string, store *dstore.Store, isReadOnly bool) *EvalResponse {
@@ -3396,21 +3510,10 @@
 		return &EvalResponse{
 			Result: nil,
 			Error:  err2,
-=======
-// evalJSONOBJKEYS retrieves the keys of a JSON object stored at path specified.
-// It takes two arguments: the key where the JSON document is stored, and an optional JSON path.
-// It returns a list of keys from the object at the specified path or an error if the path is invalid.
-func evalJSONOBJKEYS(args []string, store *dstore.Store) *EvalResponse {
-	if len(args) < 1 {
-		return &EvalResponse{
-			Result: nil,
-			Error:  diceerrors.ErrWrongArgumentCount("JSON.OBJKEYS"),
->>>>>>> a6575735
 		}
 	}
 
 	key := args[0]
-<<<<<<< HEAD
 	obj := store.Get(key)
 	if obj == nil {
 		obj = store.NewObj(NewByteArray(1), -1, object.ObjTypeByteArray, object.ObjEncodingByteArray)
@@ -3431,60 +3534,12 @@
 			}
 		}
 	default:
-=======
-	// Default path is root if not specified
-	path := defaultRootPath
-	if len(args) > 1 {
-		path = args[1]
-	}
-
-	// Retrieve the object from the database
-	obj := store.Get(key)
-	if obj == nil {
-		return &EvalResponse{
-			Result: nil,
-			Error:  diceerrors.ErrGeneral("could not perform this operation on a key that doesn't exist"),
-		}
-	}
-
-	// Check if the object is of JSON type
-	errWithMessage := object.AssertTypeAndEncoding(obj.TypeEncoding, object.ObjTypeJSON, object.ObjEncodingJSON)
-	if errWithMessage != nil {
-		return &EvalResponse{
-			Result: nil,
-			Error:  diceerrors.ErrGeneral(string(errWithMessage)),
-		}
-	}
-
-	jsonData := obj.Value
-	_, err := sonic.Marshal(jsonData)
-	if err != nil {
-		return &EvalResponse{
-			Result: nil,
-			Error:  diceerrors.ErrGeneral("Existing key has wrong Dice type"),
-		}
-	}
-
-	// If path is root, return all keys of the entire JSON
-	if len(args) == 1 {
-		if utils.GetJSONFieldType(jsonData) == utils.ObjectType {
-			keys := make([]string, 0)
-			for key := range jsonData.(map[string]interface{}) {
-				keys = append(keys, key)
-			}
-			return &EvalResponse{
-				Result: keys,
-				Error:  nil,
-			}
-		}
->>>>>>> a6575735
 		return &EvalResponse{
 			Result: nil,
 			Error:  diceerrors.ErrWrongTypeOperation,
 		}
 	}
 
-<<<<<<< HEAD
 	result := executeBitfieldOps(value, ops)
 	return &EvalResponse{
 		Result: result,
@@ -3525,43 +3580,4 @@
 	}
 
 	return bitfieldEvalGeneric(args, store, true)
-=======
-	// Parse the JSONPath expression
-	expr, err := jp.ParseString(path)
-	if err != nil {
-		return &EvalResponse{
-			Result: nil,
-			Error:  diceerrors.ErrGeneral(err.Error()),
-		}
-	}
-
-	// Execute the JSONPath query
-	results := expr.Get(jsonData)
-	if len(results) == 0 {
-		return &EvalResponse{
-			Result: clientio.RespEmptyArray,
-			Error:  nil,
-		}
-	}
-
-	keysList := make([]interface{}, 0, len(results))
-
-	for _, result := range results {
-		switch utils.GetJSONFieldType(result) {
-		case utils.ObjectType:
-			keys := make([]string, 0)
-			for key := range result.(map[string]interface{}) {
-				keys = append(keys, key)
-			}
-			keysList = append(keysList, keys)
-		default:
-			keysList = append(keysList, nil)
-		}
-	}
-
-	return &EvalResponse{
-		Result: keysList,
-		Error:  nil,
-	}
->>>>>>> a6575735
 }