package eval

import (
	"math"
	"strconv"
	"strings"

	"github.com/axiomhq/hyperloglog"
	"github.com/bytedance/sonic"
	"github.com/dicedb/dice/internal/clientio"
	diceerrors "github.com/dicedb/dice/internal/errors"
	"github.com/dicedb/dice/internal/eval/sortedset"
	"github.com/dicedb/dice/internal/object"
	"github.com/dicedb/dice/internal/server/utils"
	dstore "github.com/dicedb/dice/internal/store"
	"github.com/ohler55/ojg/jp"
)

// evalSET puts a new <key, value> pair in db as in the args
// args must contain key and value.
// args can also contain multiple options -
//
//	EX or ex which will set the expiry time(in secs) for the key
//	PX or px which will set the expiry time(in milliseconds) for the key
//	EXAT or exat which will set the specified Unix time at which the key will expire, in seconds (a positive integer)
//	PXAT or PX which will the specified Unix time at which the key will expire, in milliseconds (a positive integer)
//	XX or xx which will only set the key if it already exists
//	NX or nx which will only set the key if it doesn not already exist
//
// Returns encoded error response if at least a <key, value> pair is not part of args
// Returns encoded error response if expiry time value in not integer
// Returns encoded error response if both PX and EX flags are present
// Returns encoded OK RESP once new entry is added
// If the key already exists then the value will be overwritten and expiry will be discarded
func evalSET(args []string, store *dstore.Store) *EvalResponse {
	if len(args) <= 1 {
		return &EvalResponse{
			Result: nil,
			Error:  diceerrors.ErrWrongArgumentCount("SET"),
		}
	}

	var key, value string
	var exDurationMs int64 = -1
	var state exDurationState = Uninitialized
	var keepttl bool = false

	key, value = args[0], args[1]
	oType, oEnc := deduceTypeEncoding(value)

	for i := 2; i < len(args); i++ {
		arg := strings.ToUpper(args[i])
		switch arg {
		case Ex, Px:
			if state != Uninitialized {
				return &EvalResponse{
					Result: nil,
					Error:  diceerrors.ErrSyntax,
				}
			}
			i++
			if i == len(args) {
				return &EvalResponse{
					Result: nil,
					Error:  diceerrors.ErrSyntax,
				}
			}

			exDuration, err := strconv.ParseInt(args[i], 10, 64)
			if err != nil {
				return &EvalResponse{
					Result: nil,
					Error:  diceerrors.ErrIntegerOutOfRange,
				}
			}

			if exDuration <= 0 || exDuration >= maxExDuration {
				return &EvalResponse{
					Result: nil,
					Error:  diceerrors.ErrInvalidExpireTime("SET"),
				}
			}

			// converting seconds to milliseconds
			if arg == Ex {
				exDuration *= 1000
			}
			exDurationMs = exDuration
			state = Initialized

		case Pxat, Exat:
			if state != Uninitialized {
				return &EvalResponse{
					Result: nil,
					Error:  diceerrors.ErrSyntax,
				}
			}
			i++
			if i == len(args) {
				return &EvalResponse{
					Result: nil,
					Error:  diceerrors.ErrSyntax,
				}
			}
			exDuration, err := strconv.ParseInt(args[i], 10, 64)
			if err != nil {
				return &EvalResponse{
					Result: nil,
					Error:  diceerrors.ErrIntegerOutOfRange,
				}
			}

			if exDuration < 0 {
				return &EvalResponse{
					Result: nil,
					Error:  diceerrors.ErrInvalidExpireTime("SET"),
				}
			}

			if arg == Exat {
				exDuration *= 1000
			}
			exDurationMs = exDuration - utils.GetCurrentTime().UnixMilli()
			// If the expiry time is in the past, set exDurationMs to 0
			// This will be used to signal immediate expiration
			if exDurationMs < 0 {
				exDurationMs = 0
			}
			state = Initialized

		case XX:
			// Get the key from the hash table
			obj := store.Get(key)

			// if key does not exist, return RESP encoded nil
			if obj == nil {
				return &EvalResponse{
					Result: clientio.NIL,
					Error:  nil,
				}
			}
		case NX:
			obj := store.Get(key)
			if obj != nil {
				return &EvalResponse{
					Result: clientio.NIL,
					Error:  nil,
				}
			}
		case KeepTTL:
			keepttl = true
		default:
			return &EvalResponse{
				Result: nil,
				Error:  diceerrors.ErrSyntax,
			}
		}
	}

	// Cast the value properly based on the encoding type
	var storedValue interface{}
	switch oEnc {
	case object.ObjEncodingInt:
		storedValue, _ = strconv.ParseInt(value, 10, 64)
	case object.ObjEncodingEmbStr, object.ObjEncodingRaw:
		storedValue = value
	default:
		return &EvalResponse{
			Result: nil,
			Error:  diceerrors.ErrUnsupportedEncoding(int(oEnc)),
		}
	}

	// putting the k and value in a Hash Table
	store.Put(key, store.NewObj(storedValue, exDurationMs, oType, oEnc), dstore.WithKeepTTL(keepttl))

	return &EvalResponse{
		Result: clientio.OK,
		Error:  nil,
	}
}

// evalGET returns the value for the queried key in args
// The key should be the only param in args
// The RESP value of the key is encoded and then returned
// evalGET returns response.clientio.NIL if key is expired or it does not exist
func evalGET(args []string, store *dstore.Store) *EvalResponse {
	if len(args) != 1 {
		return &EvalResponse{
			Result: nil,
			Error:  diceerrors.ErrWrongArgumentCount("GET"),
		}
	}

	key := args[0]

	obj := store.Get(key)

	// if key does not exist, return RESP encoded nil
	if obj == nil {
		return &EvalResponse{
			Result: clientio.NIL,
			Error:  nil,
		}
	}

	// Decode and return the value based on its encoding
	switch _, oEnc := object.ExtractTypeEncoding(obj); oEnc {
	case object.ObjEncodingInt:
		// Value is stored as an int64, so use type assertion
		if val, ok := obj.Value.(int64); ok {
			return &EvalResponse{
				Result: val,
				Error:  nil,
			}
		}

		return &EvalResponse{
			Result: nil,
			Error:  diceerrors.ErrUnexpectedType("int64", obj.Value),
		}

	case object.ObjEncodingEmbStr, object.ObjEncodingRaw:
		// Value is stored as a string, use type assertion
		if val, ok := obj.Value.(string); ok {
			return &EvalResponse{
				Result: val,
				Error:  nil,
			}
		}
		return &EvalResponse{
			Result: nil,
			Error:  diceerrors.ErrUnexpectedType("string", obj.Value),
		}

	case object.ObjEncodingByteArray:
		// Value is stored as a bytearray, use type assertion
		if val, ok := obj.Value.(*ByteArray); ok {
			return &EvalResponse{
				Result: string(val.data),
				Error:  nil,
			}
		}

		return &EvalResponse{
			Result: nil,
			Error:  diceerrors.ErrWrongTypeOperation,
		}

	default:
		return &EvalResponse{
			Result: nil,
			Error:  diceerrors.ErrWrongTypeOperation,
		}
	}
}

// GETSET atomically sets key to value and returns the old value stored at key.
// Returns an error when key exists but does not hold a string value.
// Any previous time to live associated with the key is
// discarded on successful SET operation.
//
// Returns:
// Bulk string reply: the old value stored at the key.
// Nil reply: if the key does not exist.
func evalGETSET(args []string, store *dstore.Store) *EvalResponse {
	if len(args) != 2 {
		return &EvalResponse{
			Result: nil,
			Error:  diceerrors.ErrWrongArgumentCount("GETSET"),
		}
	}

	key, value := args[0], args[1]
	getResp := evalGET([]string{key}, store)
	// Check if it's an error resp from GET
	if getResp.Error != nil {
		return getResp
	}

	// Previous TTL needs to be reset
	setResp := evalSET([]string{key, value}, store)
	// Check if it's an error resp from SET
	if setResp.Error != nil {
		return setResp
	}

	return getResp
}

// evalSETEX puts a new <key, value> pair in db as in the args
// args must contain only  key , expiry and value
// Returns encoded error response if <key,exp,value> is not part of args
// Returns encoded error response if expiry time value in not integer
// Returns encoded OK RESP once new entry is added
// If the key already exists then the value and expiry will be overwritten
func evalSETEX(args []string, store *dstore.Store) *EvalResponse {
	if len(args) != 3 {
		return &EvalResponse{
			Result: nil,
			Error:  diceerrors.ErrWrongArgumentCount("SETEX"),
		}
	}

	var key, value string
	key, value = args[0], args[2]

	exDuration, err := strconv.ParseInt(args[1], 10, 64)
	if err != nil {
		return &EvalResponse{
			Result: nil,
			Error:  diceerrors.ErrIntegerOutOfRange,
		}
	}
	if exDuration <= 0 || exDuration >= maxExDuration {
		return &EvalResponse{
			Result: nil,
			Error:  diceerrors.ErrInvalidExpireTime("SETEX"),
		}
	}
	newArgs := []string{key, value, Ex, args[1]}

	return evalSET(newArgs, store)
}

// evalZADD adds all the specified members with the specified scores to the sorted set stored at key.
// If a specified member is already a member of the sorted set, the score is updated and the element
// reinserted at the right position to ensure the correct ordering.
// If key does not exist, a new sorted set with the specified members as sole members is created.
func evalZADD(args []string, store *dstore.Store) *EvalResponse {
	if len(args) < 3 || len(args)%2 == 0 {
		return &EvalResponse{
			Result: nil,
			Error:  diceerrors.ErrWrongArgumentCount("ZADD"),
		}
	}

	key := args[0]
	obj := store.Get(key)

	var sortedSet *sortedset.Set

	if obj != nil {
		var err []byte
		sortedSet, err = sortedset.FromObject(obj)
		if err != nil {
			return &EvalResponse{
				Result: nil,
				Error:  diceerrors.ErrWrongTypeOperation,
			}
		}
	} else {
		sortedSet = sortedset.New()
	}

	added := 0
	for i := 1; i < len(args); i += 2 {
		scoreStr := args[i]
		member := args[i+1]

		score, err := strconv.ParseFloat(scoreStr, 64)
		if err != nil || math.IsNaN(score) {
			return &EvalResponse{
				Result: nil,
				Error:  diceerrors.ErrInvalidNumberFormat,
			}
		}

		wasInserted := sortedSet.Upsert(score, member)

		if wasInserted {
			added += 1
		}
	}

	obj = store.NewObj(sortedSet, -1, object.ObjTypeSortedSet, object.ObjEncodingBTree)
	store.Put(key, obj, dstore.WithPutCmd(dstore.ZAdd))

	return &EvalResponse{
		Result: added,
		Error:  nil,
	}
}

// evalZRANGE returns the specified range of elements in the sorted set stored at key.
// The elements are considered to be ordered from the lowest to the highest score.
func evalZRANGE(args []string, store *dstore.Store) *EvalResponse {
	if len(args) < 3 {
		return &EvalResponse{
			Result: nil,
			Error:  diceerrors.ErrWrongArgumentCount("ZRANGE"),
		}
	}

	key := args[0]
	startStr := args[1]
	stopStr := args[2]

	withScores := false
	reverse := false
	for i := 3; i < len(args); i++ {
		arg := strings.ToUpper(args[i])
		if arg == WithScores {
			withScores = true
		} else if arg == REV {
			reverse = true
		} else {
			return &EvalResponse{
				Result: nil,
				Error:  diceerrors.ErrSyntax,
			}
		}
	}

	start, err := strconv.Atoi(startStr)
	if err != nil {
		return &EvalResponse{
			Result: nil,
			Error:  diceerrors.ErrInvalidNumberFormat,
		}
	}

	stop, err := strconv.Atoi(stopStr)
	if err != nil {
		return &EvalResponse{
			Result: nil,
			Error:  diceerrors.ErrInvalidNumberFormat,
		}
	}

	obj := store.Get(key)
	if obj == nil {
		return &EvalResponse{
			Result: []string{},
			Error:  nil,
		}
	}

	sortedSet, errMsg := sortedset.FromObject(obj)

	if errMsg != nil {
		return &EvalResponse{
			Result: nil,
			Error:  diceerrors.ErrWrongTypeOperation,
		}
	}

	result := sortedSet.GetRange(start, stop, withScores, reverse)

	return &EvalResponse{
		Result: result,
		Error:  nil,
	}
}

// evalZRANK returns the rank of the member in the sorted set stored at key.
// The rank (or index) is 0-based, which means that the member with the lowest score has rank 0.
// If the 'WITHSCORE' option is specified, it returns both the rank and the score of the member.
// Returns nil if the key does not exist or the member is not a member of the sorted set.
func evalZRANK(args []string, store *dstore.Store) *EvalResponse {
	if len(args) < 2 || len(args) > 3 {
		return &EvalResponse{
			Result: nil,
			Error:  diceerrors.ErrWrongArgumentCount("ZRANK"),
		}
	}

	key := args[0]
	member := args[1]
	withScore := false

	if len(args) == 3 {
		if !strings.EqualFold(args[2], WithScore) {
			return &EvalResponse{
				Result: nil,
				Error:  diceerrors.ErrSyntax,
			}
		}
		withScore = true
	}

	obj := store.Get(key)
	if obj == nil {
		return &EvalResponse{
			Result: clientio.NIL,
			Error:  nil,
		}
	}

	sortedSet, err := sortedset.FromObject(obj)
	if err != nil {
		return &EvalResponse{
			Result: nil,
			Error:  diceerrors.ErrWrongTypeOperation,
		}
	}

	rank, score := sortedSet.RankWithScore(member, false)
	if rank == -1 {
		return &EvalResponse{
			Result: clientio.NIL,
			Error:  nil,
		}
	}

	if withScore {
		return &EvalResponse{
			Result: []interface{}{rank, score},
			Error:  nil,
		}
	}

	return &EvalResponse{
		Result: rank,
		Error:  nil,
	}
}

// evalJSONCLEAR Clear container values (arrays/objects) and set numeric values to 0,
// Already cleared values are ignored for empty containers and zero numbers
// args must contain at least the key;  (path unused in this implementation)
// Returns encoded error if key is expired, or it does not exist
// Returns encoded error response if incorrect number of arguments
// Returns an integer reply specifying the number of matching JSON arrays
// and objects cleared + number of matching JSON numerical values zeroed.
func evalJSONCLEAR(args []string, store *dstore.Store) *EvalResponse {
	if len(args) < 1 {
		return &EvalResponse{
			Result: nil,
			Error:  diceerrors.ErrWrongArgumentCount("JSON.CLEAR"),
		}
	}
	key := args[0]

	// Default path is root if not specified
	path := defaultRootPath
	if len(args) > 1 {
		path = args[1]
	}

	// Retrieve the object from the database
	obj := store.Get(key)
	if obj == nil {
		return &EvalResponse{
			Result: nil,
			Error:  nil,
		}
	}

	errWithMessage := object.AssertTypeAndEncoding(obj.TypeEncoding, object.ObjTypeJSON, object.ObjEncodingJSON)
	if errWithMessage != nil {
		return &EvalResponse{
			Result: nil,
			Error:  diceerrors.ErrWrongTypeOperation,
		}
	}

	jsonData := obj.Value

	_, err := sonic.Marshal(jsonData)
	if err != nil {
		return &EvalResponse{
			Result: nil,
			Error:  diceerrors.ErrWrongTypeOperation,
		}
	}

	var countClear int64 = 0
	if len(args) == 1 || path == defaultRootPath {
		if jsonData != struct{}{} {
			// If path is root and len(args) == 1, return it instantly
			newObj := store.NewObj(struct{}{}, -1, object.ObjTypeJSON, object.ObjEncodingJSON)
			store.Put(key, newObj)
			countClear++
			return &EvalResponse{
				Result: countClear,
				Error:  nil,
			}
		}
	}

	expr, err := jp.ParseString(path)
	if err != nil {
		return &EvalResponse{
			Result: nil,
			Error:  diceerrors.ErrJSONPathNotFound(path),
		}
	}

	newData, err := expr.Modify(jsonData, func(element any) (altered any, changed bool) {
		switch utils.GetJSONFieldType(element) {
		case utils.IntegerType, utils.NumberType:
			if element != utils.NumberZeroValue {
				countClear++
				return utils.NumberZeroValue, true
			}
		case utils.ArrayType:
			if len(element.([]interface{})) != 0 {
				countClear++
				return []interface{}{}, true
			}
		case utils.ObjectType:
			if element != struct{}{} {
				countClear++
				return struct{}{}, true
			}
		default:
			return element, false
		}
		return
	})
	if err != nil {
		return &EvalResponse{
			Result: nil,
			Error:  diceerrors.ErrGeneral(err.Error()),
		}
	}

	jsonData = newData
	obj.Value = jsonData
	return &EvalResponse{
		Result: countClear,
		Error:  nil,
	}
}

// PFADD Adds all the element arguments to the HyperLogLog data structure stored at the variable
// name specified as first argument.
//
// Returns:
// If the approximated cardinality estimated by the HyperLogLog changed after executing the command,
// returns 1, otherwise 0 is returned.
func evalPFADD(args []string, store *dstore.Store) *EvalResponse {
	if len(args) < 1 {
		return &EvalResponse{
			Result: nil,
			Error:  diceerrors.ErrWrongArgumentCount("PFADD"),
		}
	}

	key := args[0]
	obj := store.Get(key)

	// If key doesn't exist prior initial cardinality changes hence return 1
	if obj == nil {
		hll := hyperloglog.New()
		for _, arg := range args[1:] {
			hll.Insert([]byte(arg))
		}

		obj = store.NewObj(hll, -1, object.ObjTypeString, object.ObjEncodingRaw)

		store.Put(key, obj)
		return &EvalResponse{
			Result: int64(1),
			Error:  nil,
		}
	}

	existingHll, ok := obj.Value.(*hyperloglog.Sketch)
	if !ok {
		return &EvalResponse{
			Result: nil,
			Error:  diceerrors.ErrGeneral(diceerrors.WrongTypeHllErr),
		}
	}
	initialCardinality := existingHll.Estimate()
	for _, arg := range args[1:] {
		existingHll.Insert([]byte(arg))
	}

	if newCardinality := existingHll.Estimate(); initialCardinality != newCardinality {
		return &EvalResponse{
			Result: int64(1),
			Error:  nil,
		}
	}

	return &EvalResponse{
		Result: int64(0),
		Error:  nil,
	}
}

// evalJSONSTRLEN Report the length of the JSON String at path in key
// Returns by recursive descent an array of integer replies for each path,
// the string's length, or nil, if the matching JSON value is not a string.
func evalJSONSTRLEN(args []string, store *dstore.Store) *EvalResponse {
	if len(args) < 1 {
		return &EvalResponse{
			Result: nil,
			Error:  diceerrors.ErrWrongArgumentCount("JSON.STRLEN"),
		}
	}

	key := args[0]

	obj := store.Get(key)

	if obj == nil {
		return &EvalResponse{
			Result: nil,
			Error:  nil,
		}
	}

	if len(args) < 2 {
		// no recursive
		// making consistent with arrlen
		// to-do parsing
		jsonData := obj.Value

		jsonDataType := strings.ToLower(utils.GetJSONFieldType(jsonData))
		if jsonDataType == "number" {
			jsonDataFloat := jsonData.(float64)
			if jsonDataFloat == float64(int64(jsonDataFloat)) {
				jsonDataType = "integer"
			}
		}
		if jsonDataType != utils.StringType {
			return &EvalResponse{
				Result: nil,
				Error:  diceerrors.ErrUnexpectedJSONPathType("string", jsonDataType),
			}
		}
		return &EvalResponse{
			Result: int64(len(jsonData.(string))),
			Error:  nil,
		}
	}

	path := args[1]

	// Check if the object is of JSON type
	errWithMessage := object.AssertTypeAndEncoding(obj.TypeEncoding, object.ObjTypeJSON, object.ObjEncodingJSON)
	if errWithMessage != nil {
		return &EvalResponse{
			Result: nil,
			Error:  diceerrors.ErrWrongTypeOperation,
		}
	}

	jsonData := obj.Value
	if path == defaultRootPath {
		defaultStringResult := make([]interface{}, 0, 1)
		if utils.GetJSONFieldType(jsonData) == utils.StringType {
			defaultStringResult = append(defaultStringResult, int64(len(jsonData.(string))))
		} else {
			defaultStringResult = append(defaultStringResult, nil)
		}

		return &EvalResponse{
			Result: defaultStringResult,
			Error:  nil,
		}
	}

	// Parse the JSONPath expression
	expr, err := jp.ParseString(path)
	if err != nil {
		return &EvalResponse{
			Result: nil,
			Error:  diceerrors.ErrJSONPathNotFound(path),
		}
	}
	// Execute the JSONPath query
	results := expr.Get(jsonData)
	if len(results) == 0 {
		return &EvalResponse{
			Result: []interface{}{},
			Error:  nil,
		}
	}
	strLenResults := make([]interface{}, 0, len(results))
	for _, result := range results {
		switch utils.GetJSONFieldType(result) {
		case utils.StringType:
			strLenResults = append(strLenResults, int64(len(result.(string))))
		default:
			strLenResults = append(strLenResults, nil)
		}
	}
	return &EvalResponse{
		Result: strLenResults,
		Error:  nil,
	}
}

func evalPFCOUNT(args []string, store *dstore.Store) *EvalResponse {
	if len(args) < 1 {
		return &EvalResponse{
			Result: nil,
			Error:  diceerrors.ErrWrongArgumentCount("PFCOUNT"),
		}
	}

	unionHll := hyperloglog.New()

	for _, arg := range args {
		obj := store.Get(arg)
		if obj != nil {
			currKeyHll, ok := obj.Value.(*hyperloglog.Sketch)
			if !ok {
				return &EvalResponse{
					Result: nil,
					Error:  diceerrors.ErrGeneral(diceerrors.WrongTypeHllErr),
				}
			}
			err := unionHll.Merge(currKeyHll)
			if err != nil {
				return &EvalResponse{
					Result: nil,
					Error:  diceerrors.ErrGeneral(diceerrors.InvalidHllErr),
				}
			}
		}
	}

	return &EvalResponse{
		Result: unionHll.Estimate(),
		Error:  nil,
	}
}

// evalJSONOBJLEN return the number of keys in the JSON object at path in key.
// Returns an array of integer replies, an integer for each matching value,
// which is the json objects length, or nil, if the matching value is not a json.
// Returns encoded error if the key doesn't exist or key is expired or the matching value is not an array.
// Returns encoded error response if incorrect number of arguments
func evalJSONOBJLEN(args []string, store *dstore.Store) *EvalResponse {
	if len(args) < 1 {
		return &EvalResponse{
			Result: nil,
			Error:  diceerrors.ErrWrongArgumentCount("JSON.OBJLEN"),
		}
	}

	key := args[0]

	// Retrieve the object from the database
	obj := store.Get(key)
	if obj == nil {
		return &EvalResponse{
			Result: nil,
			Error:  nil,
		}
	}

	// check if the object is json
	errWithMessage := object.AssertTypeAndEncoding(obj.TypeEncoding, object.ObjTypeJSON, object.ObjEncodingJSON)
	if errWithMessage != nil {
		return &EvalResponse{
			Result: nil,
			Error:  diceerrors.ErrWrongTypeOperation,
		}
	}

	// get the value & check for marsheling error
	jsonData := obj.Value
	_, err := sonic.Marshal(jsonData)
	if err != nil {
		return &EvalResponse{
			Result: nil,
			Error:  diceerrors.ErrWrongTypeOperation,
		}
	}
	if len(args) == 1 {
		// check if the value is of json type
		if utils.GetJSONFieldType(jsonData) == utils.ObjectType {
			if castedData, ok := jsonData.(map[string]interface{}); ok {
				return &EvalResponse{
					Result: int64(len(castedData)),
					Error:  nil,
				}
			}
			return &EvalResponse{
				Result: nil,
				Error:  nil,
			}
		}
		return &EvalResponse{
			Result: nil,
			Error:  diceerrors.ErrWrongTypeOperation,
		}
	}

	path, isDefinitePath := utils.ParseInputJSONPath(args[1])

	expr, err := jp.ParseString(path)
	if err != nil {
		return &EvalResponse{
			Result: nil,
			Error:  diceerrors.ErrJSONPathNotFound(path),
		}
	}

	// get all values for matching paths
	results := expr.Get(jsonData)

	objectLen := make([]interface{}, 0, len(results))

	for _, result := range results {
		switch utils.GetJSONFieldType(result) {
		case utils.ObjectType:
			if castedResult, ok := result.(map[string]interface{}); ok {
				objectLen = append(objectLen, int64(len(castedResult)))
			} else {
				objectLen = append(objectLen, nil)
			}
		default:
			// If it is a definitePath, and the only value is not JSON, throw wrong type error
			if isDefinitePath {
				return &EvalResponse{
					Result: nil,
					Error: diceerrors.ErrWrongTypeOperation,
				}
			}
			objectLen = append(objectLen, nil)
		}
	}

	// Must return a single integer if it is a definite Path
	if isDefinitePath {
		if len(objectLen) == 0 {
			return &EvalResponse{
				Result: nil,
				Error:  nil,
			}
		}
		return &EvalResponse{
			Result: objectLen[0],
			Error:  nil,
		}
	}

	return &EvalResponse{
		Result: objectLen,
		Error:  nil,
	}
}

func evalPFMERGE(args []string, store *dstore.Store) *EvalResponse {
	if len(args) < 1 {
		return &EvalResponse{
			Result: nil,
			Error:  diceerrors.ErrWrongArgumentCount("PFMERGE"),
		}
	}

	var mergedHll *hyperloglog.Sketch
	destKey := args[0]
	obj := store.Get(destKey)

	// If destKey doesn't exist, create a new HLL, else fetch the existing
	if obj == nil {
		mergedHll = hyperloglog.New()
	} else {
		var ok bool
		mergedHll, ok = obj.Value.(*hyperloglog.Sketch)
		if !ok {
			return &EvalResponse{
				Result: nil,
				Error:  diceerrors.ErrGeneral(diceerrors.WrongTypeHllErr),
			}
		}
	}

	for _, arg := range args {
		obj := store.Get(arg)
		if obj != nil {
			currKeyHll, ok := obj.Value.(*hyperloglog.Sketch)
			if !ok {
				return &EvalResponse{
					Result: nil,
					Error:  diceerrors.ErrGeneral(diceerrors.WrongTypeHllErr),
				}
			}

			err := mergedHll.Merge(currKeyHll)
			if err != nil {
				return &EvalResponse{
					Result: nil,
					Error:  diceerrors.ErrGeneral(diceerrors.InvalidHllErr),
				}
			}
		}
	}

	// Save the mergedHll
	obj = store.NewObj(mergedHll, -1, object.ObjTypeString, object.ObjEncodingRaw)
	store.Put(destKey, obj)

	return &EvalResponse{
		Result: clientio.OK,
		Error:  nil,
	}
}

<<<<<<< HEAD
// evalJSONARRAPPEND appends the value(s) provided in the args to the given array path
// in the JSON object saved at key in arguments.
// Args must contain atleast a key, path and value.
// If the key does not exist or is expired, it returns response.NIL.
// If the object at given path is not an array, it returns response.NIL.
// Returns the new length of the array at path.
func evalJSONARRAPPEND(args []string, store *dstore.Store) *EvalResponse {
	if len(args) < 3 {
		return &EvalResponse{
			Result: nil,
			Error:  diceerrors.ErrWrongArgumentCount("JSON.ARRAPPEND"),
		}
	}

	key := args[0]
	path := args[1]
	values := args[2:]

	obj := store.Get(key)
	if obj == nil {
		return &EvalResponse{
			Result: clientio.NIL,
			Error:  nil,
		}
	}
	errWithMessage := object.AssertTypeAndEncoding(obj.TypeEncoding, object.ObjTypeJSON, object.ObjEncodingJSON)
	if errWithMessage != nil {
		return &EvalResponse{
			Result: nil,
			Error:  diceerrors.ErrWrongTypeOperation,
		}
	}
	jsonData := obj.Value

	expr, err := jp.ParseString(path)
	if err != nil {
		return &EvalResponse{
			Result: nil,
			Error:  diceerrors.ErrJSONPathNotFound(path),
		}
	}

	// Parse the input values as JSON
	parsedValues := make([]interface{}, len(values))
	for i, v := range values {
		var parsedValue interface{}
		err := sonic.UnmarshalString(v, &parsedValue)
		if err != nil {
			return &EvalResponse{
				Result: nil,
				Error:  diceerrors.ErrGeneral(err.Error()),
			}
		}
		parsedValues[i] = parsedValue
	}

	var resultsArray []interface{}
	modified := false

	// Capture the modified data when modifying the root path
	var newData interface{}
	var modifyErr error

	newData, modifyErr = expr.Modify(jsonData, func(data any) (interface{}, bool) {
		arr, ok := data.([]interface{})
		if !ok {
			// Not an array
			resultsArray = append(resultsArray, clientio.NIL)
			return data, false
		}

		// Append the parsed values to the array
		arr = append(arr, parsedValues...)

		resultsArray = append(resultsArray, int64(len(arr)))
		modified = true
		return arr, modified
	})

	if modifyErr != nil {
		return &EvalResponse{
			Result: nil,
			Error:  diceerrors.ErrGeneral(modifyErr.Error()),
		}
	}

	if !modified {
		// If no modification was made, it means the path did not exist or was not an array
		return &EvalResponse{
			Result: nil,
			Error:  diceerrors.ErrJSONPathNotFound(path),
		}
	}

	jsonData = newData
	obj.Value = jsonData

	return &EvalResponse{
		Result: resultsArray,
		Error:  nil,
	}
}

// evalJSONARRLEN return the length of the JSON array at path in key
// Returns an array of integer replies, an integer for each matching value,
// each is the array's length, or nil, if the matching value is not an array.
// Returns encoded error if the key doesn't exist or key is expired or the matching value is not an array.
// Returns encoded error response if incorrect number of arguments
func evalJSONARRLEN(args []string, store *dstore.Store) *EvalResponse {
	if len(args) < 1 {
		return &EvalResponse{
			Result: nil,
			Error:  diceerrors.ErrWrongArgumentCount("JSON.ARRLEN"),
		}
	}
	key := args[0]

	// Retrieve the object from the database
	obj := store.Get(key)

	// If the object is not present in the store or if its nil, then we should simply return nil.
	if obj == nil {
		return &EvalResponse{
			Result: clientio.NIL,
=======
// ZPOPMIN Removes and returns the member with the lowest score from the sorted set at the specified key.
// If multiple members have the same score, the one that comes first alphabetically is returned.
// You can also specify a count to remove and return multiple members at once.
// If the set is empty, it returns an empty result.
func evalZPOPMIN(args []string, store *dstore.Store) *EvalResponse {
	// Incorrect number of arguments should return error
	if len(args) < 1 || len(args) > 2 {
		return &EvalResponse{
			Result: clientio.NIL,
			Error:  diceerrors.ErrWrongArgumentCount("ZPOPMIN"),
		}
	}

	key := args[0]        // Key argument
	obj := store.Get(key) // Getting sortedSet object from store

	// If the sortedSet is nil, return an empty list
	if obj == nil {
		return &EvalResponse{
			Result: []string{},
>>>>>>> 1ca74928
			Error:  nil,
		}
	}

<<<<<<< HEAD
	errWithMessage := object.AssertTypeAndEncoding(obj.TypeEncoding, object.ObjTypeJSON, object.ObjEncodingJSON)
	if errWithMessage != nil {
		return &EvalResponse{
			Result: nil,
			Error:  diceerrors.ErrWrongTypeOperation,
		}
	}

	jsonData := obj.Value

	_, err := sonic.Marshal(jsonData)
	if err != nil {
		return &EvalResponse{
			Result: nil,
			Error:  diceerrors.ErrWrongTypeOperation,
		}
	}

	// This is the case if only argument passed to JSON.ARRLEN is the key itself.
	// This is valid only if the key holds an array; otherwise, an error should be returned.
	if len(args) == 1 {
		if utils.GetJSONFieldType(jsonData) == utils.ArrayType {
			return &EvalResponse{
				Result: len(jsonData.([]interface{})),
				Error:  nil,
			}
		}
		return &EvalResponse{
			Result: nil,
			Error:  diceerrors.ErrWrongTypeOperation,
		}
	}

	path := args[1] // Getting the path to find the length of the array
	expr, err := jp.ParseString(path)
	if err != nil {
		return &EvalResponse{
			Result: nil,
			Error:  diceerrors.ErrJSONPathNotFound(path),
		}
	}

	results := expr.Get(jsonData)

	// If there are no results, that means the JSONPath does not exist
	if len(results) == 0 {
		return &EvalResponse{
			Result: nil,
			Error:  diceerrors.ErrJSONPathNotFound(path),
		}
	}

	// If the results are greater than one, we need to print them as a list
	// This condition should be updated in future when supporting Complex JSONPaths
	if len(results) > 1 {
		arrlenList := make([]interface{}, 0, len(results))
		for _, result := range results {
			switch utils.GetJSONFieldType(result) {
			case utils.ArrayType:
				arrlenList = append(arrlenList, len(result.([]interface{})))
			default:
				arrlenList = append(arrlenList, clientio.NIL)
			}
		}

		return &EvalResponse{
			Result: arrlenList,
			Error:  nil,
		}
	}

	// Single result should be printed as single integer instead of list
	jsonValue := results[0]

	if utils.GetJSONFieldType(jsonValue) == utils.ArrayType {
		return &EvalResponse{
			Result: len(jsonValue.([]interface{})),
			Error:  nil,
		}
	}

	// If execution reaches this point, the provided path either does not exist.
	return &EvalResponse{
		Result: nil,
		Error:  diceerrors.ErrJSONPathNotFound(path),
	}
}

// popElementAndUpdateArray removes an element at the given index
// Returns popped element, remaining array and error
func popElementAndUpdateArray(arr []any, index string) (popElem any, updatedArray []any, err error) {
	if len(arr) == 0 {
		return nil, nil, nil
	}

	var idx int
	// if index is empty, pop last element
	if index == "" {
		idx = len(arr) - 1
	} else {
		var err error
		idx, err = strconv.Atoi(index)
		if err != nil {
			return nil, nil, err
		}
		// convert index to a valid index
		idx = adjustIndex(idx, arr)
	}

	popElem = arr[idx]
	arr = append(arr[:idx], arr[idx+1:]...)

	return popElem, arr, nil
}

func evalJSONARRPOP(args []string, store *dstore.Store) *EvalResponse {
	if len(args) < 1 {
		return &EvalResponse{
			Result: nil,
			Error:  diceerrors.ErrWrongArgumentCount("JSON.ARRPOP"),
		}
	}
	key := args[0]

	var path = defaultRootPath
	if len(args) >= 2 {
		path = args[1]
	}

	var index string
	if len(args) >= 3 {
		index = args[2]
	}

	// Retrieve the object from the database
	obj := store.Get(key)
	if obj == nil {
		return &EvalResponse{
			Result: nil,
			Error:  diceerrors.ErrKeyNotFound,
		}
	}

	errWithMessage := object.AssertTypeAndEncoding(obj.TypeEncoding, object.ObjTypeJSON, object.ObjEncodingJSON)
	if errWithMessage != nil {
		return &EvalResponse{
			Result: nil,
			Error:  diceerrors.ErrWrongTypeOperation,
		}
	}

	jsonData := obj.Value
	_, err := sonic.Marshal(jsonData)
	if err != nil {
		return &EvalResponse{
			Result: nil,
=======
	sortedSet, err := sortedset.FromObject(obj)
	if err != nil {
		return &EvalResponse{
			Result: clientio.NIL,
>>>>>>> 1ca74928
			Error:  diceerrors.ErrWrongTypeOperation,
		}
	}

<<<<<<< HEAD
	if path == defaultRootPath {
		arr, ok := jsonData.([]any)
		// if value can not be converted to array, it is of another type
		// returns nil in this case similar to redis
		// also, return nil if array is empty
		if !ok || len(arr) == 0 {
			return &EvalResponse{
				Result: nil,
				Error:  diceerrors.ErrWrongTypeOperation,
			}
		}
		popElem, arr, err := popElementAndUpdateArray(arr, index)
		if err != nil {
			return &EvalResponse{
				Result: nil,
				Error:  diceerrors.ErrGeneral(err.Error()),
			}
		}

		// save the remaining array
		newObj := store.NewObj(arr, -1, object.ObjTypeJSON, object.ObjEncodingJSON)
		store.Put(key, newObj)

		return &EvalResponse{
			Result: popElem,
			Error:  nil,
		}
	}

	// if path is not root then extract value at path
	expr, err := jp.ParseString(path)
	if err != nil {
		return &EvalResponse{
			Result: nil,
			Error:  diceerrors.ErrJSONPathNotFound(path),
		}
	}
	results := expr.Get(jsonData)

	// process value at each path
	popArr := make([]any, 0, len(results))
	for _, result := range results {
		arr, ok := result.([]any)
		// if value can not be converted to array, it is of another type
		// returns nil in this case similar to redis
		// also, return nil if array is empty
		if !ok || len(arr) == 0 {
			popArr = append(popArr, clientio.NIL)
			continue
		}

		popElem, arr, err := popElementAndUpdateArray(arr, index)
		if err != nil {
			return &EvalResponse{
				Result: nil,
				Error:  diceerrors.ErrGeneral(err.Error()),
			}
		}

		// update array in place in the json object
		err = expr.Set(jsonData, arr)
		if err != nil {
			return &EvalResponse{
				Result: nil,
				Error:  diceerrors.ErrGeneral(err.Error()),
			}
		}

		popArr = append(popArr, popElem)
	}
	return &EvalResponse{
		Result: popArr,
=======
	count := 1
	// Check if the count argument is provided.
	if len(args) == 2 {
		countArg, err := strconv.Atoi(args[1])
		if err != nil {
			// Return an error if the argument is not a valid integer
			return &EvalResponse{
				Result: clientio.NIL,
				Error:  diceerrors.ErrIntegerOutOfRange,
			}
		}
		count = countArg
	}

	// If count is less than 1, empty array is returned
	if count < 1 {
		return &EvalResponse{
			Result: []string{},
			Error:  nil,
		}
	}

	// If the count argument is present, return all the members with lowest score sorted in ascending order.
	// If there are multiple lowest scores with same score value, it sorts the members in lexographical order of member name
	results := sortedSet.GetMin(count)

	return &EvalResponse{
		Result: results,
>>>>>>> 1ca74928
		Error:  nil,
	}
}<|MERGE_RESOLUTION|>--- conflicted
+++ resolved
@@ -996,7 +996,70 @@
 	}
 }
 
-<<<<<<< HEAD
+// ZPOPMIN Removes and returns the member with the lowest score from the sorted set at the specified key.
+// If multiple members have the same score, the one that comes first alphabetically is returned.
+// You can also specify a count to remove and return multiple members at once.
+// If the set is empty, it returns an empty result.
+func evalZPOPMIN(args []string, store *dstore.Store) *EvalResponse {
+	// Incorrect number of arguments should return error
+	if len(args) < 1 || len(args) > 2 {
+		return &EvalResponse{
+			Result: clientio.NIL,
+			Error:  diceerrors.ErrWrongArgumentCount("ZPOPMIN"),
+		}
+	}
+
+	key := args[0]        // Key argument
+	obj := store.Get(key) // Getting sortedSet object from store
+
+	// If the sortedSet is nil, return an empty list
+	if obj == nil {
+		return &EvalResponse{
+			Result: []string{},
+			Error:  nil,
+		}
+	}
+
+	sortedSet, err := sortedset.FromObject(obj)
+	if err != nil {
+		return &EvalResponse{
+			Result: clientio.NIL,
+			Error:  diceerrors.ErrWrongTypeOperation,
+		}
+	}
+
+	count := 1
+	// Check if the count argument is provided.
+	if len(args) == 2 {
+		countArg, err := strconv.Atoi(args[1])
+		if err != nil {
+			// Return an error if the argument is not a valid integer
+			return &EvalResponse{
+				Result: clientio.NIL,
+				Error:  diceerrors.ErrIntegerOutOfRange,
+			}
+		}
+		count = countArg
+	}
+
+	// If count is less than 1, empty array is returned
+	if count < 1 {
+		return &EvalResponse{
+			Result: []string{},
+			Error:  nil,
+		}
+	}
+
+	// If the count argument is present, return all the members with lowest score sorted in ascending order.
+	// If there are multiple lowest scores with same score value, it sorts the members in lexographical order of member name
+	results := sortedSet.GetMin(count)
+
+	return &EvalResponse{
+		Result: results,
+		Error:  nil,
+	}
+}
+
 // evalJSONARRAPPEND appends the value(s) provided in the args to the given array path
 // in the JSON object saved at key in arguments.
 // Args must contain atleast a key, path and value.
@@ -1121,33 +1184,10 @@
 	if obj == nil {
 		return &EvalResponse{
 			Result: clientio.NIL,
-=======
-// ZPOPMIN Removes and returns the member with the lowest score from the sorted set at the specified key.
-// If multiple members have the same score, the one that comes first alphabetically is returned.
-// You can also specify a count to remove and return multiple members at once.
-// If the set is empty, it returns an empty result.
-func evalZPOPMIN(args []string, store *dstore.Store) *EvalResponse {
-	// Incorrect number of arguments should return error
-	if len(args) < 1 || len(args) > 2 {
-		return &EvalResponse{
-			Result: clientio.NIL,
-			Error:  diceerrors.ErrWrongArgumentCount("ZPOPMIN"),
-		}
-	}
-
-	key := args[0]        // Key argument
-	obj := store.Get(key) // Getting sortedSet object from store
-
-	// If the sortedSet is nil, return an empty list
-	if obj == nil {
-		return &EvalResponse{
-			Result: []string{},
->>>>>>> 1ca74928
-			Error:  nil,
-		}
-	}
-
-<<<<<<< HEAD
+			Error:  nil,
+		}
+	}
+
 	errWithMessage := object.AssertTypeAndEncoding(obj.TypeEncoding, object.ObjTypeJSON, object.ObjEncodingJSON)
 	if errWithMessage != nil {
 		return &EvalResponse{
@@ -1304,17 +1344,10 @@
 	if err != nil {
 		return &EvalResponse{
 			Result: nil,
-=======
-	sortedSet, err := sortedset.FromObject(obj)
-	if err != nil {
-		return &EvalResponse{
-			Result: clientio.NIL,
->>>>>>> 1ca74928
-			Error:  diceerrors.ErrWrongTypeOperation,
-		}
-	}
-
-<<<<<<< HEAD
+			Error:  diceerrors.ErrWrongTypeOperation,
+		}
+	}
+
 	if path == defaultRootPath {
 		arr, ok := jsonData.([]any)
 		// if value can not be converted to array, it is of another type
@@ -1387,36 +1420,6 @@
 	}
 	return &EvalResponse{
 		Result: popArr,
-=======
-	count := 1
-	// Check if the count argument is provided.
-	if len(args) == 2 {
-		countArg, err := strconv.Atoi(args[1])
-		if err != nil {
-			// Return an error if the argument is not a valid integer
-			return &EvalResponse{
-				Result: clientio.NIL,
-				Error:  diceerrors.ErrIntegerOutOfRange,
-			}
-		}
-		count = countArg
-	}
-
-	// If count is less than 1, empty array is returned
-	if count < 1 {
-		return &EvalResponse{
-			Result: []string{},
-			Error:  nil,
-		}
-	}
-
-	// If the count argument is present, return all the members with lowest score sorted in ascending order.
-	// If there are multiple lowest scores with same score value, it sorts the members in lexographical order of member name
-	results := sortedSet.GetMin(count)
-
-	return &EvalResponse{
-		Result: results,
->>>>>>> 1ca74928
 		Error:  nil,
 	}
-}+}
