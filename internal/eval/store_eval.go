package eval

import (
	"math"
	"strconv"
	"strings"

<<<<<<< HEAD
=======
	"github.com/axiomhq/hyperloglog"
>>>>>>> 43392c17
	"github.com/bytedance/sonic"
	"github.com/dicedb/dice/internal/clientio"
	diceerrors "github.com/dicedb/dice/internal/errors"
	"github.com/dicedb/dice/internal/eval/sortedset"
	"github.com/dicedb/dice/internal/object"
	"github.com/dicedb/dice/internal/server/utils"
	dstore "github.com/dicedb/dice/internal/store"
	"github.com/ohler55/ojg/jp"
)

// evalSET puts a new <key, value> pair in db as in the args
// args must contain key and value.
// args can also contain multiple options -
//
//	EX or ex which will set the expiry time(in secs) for the key
//	PX or px which will set the expiry time(in milliseconds) for the key
//	EXAT or exat which will set the specified Unix time at which the key will expire, in seconds (a positive integer)
//	PXAT or PX which will the specified Unix time at which the key will expire, in milliseconds (a positive integer)
//	XX or xx which will only set the key if it already exists
//	NX or nx which will only set the key if it doesn not already exist
//
// Returns encoded error response if at least a <key, value> pair is not part of args
// Returns encoded error response if expiry time value in not integer
// Returns encoded error response if both PX and EX flags are present
// Returns encoded OK RESP once new entry is added
// If the key already exists then the value will be overwritten and expiry will be discarded
func evalSET(args []string, store *dstore.Store) *EvalResponse {
	if len(args) <= 1 {
		return &EvalResponse{
			Result: nil,
			Error:  diceerrors.ErrWrongArgumentCount("SET"),
		}
	}

	var key, value string
	var exDurationMs int64 = -1
	var state exDurationState = Uninitialized
	var keepttl bool = false

	key, value = args[0], args[1]
	oType, oEnc := deduceTypeEncoding(value)

	for i := 2; i < len(args); i++ {
		arg := strings.ToUpper(args[i])
		switch arg {
		case Ex, Px:
			if state != Uninitialized {
				return &EvalResponse{
					Result: nil,
					Error:  diceerrors.ErrSyntax,
				}
			}
			i++
			if i == len(args) {
				return &EvalResponse{
					Result: nil,
					Error:  diceerrors.ErrSyntax,
				}
			}

			exDuration, err := strconv.ParseInt(args[i], 10, 64)
			if err != nil {
				return &EvalResponse{
					Result: nil,
					Error:  diceerrors.ErrIntegerOutOfRange,
				}
			}

			if exDuration <= 0 || exDuration >= maxExDuration {
				return &EvalResponse{
					Result: nil,
					Error:  diceerrors.ErrInvalidExpireTime("SET"),
				}
			}

			// converting seconds to milliseconds
			if arg == Ex {
				exDuration *= 1000
			}
			exDurationMs = exDuration
			state = Initialized

		case Pxat, Exat:
			if state != Uninitialized {
				return &EvalResponse{
					Result: nil,
					Error:  diceerrors.ErrSyntax,
				}
			}
			i++
			if i == len(args) {
				return &EvalResponse{
					Result: nil,
					Error:  diceerrors.ErrSyntax,
				}
			}
			exDuration, err := strconv.ParseInt(args[i], 10, 64)
			if err != nil {
				return &EvalResponse{
					Result: nil,
					Error:  diceerrors.ErrIntegerOutOfRange,
				}
			}

			if exDuration < 0 {
				return &EvalResponse{
					Result: nil,
					Error:  diceerrors.ErrInvalidExpireTime("SET"),
				}
			}

			if arg == Exat {
				exDuration *= 1000
			}
			exDurationMs = exDuration - utils.GetCurrentTime().UnixMilli()
			// If the expiry time is in the past, set exDurationMs to 0
			// This will be used to signal immediate expiration
			if exDurationMs < 0 {
				exDurationMs = 0
			}
			state = Initialized

		case XX:
			// Get the key from the hash table
			obj := store.Get(key)

			// if key does not exist, return RESP encoded nil
			if obj == nil {
				return &EvalResponse{
					Result: clientio.NIL,
					Error:  nil,
				}
			}
		case NX:
			obj := store.Get(key)
			if obj != nil {
				return &EvalResponse{
					Result: clientio.NIL,
					Error:  nil,
				}
			}
		case KeepTTL:
			keepttl = true
		default:
			return &EvalResponse{
				Result: nil,
				Error:  diceerrors.ErrSyntax,
			}
		}
	}

	// Cast the value properly based on the encoding type
	var storedValue interface{}
	switch oEnc {
	case object.ObjEncodingInt:
		storedValue, _ = strconv.ParseInt(value, 10, 64)
	case object.ObjEncodingEmbStr, object.ObjEncodingRaw:
		storedValue = value
	default:
		return &EvalResponse{
			Result: nil,
			Error:  diceerrors.ErrUnsupportedEncoding(int(oEnc)),
		}
	}

	// putting the k and value in a Hash Table
	store.Put(key, store.NewObj(storedValue, exDurationMs, oType, oEnc), dstore.WithKeepTTL(keepttl))

	return &EvalResponse{
		Result: clientio.OK,
		Error:  nil,
	}
}

// evalGET returns the value for the queried key in args
// The key should be the only param in args
// The RESP value of the key is encoded and then returned
// evalGET returns response.clientio.NIL if key is expired or it does not exist
func evalGET(args []string, store *dstore.Store) *EvalResponse {
	if len(args) != 1 {
		return &EvalResponse{
			Result: nil,
			Error:  diceerrors.ErrWrongArgumentCount("GET"),
		}
	}

	key := args[0]

	obj := store.Get(key)

	// if key does not exist, return RESP encoded nil
	if obj == nil {
		return &EvalResponse{
			Result: clientio.NIL,
			Error:  nil,
		}
	}

	// Decode and return the value based on its encoding
	switch _, oEnc := object.ExtractTypeEncoding(obj); oEnc {
	case object.ObjEncodingInt:
		// Value is stored as an int64, so use type assertion
		if val, ok := obj.Value.(int64); ok {
			return &EvalResponse{
				Result: val,
				Error:  nil,
			}
		}

		return &EvalResponse{
			Result: nil,
			Error:  diceerrors.ErrUnexpectedType("int64", obj.Value),
		}

	case object.ObjEncodingEmbStr, object.ObjEncodingRaw:
		// Value is stored as a string, use type assertion
		if val, ok := obj.Value.(string); ok {
			return &EvalResponse{
				Result: val,
				Error:  nil,
			}
		}
		return &EvalResponse{
			Result: nil,
			Error:  diceerrors.ErrUnexpectedType("string", obj.Value),
		}

	case object.ObjEncodingByteArray:
		// Value is stored as a bytearray, use type assertion
		if val, ok := obj.Value.(*ByteArray); ok {
			return &EvalResponse{
				Result: string(val.data),
				Error:  nil,
			}
		}

		return &EvalResponse{
			Result: nil,
			Error:  diceerrors.ErrWrongTypeOperation,
		}

	default:
		return &EvalResponse{
			Result: nil,
			Error:  diceerrors.ErrWrongTypeOperation,
		}
	}
}

// GETSET atomically sets key to value and returns the old value stored at key.
// Returns an error when key exists but does not hold a string value.
// Any previous time to live associated with the key is
// discarded on successful SET operation.
//
// Returns:
// Bulk string reply: the old value stored at the key.
// Nil reply: if the key does not exist.
func evalGETSET(args []string, store *dstore.Store) *EvalResponse {
	if len(args) != 2 {
		return &EvalResponse{
			Result: nil,
			Error:  diceerrors.ErrWrongArgumentCount("GETSET"),
		}
	}

	key, value := args[0], args[1]
	getResp := evalGET([]string{key}, store)
	// Check if it's an error resp from GET
	if getResp.Error != nil {
		return getResp
	}

	// Previous TTL needs to be reset
	setResp := evalSET([]string{key, value}, store)
	// Check if it's an error resp from SET
	if setResp.Error != nil {
		return setResp
	}

	return getResp
}

// evalSETEX puts a new <key, value> pair in db as in the args
// args must contain only  key , expiry and value
// Returns encoded error response if <key,exp,value> is not part of args
// Returns encoded error response if expiry time value in not integer
// Returns encoded OK RESP once new entry is added
// If the key already exists then the value and expiry will be overwritten
func evalSETEX(args []string, store *dstore.Store) *EvalResponse {
	if len(args) != 3 {
		return &EvalResponse{
			Result: nil,
			Error:  diceerrors.ErrWrongArgumentCount("SETEX"),
		}
	}

	var key, value string
	key, value = args[0], args[2]

	exDuration, err := strconv.ParseInt(args[1], 10, 64)
	if err != nil {
		return &EvalResponse{
			Result: nil,
			Error:  diceerrors.ErrIntegerOutOfRange,
		}
	}
	if exDuration <= 0 || exDuration >= maxExDuration {
		return &EvalResponse{
			Result: nil,
			Error:  diceerrors.ErrInvalidExpireTime("SETEX"),
		}
	}
	newArgs := []string{key, value, Ex, args[1]}

	return evalSET(newArgs, store)
}

<<<<<<< HEAD
// evalJSONARRAPPEND appends the value(s) provided in the args to the given array path
// in the JSON object saved at key in arguments.
// Args must contain atleast a key, path and value.
// If the key does not exist or is expired, it returns response.NIL.
// If the object at given path is not an array, it returns response.NIL.
// Returns the new length of the array at path.
func evalJSONARRAPPEND(args []string, store *dstore.Store) *EvalResponse {
	if len(args) < 3 {
		return &EvalResponse{
			Result: nil,
			Error:  diceerrors.ErrWrongArgumentCount("JSON.ARRAPPEND"),
=======
// evalZADD adds all the specified members with the specified scores to the sorted set stored at key.
// If a specified member is already a member of the sorted set, the score is updated and the element
// reinserted at the right position to ensure the correct ordering.
// If key does not exist, a new sorted set with the specified members as sole members is created.
func evalZADD(args []string, store *dstore.Store) *EvalResponse {
	if len(args) < 3 || len(args)%2 == 0 {
		return &EvalResponse{
			Result: nil,
			Error:  diceerrors.ErrWrongArgumentCount("ZADD"),
>>>>>>> 43392c17
		}
	}

	key := args[0]
<<<<<<< HEAD
	path := args[1]
	values := args[2:]

	obj := store.Get(key)
	if obj == nil {
		return &EvalResponse{
			Result: clientio.NIL,
			Error:  nil,
		}
	}
	errWithMessage := object.AssertTypeAndEncoding(obj.TypeEncoding, object.ObjTypeJSON, object.ObjEncodingJSON)
	if errWithMessage != nil {
		return &EvalResponse{
			Result: nil,
			Error:  diceerrors.ErrWrongTypeOperation,
		}
	}
	jsonData := obj.Value

	expr, err := jp.ParseString(path)
	if err != nil {
		return &EvalResponse{
			Result: nil,
			Error:  diceerrors.ErrJSONPathNotFound(path),
		}
	}

	// Parse the input values as JSON
	parsedValues := make([]interface{}, len(values))
	for i, v := range values {
		var parsedValue interface{}
		err := sonic.UnmarshalString(v, &parsedValue)
		if err != nil {
			return &EvalResponse{
				Result: nil,
				Error:  diceerrors.ErrGeneral(err.Error()),
			}
		}
		parsedValues[i] = parsedValue
	}

	var resultsArray []interface{}
	modified := false

	// Capture the modified data when modifying the root path
	var newData interface{}
	var modifyErr error

	newData, modifyErr = expr.Modify(jsonData, func(data any) (interface{}, bool) {
		arr, ok := data.([]interface{})
		if !ok {
			// Not an array
			resultsArray = append(resultsArray, clientio.NIL)
			return data, false
		}

		// Append the parsed values to the array
		arr = append(arr, parsedValues...)

		resultsArray = append(resultsArray, int64(len(arr)))
		modified = true
		return arr, modified
	})

	if modifyErr != nil {
		return &EvalResponse{
			Result: nil,
			Error:  diceerrors.ErrGeneral(modifyErr.Error()),
		}
	}

	if !modified {
		// If no modification was made, it means the path did not exist or was not an array
		return &EvalResponse{
			Result: nil,
			Error:  diceerrors.ErrJSONPathNotFound(path),
		}
	}

	jsonData = newData
	obj.Value = jsonData

	return &EvalResponse{
		Result: resultsArray,
=======
	obj := store.Get(key)

	var sortedSet *sortedset.Set

	if obj != nil {
		var err []byte
		sortedSet, err = sortedset.FromObject(obj)
		if err != nil {
			return &EvalResponse{
				Result: nil,
				Error:  diceerrors.ErrWrongTypeOperation,
			}
		}
	} else {
		sortedSet = sortedset.New()
	}

	added := 0
	for i := 1; i < len(args); i += 2 {
		scoreStr := args[i]
		member := args[i+1]

		score, err := strconv.ParseFloat(scoreStr, 64)
		if err != nil || math.IsNaN(score) {
			return &EvalResponse{
				Result: nil,
				Error:  diceerrors.ErrInvalidNumberFormat,
			}
		}

		wasInserted := sortedSet.Upsert(score, member)

		if wasInserted {
			added += 1
		}
	}

	obj = store.NewObj(sortedSet, -1, object.ObjTypeSortedSet, object.ObjEncodingBTree)
	store.Put(key, obj, dstore.WithPutCmd(dstore.ZAdd))

	return &EvalResponse{
		Result: added,
		Error:  nil,
	}
}

// evalZRANGE returns the specified range of elements in the sorted set stored at key.
// The elements are considered to be ordered from the lowest to the highest score.
func evalZRANGE(args []string, store *dstore.Store) *EvalResponse {
	if len(args) < 3 {
		return &EvalResponse{
			Result: nil,
			Error:  diceerrors.ErrWrongArgumentCount("ZRANGE"),
		}
	}

	key := args[0]
	startStr := args[1]
	stopStr := args[2]

	withScores := false
	reverse := false
	for i := 3; i < len(args); i++ {
		arg := strings.ToUpper(args[i])
		if arg == WithScores {
			withScores = true
		} else if arg == REV {
			reverse = true
		} else {
			return &EvalResponse{
				Result: nil,
				Error:  diceerrors.ErrSyntax,
			}
		}
	}

	start, err := strconv.Atoi(startStr)
	if err != nil {
		return &EvalResponse{
			Result: nil,
			Error:  diceerrors.ErrInvalidNumberFormat,
		}
	}

	stop, err := strconv.Atoi(stopStr)
	if err != nil {
		return &EvalResponse{
			Result: nil,
			Error:  diceerrors.ErrInvalidNumberFormat,
		}
	}

	obj := store.Get(key)
	if obj == nil {
		return &EvalResponse{
			Result: []string{},
			Error:  nil,
		}
	}

	sortedSet, errMsg := sortedset.FromObject(obj)

	if errMsg != nil {
		return &EvalResponse{
			Result: nil,
			Error:  diceerrors.ErrWrongTypeOperation,
		}
	}

	result := sortedSet.GetRange(start, stop, withScores, reverse)

	return &EvalResponse{
		Result: result,
>>>>>>> 43392c17
		Error:  nil,
	}
}

<<<<<<< HEAD
// evalJSONARRLEN return the length of the JSON array at path in key
// Returns an array of integer replies, an integer for each matching value,
// each is the array's length, or nil, if the matching value is not an array.
// Returns encoded error if the key doesn't exist or key is expired or the matching value is not an array.
// Returns encoded error response if incorrect number of arguments
func evalJSONARRLEN(args []string, store *dstore.Store) *EvalResponse {
	if len(args) < 1 {
		return &EvalResponse{
			Result: nil,
			Error:  diceerrors.ErrWrongArgumentCount("JSON.ARRLEN"),
=======
// evalJSONCLEAR Clear container values (arrays/objects) and set numeric values to 0,
// Already cleared values are ignored for empty containers and zero numbers
// args must contain at least the key;  (path unused in this implementation)
// Returns encoded error if key is expired, or it does not exist
// Returns encoded error response if incorrect number of arguments
// Returns an integer reply specifying the number of matching JSON arrays
// and objects cleared + number of matching JSON numerical values zeroed.
func evalJSONCLEAR(args []string, store *dstore.Store) *EvalResponse {
	if len(args) < 1 {
		return &EvalResponse{
			Result: nil,
			Error:  diceerrors.ErrWrongArgumentCount("JSON.CLEAR"),
>>>>>>> 43392c17
		}
	}
	key := args[0]

<<<<<<< HEAD
	// Retrieve the object from the database
	obj := store.Get(key)

	// If the object is not present in the store or if its nil, then we should simply return nil.
	if obj == nil {
		return &EvalResponse{
			Result: clientio.NIL,
=======
	// Default path is root if not specified
	path := defaultRootPath
	if len(args) > 1 {
		path = args[1]
	}

	// Retrieve the object from the database
	obj := store.Get(key)
	if obj == nil {
		return &EvalResponse{
			Result: nil,
>>>>>>> 43392c17
			Error:  nil,
		}
	}

	errWithMessage := object.AssertTypeAndEncoding(obj.TypeEncoding, object.ObjTypeJSON, object.ObjEncodingJSON)
	if errWithMessage != nil {
		return &EvalResponse{
			Result: nil,
			Error:  diceerrors.ErrWrongTypeOperation,
		}
	}

	jsonData := obj.Value

	_, err := sonic.Marshal(jsonData)
	if err != nil {
		return &EvalResponse{
			Result: nil,
			Error:  diceerrors.ErrWrongTypeOperation,
		}
	}

<<<<<<< HEAD
	// This is the case if only argument passed to JSON.ARRLEN is the key itself.
	// This is valid only if the key holds an array; otherwise, an error should be returned.
	if len(args) == 1 {
		if utils.GetJSONFieldType(jsonData) == utils.ArrayType {
			return &EvalResponse{
				Result: len(jsonData.([]interface{})),
				Error:  nil,
			}
		}
		return &EvalResponse{
			Result: nil,
			Error:  diceerrors.ErrWrongTypeOperation,
		}
	}

	path := args[1] // Getting the path to find the length of the array
	expr, err := jp.ParseString(path)
	if err != nil {
		return &EvalResponse{
			Result: nil,
			Error:  diceerrors.ErrJSONPathNotFound(path),
		}
	}

	results := expr.Get(jsonData)

	// If there are no results, that means the JSONPath does not exist
	if len(results) == 0 {
		return &EvalResponse{
			Result: nil,
			Error:  diceerrors.ErrJSONPathNotFound(path),
		}
	}

	// If the results are greater than one, we need to print them as a list
	// This condition should be updated in future when supporting Complex JSONPaths
	if len(results) > 1 {
		arrlenList := make([]interface{}, 0, len(results))
		for _, result := range results {
			switch utils.GetJSONFieldType(result) {
			case utils.ArrayType:
				arrlenList = append(arrlenList, len(result.([]interface{})))
			default:
				arrlenList = append(arrlenList, clientio.NIL)
			}
		}

		return &EvalResponse{
			Result: arrlenList,
=======
	var countClear int64 = 0
	if len(args) == 1 || path == defaultRootPath {
		if jsonData != struct{}{} {
			// If path is root and len(args) == 1, return it instantly
			newObj := store.NewObj(struct{}{}, -1, object.ObjTypeJSON, object.ObjEncodingJSON)
			store.Put(key, newObj)
			countClear++
			return &EvalResponse{
				Result: countClear,
				Error:  nil,
			}
		}
	}

	expr, err := jp.ParseString(path)
	if err != nil {
		return &EvalResponse{
			Result: nil,
			Error:  diceerrors.ErrJSONPathNotFound(path),
		}
	}

	newData, err := expr.Modify(jsonData, func(element any) (altered any, changed bool) {
		switch utils.GetJSONFieldType(element) {
		case utils.IntegerType, utils.NumberType:
			if element != utils.NumberZeroValue {
				countClear++
				return utils.NumberZeroValue, true
			}
		case utils.ArrayType:
			if len(element.([]interface{})) != 0 {
				countClear++
				return []interface{}{}, true
			}
		case utils.ObjectType:
			if element != struct{}{} {
				countClear++
				return struct{}{}, true
			}
		default:
			return element, false
		}
		return
	})
	if err != nil {
		return &EvalResponse{
			Result: nil,
			Error:  diceerrors.ErrGeneral(err.Error()),
		}
	}

	jsonData = newData
	obj.Value = jsonData
	return &EvalResponse{
		Result: countClear,
		Error:  nil,
	}
}

// PFADD Adds all the element arguments to the HyperLogLog data structure stored at the variable
// name specified as first argument.
//
// Returns:
// If the approximated cardinality estimated by the HyperLogLog changed after executing the command,
// returns 1, otherwise 0 is returned.
func evalPFADD(args []string, store *dstore.Store) *EvalResponse {
	if len(args) < 1 {
		return &EvalResponse{
			Result: nil,
			Error:  diceerrors.ErrWrongArgumentCount("PFADD"),
		}
	}

	key := args[0]
	obj := store.Get(key)

	// If key doesn't exist prior initial cardinality changes hence return 1
	if obj == nil {
		hll := hyperloglog.New()
		for _, arg := range args[1:] {
			hll.Insert([]byte(arg))
		}

		obj = store.NewObj(hll, -1, object.ObjTypeString, object.ObjEncodingRaw)

		store.Put(key, obj)
		return &EvalResponse{
			Result: int64(1),
>>>>>>> 43392c17
			Error:  nil,
		}
	}

<<<<<<< HEAD
	// Single result should be printed as single integer instead of list
	jsonValue := results[0]

	if utils.GetJSONFieldType(jsonValue) == utils.ArrayType {
		return &EvalResponse{
			Result: len(jsonValue.([]interface{})),
=======
	existingHll, ok := obj.Value.(*hyperloglog.Sketch)
	if !ok {
		return &EvalResponse{
			Result: nil,
			Error:  diceerrors.ErrGeneral(diceerrors.WrongTypeHllErr),
		}
	}
	initialCardinality := existingHll.Estimate()
	for _, arg := range args[1:] {
		existingHll.Insert([]byte(arg))
	}

	if newCardinality := existingHll.Estimate(); initialCardinality != newCardinality {
		return &EvalResponse{
			Result: int64(1),
>>>>>>> 43392c17
			Error:  nil,
		}
	}

<<<<<<< HEAD
	// If execution reaches this point, the provided path either does not exist.
	return &EvalResponse{
		Result: nil,
		Error:  diceerrors.ErrJSONPathNotFound(path),
	}
}

// popElementAndUpdateArray removes an element at the given index
// Returns popped element, remaining array and error
func popElementAndUpdateArray(arr []any, index string) (popElem any, updatedArray []any, err error) {
	if len(arr) == 0 {
		return nil, nil, nil
	}

	var idx int
	// if index is empty, pop last element
	if index == "" {
		idx = len(arr) - 1
	} else {
		var err error
		idx, err = strconv.Atoi(index)
		if err != nil {
			return nil, nil, err
		}
		// convert index to a valid index
		idx = adjustIndex(idx, arr)
	}

	popElem = arr[idx]
	arr = append(arr[:idx], arr[idx+1:]...)

	return popElem, arr, nil
}

func evalJSONARRPOP(args []string, store *dstore.Store) *EvalResponse {
	if len(args) < 1 {
		return &EvalResponse{
			Result: nil,
			Error:  diceerrors.ErrWrongArgumentCount("JSON.ARRPOP"),
		}
	}
	key := args[0]

	var path = defaultRootPath
	if len(args) >= 2 {
		path = args[1]
	}

	var index string
	if len(args) >= 3 {
		index = args[2]
	}

=======
	return &EvalResponse{
		Result: int64(0),
		Error:  nil,
	}
}

// evalJSONSTRLEN Report the length of the JSON String at path in key
// Returns by recursive descent an array of integer replies for each path,
// the string's length, or nil, if the matching JSON value is not a string.
func evalJSONSTRLEN(args []string, store *dstore.Store) *EvalResponse {
	if len(args) < 1 {
		return &EvalResponse{
			Result: nil,
			Error:  diceerrors.ErrWrongArgumentCount("JSON.STRLEN"),
		}
	}

	key := args[0]

	obj := store.Get(key)

	if obj == nil {
		return &EvalResponse{
			Result: nil,
			Error:  nil,
		}
	}

	if len(args) < 2 {
		// no recursive
		// making consistent with arrlen
		// to-do parsing
		jsonData := obj.Value

		jsonDataType := strings.ToLower(utils.GetJSONFieldType(jsonData))
		if jsonDataType == "number" {
			jsonDataFloat := jsonData.(float64)
			if jsonDataFloat == float64(int64(jsonDataFloat)) {
				jsonDataType = "integer"
			}
		}
		if jsonDataType != utils.StringType {
			return &EvalResponse{
				Result: nil,
				Error:  diceerrors.ErrUnexpectedJSONPathType("string", jsonDataType),
			}
		}
		return &EvalResponse{
			Result: int64(len(jsonData.(string))),
			Error:  nil,
		}
	}

	path := args[1]

	// Check if the object is of JSON type
	errWithMessage := object.AssertTypeAndEncoding(obj.TypeEncoding, object.ObjTypeJSON, object.ObjEncodingJSON)
	if errWithMessage != nil {
		return &EvalResponse{
			Result: nil,
			Error:  diceerrors.ErrWrongTypeOperation,
		}
	}

	jsonData := obj.Value
	if path == defaultRootPath {
		defaultStringResult := make([]interface{}, 0, 1)
		if utils.GetJSONFieldType(jsonData) == utils.StringType {
			defaultStringResult = append(defaultStringResult, int64(len(jsonData.(string))))
		} else {
			defaultStringResult = append(defaultStringResult, nil)
		}

		return &EvalResponse{
			Result: defaultStringResult,
			Error:  nil,
		}
	}

	// Parse the JSONPath expression
	expr, err := jp.ParseString(path)
	if err != nil {
		return &EvalResponse{
			Result: nil,
			Error:  diceerrors.ErrJSONPathNotFound(path),
		}
	}
	// Execute the JSONPath query
	results := expr.Get(jsonData)
	if len(results) == 0 {
		return &EvalResponse{
			Result: []interface{}{},
			Error:  nil,
		}
	}
	strLenResults := make([]interface{}, 0, len(results))
	for _, result := range results {
		switch utils.GetJSONFieldType(result) {
		case utils.StringType:
			strLenResults = append(strLenResults, int64(len(result.(string))))
		default:
			strLenResults = append(strLenResults, nil)
		}
	}
	return &EvalResponse{
		Result: strLenResults,
		Error:  nil,
	}
}

func evalPFCOUNT(args []string, store *dstore.Store) *EvalResponse {
	if len(args) < 1 {
		return &EvalResponse{
			Result: nil,
			Error:  diceerrors.ErrWrongArgumentCount("PFCOUNT"),
		}
	}

	unionHll := hyperloglog.New()

	for _, arg := range args {
		obj := store.Get(arg)
		if obj != nil {
			currKeyHll, ok := obj.Value.(*hyperloglog.Sketch)
			if !ok {
				return &EvalResponse{
					Result: nil,
					Error:  diceerrors.ErrGeneral(diceerrors.WrongTypeHllErr),
				}
			}
			err := unionHll.Merge(currKeyHll)
			if err != nil {
				return &EvalResponse{
					Result: nil,
					Error:  diceerrors.ErrGeneral(diceerrors.InvalidHllErr),
				}
			}
		}
	}

	return &EvalResponse{
		Result: unionHll.Estimate(),
		Error:  nil,
	}
}

// evalJSONOBJLEN return the number of keys in the JSON object at path in key.
// Returns an array of integer replies, an integer for each matching value,
// which is the json objects length, or nil, if the matching value is not a json.
// Returns encoded error if the key doesn't exist or key is expired or the matching value is not an array.
// Returns encoded error response if incorrect number of arguments
func evalJSONOBJLEN(args []string, store *dstore.Store) *EvalResponse {
	if len(args) < 1 {
		return &EvalResponse{
			Result: nil,
			Error:  diceerrors.ErrWrongArgumentCount("JSON.OBJLEN"),
		}
	}

	key := args[0]

>>>>>>> 43392c17
	// Retrieve the object from the database
	obj := store.Get(key)
	if obj == nil {
		return &EvalResponse{
			Result: nil,
<<<<<<< HEAD
			Error:  diceerrors.ErrKeyNotFound,
		}
	}

=======
			Error:  nil,
		}
	}

	// check if the object is json
>>>>>>> 43392c17
	errWithMessage := object.AssertTypeAndEncoding(obj.TypeEncoding, object.ObjTypeJSON, object.ObjEncodingJSON)
	if errWithMessage != nil {
		return &EvalResponse{
			Result: nil,
			Error:  diceerrors.ErrWrongTypeOperation,
		}
	}

<<<<<<< HEAD
=======
	// get the value & check for marsheling error
>>>>>>> 43392c17
	jsonData := obj.Value
	_, err := sonic.Marshal(jsonData)
	if err != nil {
		return &EvalResponse{
			Result: nil,
			Error:  diceerrors.ErrWrongTypeOperation,
		}
	}
<<<<<<< HEAD

	if path == defaultRootPath {
		arr, ok := jsonData.([]any)
		// if value can not be converted to array, it is of another type
		// returns nil in this case similar to redis
		// also, return nil if array is empty
		if !ok || len(arr) == 0 {
			return &EvalResponse{
				Result: nil,
				Error:  diceerrors.ErrWrongTypeOperation,
			}
		}
		popElem, arr, err := popElementAndUpdateArray(arr, index)
		if err != nil {
			return &EvalResponse{
				Result: nil,
				Error:  diceerrors.ErrGeneral(err.Error()),
			}
		}

		// save the remaining array
		newObj := store.NewObj(arr, -1, object.ObjTypeJSON, object.ObjEncodingJSON)
		store.Put(key, newObj)

		return &EvalResponse{
			Result: popElem,
			Error:  nil,
		}
	}

	// if path is not root then extract value at path
=======
	if len(args) == 1 {
		// check if the value is of json type
		if utils.GetJSONFieldType(jsonData) == utils.ObjectType {
			if castedData, ok := jsonData.(map[string]interface{}); ok {
				return &EvalResponse{
					Result: int64(len(castedData)),
					Error:  nil,
				}
			}
			return &EvalResponse{
				Result: nil,
				Error:  nil,
			}
		}
		return &EvalResponse{
			Result: nil,
			Error:  diceerrors.ErrWrongTypeOperation,
		}
	}

	path := args[1]

>>>>>>> 43392c17
	expr, err := jp.ParseString(path)
	if err != nil {
		return &EvalResponse{
			Result: nil,
			Error:  diceerrors.ErrJSONPathNotFound(path),
		}
	}
<<<<<<< HEAD
	results := expr.Get(jsonData)

	// process value at each path
	popArr := make([]any, 0, len(results))
	for _, result := range results {
		arr, ok := result.([]any)
		// if value can not be converted to array, it is of another type
		// returns nil in this case similar to redis
		// also, return nil if array is empty
		if !ok || len(arr) == 0 {
			popArr = append(popArr, clientio.NIL)
			continue
		}

		popElem, arr, err := popElementAndUpdateArray(arr, index)
		if err != nil {
			return &EvalResponse{
				Result: nil,
				Error:  diceerrors.ErrGeneral(err.Error()),
			}
		}

		// update array in place in the json object
		err = expr.Set(jsonData, arr)
		if err != nil {
			return &EvalResponse{
				Result: nil,
				Error:  diceerrors.ErrGeneral(err.Error()),
			}
		}

		popArr = append(popArr, popElem)
	}
	return &EvalResponse{
		Result: popArr,
=======

	// get all values for matching paths
	results := expr.Get(jsonData)

	objectLen := make([]interface{}, 0, len(results))

	for _, result := range results {
		switch utils.GetJSONFieldType(result) {
		case utils.ObjectType:
			if castedResult, ok := result.(map[string]interface{}); ok {
				objectLen = append(objectLen, int64(len(castedResult)))
			} else {
				objectLen = append(objectLen, nil)
			}
		default:
			objectLen = append(objectLen, nil)
		}
	}
	return &EvalResponse{
		Result: objectLen,
		Error:  nil,
	}
}

func evalPFMERGE(args []string, store *dstore.Store) *EvalResponse {
	if len(args) < 1 {
		return &EvalResponse{
			Result: nil,
			Error:  diceerrors.ErrWrongArgumentCount("PFMERGE"),
		}
	}

	var mergedHll *hyperloglog.Sketch
	destKey := args[0]
	obj := store.Get(destKey)

	// If destKey doesn't exist, create a new HLL, else fetch the existing
	if obj == nil {
		mergedHll = hyperloglog.New()
	} else {
		var ok bool
		mergedHll, ok = obj.Value.(*hyperloglog.Sketch)
		if !ok {
			return &EvalResponse{
				Result: nil,
				Error:  diceerrors.ErrGeneral(diceerrors.WrongTypeHllErr),
			}
		}
	}

	for _, arg := range args {
		obj := store.Get(arg)
		if obj != nil {
			currKeyHll, ok := obj.Value.(*hyperloglog.Sketch)
			if !ok {
				return &EvalResponse{
					Result: nil,
					Error:  diceerrors.ErrGeneral(diceerrors.WrongTypeHllErr),
				}
			}

			err := mergedHll.Merge(currKeyHll)
			if err != nil {
				return &EvalResponse{
					Result: nil,
					Error:  diceerrors.ErrGeneral(diceerrors.InvalidHllErr),
				}
			}
		}
	}

	// Save the mergedHll
	obj = store.NewObj(mergedHll, -1, object.ObjTypeString, object.ObjEncodingRaw)
	store.Put(destKey, obj)

	return &EvalResponse{
		Result: clientio.OK,
>>>>>>> 43392c17
		Error:  nil,
	}
}<|MERGE_RESOLUTION|>--- conflicted
+++ resolved
@@ -5,10 +5,7 @@
 	"strconv"
 	"strings"
 
-<<<<<<< HEAD
-=======
 	"github.com/axiomhq/hyperloglog"
->>>>>>> 43392c17
 	"github.com/bytedance/sonic"
 	"github.com/dicedb/dice/internal/clientio"
 	diceerrors "github.com/dicedb/dice/internal/errors"
@@ -326,19 +323,6 @@
 	return evalSET(newArgs, store)
 }
 
-<<<<<<< HEAD
-// evalJSONARRAPPEND appends the value(s) provided in the args to the given array path
-// in the JSON object saved at key in arguments.
-// Args must contain atleast a key, path and value.
-// If the key does not exist or is expired, it returns response.NIL.
-// If the object at given path is not an array, it returns response.NIL.
-// Returns the new length of the array at path.
-func evalJSONARRAPPEND(args []string, store *dstore.Store) *EvalResponse {
-	if len(args) < 3 {
-		return &EvalResponse{
-			Result: nil,
-			Error:  diceerrors.ErrWrongArgumentCount("JSON.ARRAPPEND"),
-=======
 // evalZADD adds all the specified members with the specified scores to the sorted set stored at key.
 // If a specified member is already a member of the sorted set, the score is updated and the element
 // reinserted at the right position to ensure the correct ordering.
@@ -348,97 +332,10 @@
 		return &EvalResponse{
 			Result: nil,
 			Error:  diceerrors.ErrWrongArgumentCount("ZADD"),
->>>>>>> 43392c17
 		}
 	}
 
 	key := args[0]
-<<<<<<< HEAD
-	path := args[1]
-	values := args[2:]
-
-	obj := store.Get(key)
-	if obj == nil {
-		return &EvalResponse{
-			Result: clientio.NIL,
-			Error:  nil,
-		}
-	}
-	errWithMessage := object.AssertTypeAndEncoding(obj.TypeEncoding, object.ObjTypeJSON, object.ObjEncodingJSON)
-	if errWithMessage != nil {
-		return &EvalResponse{
-			Result: nil,
-			Error:  diceerrors.ErrWrongTypeOperation,
-		}
-	}
-	jsonData := obj.Value
-
-	expr, err := jp.ParseString(path)
-	if err != nil {
-		return &EvalResponse{
-			Result: nil,
-			Error:  diceerrors.ErrJSONPathNotFound(path),
-		}
-	}
-
-	// Parse the input values as JSON
-	parsedValues := make([]interface{}, len(values))
-	for i, v := range values {
-		var parsedValue interface{}
-		err := sonic.UnmarshalString(v, &parsedValue)
-		if err != nil {
-			return &EvalResponse{
-				Result: nil,
-				Error:  diceerrors.ErrGeneral(err.Error()),
-			}
-		}
-		parsedValues[i] = parsedValue
-	}
-
-	var resultsArray []interface{}
-	modified := false
-
-	// Capture the modified data when modifying the root path
-	var newData interface{}
-	var modifyErr error
-
-	newData, modifyErr = expr.Modify(jsonData, func(data any) (interface{}, bool) {
-		arr, ok := data.([]interface{})
-		if !ok {
-			// Not an array
-			resultsArray = append(resultsArray, clientio.NIL)
-			return data, false
-		}
-
-		// Append the parsed values to the array
-		arr = append(arr, parsedValues...)
-
-		resultsArray = append(resultsArray, int64(len(arr)))
-		modified = true
-		return arr, modified
-	})
-
-	if modifyErr != nil {
-		return &EvalResponse{
-			Result: nil,
-			Error:  diceerrors.ErrGeneral(modifyErr.Error()),
-		}
-	}
-
-	if !modified {
-		// If no modification was made, it means the path did not exist or was not an array
-		return &EvalResponse{
-			Result: nil,
-			Error:  diceerrors.ErrJSONPathNotFound(path),
-		}
-	}
-
-	jsonData = newData
-	obj.Value = jsonData
-
-	return &EvalResponse{
-		Result: resultsArray,
-=======
 	obj := store.Get(key)
 
 	var sortedSet *sortedset.Set
@@ -552,23 +449,10 @@
 
 	return &EvalResponse{
 		Result: result,
->>>>>>> 43392c17
 		Error:  nil,
 	}
 }
 
-<<<<<<< HEAD
-// evalJSONARRLEN return the length of the JSON array at path in key
-// Returns an array of integer replies, an integer for each matching value,
-// each is the array's length, or nil, if the matching value is not an array.
-// Returns encoded error if the key doesn't exist or key is expired or the matching value is not an array.
-// Returns encoded error response if incorrect number of arguments
-func evalJSONARRLEN(args []string, store *dstore.Store) *EvalResponse {
-	if len(args) < 1 {
-		return &EvalResponse{
-			Result: nil,
-			Error:  diceerrors.ErrWrongArgumentCount("JSON.ARRLEN"),
-=======
 // evalJSONCLEAR Clear container values (arrays/objects) and set numeric values to 0,
 // Already cleared values are ignored for empty containers and zero numbers
 // args must contain at least the key;  (path unused in this implementation)
@@ -581,20 +465,10 @@
 		return &EvalResponse{
 			Result: nil,
 			Error:  diceerrors.ErrWrongArgumentCount("JSON.CLEAR"),
->>>>>>> 43392c17
 		}
 	}
 	key := args[0]
 
-<<<<<<< HEAD
-	// Retrieve the object from the database
-	obj := store.Get(key)
-
-	// If the object is not present in the store or if its nil, then we should simply return nil.
-	if obj == nil {
-		return &EvalResponse{
-			Result: clientio.NIL,
-=======
 	// Default path is root if not specified
 	path := defaultRootPath
 	if len(args) > 1 {
@@ -606,7 +480,6 @@
 	if obj == nil {
 		return &EvalResponse{
 			Result: nil,
->>>>>>> 43392c17
 			Error:  nil,
 		}
 	}
@@ -629,7 +502,561 @@
 		}
 	}
 
-<<<<<<< HEAD
+	var countClear int64 = 0
+	if len(args) == 1 || path == defaultRootPath {
+		if jsonData != struct{}{} {
+			// If path is root and len(args) == 1, return it instantly
+			newObj := store.NewObj(struct{}{}, -1, object.ObjTypeJSON, object.ObjEncodingJSON)
+			store.Put(key, newObj)
+			countClear++
+			return &EvalResponse{
+				Result: countClear,
+				Error:  nil,
+			}
+		}
+	}
+
+	expr, err := jp.ParseString(path)
+	if err != nil {
+		return &EvalResponse{
+			Result: nil,
+			Error:  diceerrors.ErrJSONPathNotFound(path),
+		}
+	}
+
+	newData, err := expr.Modify(jsonData, func(element any) (altered any, changed bool) {
+		switch utils.GetJSONFieldType(element) {
+		case utils.IntegerType, utils.NumberType:
+			if element != utils.NumberZeroValue {
+				countClear++
+				return utils.NumberZeroValue, true
+			}
+		case utils.ArrayType:
+			if len(element.([]interface{})) != 0 {
+				countClear++
+				return []interface{}{}, true
+			}
+		case utils.ObjectType:
+			if element != struct{}{} {
+				countClear++
+				return struct{}{}, true
+			}
+		default:
+			return element, false
+		}
+		return
+	})
+	if err != nil {
+		return &EvalResponse{
+			Result: nil,
+			Error:  diceerrors.ErrGeneral(err.Error()),
+		}
+	}
+
+	jsonData = newData
+	obj.Value = jsonData
+	return &EvalResponse{
+		Result: countClear,
+		Error:  nil,
+	}
+}
+
+// PFADD Adds all the element arguments to the HyperLogLog data structure stored at the variable
+// name specified as first argument.
+//
+// Returns:
+// If the approximated cardinality estimated by the HyperLogLog changed after executing the command,
+// returns 1, otherwise 0 is returned.
+func evalPFADD(args []string, store *dstore.Store) *EvalResponse {
+	if len(args) < 1 {
+		return &EvalResponse{
+			Result: nil,
+			Error:  diceerrors.ErrWrongArgumentCount("PFADD"),
+		}
+	}
+
+	key := args[0]
+	obj := store.Get(key)
+
+	// If key doesn't exist prior initial cardinality changes hence return 1
+	if obj == nil {
+		hll := hyperloglog.New()
+		for _, arg := range args[1:] {
+			hll.Insert([]byte(arg))
+		}
+
+		obj = store.NewObj(hll, -1, object.ObjTypeString, object.ObjEncodingRaw)
+
+		store.Put(key, obj)
+		return &EvalResponse{
+			Result: int64(1),
+			Error:  nil,
+		}
+	}
+
+	existingHll, ok := obj.Value.(*hyperloglog.Sketch)
+	if !ok {
+		return &EvalResponse{
+			Result: nil,
+			Error:  diceerrors.ErrGeneral(diceerrors.WrongTypeHllErr),
+		}
+	}
+	initialCardinality := existingHll.Estimate()
+	for _, arg := range args[1:] {
+		existingHll.Insert([]byte(arg))
+	}
+
+	if newCardinality := existingHll.Estimate(); initialCardinality != newCardinality {
+		return &EvalResponse{
+			Result: int64(1),
+			Error:  nil,
+		}
+	}
+
+	return &EvalResponse{
+		Result: int64(0),
+		Error:  nil,
+	}
+}
+
+// evalJSONSTRLEN Report the length of the JSON String at path in key
+// Returns by recursive descent an array of integer replies for each path,
+// the string's length, or nil, if the matching JSON value is not a string.
+func evalJSONSTRLEN(args []string, store *dstore.Store) *EvalResponse {
+	if len(args) < 1 {
+		return &EvalResponse{
+			Result: nil,
+			Error:  diceerrors.ErrWrongArgumentCount("JSON.STRLEN"),
+		}
+	}
+
+	key := args[0]
+
+	obj := store.Get(key)
+
+	if obj == nil {
+		return &EvalResponse{
+			Result: nil,
+			Error:  nil,
+		}
+	}
+
+	if len(args) < 2 {
+		// no recursive
+		// making consistent with arrlen
+		// to-do parsing
+		jsonData := obj.Value
+
+		jsonDataType := strings.ToLower(utils.GetJSONFieldType(jsonData))
+		if jsonDataType == "number" {
+			jsonDataFloat := jsonData.(float64)
+			if jsonDataFloat == float64(int64(jsonDataFloat)) {
+				jsonDataType = "integer"
+			}
+		}
+		if jsonDataType != utils.StringType {
+			return &EvalResponse{
+				Result: nil,
+				Error:  diceerrors.ErrUnexpectedJSONPathType("string", jsonDataType),
+			}
+		}
+		return &EvalResponse{
+			Result: int64(len(jsonData.(string))),
+			Error:  nil,
+		}
+	}
+
+	path := args[1]
+
+	// Check if the object is of JSON type
+	errWithMessage := object.AssertTypeAndEncoding(obj.TypeEncoding, object.ObjTypeJSON, object.ObjEncodingJSON)
+	if errWithMessage != nil {
+		return &EvalResponse{
+			Result: nil,
+			Error:  diceerrors.ErrWrongTypeOperation,
+		}
+	}
+
+	jsonData := obj.Value
+	if path == defaultRootPath {
+		defaultStringResult := make([]interface{}, 0, 1)
+		if utils.GetJSONFieldType(jsonData) == utils.StringType {
+			defaultStringResult = append(defaultStringResult, int64(len(jsonData.(string))))
+		} else {
+			defaultStringResult = append(defaultStringResult, nil)
+		}
+
+		return &EvalResponse{
+			Result: defaultStringResult,
+			Error:  nil,
+		}
+	}
+
+	// Parse the JSONPath expression
+	expr, err := jp.ParseString(path)
+	if err != nil {
+		return &EvalResponse{
+			Result: nil,
+			Error:  diceerrors.ErrJSONPathNotFound(path),
+		}
+	}
+	// Execute the JSONPath query
+	results := expr.Get(jsonData)
+	if len(results) == 0 {
+		return &EvalResponse{
+			Result: []interface{}{},
+			Error:  nil,
+		}
+	}
+	strLenResults := make([]interface{}, 0, len(results))
+	for _, result := range results {
+		switch utils.GetJSONFieldType(result) {
+		case utils.StringType:
+			strLenResults = append(strLenResults, int64(len(result.(string))))
+		default:
+			strLenResults = append(strLenResults, nil)
+		}
+	}
+	return &EvalResponse{
+		Result: strLenResults,
+		Error:  nil,
+	}
+}
+
+func evalPFCOUNT(args []string, store *dstore.Store) *EvalResponse {
+	if len(args) < 1 {
+		return &EvalResponse{
+			Result: nil,
+			Error:  diceerrors.ErrWrongArgumentCount("PFCOUNT"),
+		}
+	}
+
+	unionHll := hyperloglog.New()
+
+	for _, arg := range args {
+		obj := store.Get(arg)
+		if obj != nil {
+			currKeyHll, ok := obj.Value.(*hyperloglog.Sketch)
+			if !ok {
+				return &EvalResponse{
+					Result: nil,
+					Error:  diceerrors.ErrGeneral(diceerrors.WrongTypeHllErr),
+				}
+			}
+			err := unionHll.Merge(currKeyHll)
+			if err != nil {
+				return &EvalResponse{
+					Result: nil,
+					Error:  diceerrors.ErrGeneral(diceerrors.InvalidHllErr),
+				}
+			}
+		}
+	}
+
+	return &EvalResponse{
+		Result: unionHll.Estimate(),
+		Error:  nil,
+	}
+}
+
+// evalJSONOBJLEN return the number of keys in the JSON object at path in key.
+// Returns an array of integer replies, an integer for each matching value,
+// which is the json objects length, or nil, if the matching value is not a json.
+// Returns encoded error if the key doesn't exist or key is expired or the matching value is not an array.
+// Returns encoded error response if incorrect number of arguments
+func evalJSONOBJLEN(args []string, store *dstore.Store) *EvalResponse {
+	if len(args) < 1 {
+		return &EvalResponse{
+			Result: nil,
+			Error:  diceerrors.ErrWrongArgumentCount("JSON.OBJLEN"),
+		}
+	}
+
+	key := args[0]
+
+	// Retrieve the object from the database
+	obj := store.Get(key)
+	if obj == nil {
+		return &EvalResponse{
+			Result: nil,
+			Error:  nil,
+		}
+	}
+
+	// check if the object is json
+	errWithMessage := object.AssertTypeAndEncoding(obj.TypeEncoding, object.ObjTypeJSON, object.ObjEncodingJSON)
+	if errWithMessage != nil {
+		return &EvalResponse{
+			Result: nil,
+			Error:  diceerrors.ErrWrongTypeOperation,
+		}
+	}
+
+	// get the value & check for marsheling error
+	jsonData := obj.Value
+	_, err := sonic.Marshal(jsonData)
+	if err != nil {
+		return &EvalResponse{
+			Result: nil,
+			Error:  diceerrors.ErrWrongTypeOperation,
+		}
+	}
+	if len(args) == 1 {
+		// check if the value is of json type
+		if utils.GetJSONFieldType(jsonData) == utils.ObjectType {
+			if castedData, ok := jsonData.(map[string]interface{}); ok {
+				return &EvalResponse{
+					Result: int64(len(castedData)),
+					Error:  nil,
+				}
+			}
+			return &EvalResponse{
+				Result: nil,
+				Error:  nil,
+			}
+		}
+		return &EvalResponse{
+			Result: nil,
+			Error:  diceerrors.ErrWrongTypeOperation,
+		}
+	}
+
+	path := args[1]
+
+	expr, err := jp.ParseString(path)
+	if err != nil {
+		return &EvalResponse{
+			Result: nil,
+			Error:  diceerrors.ErrJSONPathNotFound(path),
+		}
+	}
+
+	// get all values for matching paths
+	results := expr.Get(jsonData)
+
+	objectLen := make([]interface{}, 0, len(results))
+
+	for _, result := range results {
+		switch utils.GetJSONFieldType(result) {
+		case utils.ObjectType:
+			if castedResult, ok := result.(map[string]interface{}); ok {
+				objectLen = append(objectLen, int64(len(castedResult)))
+			} else {
+				objectLen = append(objectLen, nil)
+			}
+		default:
+			objectLen = append(objectLen, nil)
+		}
+	}
+	return &EvalResponse{
+		Result: objectLen,
+		Error:  nil,
+	}
+}
+
+func evalPFMERGE(args []string, store *dstore.Store) *EvalResponse {
+	if len(args) < 1 {
+		return &EvalResponse{
+			Result: nil,
+			Error:  diceerrors.ErrWrongArgumentCount("PFMERGE"),
+		}
+	}
+
+	var mergedHll *hyperloglog.Sketch
+	destKey := args[0]
+	obj := store.Get(destKey)
+
+	// If destKey doesn't exist, create a new HLL, else fetch the existing
+	if obj == nil {
+		mergedHll = hyperloglog.New()
+	} else {
+		var ok bool
+		mergedHll, ok = obj.Value.(*hyperloglog.Sketch)
+		if !ok {
+			return &EvalResponse{
+				Result: nil,
+				Error:  diceerrors.ErrGeneral(diceerrors.WrongTypeHllErr),
+			}
+		}
+	}
+
+	for _, arg := range args {
+		obj := store.Get(arg)
+		if obj != nil {
+			currKeyHll, ok := obj.Value.(*hyperloglog.Sketch)
+			if !ok {
+				return &EvalResponse{
+					Result: nil,
+					Error:  diceerrors.ErrGeneral(diceerrors.WrongTypeHllErr),
+				}
+			}
+
+			err := mergedHll.Merge(currKeyHll)
+			if err != nil {
+				return &EvalResponse{
+					Result: nil,
+					Error:  diceerrors.ErrGeneral(diceerrors.InvalidHllErr),
+				}
+			}
+		}
+	}
+
+	// Save the mergedHll
+	obj = store.NewObj(mergedHll, -1, object.ObjTypeString, object.ObjEncodingRaw)
+	store.Put(destKey, obj)
+
+	return &EvalResponse{
+		Result: clientio.OK,
+		Error:  nil,
+	}
+}
+
+// evalJSONARRAPPEND appends the value(s) provided in the args to the given array path
+// in the JSON object saved at key in arguments.
+// Args must contain atleast a key, path and value.
+// If the key does not exist or is expired, it returns response.NIL.
+// If the object at given path is not an array, it returns response.NIL.
+// Returns the new length of the array at path.
+func evalJSONARRAPPEND(args []string, store *dstore.Store) *EvalResponse {
+	if len(args) < 3 {
+		return &EvalResponse{
+			Result: nil,
+			Error:  diceerrors.ErrWrongArgumentCount("JSON.ARRAPPEND"),
+		}
+	}
+
+	key := args[0]
+	path := args[1]
+	values := args[2:]
+
+	obj := store.Get(key)
+	if obj == nil {
+		return &EvalResponse{
+			Result: clientio.NIL,
+			Error:  nil,
+		}
+	}
+	errWithMessage := object.AssertTypeAndEncoding(obj.TypeEncoding, object.ObjTypeJSON, object.ObjEncodingJSON)
+	if errWithMessage != nil {
+		return &EvalResponse{
+			Result: nil,
+			Error:  diceerrors.ErrWrongTypeOperation,
+		}
+	}
+	jsonData := obj.Value
+
+	expr, err := jp.ParseString(path)
+	if err != nil {
+		return &EvalResponse{
+			Result: nil,
+			Error:  diceerrors.ErrJSONPathNotFound(path),
+		}
+	}
+
+	// Parse the input values as JSON
+	parsedValues := make([]interface{}, len(values))
+	for i, v := range values {
+		var parsedValue interface{}
+		err := sonic.UnmarshalString(v, &parsedValue)
+		if err != nil {
+			return &EvalResponse{
+				Result: nil,
+				Error:  diceerrors.ErrGeneral(err.Error()),
+			}
+		}
+		parsedValues[i] = parsedValue
+	}
+
+	var resultsArray []interface{}
+	modified := false
+
+	// Capture the modified data when modifying the root path
+	var newData interface{}
+	var modifyErr error
+
+	newData, modifyErr = expr.Modify(jsonData, func(data any) (interface{}, bool) {
+		arr, ok := data.([]interface{})
+		if !ok {
+			// Not an array
+			resultsArray = append(resultsArray, clientio.NIL)
+			return data, false
+		}
+
+		// Append the parsed values to the array
+		arr = append(arr, parsedValues...)
+
+		resultsArray = append(resultsArray, int64(len(arr)))
+		modified = true
+		return arr, modified
+	})
+
+	if modifyErr != nil {
+		return &EvalResponse{
+			Result: nil,
+			Error:  diceerrors.ErrGeneral(modifyErr.Error()),
+		}
+	}
+
+	if !modified {
+		// If no modification was made, it means the path did not exist or was not an array
+		return &EvalResponse{
+			Result: nil,
+			Error:  diceerrors.ErrJSONPathNotFound(path),
+		}
+	}
+
+	jsonData = newData
+	obj.Value = jsonData
+
+	return &EvalResponse{
+		Result: resultsArray,
+		Error:  nil,
+	}
+}
+
+// evalJSONARRLEN return the length of the JSON array at path in key
+// Returns an array of integer replies, an integer for each matching value,
+// each is the array's length, or nil, if the matching value is not an array.
+// Returns encoded error if the key doesn't exist or key is expired or the matching value is not an array.
+// Returns encoded error response if incorrect number of arguments
+func evalJSONARRLEN(args []string, store *dstore.Store) *EvalResponse {
+	if len(args) < 1 {
+		return &EvalResponse{
+			Result: nil,
+			Error:  diceerrors.ErrWrongArgumentCount("JSON.ARRLEN"),
+		}
+	}
+	key := args[0]
+
+	// Retrieve the object from the database
+	obj := store.Get(key)
+
+	// If the object is not present in the store or if its nil, then we should simply return nil.
+	if obj == nil {
+		return &EvalResponse{
+			Result: clientio.NIL,
+			Error:  nil,
+		}
+	}
+
+	errWithMessage := object.AssertTypeAndEncoding(obj.TypeEncoding, object.ObjTypeJSON, object.ObjEncodingJSON)
+	if errWithMessage != nil {
+		return &EvalResponse{
+			Result: nil,
+			Error:  diceerrors.ErrWrongTypeOperation,
+		}
+	}
+
+	jsonData := obj.Value
+
+	_, err := sonic.Marshal(jsonData)
+	if err != nil {
+		return &EvalResponse{
+			Result: nil,
+			Error:  diceerrors.ErrWrongTypeOperation,
+		}
+	}
+
 	// This is the case if only argument passed to JSON.ARRLEN is the key itself.
 	// This is valid only if the key holds an array; otherwise, an error should be returned.
 	if len(args) == 1 {
@@ -679,129 +1106,20 @@
 
 		return &EvalResponse{
 			Result: arrlenList,
-=======
-	var countClear int64 = 0
-	if len(args) == 1 || path == defaultRootPath {
-		if jsonData != struct{}{} {
-			// If path is root and len(args) == 1, return it instantly
-			newObj := store.NewObj(struct{}{}, -1, object.ObjTypeJSON, object.ObjEncodingJSON)
-			store.Put(key, newObj)
-			countClear++
-			return &EvalResponse{
-				Result: countClear,
-				Error:  nil,
-			}
-		}
-	}
-
-	expr, err := jp.ParseString(path)
-	if err != nil {
-		return &EvalResponse{
-			Result: nil,
-			Error:  diceerrors.ErrJSONPathNotFound(path),
-		}
-	}
-
-	newData, err := expr.Modify(jsonData, func(element any) (altered any, changed bool) {
-		switch utils.GetJSONFieldType(element) {
-		case utils.IntegerType, utils.NumberType:
-			if element != utils.NumberZeroValue {
-				countClear++
-				return utils.NumberZeroValue, true
-			}
-		case utils.ArrayType:
-			if len(element.([]interface{})) != 0 {
-				countClear++
-				return []interface{}{}, true
-			}
-		case utils.ObjectType:
-			if element != struct{}{} {
-				countClear++
-				return struct{}{}, true
-			}
-		default:
-			return element, false
-		}
-		return
-	})
-	if err != nil {
-		return &EvalResponse{
-			Result: nil,
-			Error:  diceerrors.ErrGeneral(err.Error()),
-		}
-	}
-
-	jsonData = newData
-	obj.Value = jsonData
-	return &EvalResponse{
-		Result: countClear,
-		Error:  nil,
-	}
-}
-
-// PFADD Adds all the element arguments to the HyperLogLog data structure stored at the variable
-// name specified as first argument.
-//
-// Returns:
-// If the approximated cardinality estimated by the HyperLogLog changed after executing the command,
-// returns 1, otherwise 0 is returned.
-func evalPFADD(args []string, store *dstore.Store) *EvalResponse {
-	if len(args) < 1 {
-		return &EvalResponse{
-			Result: nil,
-			Error:  diceerrors.ErrWrongArgumentCount("PFADD"),
-		}
-	}
-
-	key := args[0]
-	obj := store.Get(key)
-
-	// If key doesn't exist prior initial cardinality changes hence return 1
-	if obj == nil {
-		hll := hyperloglog.New()
-		for _, arg := range args[1:] {
-			hll.Insert([]byte(arg))
-		}
-
-		obj = store.NewObj(hll, -1, object.ObjTypeString, object.ObjEncodingRaw)
-
-		store.Put(key, obj)
-		return &EvalResponse{
-			Result: int64(1),
->>>>>>> 43392c17
-			Error:  nil,
-		}
-	}
-
-<<<<<<< HEAD
+			Error:  nil,
+		}
+	}
+
 	// Single result should be printed as single integer instead of list
 	jsonValue := results[0]
 
 	if utils.GetJSONFieldType(jsonValue) == utils.ArrayType {
 		return &EvalResponse{
 			Result: len(jsonValue.([]interface{})),
-=======
-	existingHll, ok := obj.Value.(*hyperloglog.Sketch)
-	if !ok {
-		return &EvalResponse{
-			Result: nil,
-			Error:  diceerrors.ErrGeneral(diceerrors.WrongTypeHllErr),
-		}
-	}
-	initialCardinality := existingHll.Estimate()
-	for _, arg := range args[1:] {
-		existingHll.Insert([]byte(arg))
-	}
-
-	if newCardinality := existingHll.Estimate(); initialCardinality != newCardinality {
-		return &EvalResponse{
-			Result: int64(1),
->>>>>>> 43392c17
-			Error:  nil,
-		}
-	}
-
-<<<<<<< HEAD
+			Error:  nil,
+		}
+	}
+
 	// If execution reaches this point, the provided path either does not exist.
 	return &EvalResponse{
 		Result: nil,
@@ -855,186 +1173,15 @@
 		index = args[2]
 	}
 
-=======
-	return &EvalResponse{
-		Result: int64(0),
-		Error:  nil,
-	}
-}
-
-// evalJSONSTRLEN Report the length of the JSON String at path in key
-// Returns by recursive descent an array of integer replies for each path,
-// the string's length, or nil, if the matching JSON value is not a string.
-func evalJSONSTRLEN(args []string, store *dstore.Store) *EvalResponse {
-	if len(args) < 1 {
-		return &EvalResponse{
-			Result: nil,
-			Error:  diceerrors.ErrWrongArgumentCount("JSON.STRLEN"),
-		}
-	}
-
-	key := args[0]
-
-	obj := store.Get(key)
-
-	if obj == nil {
-		return &EvalResponse{
-			Result: nil,
-			Error:  nil,
-		}
-	}
-
-	if len(args) < 2 {
-		// no recursive
-		// making consistent with arrlen
-		// to-do parsing
-		jsonData := obj.Value
-
-		jsonDataType := strings.ToLower(utils.GetJSONFieldType(jsonData))
-		if jsonDataType == "number" {
-			jsonDataFloat := jsonData.(float64)
-			if jsonDataFloat == float64(int64(jsonDataFloat)) {
-				jsonDataType = "integer"
-			}
-		}
-		if jsonDataType != utils.StringType {
-			return &EvalResponse{
-				Result: nil,
-				Error:  diceerrors.ErrUnexpectedJSONPathType("string", jsonDataType),
-			}
-		}
-		return &EvalResponse{
-			Result: int64(len(jsonData.(string))),
-			Error:  nil,
-		}
-	}
-
-	path := args[1]
-
-	// Check if the object is of JSON type
-	errWithMessage := object.AssertTypeAndEncoding(obj.TypeEncoding, object.ObjTypeJSON, object.ObjEncodingJSON)
-	if errWithMessage != nil {
-		return &EvalResponse{
-			Result: nil,
-			Error:  diceerrors.ErrWrongTypeOperation,
-		}
-	}
-
-	jsonData := obj.Value
-	if path == defaultRootPath {
-		defaultStringResult := make([]interface{}, 0, 1)
-		if utils.GetJSONFieldType(jsonData) == utils.StringType {
-			defaultStringResult = append(defaultStringResult, int64(len(jsonData.(string))))
-		} else {
-			defaultStringResult = append(defaultStringResult, nil)
-		}
-
-		return &EvalResponse{
-			Result: defaultStringResult,
-			Error:  nil,
-		}
-	}
-
-	// Parse the JSONPath expression
-	expr, err := jp.ParseString(path)
-	if err != nil {
-		return &EvalResponse{
-			Result: nil,
-			Error:  diceerrors.ErrJSONPathNotFound(path),
-		}
-	}
-	// Execute the JSONPath query
-	results := expr.Get(jsonData)
-	if len(results) == 0 {
-		return &EvalResponse{
-			Result: []interface{}{},
-			Error:  nil,
-		}
-	}
-	strLenResults := make([]interface{}, 0, len(results))
-	for _, result := range results {
-		switch utils.GetJSONFieldType(result) {
-		case utils.StringType:
-			strLenResults = append(strLenResults, int64(len(result.(string))))
-		default:
-			strLenResults = append(strLenResults, nil)
-		}
-	}
-	return &EvalResponse{
-		Result: strLenResults,
-		Error:  nil,
-	}
-}
-
-func evalPFCOUNT(args []string, store *dstore.Store) *EvalResponse {
-	if len(args) < 1 {
-		return &EvalResponse{
-			Result: nil,
-			Error:  diceerrors.ErrWrongArgumentCount("PFCOUNT"),
-		}
-	}
-
-	unionHll := hyperloglog.New()
-
-	for _, arg := range args {
-		obj := store.Get(arg)
-		if obj != nil {
-			currKeyHll, ok := obj.Value.(*hyperloglog.Sketch)
-			if !ok {
-				return &EvalResponse{
-					Result: nil,
-					Error:  diceerrors.ErrGeneral(diceerrors.WrongTypeHllErr),
-				}
-			}
-			err := unionHll.Merge(currKeyHll)
-			if err != nil {
-				return &EvalResponse{
-					Result: nil,
-					Error:  diceerrors.ErrGeneral(diceerrors.InvalidHllErr),
-				}
-			}
-		}
-	}
-
-	return &EvalResponse{
-		Result: unionHll.Estimate(),
-		Error:  nil,
-	}
-}
-
-// evalJSONOBJLEN return the number of keys in the JSON object at path in key.
-// Returns an array of integer replies, an integer for each matching value,
-// which is the json objects length, or nil, if the matching value is not a json.
-// Returns encoded error if the key doesn't exist or key is expired or the matching value is not an array.
-// Returns encoded error response if incorrect number of arguments
-func evalJSONOBJLEN(args []string, store *dstore.Store) *EvalResponse {
-	if len(args) < 1 {
-		return &EvalResponse{
-			Result: nil,
-			Error:  diceerrors.ErrWrongArgumentCount("JSON.OBJLEN"),
-		}
-	}
-
-	key := args[0]
-
->>>>>>> 43392c17
 	// Retrieve the object from the database
 	obj := store.Get(key)
 	if obj == nil {
 		return &EvalResponse{
 			Result: nil,
-<<<<<<< HEAD
 			Error:  diceerrors.ErrKeyNotFound,
 		}
 	}
 
-=======
-			Error:  nil,
-		}
-	}
-
-	// check if the object is json
->>>>>>> 43392c17
 	errWithMessage := object.AssertTypeAndEncoding(obj.TypeEncoding, object.ObjTypeJSON, object.ObjEncodingJSON)
 	if errWithMessage != nil {
 		return &EvalResponse{
@@ -1043,10 +1190,6 @@
 		}
 	}
 
-<<<<<<< HEAD
-=======
-	// get the value & check for marsheling error
->>>>>>> 43392c17
 	jsonData := obj.Value
 	_, err := sonic.Marshal(jsonData)
 	if err != nil {
@@ -1055,7 +1198,6 @@
 			Error:  diceerrors.ErrWrongTypeOperation,
 		}
 	}
-<<<<<<< HEAD
 
 	if path == defaultRootPath {
 		arr, ok := jsonData.([]any)
@@ -1087,30 +1229,6 @@
 	}
 
 	// if path is not root then extract value at path
-=======
-	if len(args) == 1 {
-		// check if the value is of json type
-		if utils.GetJSONFieldType(jsonData) == utils.ObjectType {
-			if castedData, ok := jsonData.(map[string]interface{}); ok {
-				return &EvalResponse{
-					Result: int64(len(castedData)),
-					Error:  nil,
-				}
-			}
-			return &EvalResponse{
-				Result: nil,
-				Error:  nil,
-			}
-		}
-		return &EvalResponse{
-			Result: nil,
-			Error:  diceerrors.ErrWrongTypeOperation,
-		}
-	}
-
-	path := args[1]
-
->>>>>>> 43392c17
 	expr, err := jp.ParseString(path)
 	if err != nil {
 		return &EvalResponse{
@@ -1118,7 +1236,6 @@
 			Error:  diceerrors.ErrJSONPathNotFound(path),
 		}
 	}
-<<<<<<< HEAD
 	results := expr.Get(jsonData)
 
 	// process value at each path
@@ -1154,85 +1271,6 @@
 	}
 	return &EvalResponse{
 		Result: popArr,
-=======
-
-	// get all values for matching paths
-	results := expr.Get(jsonData)
-
-	objectLen := make([]interface{}, 0, len(results))
-
-	for _, result := range results {
-		switch utils.GetJSONFieldType(result) {
-		case utils.ObjectType:
-			if castedResult, ok := result.(map[string]interface{}); ok {
-				objectLen = append(objectLen, int64(len(castedResult)))
-			} else {
-				objectLen = append(objectLen, nil)
-			}
-		default:
-			objectLen = append(objectLen, nil)
-		}
-	}
-	return &EvalResponse{
-		Result: objectLen,
 		Error:  nil,
 	}
-}
-
-func evalPFMERGE(args []string, store *dstore.Store) *EvalResponse {
-	if len(args) < 1 {
-		return &EvalResponse{
-			Result: nil,
-			Error:  diceerrors.ErrWrongArgumentCount("PFMERGE"),
-		}
-	}
-
-	var mergedHll *hyperloglog.Sketch
-	destKey := args[0]
-	obj := store.Get(destKey)
-
-	// If destKey doesn't exist, create a new HLL, else fetch the existing
-	if obj == nil {
-		mergedHll = hyperloglog.New()
-	} else {
-		var ok bool
-		mergedHll, ok = obj.Value.(*hyperloglog.Sketch)
-		if !ok {
-			return &EvalResponse{
-				Result: nil,
-				Error:  diceerrors.ErrGeneral(diceerrors.WrongTypeHllErr),
-			}
-		}
-	}
-
-	for _, arg := range args {
-		obj := store.Get(arg)
-		if obj != nil {
-			currKeyHll, ok := obj.Value.(*hyperloglog.Sketch)
-			if !ok {
-				return &EvalResponse{
-					Result: nil,
-					Error:  diceerrors.ErrGeneral(diceerrors.WrongTypeHllErr),
-				}
-			}
-
-			err := mergedHll.Merge(currKeyHll)
-			if err != nil {
-				return &EvalResponse{
-					Result: nil,
-					Error:  diceerrors.ErrGeneral(diceerrors.InvalidHllErr),
-				}
-			}
-		}
-	}
-
-	// Save the mergedHll
-	obj = store.NewObj(mergedHll, -1, object.ObjTypeString, object.ObjEncodingRaw)
-	store.Put(destKey, obj)
-
-	return &EvalResponse{
-		Result: clientio.OK,
->>>>>>> 43392c17
-		Error:  nil,
-	}
 }