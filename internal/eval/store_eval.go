--- conflicted
+++ resolved
@@ -1950,15 +1950,6 @@
 	}
 }
 
-<<<<<<< HEAD
-// evalBF.RESERVE evaluates the BF.RESERVE command responsible for initializing a
-// new bloom filter and allocation it's relevant parameters based on given inputs.
-// If no params are provided, it uses defaults.
-func evalBFRESERVE(cd *cmd.DiceDBCmd, store *dstore.Store) *EvalResponse {
-	args := cd.Args
-	if len(args) < 3 {
-		return makeEvalError(diceerrors.ErrWrongArgumentCount("BF.RESERVE"))
-=======
 // evalHLEN returns the number of fields contained in the hash stored at key.
 //
 // If key doesn't exist, it returns 0.
@@ -1970,27 +1961,17 @@
 			Result: nil,
 			Error:  diceerrors.ErrWrongArgumentCount("HLEN"),
 		}
->>>>>>> 94c3579c
 	}
 
 	key := args[0]
 
 	obj := store.Get(key)
 
-<<<<<<< HEAD
-// evalBFADD evaluates the BF.ADD command responsible for adding an element to a bloom filter. If the filter does not
-// exist, it will create a new one with default parameters.
-func evalBFADD(cd *cmd.DiceDBCmd, store *dstore.Store) *EvalResponse {
-	args := cd.Args
-	if len(args) != 2 {
-		return makeEvalError(diceerrors.ErrWrongArgumentCount("BF.ADD"))
-=======
 	if obj == nil {
 		return &EvalResponse{
 			Result: clientio.IntegerZero,
 			Error:  nil,
 		}
->>>>>>> 94c3579c
 	}
 
 	if err := object.AssertTypeAndEncoding(obj.TypeEncoding, object.ObjTypeHashMap, object.ObjEncodingHashMap); err != nil {
@@ -2007,12 +1988,6 @@
 	}
 }
 
-<<<<<<< HEAD
-// evalBFEXISTS evaluates the BF.EXISTS command responsible for checking existence of an element in a bloom filter.
-func evalBFEXISTS(cd *cmd.DiceDBCmd, store *dstore.Store) *EvalResponse {
-	args := cd.Args
-	// todo must work with objects of
-=======
 // evalHSTRLEN returns the length of value associated with field in the hash stored at key.
 //
 // This command returns 0, if the specified field doesn't exist in the key
@@ -2021,7 +1996,6 @@
 //
 // Usage: HSTRLEN key field value
 func evalHSTRLEN(args []string, store *dstore.Store) *EvalResponse {
->>>>>>> 94c3579c
 	if len(args) != 2 {
 		return &EvalResponse{
 			Result: nil,
@@ -2175,7 +2149,8 @@
 // evalBF.RESERVE evaluates the BF.RESERVE command responsible for initializing a
 // new bloom filter and allocation it's relevant parameters based on given inputs.
 // If no params are provided, it uses defaults.
-func evalBFRESERVE(args []string, store *dstore.Store) *EvalResponse {
+func evalBFRESERVE(cd *cmd.DiceDBCmd, store *dstore.Store) *EvalResponse {
+	args := cd.Args
 	if len(args) < 3 {
 		return makeEvalError(diceerrors.ErrWrongArgumentCount("BF.RESERVE"))
 	}
@@ -2194,7 +2169,8 @@
 
 // evalBFADD evaluates the BF.ADD command responsible for adding an element to a bloom filter. If the filter does not
 // exist, it will create a new one with default parameters.
-func evalBFADD(args []string, store *dstore.Store) *EvalResponse {
+func evalBFADD(cd *cmd.DiceDBCmd, store *dstore.Store) *EvalResponse {
+	args := cd.Args
 	if len(args) != 2 {
 		return makeEvalError(diceerrors.ErrWrongArgumentCount("BF.ADD"))
 	}
@@ -2213,7 +2189,8 @@
 }
 
 // evalBFEXISTS evaluates the BF.EXISTS command responsible for checking existence of an element in a bloom filter.
-func evalBFEXISTS(args []string, store *dstore.Store) *EvalResponse {
+func evalBFEXISTS(cd *cmd.DiceDBCmd, store *dstore.Store) *EvalResponse {
+	args := cd.Args
 	// todo must work with objects of
 	if len(args) != 2 {
 		return makeEvalError(diceerrors.ErrWrongArgumentCount("BF.EXISTS"))
@@ -2263,18 +2240,6 @@
 	return makeEvalResult(result)
 }
 
-<<<<<<< HEAD
-func evalCustomCOPY(cd *cmd.DiceDBCmd, store *dstore.Store) *EvalResponse {
-	args := cd.Args
-	key := args[0]
-
-	store.Del(key)
-
-	copyObj := cd.Obj.DeepCopy()
-	if copyObj == nil {
-		return &EvalResponse{
-			Result: clientio.IntegerZero,
-=======
 // This command removes the element with the maximum score from the sorted set.
 // If two elements have the same score then the members are aligned in lexicographically and the lexicographically greater element is removed.
 // There is a second optional element called count which specifies the number of element to be removed.
@@ -2749,27 +2714,10 @@
 
 		return &EvalResponse{
 			Result: popElem,
->>>>>>> 94c3579c
-			Error:  nil,
-		}
-	}
-
-<<<<<<< HEAD
-	exp, ok := dstore.GetExpiry(cd.Obj, store)
-	var exDurationMs int64 = -1
-	if ok {
-		exDurationMs = int64(exp - uint64(utils.GetCurrentTime().UnixMilli()))
-	}
-
-	store.Put(key, copyObj)
-
-	if exDurationMs > 0 {
-		store.SetExpiry(copyObj, exDurationMs)
-	}
-
-	return &EvalResponse{
-		Result: clientio.IntegerOne,
-=======
+			Error:  nil,
+		}
+	}
+
 	// if path is not root then extract value at path
 	expr, err := jp.ParseString(path)
 	if err != nil {
@@ -3042,7 +2990,6 @@
 
 	return &EvalResponse{
 		Result: keysList,
->>>>>>> 94c3579c
 		Error:  nil,
 	}
 }