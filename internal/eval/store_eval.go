package eval

import (
	"encoding/base64"
	"errors"
	"fmt"
	"math"
	"math/bits"
	"regexp"
	"sort"
	"strconv"
	"strings"
	"unicode"
	"unsafe"

	"github.com/axiomhq/hyperloglog"
	"github.com/bytedance/sonic"
	"github.com/dicedb/dice/internal/clientio"
	"github.com/dicedb/dice/internal/cmd"
	diceerrors "github.com/dicedb/dice/internal/errors"
	"github.com/dicedb/dice/internal/eval/geo"
	"github.com/dicedb/dice/internal/eval/sortedset"
	"github.com/dicedb/dice/internal/object"
	"github.com/dicedb/dice/internal/server/utils"
	dstore "github.com/dicedb/dice/internal/store"
	"github.com/gobwas/glob"
	"github.com/ohler55/ojg/jp"
	"github.com/rs/xid"
)

// evalEXPIRE sets an expiry time(in secs) on the specified key in args
// args should contain 2 values, key and the expiry time to be set for the key
// The expiry time should be in integer format; if not, it returns encoded error response
// Returns clientio.IntegerOne if expiry was set on the key successfully.
// Once the time is lapsed, the key will be deleted automatically
func evalEXPIRE(args []string, store *dstore.Store) *EvalResponse {
	if len(args) <= 1 {
		return &EvalResponse{
			Result: nil,
			Error:  diceerrors.ErrWrongArgumentCount("EXPIRE"),
		}
	}

	var key = args[0]
	exDurationSec, err := strconv.ParseInt(args[1], 10, 64)
	if err != nil {
		return &EvalResponse{
			Result: nil,
			Error:  diceerrors.ErrIntegerOutOfRange,
		}
	}

	if exDurationSec < 0 || exDurationSec > maxExDuration {
		return &EvalResponse{
			Result: nil,
			Error:  diceerrors.ErrInvalidExpireTime("EXPIRE"),
		}
	}

	obj := store.Get(key)

	// 0 if the timeout was not set. e.g. key doesn't exist, or operation skipped due to the provided arguments
	if obj == nil {
		return &EvalResponse{
			Result: clientio.IntegerZero,
			Error:  nil,
		}
	}
	isExpirySet, err2 := dstore.EvaluateAndSetExpiry(args[2:], utils.AddSecondsToUnixEpoch(exDurationSec), key, store)

	if isExpirySet {
		return &EvalResponse{
			Result: clientio.IntegerOne,
			Error:  nil,
		}
	} else if err2 != nil {
		return &EvalResponse{
			Result: nil,
			Error:  err2,
		}
	}

	return &EvalResponse{
		Result: clientio.IntegerZero,
		Error:  nil,
	}
}

// evalEXPIREAT sets a expiry time(in unix-time-seconds) on the specified key in args
// args should contain 2 values, key and the expiry time to be set for the key
// The expiry time should be in integer format; if not, it returns encoded error response
// Returns response.IntegerOne if expiry was set on the key successfully.
// Once the time is lapsed, the key will be deleted automatically
func evalEXPIREAT(args []string, store *dstore.Store) *EvalResponse {
	if len(args) <= 1 {
		return &EvalResponse{
			Result: nil,
			Error:  diceerrors.ErrWrongArgumentCount("EXPIREAT"),
		}
	}

	var key = args[0]
	exUnixTimeSec, err := strconv.ParseInt(args[1], 10, 64)
	if exUnixTimeSec < 0 || exUnixTimeSec > maxExDuration {
		return &EvalResponse{
			Result: nil,
			Error:  diceerrors.ErrInvalidExpireTime("EXPIREAT"),
		}
	}

	if err != nil {
		return &EvalResponse{
			Result: nil,
			Error:  diceerrors.ErrIntegerOutOfRange,
		}
	}

	isExpirySet, err := dstore.EvaluateAndSetExpiry(args[2:], exUnixTimeSec, key, store)
	if isExpirySet {
		return &EvalResponse{
			Result: clientio.IntegerOne,
			Error:  nil,
		}
	} else if err != nil {
		return &EvalResponse{
			Result: nil,
			Error:  err,
		}
	}
	return &EvalResponse{
		Result: clientio.IntegerZero,
		Error:  nil,
	}
}

// evalEXPIRETIME returns the absolute Unix timestamp (since January 1, 1970) in seconds at which the given key will expire
// args should contain only 1 value, the key
// Returns expiration Unix timestamp in seconds.
// Returns -1 if the key exists but has no associated expiration time.
// Returns -2 if the key does not exist.
func evalEXPIRETIME(args []string, store *dstore.Store) *EvalResponse {
	if len(args) != 1 {
		return &EvalResponse{
			Result: nil,
			Error:  diceerrors.ErrWrongArgumentCount("EXPIRETIME"),
		}
	}

	var key = args[0]

	obj := store.Get(key)

	// -2 if key doesn't exist
	if obj == nil {
		return &EvalResponse{
			Result: clientio.IntegerNegativeTwo,
			Error:  nil,
		}
	}

	exTimeMili, ok := dstore.GetExpiry(obj, store)
	// -1 if key doesn't have expiration time set
	if !ok {
		return &EvalResponse{
			Result: clientio.IntegerNegativeOne,
			Error:  nil,
		}
	}

	return &EvalResponse{
		Result: exTimeMili / 1000,
		Error:  nil,
	}
}

// evalSET puts a new <key, value> pair in db as in the args
// args must contain key and value.
// args can also contain multiple options -
//
//	EX or ex which will set the expiry time(in secs) for the key
//	PX or px which will set the expiry time(in milliseconds) for the key
//	EXAT or exat which will set the specified Unix time at which the key will expire, in seconds (a positive integer)
//	PXAT or PX which will the specified Unix time at which the key will expire, in milliseconds (a positive integer)
//	XX or xx which will only set the key if it already exists
//	NX or nx which will only set the key if it doesn not already exist
//
// Returns encoded error response if at least a <key, value> pair is not part of args
// Returns encoded error response if expiry time value in not integer
// Returns encoded error response if both PX and EX flags are present
// Returns encoded OK RESP once new entry is added
// If the key already exists then the value will be overwritten and expiry will be discarded
func evalSET(args []string, store *dstore.Store) *EvalResponse {
	if len(args) <= 1 {
		return makeEvalError(diceerrors.ErrWrongArgumentCount("SET"))
	}

	var key, value string
	var exDurationMs int64 = -1
	var state exDurationState = Uninitialized
	var keepttl bool = false
	var oldVal *interface{}

	key, value = args[0], args[1]
	oType, oEnc := deduceTypeEncoding(value)

	for i := 2; i < len(args); i++ {
		arg := strings.ToUpper(args[i])
		switch arg {
		case Ex, Px:
			if state != Uninitialized {
				return makeEvalError(diceerrors.ErrSyntax)
			}
			if keepttl {
				return makeEvalError(diceerrors.ErrSyntax)
			}
			i++
			if i == len(args) {
				return makeEvalError(diceerrors.ErrSyntax)
			}

			exDuration, err := strconv.ParseInt(args[i], 10, 64)
			if err != nil {
				return makeEvalError(diceerrors.ErrIntegerOutOfRange)
			}

			if exDuration <= 0 || exDuration >= maxExDuration {
				return makeEvalError(diceerrors.ErrInvalidExpireTime("SET"))
			}

			// converting seconds to milliseconds
			if arg == Ex {
				exDuration *= 1000
			}
			exDurationMs = exDuration
			state = Initialized

		case Pxat, Exat:
			if state != Uninitialized {
				return makeEvalError(diceerrors.ErrSyntax)
			}
			if keepttl {
				return makeEvalError(diceerrors.ErrSyntax)
			}
			i++
			if i == len(args) {
				return makeEvalError(diceerrors.ErrSyntax)
			}
			exDuration, err := strconv.ParseInt(args[i], 10, 64)
			if err != nil {
				return makeEvalError(diceerrors.ErrIntegerOutOfRange)
			}

			if exDuration < 0 {
				return makeEvalError(diceerrors.ErrInvalidExpireTime("SET"))
			}

			if arg == Exat {
				exDuration *= 1000
			}
			exDurationMs = exDuration - utils.GetCurrentTime().UnixMilli()
			// If the expiry time is in the past, set exDurationMs to 0
			// This will be used to signal immediate expiration
			if exDurationMs < 0 {
				exDurationMs = 0
			}
			state = Initialized

		case XX:
			// Get the key from the hash table
			obj := store.Get(key)

			// if key does not exist, return RESP encoded nil
			if obj == nil {
				return makeEvalResult(clientio.NIL)
			}
		case NX:
			obj := store.Get(key)
			if obj != nil {
				return makeEvalResult(clientio.NIL)
			}
		case KeepTTL:
			if state != Uninitialized {
				return makeEvalError(diceerrors.ErrSyntax)
			}
			keepttl = true
		case GET:
			getResult := evalGET([]string{key}, store)
			if getResult.Error != nil {
				return makeEvalError(diceerrors.ErrWrongTypeOperation)
			}
			oldVal = &getResult.Result
		default:
			return makeEvalError(diceerrors.ErrSyntax)
		}
	}

	// Cast the value properly based on the encoding type
	var storedValue interface{}
	switch oEnc {
	case object.ObjEncodingInt:
		storedValue, _ = strconv.ParseInt(value, 10, 64)
	case object.ObjEncodingEmbStr, object.ObjEncodingRaw:
		storedValue = value
	default:
		return makeEvalError(diceerrors.ErrUnsupportedEncoding(int(oEnc)))
	}

	// putting the k and value in a Hash Table
	store.Put(key, store.NewObj(storedValue, exDurationMs, oType, oEnc), dstore.WithKeepTTL(keepttl))
	if oldVal != nil {
		return makeEvalResult(*oldVal)
	}
	return makeEvalResult(clientio.OK)
}

// evalGET returns the value for the queried key in args
// The key should be the only param in args
// The RESP value of the key is encoded and then returned
// evalGET returns response.clientio.NIL if key is expired or it does not exist
func evalGET(args []string, store *dstore.Store) *EvalResponse {
	if len(args) != 1 {
		return &EvalResponse{
			Result: nil,
			Error:  diceerrors.ErrWrongArgumentCount("GET"),
		}
	}

	key := args[0]

	obj := store.Get(key)

	// if key does not exist, return RESP encoded nil
	if obj == nil {
		return &EvalResponse{
			Result: clientio.NIL,
			Error:  nil,
		}
	}

	// Decode and return the value based on its encoding
	switch _, oEnc := object.ExtractTypeEncoding(obj); oEnc {
	case object.ObjEncodingInt:
		// Value is stored as an int64, so use type assertion
		if IsInt64(obj.Value) {
			return &EvalResponse{
				Result: obj.Value,
				Error:  nil,
			}
		} else if IsString(obj.Value) {
			return &EvalResponse{
				Result: nil,
				Error:  diceerrors.ErrUnexpectedType("int64", "string"),
			}
		} else {
			return &EvalResponse{
				Result: nil,
				Error:  diceerrors.ErrUnexpectedType("int64", "unknown"),
			}
		}

	case object.ObjEncodingEmbStr, object.ObjEncodingRaw:
		// Value is stored as a string, use type assertion
		if IsString(obj.Value) {
			return &EvalResponse{
				Result: obj.Value,
				Error:  nil,
			}
		} else if IsInt64(obj.Value) {
			return &EvalResponse{
				Result: nil,
				Error:  diceerrors.ErrUnexpectedType("string", "int64"),
			}
		} else {
			return &EvalResponse{
				Result: nil,
				Error:  diceerrors.ErrUnexpectedType("string", "unknown"),
			}
		}

	case object.ObjEncodingByteArray:
		// Value is stored as a bytearray, use type assertion
		if val, ok := obj.Value.(*ByteArray); ok {
			return &EvalResponse{
				Result: string(val.data),
				Error:  nil,
			}
		}

		return &EvalResponse{
			Result: nil,
			Error:  diceerrors.ErrWrongTypeOperation,
		}

	default:
		return &EvalResponse{
			Result: nil,
			Error:  diceerrors.ErrWrongTypeOperation,
		}
	}
}

// GETSET atomically sets key to value and returns the old value stored at key.
// Returns an error when key exists but does not hold a string value.
// Any previous time to live associated with the key is
// discarded on successful SET operation.
//
// Returns:
// Bulk string reply: the old value stored at the key.
// Nil reply: if the key does not exist.
func evalGETSET(args []string, store *dstore.Store) *EvalResponse {
	if len(args) != 2 {
		return &EvalResponse{
			Result: nil,
			Error:  diceerrors.ErrWrongArgumentCount("GETSET"),
		}
	}

	key, value := args[0], args[1]
	getResp := evalGET([]string{key}, store)
	// Check if it's an error resp from GET
	if getResp.Error != nil {
		return getResp
	}

	// Previous TTL needs to be reset
	setResp := evalSET([]string{key, value}, store)
	// Check if it's an error resp from SET
	if setResp.Error != nil {
		return setResp
	}

	return getResp
}

// evalSETEX puts a new <key, value> pair in db as in the args
// args must contain only  key , expiry and value
// Returns encoded error response if <key,exp,value> is not part of args
// Returns encoded error response if expiry time value in not integer
// Returns encoded OK RESP once new entry is added
// If the key already exists then the value and expiry will be overwritten
func evalSETEX(args []string, store *dstore.Store) *EvalResponse {
	if len(args) != 3 {
		return &EvalResponse{
			Result: nil,
			Error:  diceerrors.ErrWrongArgumentCount("SETEX"),
		}
	}

	var key, value string
	key, value = args[0], args[2]

	exDuration, err := strconv.ParseInt(args[1], 10, 64)
	if err != nil {
		return &EvalResponse{
			Result: nil,
			Error:  diceerrors.ErrIntegerOutOfRange,
		}
	}
	if exDuration <= 0 || exDuration >= maxExDuration {
		return &EvalResponse{
			Result: nil,
			Error:  diceerrors.ErrInvalidExpireTime("SETEX"),
		}
	}
	newArgs := []string{key, value, Ex, args[1]}

	return evalSET(newArgs, store)
}

// evalHEXISTS returns if field is an existing field in the hash stored at key.
//
// This command returns 0, if the specified field doesn't exist in the key and 1 if it exists.
//
// If key doesn't exist, it returns 0.
//
// Usage: HEXISTS key field
func evalHEXISTS(args []string, store *dstore.Store) *EvalResponse {
	if len(args) != 2 {
		return &EvalResponse{
			Result: nil,
			Error:  diceerrors.ErrWrongArgumentCount("HEXISTS"),
		}
	}

	key := args[0]
	hmKey := args[1]
	obj := store.Get(key)

	var hashMap HashMap

	if obj == nil {
		return &EvalResponse{
			Result: clientio.IntegerZero,
			Error:  nil,
		}
	}
	if err := object.AssertTypeAndEncoding(obj.TypeEncoding, object.ObjTypeHashMap, object.ObjEncodingHashMap); err != nil {
		return &EvalResponse{
			Error:  diceerrors.ErrGeneral(diceerrors.WrongTypeErr),
			Result: nil,
		}
	}

	hashMap = obj.Value.(HashMap)

	_, ok := hashMap.Get(hmKey)
	if ok {
		return &EvalResponse{
			Result: clientio.IntegerOne,
			Error:  nil,
		}
	}
	// Return 0, if specified field doesn't exist in the HashMap.
	return &EvalResponse{
		Result: clientio.IntegerZero,
		Error:  nil,
	}
}

// evalHKEYS is used to retrieve all the keys(or field names) within a hash.
//
// This command returns empty array, if the specified key doesn't exist.
//
// Complexity is O(n) where n is the size of the hash.
//
// Usage: HKEYS key
func evalHKEYS(args []string, store *dstore.Store) *EvalResponse {
	if len(args) != 1 {
		return &EvalResponse{
			Result: nil,
			Error:  diceerrors.ErrWrongArgumentCount("HKEYS"),
		}
	}

	key := args[0]
	obj := store.Get(key)

	var hashMap HashMap
	var result []string

	if obj != nil {
		if err := object.AssertTypeAndEncoding(obj.TypeEncoding, object.ObjTypeHashMap, object.ObjEncodingHashMap); err != nil {
			return &EvalResponse{
				Error:  diceerrors.ErrGeneral(diceerrors.WrongTypeErr),
				Result: nil,
			}
		}
		hashMap = obj.Value.(HashMap)
	} else {
		return &EvalResponse{
			Result: clientio.EmptyArray,
			Error:  nil,
		}
	}

	for hmKey := range hashMap {
		result = append(result, hmKey)
	}

	return &EvalResponse{
		Result: result,
		Error:  nil,
	}
}

// evalHKEYS is used to retrieve all the values within a hash.
//
// This command returns empty array, if the specified key doesn't exist.
//
// Complexity is O(n) where n is the size of the hash.
//
// Usage: HVALS key
func evalHVALS(args []string, store *dstore.Store) *EvalResponse {
	if len(args) != 1 {
		return &EvalResponse{Error: diceerrors.ErrWrongArgumentCount("HVALS"), Result: nil}
	}

	key := args[0]
	obj := store.Get(key)

	if obj == nil {
		// Return an empty array for non-existent keys
		return &EvalResponse{
			Result: clientio.EmptyArray,
			Error:  nil,
		}
	}

	if err := object.AssertTypeAndEncoding(obj.TypeEncoding, object.ObjTypeHashMap, object.ObjEncodingHashMap); err != nil {
		return &EvalResponse{
			Error:  diceerrors.ErrGeneral(diceerrors.WrongTypeErr),
			Result: nil,
		}
	}

	hashMap := obj.Value.(HashMap)
	results := make([]string, 0, len(hashMap))

	for _, value := range hashMap {
		results = append(results, value)
	}

	return &EvalResponse{
		Result: results,
		Error:  nil,
	}
}

// Key, start and end are mandatory args.
// Returns a substring from the key(if it's a string) from start -> end.
// Returns ""(empty string) if key is not present and if start > end.
func evalGETRANGE(args []string, store *dstore.Store) *EvalResponse {
	if len(args) != 3 {
		return &EvalResponse{
			Result: nil,
			Error:  diceerrors.ErrWrongArgumentCount("GETRANGE"),
		}
	}

	key := args[0]
	obj := store.Get(key)
	if obj == nil {
		return &EvalResponse{
			Result: string(""),
			Error:  nil,
		}
	}

	start, err := strconv.Atoi(args[1])
	if err != nil {
		return &EvalResponse{
			Result: nil,
			Error:  diceerrors.ErrIntegerOutOfRange,
		}
	}
	end, err := strconv.Atoi(args[2])
	if err != nil {
		return &EvalResponse{
			Result: nil,
			Error:  diceerrors.ErrIntegerOutOfRange,
		}
	}

	var str string
	switch _, oEnc := object.ExtractTypeEncoding(obj); oEnc {
	case object.ObjEncodingEmbStr, object.ObjEncodingRaw:
		if val, ok := obj.Value.(string); ok {
			str = val
		} else {
			return &EvalResponse{
				Result: nil,
				Error:  diceerrors.ErrGeneral("expected string but got another type"),
			}
		}
	case object.ObjEncodingInt:
		str = strconv.FormatInt(obj.Value.(int64), 10)
	case object.ObjEncodingByteArray:
		if val, ok := obj.Value.(*ByteArray); ok {
			str = string(val.data)
		} else {
			return &EvalResponse{
				Result: nil,
				Error:  diceerrors.ErrWrongTypeOperation,
			}
		}
	default:
		return &EvalResponse{
			Result: nil,
			Error:  diceerrors.ErrWrongTypeOperation,
		}
	}

	if str == "" {
		return &EvalResponse{
			Result: string(""),
			Error:  nil,
		}
	}

	if start < 0 {
		start = len(str) + start
	}

	if end < 0 {
		end = len(str) + end
	}

	if start >= len(str) || end < 0 || start > end {
		return &EvalResponse{
			Result: string(""),
			Error:  nil,
		}
	}

	if start < 0 {
		start = 0
	}

	if end >= len(str) {
		end = len(str) - 1
	}

	return &EvalResponse{
		Result: str[start : end+1],
		Error:  nil,
	}
}

// evalZADD adds all the specified members with the specified scores to the sorted set stored at key.
// If a specified member is already a member of the sorted set, the score is updated and the element
// reinserted at the right position to ensure the correct ordering.
// If key does not exist, a new sorted set with the specified members as sole members is created.
func evalZADD(args []string, store *dstore.Store) *EvalResponse {
	// if length of command is 3, throw error as it is not possible
	if len(args) < 3 {
		return &EvalResponse{
			Result: nil,
			Error:  diceerrors.ErrWrongArgumentCount("ZADD"),
		}
	}
	key := args[0]
	sortedSet, err := getOrCreateSortedSet(store, key)
	if err != nil {
		return &EvalResponse{
			Result: nil,
			Error:  err,
		}
	}
	// flags parsing
	flags, nextIndex := parseFlags(args[1:])
	if nextIndex >= len(args) || (len(args)-nextIndex)%2 != 0 {
		return &EvalResponse{
			Result: nil,
			Error:  diceerrors.ErrWrongArgumentCount("ZADD"),
		}
	}
	// only valid flags works
	if err := validateFlagsAndArgs(args[nextIndex:], flags); err != nil {
		return &EvalResponse{
			Result: nil,
			Error:  err,
		}
	}
	// all processing takes place here
	return processMembersWithFlags(args[nextIndex:], sortedSet, store, key, flags)
}

// parseFlags identifies and parses the flags used in ZADD.
func parseFlags(args []string) (parsedFlags map[string]bool, nextIndex int) {
	parsedFlags = map[string]bool{
		NX:   false,
		XX:   false,
		LT:   false,
		GT:   false,
		CH:   false,
		INCR: false,
	}
	for i := 0; i < len(args); i++ {
		switch strings.ToUpper(args[i]) {
		case NX:
			parsedFlags[NX] = true
		case XX:
			parsedFlags[XX] = true
		case LT:
			parsedFlags[LT] = true
		case GT:
			parsedFlags[GT] = true
		case CH:
			parsedFlags[CH] = true
		case INCR:
			parsedFlags[INCR] = true
		default:
			return parsedFlags, i + 1
		}
	}

	return parsedFlags, len(args) + 1
}

// only valid combination of options works
func validateFlagsAndArgs(args []string, flags map[string]bool) error {
	if len(args)%2 != 0 {
		return diceerrors.ErrGeneral("syntax error")
	}
	if flags[NX] && flags[XX] {
		return diceerrors.ErrGeneral("XX and NX options at the same time are not compatible")
	}
	if (flags[GT] && flags[NX]) || (flags[LT] && flags[NX]) || (flags[GT] && flags[LT]) {
		return diceerrors.ErrGeneral("GT, LT, and/or NX options at the same time are not compatible")
	}
	if flags[INCR] && len(args)/2 > 1 {
		return diceerrors.ErrGeneral("INCR option supports a single increment-element pair")
	}
	return nil
}

// processMembersWithFlags processes the members and scores while handling flags.
func processMembersWithFlags(args []string, sortedSet *sortedset.Set, store *dstore.Store, key string, flags map[string]bool) *EvalResponse {
	added, updated := 0, 0

	for i := 0; i < len(args); i += 2 {
		scoreStr := args[i]
		member := args[i+1]

		score, err := strconv.ParseFloat(scoreStr, 64)
		if err != nil || math.IsNaN(score) {
			return &EvalResponse{
				Result: nil,
				Error:  diceerrors.ErrInvalidNumberFormat,
			}
		}

		currentScore, exists := sortedSet.Get(member)

		// If INCR is used, increment the score first
		if flags[INCR] {
			if exists {
				score += currentScore
			} else {
				score = 0.0 + score
			}

			// Now check GT and LT conditions based on the incremented score and return accordingly
			if (flags[GT] && exists && score <= currentScore) ||
				(flags[LT] && exists && score >= currentScore) {
				return &EvalResponse{
					Result: nil,
					Error:  nil,
				}
			}
		}

		// Check if the member should be skipped based on NX or XX flags
		if shouldSkipMember(score, currentScore, exists, flags) {
			continue
		}

		// Insert or update the member in the sorted set
		wasInserted := sortedSet.Upsert(score, member)

		if wasInserted && !exists {
			added++
		} else if exists && score != currentScore {
			updated++
		}

		// If INCR is used, exit after processing one score-member pair
		if flags[INCR] {
			return &EvalResponse{
				Result: score,
				Error:  nil,
			}
		}
	}

	// Store the updated sorted set in the store
	storeUpdatedSet(store, key, sortedSet)

	if flags[CH] {
		return &EvalResponse{
			Result: added + updated,
			Error:  nil,
		}
	}

	// Return only the count of added members
	return &EvalResponse{
		Result: added,
		Error:  nil,
	}
}

// shouldSkipMember determines if a member should be skipped based on flags.
func shouldSkipMember(score, currentScore float64, exists bool, flags map[string]bool) bool {
	useNX, useXX, useLT, useGT := flags[NX], flags[XX], flags[LT], flags[GT]

	return (useNX && exists) || (useXX && !exists) ||
		(exists && useLT && score >= currentScore) ||
		(exists && useGT && score <= currentScore)
}

// storeUpdatedSet stores the updated sorted set in the store.
func storeUpdatedSet(store *dstore.Store, key string, sortedSet *sortedset.Set) {
	store.Put(key, store.NewObj(sortedSet, -1, object.ObjTypeSortedSet, object.ObjEncodingBTree), dstore.WithPutCmd(dstore.ZAdd))
}

// getOrCreateSortedSet fetches the sorted set if it exists, otherwise creates a new one.
func getOrCreateSortedSet(store *dstore.Store, key string) (*sortedset.Set, error) {
	obj := store.Get(key)
	if obj != nil {
		sortedSet, err := sortedset.FromObject(obj)
		if err != nil {
			return nil, diceerrors.ErrWrongTypeOperation
		}
		return sortedSet, nil
	}
	return sortedset.New(), nil
}

// The ZCOUNT command in DiceDB counts the number of members in a sorted set at the specified key
// whose scores fall within a given range. The command takes three arguments: the key of the sorted set
// the minimum score, and the maximum score.
func evalZCOUNT(args []string, store *dstore.Store) *EvalResponse {
	if len(args) != 3 {
		// 1. Check no of arguments
		return &EvalResponse{
			Result: nil,
			Error:  diceerrors.ErrWrongArgumentCount("ZCOUNT"),
		}
	}

	key := args[0]
	minArg := args[1]
	maxArg := args[2]

	// 2. Parse the min and max score arguments
	minValue, errMin := strconv.ParseFloat(minArg, 64)
	maxValue, errMax := strconv.ParseFloat(maxArg, 64)
	if errMin != nil || errMax != nil {
		return &EvalResponse{
			Result: nil,
			Error:  diceerrors.ErrInvalidNumberFormat,
		}
	}

	// 3. Retrieve the object from the store
	obj := store.Get(key)
	if obj == nil {
		// If the key does not exist, return 0 (no error)
		return &EvalResponse{
			Result: 0,
			Error:  nil,
		}
	}

	// 4. Ensure the object is a valid sorted set
	var sortedSet *sortedset.Set
	var err []byte
	sortedSet, err = sortedset.FromObject(obj)
	if err != nil {
		return &EvalResponse{
			Result: nil,
			Error:  diceerrors.ErrWrongTypeOperation,
		}
	}

	count := sortedSet.CountInRange(minValue, maxValue)

	return &EvalResponse{
		Result: count,
		Error:  nil,
	}
}

// evalZRANGE returns the specified range of elements in the sorted set stored at key.
// The elements are considered to be ordered from the lowest to the highest score.
func evalZRANGE(args []string, store *dstore.Store) *EvalResponse {
	if len(args) < 3 {
		return &EvalResponse{
			Result: nil,
			Error:  diceerrors.ErrWrongArgumentCount("ZRANGE"),
		}
	}

	key := args[0]
	startStr := args[1]
	stopStr := args[2]

	withScores := false
	reverse := false
	for i := 3; i < len(args); i++ {
		arg := strings.ToUpper(args[i])
		if arg == WithScores {
			withScores = true
		} else if arg == REV {
			reverse = true
		} else {
			return &EvalResponse{
				Result: nil,
				Error:  diceerrors.ErrSyntax,
			}
		}
	}

	start, err := strconv.Atoi(startStr)
	if err != nil {
		return &EvalResponse{
			Result: nil,
			Error:  diceerrors.ErrInvalidNumberFormat,
		}
	}

	stop, err := strconv.Atoi(stopStr)
	if err != nil {
		return &EvalResponse{
			Result: nil,
			Error:  diceerrors.ErrInvalidNumberFormat,
		}
	}

	obj := store.Get(key)
	if obj == nil {
		return &EvalResponse{
			Result: []string{},
			Error:  nil,
		}
	}

	sortedSet, errMsg := sortedset.FromObject(obj)

	if errMsg != nil {
		return &EvalResponse{
			Result: nil,
			Error:  diceerrors.ErrWrongTypeOperation,
		}
	}

	result := sortedSet.GetRange(start, stop, withScores, reverse)

	return &EvalResponse{
		Result: result,
		Error:  nil,
	}
}

// evalZREM removes the specified members from the sorted set stored at key.
// Non-existing members are ignored.
// Returns the number of members removed.
func evalZREM(args []string, store *dstore.Store) *EvalResponse {
	if len(args) < 2 {
		return &EvalResponse{
			Result: nil,
			Error:  diceerrors.ErrWrongArgumentCount("ZREM"),
		}
	}

	key := args[0]
	obj := store.Get(key)

	if obj == nil {
		return &EvalResponse{
			Result: clientio.IntegerZero,
			Error:  nil,
		}
	}

	sortedSet, err := sortedset.FromObject(obj)
	if err != nil {
		return &EvalResponse{
			Result: nil,
			Error:  diceerrors.ErrWrongTypeOperation,
		}
	}

	countRem := 0
	for i := 1; i < len(args); i++ {
		if sortedSet.Remove(args[i]) {
			countRem += 1
		}
	}

	return &EvalResponse{
		Result: int64(countRem),
		Error:  nil,
	}
}

// evalAPPEND takes two arguments: the key and the value to append to the key's current value.
// If the key does not exist, it creates a new key with the given value (so APPEND will be similar to SET in this special case)
// If key already exists and is a string (or integers stored as strings), this command appends the value at the end of the string
func evalAPPEND(args []string, store *dstore.Store) *EvalResponse {
	if len(args) != 2 {
		return &EvalResponse{
			Result: nil,
			Error:  diceerrors.ErrWrongArgumentCount("APPEND"),
		}
	}

	key, value := args[0], args[1]
	obj := store.Get(key)

	// Get the current expiry time
	var exDurationMs int64 = -1 // -1 indicates no expiry time
	expiryTStampMs, hasExpiry := dstore.GetExpiry(obj, store)

	// Set the new expiry time
	if hasExpiry {
		// get the new expiry time in milliseconds
		exDurationMs = int64(expiryTStampMs) - utils.GetCurrentTime().UnixMilli()
		if exDurationMs < 0 {
			// set expiry time to 0
			exDurationMs = 0
		}
	}

	// Key does not exist, create a new key
	if obj == nil {
		// Deduce type and encoding based on the value if no leading zeros
		oType, oEnc := deduceTypeEncoding(value)

		// Transform the value based on the type and encoding
		storedValue, err := storeValueWithEncoding(value, oEnc)
		if err != nil {
			return &EvalResponse{
				Result: nil,
				Error:  err,
			}
		}

		store.Put(key, store.NewObj(storedValue, exDurationMs, oType, oEnc))
		return &EvalResponse{
			Result: len(value),
			Error:  nil,
		}
	}

	// Key exists path
	if _, ok := obj.Value.(*sortedset.Set); ok {
		return &EvalResponse{
			Result: nil,
			Error:  diceerrors.ErrWrongTypeOperation,
		}
	}
	_, currentEnc := object.ExtractTypeEncoding(obj)

	// Transform the value based on the current encoding
	currentValue, err := convertValueToString(obj, currentEnc)
	if err != nil {
		// If the encoding is neither integer nor string, return a "wrong type" error
		return &EvalResponse{
			Result: nil,
			Error:  err,
		}
	}

	// Append the value
	newValue := currentValue + value

	// We need to store the new appended value as a string
	// Even if append is performed on integers, the result will be stored as a string
	// This is consistent with the redis implementation as append is considered a string operation
	store.Put(key, store.NewObj(newValue, exDurationMs, object.ObjTypeString, object.ObjEncodingRaw))
	return &EvalResponse{
		Result: len(newValue),
		Error:  nil,
	}
}

// evalZRANK returns the rank of the member in the sorted set stored at key.
// The rank (or index) is 0-based, which means that the member with the lowest score has rank 0.
// If the 'WITHSCORE' option is specified, it returns both the rank and the score of the member.
// Returns nil if the key does not exist or the member is not a member of the sorted set.
func evalZRANK(args []string, store *dstore.Store) *EvalResponse {
	if len(args) < 2 || len(args) > 3 {
		return &EvalResponse{
			Result: nil,
			Error:  diceerrors.ErrWrongArgumentCount("ZRANK"),
		}
	}

	key := args[0]
	member := args[1]
	withScore := false

	if len(args) == 3 {
		if !strings.EqualFold(args[2], WithScore) {
			return &EvalResponse{
				Result: nil,
				Error:  diceerrors.ErrSyntax,
			}
		}
		withScore = true
	}

	obj := store.Get(key)
	if obj == nil {
		return &EvalResponse{
			Result: clientio.NIL,
			Error:  nil,
		}
	}

	sortedSet, err := sortedset.FromObject(obj)
	if err != nil {
		return &EvalResponse{
			Result: nil,
			Error:  diceerrors.ErrWrongTypeOperation,
		}
	}
	rank, score := sortedSet.RankWithScore(member, false)
	if rank == -1 {
		return &EvalResponse{
			Result: clientio.NIL,
			Error:  nil,
		}
	}

	if withScore {
		scoreStr := strconv.FormatFloat(score, 'f', -1, 64)
		return &EvalResponse{
			Result: []interface{}{rank, scoreStr},
			Error:  nil,
		}
	}

	return &EvalResponse{
		Result: rank,
		Error:  nil,
	}
}

// evalZCARD returns the cardinality (number of elements) of the sorted set stored at key.
// Returns 0 if the key does not exist.
func evalZCARD(args []string, store *dstore.Store) *EvalResponse {
	if len(args) < 1 || len(args) > 1 {
		return &EvalResponse{
			Result: nil,
			Error:  diceerrors.ErrWrongArgumentCount("ZCARD"),
		}
	}

	key := args[0]
	obj := store.Get(key)

	if obj == nil {
		return &EvalResponse{
			Result: clientio.IntegerZero,
			Error:  nil,
		}
	}

	sortedSet, err := sortedset.FromObject(obj)
	if err != nil {
		return &EvalResponse{
			Result: nil,
			Error:  diceerrors.ErrWrongTypeOperation,
		}
	}
	return &EvalResponse{
		Result: int64(sortedSet.Len()),
		Error:  nil,
	}
}

// evalJSONCLEAR Clear container values (arrays/objects) and set numeric values to 0,
// Already cleared values are ignored for empty containers and zero numbers
// args must contain at least the key;  (path unused in this implementation)
// Returns encoded error if key is expired, or it does not exist
// Returns encoded error response if incorrect number of arguments
// Returns an integer reply specifying the number of matching JSON arrays
// and objects cleared + number of matching JSON numerical values zeroed.
func evalJSONCLEAR(args []string, store *dstore.Store) *EvalResponse {
	if len(args) < 1 {
		return &EvalResponse{
			Result: nil,
			Error:  diceerrors.ErrWrongArgumentCount("JSON.CLEAR"),
		}
	}
	key := args[0]

	// Default path is root if not specified
	path := defaultRootPath
	if len(args) > 1 {
		path = args[1]
	}

	// Retrieve the object from the database
	obj := store.Get(key)
	if obj == nil {
		return &EvalResponse{
			Result: nil,
			Error:  nil,
		}
	}

	errWithMessage := object.AssertTypeAndEncoding(obj.TypeEncoding, object.ObjTypeJSON, object.ObjEncodingJSON)
	if errWithMessage != nil {
		return &EvalResponse{
			Result: nil,
			Error:  diceerrors.ErrWrongTypeOperation,
		}
	}

	jsonData := obj.Value

	_, err := sonic.Marshal(jsonData)
	if err != nil {
		return &EvalResponse{
			Result: nil,
			Error:  diceerrors.ErrWrongTypeOperation,
		}
	}

	var countClear int64 = 0
	if len(args) == 1 || path == defaultRootPath {
		if jsonData != struct{}{} {
			// If path is root and len(args) == 1, return it instantly
			newObj := store.NewObj(struct{}{}, -1, object.ObjTypeJSON, object.ObjEncodingJSON)
			store.Put(key, newObj)
			countClear++
			return &EvalResponse{
				Result: countClear,
				Error:  nil,
			}
		}
	}

	expr, err := jp.ParseString(path)
	if err != nil {
		return &EvalResponse{
			Result: nil,
			Error:  diceerrors.ErrJSONPathNotFound(path),
		}
	}

	newData, err := expr.Modify(jsonData, func(element any) (altered any, changed bool) {
		switch utils.GetJSONFieldType(element) {
		case utils.IntegerType, utils.NumberType:
			if element != utils.NumberZeroValue {
				countClear++
				return utils.NumberZeroValue, true
			}
		case utils.ArrayType:
			if len(element.([]interface{})) != 0 {
				countClear++
				return []interface{}{}, true
			}
		case utils.ObjectType:
			if element != struct{}{} {
				countClear++
				return struct{}{}, true
			}
		default:
			return element, false
		}
		return
	})
	if err != nil {
		return &EvalResponse{
			Result: nil,
			Error:  diceerrors.ErrGeneral(err.Error()),
		}
	}

	jsonData = newData
	obj.Value = jsonData
	return &EvalResponse{
		Result: countClear,
		Error:  nil,
	}
}

// evalJSONGET retrieves a JSON value stored at the specified key
// args must contain at least the key;  (path unused in this implementation)
// Returns response.RespNIL if key is expired, or it does not exist
// Returns encoded error response if incorrect number of arguments
// The RESP value of the key is encoded and then returned
func evalJSONGET(args []string, store *dstore.Store) *EvalResponse {
	if len(args) < 1 {
		return &EvalResponse{
			Result: nil,
			Error:  diceerrors.ErrWrongArgumentCount("JSON.GET"),
		}
	}

	key := args[0]
	// Default path is root if not specified
	path := defaultRootPath
	if len(args) > 1 {
		path = args[1]
	}
	return jsonGETHelper(store, path, key)
}

// helper function used by evalJSONGET and evalJSONMGET to prepare the results
func jsonGETHelper(store *dstore.Store, path, key string) *EvalResponse {
	// Retrieve the object from the database
	obj := store.Get(key)
	if obj == nil {
		return &EvalResponse{
			Result: clientio.NIL,
			Error:  nil,
		}
	}

	// Check if the object is of JSON type
	errWithMessage := object.AssertTypeAndEncoding(obj.TypeEncoding, object.ObjTypeJSON, object.ObjEncodingJSON)
	if errWithMessage != nil {
		return &EvalResponse{
			Result: nil,
			Error:  diceerrors.ErrWrongTypeOperation,
		}
	}

	jsonData := obj.Value

	// If path is root, return the entire JSON
	if path == defaultRootPath {
		resultBytes, err := sonic.Marshal(jsonData)
		if err != nil {
			return &EvalResponse{
				Result: nil,
				Error:  diceerrors.ErrGeneral("could not serialize result"),
			}
		}

		return &EvalResponse{
			Result: string(resultBytes),
			Error:  nil,
		}
	}

	// Parse the JSONPath expression
	expr, err := jp.ParseString(path)
	if err != nil {
		return &EvalResponse{
			Result: nil,
			Error:  diceerrors.ErrGeneral("invalid JSONPath"),
		}
	}

	// Execute the JSONPath query
	results := expr.Get(jsonData)
	if len(results) == 0 {
		return &EvalResponse{
			Result: clientio.NIL,
			Error:  nil,
		}
	}

	// Serialize the result
	var resultBytes []byte
	if len(results) == 1 {
		resultBytes, err = sonic.Marshal(results[0])
	} else {
		resultBytes, err = sonic.Marshal(results)
	}
	if err != nil {
		return &EvalResponse{
			Result: nil,
			Error:  diceerrors.ErrGeneral("could not serialize result"),
		}
	}
	return &EvalResponse{
		Result: string(resultBytes),
		Error:  nil,
	}
}

// evalJSONSET stores a JSON value at the specified key
// args must contain at least the key, path (unused in this implementation), and JSON string
// Returns encoded error response if incorrect number of arguments
// Returns encoded error if the JSON string is invalid
// Returns response.RespOK if the JSON value is successfully stored
func evalJSONSET(args []string, store *dstore.Store) *EvalResponse {
	// Check if there are enough arguments
	if len(args) < 3 {
		return &EvalResponse{
			Result: nil,
			Error:  diceerrors.ErrWrongArgumentCount("JSON.SET"),
		}
	}

	key := args[0]
	path := args[1]
	jsonStr := args[2]
	for i := 3; i < len(args); i++ {
		switch strings.ToUpper(args[i]) {
		case NX:
			if i != len(args)-1 {
				return &EvalResponse{
					Result: nil,
					Error:  diceerrors.ErrSyntax,
				}
			}
			obj := store.Get(key)
			if obj != nil {
				return &EvalResponse{
					Result: clientio.NIL,
					Error:  nil,
				}
			}
		case XX:
			if i != len(args)-1 {
				return &EvalResponse{
					Result: nil,
					Error:  diceerrors.ErrSyntax,
				}
			}
			obj := store.Get(key)
			if obj == nil {
				return &EvalResponse{
					Result: clientio.NIL,
					Error:  nil,
				}
			}

		default:
			return &EvalResponse{
				Result: nil,
				Error:  diceerrors.ErrSyntax,
			}
		}
	}

	// Parse the JSON string
	var jsonValue interface{}
	if err := sonic.UnmarshalString(jsonStr, &jsonValue); err != nil {
		return &EvalResponse{
			Result: nil,
			Error:  diceerrors.ErrGeneral("invalid JSON"),
		}
	}

	// Retrieve existing object or create new one
	obj := store.Get(key)
	var rootData interface{}

	if obj == nil {
		// If the key doesn't exist, create a new object
		if path != defaultRootPath {
			rootData = make(map[string]interface{})
		} else {
			rootData = jsonValue
		}
	} else {
		// If the key exists, check if it's a JSON object
		err := object.AssertType(obj.TypeEncoding, object.ObjTypeJSON)
		if err != nil {
			return &EvalResponse{
				Result: nil,
				Error:  diceerrors.ErrWrongTypeOperation,
			}
		}
		err = object.AssertEncoding(obj.TypeEncoding, object.ObjEncodingJSON)
		if err != nil {
			return &EvalResponse{
				Result: nil,
				Error:  diceerrors.ErrWrongTypeOperation,
			}
		}
		rootData = obj.Value
	}

	// If path is not root, use JSONPath to set the value
	if path != defaultRootPath {
		expr, err := jp.ParseString(path)
		if err != nil {
			return &EvalResponse{
				Result: nil,
				Error:  diceerrors.ErrGeneral("invalid JSONPath"),
			}
		}

		err = expr.Set(rootData, jsonValue)
		if err != nil {
			return &EvalResponse{
				Result: nil,
				Error:  diceerrors.ErrGeneral("failed to set value"),
			}
		}
	} else {
		// If path is root, replace the entire JSON
		rootData = jsonValue
	}

	// Create a new object with the updated JSON data
	newObj := store.NewObj(rootData, -1, object.ObjTypeJSON, object.ObjEncodingJSON)
	store.Put(key, newObj)
	return &EvalResponse{
		Result: clientio.OK,
		Error:  nil,
	}
}

// evalJSONINGEST stores a value at a dynamically generated key
// The key is created using a provided key prefix combined with a unique identifier
// args must contains key_prefix and path and json value
// It will call to evalJSONSET internally.
// Returns encoded error response if incorrect number of arguments
// Returns encoded error if the JSON string is invalid
// Returns unique identifier if the JSON value is successfully stored
func evalJSONINGEST(args []string, store *dstore.Store) *EvalResponse {
	if len(args) < 3 {
		return &EvalResponse{
			Result: nil,
			Error:  diceerrors.ErrWrongArgumentCount("JSON.INGEST"),
		}
	}

	keyPrefix := args[0]

	uniqueID := xid.New()
	uniqueKey := keyPrefix + uniqueID.String()

	var setArgs []string
	setArgs = append(setArgs, uniqueKey)
	setArgs = append(setArgs, args[1:]...)

	result := evalJSONSET(setArgs, store)
	if resultValue, ok := result.Result.(clientio.RespType); ok {
		// If Result is of type RespType, check equality
		if resultValue == clientio.OK {
			return &EvalResponse{
				Result: uniqueID.String(),
				Error:  nil,
			}
		}
	}
	return result
}

// evalJSONTYPE retrieves a JSON value type stored at the specified key
// args must contain at least the key;  (path unused in this implementation)
// Returns response.RespNIL if key is expired, or it does not exist
// Returns encoded error response if incorrect number of arguments
// The RESP value of the key's value type is encoded and then returned
func evalJSONTYPE(args []string, store *dstore.Store) *EvalResponse {
	if len(args) < 1 {
		return &EvalResponse{
			Result: nil,
			Error:  diceerrors.ErrWrongArgumentCount("JSON.TYPE"),
		}
	}
	key := args[0]

	// Default path is root if not specified
	path := defaultRootPath
	if len(args) > 1 {
		path = args[1]
	}
	// Retrieve the object from the database
	obj := store.Get(key)
	if obj == nil {
		return &EvalResponse{
			Result: clientio.NIL,
			Error:  nil,
		}
	}

	errWithMessage := object.AssertTypeAndEncoding(obj.TypeEncoding, object.ObjTypeJSON, object.ObjEncodingJSON)
	if errWithMessage != nil {
		return &EvalResponse{
			Result: nil,
			Error:  diceerrors.ErrWrongTypeOperation,
		}
	}

	jsonData := obj.Value

	if path == defaultRootPath {
		_, err := sonic.Marshal(jsonData)
		if err != nil {
			return &EvalResponse{
				Result: nil,
				Error:  diceerrors.ErrGeneral("could not serialize result"),
			}
		}
		// If path is root and len(args) == 1, return "object" instantly
		if len(args) == 1 {
			return &EvalResponse{
				Result: utils.ObjectType,
				Error:  nil,
			}
		}
	}

	// Parse the JSONPath expression
	expr, err := jp.ParseString(path)
	if err != nil {
		return &EvalResponse{
			Result: nil,
			Error:  diceerrors.ErrGeneral("invalid JSONPath"),
		}
	}

	results := expr.Get(jsonData)
	if len(results) == 0 {
		return &EvalResponse{
			Result: clientio.EmptyArray,
			Error:  nil,
		}
	}

	typeList := make([]string, 0, len(results))
	for _, result := range results {
		jsonType := utils.GetJSONFieldType(result)
		typeList = append(typeList, jsonType)
	}
	return &EvalResponse{
		Result: typeList,
		Error:  nil,
	}
}

// PFADD Adds all the element arguments to the HyperLogLog data structure stored at the variable
// name specified as first argument.
//
// Returns:
// If the approximated cardinality estimated by the HyperLogLog changed after executing the command,
// returns 1, otherwise 0 is returned.
func evalPFADD(args []string, store *dstore.Store) *EvalResponse {
	if len(args) < 1 {
		return &EvalResponse{
			Result: nil,
			Error:  diceerrors.ErrWrongArgumentCount("PFADD"),
		}
	}

	key := args[0]
	obj := store.Get(key)

	// If key doesn't exist prior initial cardinality changes hence return 1
	if obj == nil {
		hll := hyperloglog.New()
		for _, arg := range args[1:] {
			hll.Insert([]byte(arg))
		}

		obj = store.NewObj(hll, -1, object.ObjTypeString, object.ObjEncodingRaw)

		store.Put(key, obj, dstore.WithPutCmd(dstore.PFADD))
		return &EvalResponse{
			Result: int64(1),
			Error:  nil,
		}
	}

	existingHll, ok := obj.Value.(*hyperloglog.Sketch)
	if !ok {
		return &EvalResponse{
			Result: nil,
			Error:  diceerrors.ErrInvalidHyperLogLogKey,
		}
	}
	initialCardinality := existingHll.Estimate()
	for _, arg := range args[1:] {
		existingHll.Insert([]byte(arg))
	}

	obj = store.NewObj(existingHll, -1, object.ObjTypeString, object.ObjEncodingRaw)
	store.Put(key, obj, dstore.WithPutCmd(dstore.PFADD))

	if newCardinality := existingHll.Estimate(); initialCardinality != newCardinality {
		return &EvalResponse{
			Result: int64(1),
			Error:  nil,
		}
	}

	return &EvalResponse{
		Result: int64(0),
		Error:  nil,
	}
}

// evalJSONSTRLEN Report the length of the JSON String at path in key
// Returns by recursive descent an array of integer replies for each path,
// the string's length, or nil, if the matching JSON value is not a string.
func evalJSONSTRLEN(args []string, store *dstore.Store) *EvalResponse {
	if len(args) < 1 {
		return &EvalResponse{
			Result: nil,
			Error:  diceerrors.ErrWrongArgumentCount("JSON.STRLEN"),
		}
	}

	key := args[0]

	obj := store.Get(key)

	if obj == nil {
		return &EvalResponse{
			Result: nil,
			Error:  nil,
		}
	}

	if len(args) < 2 {
		// no recursive
		// making consistent with arrlen
		// to-do parsing
		jsonData := obj.Value

		jsonDataType := strings.ToLower(utils.GetJSONFieldType(jsonData))
		if jsonDataType == "number" {
			jsonDataFloat := jsonData.(float64)
			if jsonDataFloat == float64(int64(jsonDataFloat)) {
				jsonDataType = "integer"
			}
		}
		if jsonDataType != utils.StringType {
			return &EvalResponse{
				Result: nil,
				Error:  diceerrors.ErrUnexpectedJSONPathType("string", jsonDataType),
			}
		}
		return &EvalResponse{
			Result: int64(len(jsonData.(string))),
			Error:  nil,
		}
	}

	path := args[1]

	// Check if the object is of JSON type
	errWithMessage := object.AssertTypeAndEncoding(obj.TypeEncoding, object.ObjTypeJSON, object.ObjEncodingJSON)
	if errWithMessage != nil {
		return &EvalResponse{
			Result: nil,
			Error:  diceerrors.ErrWrongTypeOperation,
		}
	}

	jsonData := obj.Value
	if path == defaultRootPath {
		defaultStringResult := make([]interface{}, 0, 1)
		if utils.GetJSONFieldType(jsonData) == utils.StringType {
			defaultStringResult = append(defaultStringResult, int64(len(jsonData.(string))))
		} else {
			defaultStringResult = append(defaultStringResult, nil)
		}

		return &EvalResponse{
			Result: defaultStringResult,
			Error:  nil,
		}
	}

	// Parse the JSONPath expression
	expr, err := jp.ParseString(path)
	if err != nil {
		return &EvalResponse{
			Result: nil,
			Error:  diceerrors.ErrJSONPathNotFound(path),
		}
	}
	// Execute the JSONPath query
	results := expr.Get(jsonData)
	if len(results) == 0 {
		return &EvalResponse{
			Result: []interface{}{},
			Error:  nil,
		}
	}
	strLenResults := make([]interface{}, 0, len(results))
	for _, result := range results {
		switch utils.GetJSONFieldType(result) {
		case utils.StringType:
			strLenResults = append(strLenResults, int64(len(result.(string))))
		default:
			strLenResults = append(strLenResults, nil)
		}
	}
	return &EvalResponse{
		Result: strLenResults,
		Error:  nil,
	}
}

func evalPFCOUNT(args []string, store *dstore.Store) *EvalResponse {
	if len(args) < 1 {
		return &EvalResponse{
			Result: nil,
			Error:  diceerrors.ErrWrongArgumentCount("PFCOUNT"),
		}
	}

	unionHll := hyperloglog.New()

	for _, arg := range args {
		obj := store.Get(arg)
		if obj != nil {
			currKeyHll, ok := obj.Value.(*hyperloglog.Sketch)
			if !ok {
				return &EvalResponse{
					Result: nil,
					Error:  diceerrors.ErrInvalidHyperLogLogKey,
				}
			}
			err := unionHll.Merge(currKeyHll)
			if err != nil {
				return &EvalResponse{
					Result: nil,
					Error:  diceerrors.ErrCorruptedHyperLogLogObject,
				}
			}
		}
	}

	return &EvalResponse{
		Result: unionHll.Estimate(),
		Error:  nil,
	}
}

// evalJSONOBJLEN return the number of keys in the JSON object at path in key.
// Returns an array of integer replies, an integer for each matching value,
// which is the json objects length, or nil, if the matching value is not a json.
// Returns encoded error if the key doesn't exist or key is expired or the matching value is not an array.
// Returns encoded error response if incorrect number of arguments
func evalJSONOBJLEN(args []string, store *dstore.Store) *EvalResponse {
	if len(args) < 1 {
		return &EvalResponse{
			Result: nil,
			Error:  diceerrors.ErrWrongArgumentCount("JSON.OBJLEN"),
		}
	}

	key := args[0]

	// Retrieve the object from the database
	obj := store.Get(key)
	if obj == nil {
		return &EvalResponse{
			Result: nil,
			Error:  nil,
		}
	}

	// check if the object is json
	errWithMessage := object.AssertTypeAndEncoding(obj.TypeEncoding, object.ObjTypeJSON, object.ObjEncodingJSON)
	if errWithMessage != nil {
		return &EvalResponse{
			Result: nil,
			Error:  diceerrors.ErrWrongTypeOperation,
		}
	}

	// get the value & check for marsheling error
	jsonData := obj.Value
	_, err := sonic.Marshal(jsonData)
	if err != nil {
		return &EvalResponse{
			Result: nil,
			Error:  diceerrors.ErrWrongTypeOperation,
		}
	}
	if len(args) == 1 {
		// check if the value is of json type
		if utils.GetJSONFieldType(jsonData) == utils.ObjectType {
			if castedData, ok := jsonData.(map[string]interface{}); ok {
				return &EvalResponse{
					Result: int64(len(castedData)),
					Error:  nil,
				}
			}
			return &EvalResponse{
				Result: nil,
				Error:  nil,
			}
		}
		return &EvalResponse{
			Result: nil,
			Error:  diceerrors.ErrWrongTypeOperation,
		}
	}

	path, isDefinitePath := utils.ParseInputJSONPath(args[1])

	expr, err := jp.ParseString(path)
	if err != nil {
		return &EvalResponse{
			Result: nil,
			Error:  diceerrors.ErrJSONPathNotFound(path),
		}
	}

	// get all values for matching paths
	results := expr.Get(jsonData)

	objectLen := make([]interface{}, 0, len(results))

	for _, result := range results {
		switch utils.GetJSONFieldType(result) {
		case utils.ObjectType:
			if castedResult, ok := result.(map[string]interface{}); ok {
				objectLen = append(objectLen, int64(len(castedResult)))
			} else {
				objectLen = append(objectLen, nil)
			}
		default:
			// If it is a definitePath, and the only value is not JSON, throw wrong type error
			if isDefinitePath {
				return &EvalResponse{
					Result: nil,
					Error:  diceerrors.ErrWrongTypeOperation,
				}
			}
			objectLen = append(objectLen, nil)
		}
	}

	// Must return a single integer if it is a definite Path
	if isDefinitePath {
		if len(objectLen) == 0 {
			return &EvalResponse{
				Result: nil,
				Error:  nil,
			}
		}
		return &EvalResponse{
			Result: objectLen[0],
			Error:  nil,
		}
	}

	return &EvalResponse{
		Result: objectLen,
		Error:  nil,
	}
}

func evalPFMERGE(args []string, store *dstore.Store) *EvalResponse {
	if len(args) < 1 {
		return &EvalResponse{
			Result: nil,
			Error:  diceerrors.ErrWrongArgumentCount("PFMERGE"),
		}
	}

	var mergedHll *hyperloglog.Sketch
	destKey := args[0]
	obj := store.Get(destKey)

	// If destKey doesn't exist, create a new HLL, else fetch the existing
	if obj == nil {
		mergedHll = hyperloglog.New()
	} else {
		var ok bool
		mergedHll, ok = obj.Value.(*hyperloglog.Sketch)
		if !ok {
			return &EvalResponse{
				Result: nil,
				Error:  diceerrors.ErrInvalidHyperLogLogKey,
			}
		}
	}

	for _, arg := range args {
		obj := store.Get(arg)
		if obj != nil {
			currKeyHll, ok := obj.Value.(*hyperloglog.Sketch)
			if !ok {
				return &EvalResponse{
					Result: nil,
					Error:  diceerrors.ErrInvalidHyperLogLogKey,
				}
			}

			err := mergedHll.Merge(currKeyHll)
			if err != nil {
				return &EvalResponse{
					Result: nil,
					Error:  diceerrors.ErrCorruptedHyperLogLogObject,
				}
			}
		}
	}

	// Save the mergedHll
	obj = store.NewObj(mergedHll, -1, object.ObjTypeString, object.ObjEncodingRaw)
	store.Put(destKey, obj, dstore.WithPutCmd(dstore.PFMERGE))

	return &EvalResponse{
		Result: clientio.OK,
		Error:  nil,
	}
}

// evalPTTL returns Time-to-Live in millisecs for the queried key in args
// The key should be the only param in args else returns with an error
// Returns	RESP encoded time (in secs) remaining for the key to expire
//
//	RESP encoded -2 stating key doesn't exist or key is expired
//	RESP encoded -1 in case no expiration is set on the key
func evalPTTL(args []string, store *dstore.Store) *EvalResponse {
	if len(args) != 1 {
		return &EvalResponse{
			Result: nil,
			Error:  diceerrors.ErrWrongArgumentCount("PTTL"),
		}
	}

	key := args[0]

	obj := store.Get(key)

	if obj == nil {
		return &EvalResponse{
			Result: clientio.IntegerNegativeTwo,
			Error:  nil,
		}
	}

	exp, isExpirySet := dstore.GetExpiry(obj, store)

	if !isExpirySet {
		return &EvalResponse{
			Result: clientio.IntegerNegativeOne,
			Error:  nil,
		}
	}

	// compute the time remaining for the key to expire and
	// return the RESP encoded form of it
	durationMs := exp - uint64(utils.GetCurrentTime().UnixMilli())
	return &EvalResponse{
		Result: durationMs,
		Error:  nil,
	}
}

// evalTTL returns Time-to-Live in secs for the queried key in args
// The key should be the only param in args else returns with an error
// Returns	RESP encoded time (in secs) remaining for the key to expire
//
//	RESP encoded -2 stating key doesn't exist or key is expired
//	RESP encoded -1 in case no expiration is set on the key
func evalTTL(args []string, store *dstore.Store) *EvalResponse {
	if len(args) != 1 {
		return &EvalResponse{
			Result: nil,
			Error:  diceerrors.ErrWrongArgumentCount("TTL"),
		}
	}

	var key = args[0]

	obj := store.Get(key)

	// if key does not exist, return RESP encoded -2 denoting key does not exist
	if obj == nil {
		return &EvalResponse{
			Result: clientio.IntegerNegativeTwo,
			Error:  nil,
		}
	}

	// if object exist, but no expiration is set on it then send -1
	exp, isExpirySet := dstore.GetExpiry(obj, store)
	if !isExpirySet {
		return &EvalResponse{
			Result: clientio.IntegerNegativeOne,
			Error:  nil,
		}
	}

	// compute the time remaining for the key to expire and
	// return the RESP encoded form of it
	durationMs := exp - uint64(utils.GetCurrentTime().UnixMilli())

	return &EvalResponse{
		Result: durationMs / 1000,
		Error:  nil,
	}
}

// Increments the number stored at field in the hash stored at key by increment.
//
// If key does not exist, a new key holding a hash is created.
// If field does not exist the value is set to the increment value passed
//
// The range of values supported by HINCRBY is limited to 64-bit signed integers.
//
// Usage: HINCRBY key field increment
func evalHINCRBY(args []string, store *dstore.Store) *EvalResponse {
	if len(args) < 3 {
		return &EvalResponse{
			Result: nil,
			Error:  diceerrors.ErrWrongArgumentCount("HINCRBY"),
		}
	}

	increment, err := strconv.ParseInt(args[2], 10, 64)
	if err != nil {
		return &EvalResponse{
			Result: nil,
			Error:  diceerrors.ErrIntegerOutOfRange,
		}
	}
	var hashmap HashMap
	key := args[0]
	obj := store.Get(key)
	if obj != nil {
		if err := object.AssertTypeAndEncoding(obj.TypeEncoding, object.ObjTypeHashMap, object.ObjEncodingHashMap); err != nil {
			return &EvalResponse{
				Result: nil,
				Error:  diceerrors.ErrWrongTypeOperation,
			}
		}
		hashmap = obj.Value.(HashMap)
	}

	if hashmap == nil {
		hashmap = make(HashMap)
	}

	field := args[1]
	numkey, err := hashmap.incrementValue(field, increment)
	if err != nil {
		return &EvalResponse{
			Result: nil,
			Error:  diceerrors.ErrGeneral(err.Error()),
		}
	}

	obj = store.NewObj(hashmap, -1, object.ObjTypeHashMap, object.ObjEncodingHashMap)
	store.Put(key, obj)

	return &EvalResponse{
		Result: numkey,
		Error:  nil,
	}
}

// Increments the number stored at field in the hash stored at key by the specified floating point increment.
//
// If key does not exist, a new key holding a hash is created.
// If field does not exist, the value is set to the increment passed before the operation is performed.
//
// The precision of the increment is not restricted to integers, allowing for floating point values.
//
// Usage: HINCRBYFLOAT key field increment
func evalHINCRBYFLOAT(args []string, store *dstore.Store) *EvalResponse {
	if len(args) < 3 {
		return &EvalResponse{
			Result: nil,
			Error:  diceerrors.ErrWrongArgumentCount("HINCRBYFLOAT"),
		}
	}

	increment, err := strconv.ParseFloat(strings.TrimSpace(args[2]), 64)
	if err != nil {
		return &EvalResponse{
			Result: nil,
			Error:  diceerrors.ErrInvalidNumberFormat,
		}
	}

	key := args[0]
	obj := store.Get(key)
	var hashmap HashMap
	if obj != nil {
		if err := object.AssertTypeAndEncoding(obj.TypeEncoding, object.ObjTypeHashMap, object.ObjEncodingHashMap); err != nil {
			return &EvalResponse{
				Result: nil,
				Error:  diceerrors.ErrWrongTypeOperation,
			}
		}
		hashmap = obj.Value.(HashMap)
	}

	if hashmap == nil {
		hashmap = make(HashMap)
	}

	field := args[1]
	numkey, err := hashmap.incrementFloatValue(field, increment)
	if err != nil {
		return &EvalResponse{
			Result: nil,
			Error:  diceerrors.ErrGeneral(err.Error()),
		}
	}

	obj = store.NewObj(hashmap, -1, object.ObjTypeHashMap, object.ObjEncodingHashMap)
	store.Put(key, obj)

	return &EvalResponse{
		Result: numkey,
		Error:  nil,
	}
}

// evalHRANDFIELD returns random fields from a hash stored at key.
// If only the key is provided, one random field is returned.
// If count is provided, it returns that many unique random fields. A negative count allows repeated selections.
// The "WITHVALUES" option returns both fields and values.
// Returns nil if the key doesn't exist or the hash is empty.
// Errors: arity error, type error for non-hash, syntax error for "WITHVALUES", or count format error.
func evalHRANDFIELD(args []string, store *dstore.Store) *EvalResponse {
	if len(args) < 1 || len(args) > 3 {
		return &EvalResponse{
			Result: nil,
			Error:  diceerrors.ErrWrongArgumentCount("HRANDFIELD"),
		}
	}

	key := args[0]
	obj := store.Get(key)
	if obj == nil {
		return &EvalResponse{
			Result: clientio.NIL,
			Error:  nil,
		}
	}

	if err := object.AssertTypeAndEncoding(obj.TypeEncoding, object.ObjTypeHashMap, object.ObjEncodingHashMap); err != nil {
		return &EvalResponse{
			Result: nil,
			Error:  diceerrors.ErrWrongTypeOperation,
		}
	}

	hashMap := obj.Value.(HashMap)
	if len(hashMap) == 0 {
		return &EvalResponse{
			Result: clientio.EmptyArray,
			Error:  nil,
		}
	}

	count := 1
	withValues := false

	if len(args) > 1 {
		var err error
		// The second argument is the count.
		count, err = strconv.Atoi(args[1])
		if err != nil {
			return &EvalResponse{
				Result: nil,
				Error:  diceerrors.ErrIntegerOutOfRange,
			}
		}

		// The third argument is the "WITHVALUES" option.
		if len(args) == 3 {
			if !strings.EqualFold(args[2], WithValues) {
				return &EvalResponse{
					Result: nil,
					Error:  diceerrors.ErrSyntax,
				}
			}
			withValues = true
		}
	}

	return selectRandomFields(hashMap, count, withValues)
}

// evalINCR increments the value of the specified key in args by 1,
// if the key exists and the value is integer format.
// The key should be the only param in args.
// If the key does not exist, new key is created with value 0,
// the value of the new key is then incremented.
// The value for the queried key should be of integer format,
// if not evalINCR returns encoded error response.
// evalINCR returns the incremented value for the key if there are no errors.
func evalINCR(args []string, store *dstore.Store) *EvalResponse {
	if len(args) != 1 {
		return &EvalResponse{
			Result: nil,
			Error:  diceerrors.ErrWrongArgumentCount("INCR"),
		}
	}

	return incrDecrCmd(args, 1, store)
}

// INCRBY increments the value of the specified key in args by increment integer specified,
// if the key exists and the value is integer format.
// The key and the increment integer should be the only param in args.
// If the key does not exist, new key is created with value 0,
// the value of the new key is then incremented.
// The value for the queried key should be of integer format,
// if not INCRBY returns error response.
// evalINCRBY returns the incremented value for the key if there are no errors.
func evalINCRBY(args []string, store *dstore.Store) *EvalResponse {
	if len(args) != 2 {
		return &EvalResponse{
			Result: nil,
			Error:  diceerrors.ErrWrongArgumentCount("INCRBY"),
		}
	}

	incrAmount, err := strconv.ParseInt(args[1], 10, 64)
	if err != nil {
		return &EvalResponse{
			Result: nil,
			Error:  diceerrors.ErrIntegerOutOfRange,
		}
	}
	return incrDecrCmd(args, incrAmount, store)
}

// evalDECR decrements the value of the specified key in args by 1,
// if the key exists and the value is integer format.
// The key should be the only param in args.
// If the key does not exist, new key is created with value 0,
// the value of the new key is then decremented.
// The value for the queried key should be of integer format,
// if not evalDECR returns error response.
// evalDECR returns the decremented value for the key if there are no errors.
func evalDECR(args []string, store *dstore.Store) *EvalResponse {
	if len(args) != 1 {
		return &EvalResponse{
			Result: nil,
			Error:  diceerrors.ErrWrongArgumentCount("DECR"),
		}
	}
	return incrDecrCmd(args, -1, store)
}

// evalDECRBY decrements the value of the specified key in args by the specified decrement,
// if the key exists and the value is integer format.
// The key should be the first parameter in args, and the decrement should be the second parameter.
// If the key does not exist, new key is created with value 0,
// the value of the new key is then decremented by specified decrement.
// The value for the queried key should be of integer format,
// if not evalDECRBY returns an error response.
// evalDECRBY returns the decremented value for the key after applying the specified decrement if there are no errors.
func evalDECRBY(args []string, store *dstore.Store) *EvalResponse {
	if len(args) != 2 {
		return &EvalResponse{
			Result: nil,
			Error:  diceerrors.ErrWrongArgumentCount("DECRBY"),
		}
	}
	decrAmount, err := strconv.ParseInt(args[1], 10, 64)
	if err != nil {
		return &EvalResponse{
			Result: nil,
			Error:  diceerrors.ErrIntegerOutOfRange,
		}
	}
	return incrDecrCmd(args, -decrAmount, store)
}

func incrDecrCmd(args []string, incr int64, store *dstore.Store) *EvalResponse {
	key := args[0]
	obj := store.Get(key)
	if obj == nil {
		obj = store.NewObj(incr, -1, object.ObjTypeInt, object.ObjEncodingInt)
		store.Put(key, obj)
		return &EvalResponse{
			Result: incr,
			Error:  nil,
		}
	}
	// if the type is not KV : return wrong type error
	// if the encoding or type is not int : return value is not an int error
	errStr := object.AssertType(obj.TypeEncoding, object.ObjTypeString)
	if errStr == nil {
		return &EvalResponse{
			Result: nil,
			Error:  diceerrors.ErrIntegerOutOfRange,
		}
	}

	errTypeInt := object.AssertType(obj.TypeEncoding, object.ObjTypeInt)
	errEncInt := object.AssertEncoding(obj.TypeEncoding, object.ObjEncodingInt)
	if errEncInt != nil || errTypeInt != nil {
		return &EvalResponse{
			Result: nil,
			Error:  diceerrors.ErrWrongTypeOperation,
		}
	}
	i, _ := obj.Value.(int64)
	if (incr < 0 && i < 0 && incr < (math.MinInt64-i)) ||
		(incr > 0 && i > 0 && incr > (math.MaxInt64-i)) {
		return &EvalResponse{
			Result: nil,
			Error:  diceerrors.ErrOverflow,
		}
	}

	i += incr
	obj.Value = i
	return &EvalResponse{
		Result: i,
		Error:  nil,
	}
}

// evalINCRBYFLOAT increments the value of the  key in args by the specified increment,
// if the key exists and the value is a number.
// The key should be the first parameter in args, and the increment should be the second parameter.
// If the key does not exist, a new key is created with increment's value.
// If the value at the key is a string, it should be parsable to float64,
// if not evalINCRBYFLOAT returns an  error response.
// evalINCRBYFLOAT returns the incremented value for the key after applying the specified increment if there are no errors.
func evalINCRBYFLOAT(args []string, store *dstore.Store) *EvalResponse {
	if len(args) != 2 {
		return &EvalResponse{
			Result: nil,
			Error:  diceerrors.ErrWrongArgumentCount("INCRBYFLOAT"),
		}
	}
	incr, err := strconv.ParseFloat(strings.TrimSpace(args[1]), 64)
	if err != nil {
		return &EvalResponse{
			Result: nil,
			Error:  diceerrors.ErrGeneral("value is not a valid float"),
		}
	}
	return incrByFloatCmd(args, incr, store)
}

func incrByFloatCmd(args []string, incr float64, store *dstore.Store) *EvalResponse {
	key := args[0]
	obj := store.Get(key)

	if obj == nil {
		strValue := formatFloat(incr, false)
		oType, oEnc := deduceTypeEncoding(strValue)
		obj = store.NewObj(strValue, -1, oType, oEnc)
		store.Put(key, obj)
		return &EvalResponse{
			Result: strValue,
			Error:  nil,
		}
	}

	errString := object.AssertType(obj.TypeEncoding, object.ObjTypeString)
	errInt := object.AssertType(obj.TypeEncoding, object.ObjTypeInt)
	if errString != nil && errInt != nil {
		return &EvalResponse{
			Result: nil,
			Error:  diceerrors.ErrWrongTypeOperation,
		}
	}

	value, err := floatValue(obj.Value)
	if err != nil {
		return &EvalResponse{
			Result: nil,
			Error:  diceerrors.ErrGeneral("value is not a valid float"),
		}
	}
	value += incr
	if math.IsInf(value, 0) {
		return &EvalResponse{
			Result: nil,
			Error:  diceerrors.ErrValueOutOfRange,
		}
	}
	strValue := formatFloat(value, true)

	oType, oEnc := deduceTypeEncoding(strValue)

	// Remove the trailing decimal for integer values
	// to maintain consistency with redis
	strValue = strings.TrimSuffix(strValue, ".0")

	obj.Value = strValue
	obj.TypeEncoding = oType | oEnc

	return &EvalResponse{
		Result: strValue,
		Error:  nil,
	}
}

// floatValue returns the float64 value for an interface which
// contains either a string or an int.
func floatValue(value interface{}) (float64, error) {
	switch raw := value.(type) {
	case string:
		parsed, err := strconv.ParseFloat(raw, 64)
		if err != nil {
			return 0, err
		}
		return parsed, nil
	case int64:
		return float64(raw), nil
	}

	return 0, fmt.Errorf(diceerrors.IntOrFloatErr)
}

// ZPOPMIN Removes and returns the member with the lowest score from the sorted set at the specified key.
// If multiple members have the same score, the one that comes first alphabetically is returned.
// You can also specify a count to remove and return multiple members at once.
// If the set is empty, it returns an empty result.
func evalZPOPMIN(args []string, store *dstore.Store) *EvalResponse {
	// Incorrect number of arguments should return error
	if len(args) < 1 || len(args) > 2 {
		return &EvalResponse{
			Result: clientio.NIL,
			Error:  diceerrors.ErrWrongArgumentCount("ZPOPMIN"),
		}
	}

	key := args[0]        // Key argument
	obj := store.Get(key) // Getting sortedSet object from store

	// If the sortedSet is nil, return an empty list
	if obj == nil {
		return &EvalResponse{
			Result: []string{},
			Error:  nil,
		}
	}

	sortedSet, err := sortedset.FromObject(obj)
	if err != nil {
		return &EvalResponse{
			Result: clientio.NIL,
			Error:  diceerrors.ErrWrongTypeOperation,
		}
	}

	count := 1
	// Check if the count argument is provided.
	if len(args) == 2 {
		countArg, err := strconv.Atoi(args[1])
		if err != nil {
			// Return an error if the argument is not a valid integer
			return &EvalResponse{
				Result: clientio.NIL,
				Error:  diceerrors.ErrIntegerOutOfRange,
			}
		}
		count = countArg
	}

	// If count is less than 1, empty array is returned
	if count < 1 {
		return &EvalResponse{
			Result: []string{},
			Error:  nil,
		}
	}

	// If the count argument is present, return all the members with lowest score sorted in ascending order.
	// If there are multiple lowest scores with same score value, it sorts the members in lexographical order of member name
	results := sortedSet.GetMin(count)

	return &EvalResponse{
		Result: results,
		Error:  nil,
	}
}

func evalDUMP(args []string, store *dstore.Store) *EvalResponse {
	if len(args) < 1 {
		return makeEvalError(diceerrors.ErrWrongArgumentCount("DUMP"))
	}
	key := args[0]
	obj := store.Get(key)
	if obj == nil {
		return makeEvalResult(clientio.NIL)
	}

	serializedValue, err := rdbSerialize(obj)
	if err != nil {
		return makeEvalError(diceerrors.ErrGeneral("serialization failed"))
	}
	encodedResult := base64.StdEncoding.EncodeToString(serializedValue)

	return makeEvalResult(encodedResult)
}

func evalRestore(args []string, store *dstore.Store) *EvalResponse {
	if len(args) < 3 {
		return makeEvalError(diceerrors.ErrWrongArgumentCount("RESTORE"))
	}

	key := args[0]
	ttlStr := args[1]
	ttl, _ := strconv.ParseInt(ttlStr, 10, 64)

	encodedValue := args[2]
	serializedData, err := base64.StdEncoding.DecodeString(encodedValue)
	if err != nil {
		return makeEvalError(diceerrors.ErrGeneral("failed to decode base64 value"))
	}

	obj, err := rdbDeserialize(serializedData)
	if err != nil {
		return makeEvalError(diceerrors.ErrGeneral("deserialization failed"))
	}

	newobj := store.NewObj(obj.Value, ttl, obj.TypeEncoding, obj.TypeEncoding)
	var keepttl = true

	if ttl > 0 {
		store.Put(key, newobj, dstore.WithKeepTTL(keepttl))
	} else {
		store.Put(key, obj)
	}

	return makeEvalResult(clientio.OK)
}

// evalHLEN returns the number of fields contained in the hash stored at key.
//
// If key doesn't exist, it returns 0.
//
// Usage: HLEN key
func evalHLEN(args []string, store *dstore.Store) *EvalResponse {
	if len(args) != 1 {
		return &EvalResponse{
			Result: nil,
			Error:  diceerrors.ErrWrongArgumentCount("HLEN"),
		}
	}

	key := args[0]

	obj := store.Get(key)

	if obj == nil {
		return &EvalResponse{
			Result: clientio.IntegerZero,
			Error:  nil,
		}
	}

	if err := object.AssertTypeAndEncoding(obj.TypeEncoding, object.ObjTypeHashMap, object.ObjEncodingHashMap); err != nil {
		return &EvalResponse{
			Result: nil,
			Error:  diceerrors.ErrWrongTypeOperation,
		}
	}

	hashMap := obj.Value.(HashMap)
	return &EvalResponse{
		Result: len(hashMap),
		Error:  nil,
	}
}

// evalHSTRLEN returns the length of value associated with field in the hash stored at key.
//
// This command returns 0, if the specified field doesn't exist in the key
//
// If key doesn't exist, it returns 0.
//
// Usage: HSTRLEN key field value
func evalHSTRLEN(args []string, store *dstore.Store) *EvalResponse {
	if len(args) != 2 {
		return &EvalResponse{
			Result: nil,
			Error:  diceerrors.ErrWrongArgumentCount("HSTRLEN"),
		}
	}

	key := args[0]
	hmKey := args[1]
	obj := store.Get(key)

	var hashMap HashMap

	if obj != nil {
		if err := object.AssertTypeAndEncoding(obj.TypeEncoding, object.ObjTypeHashMap, object.ObjEncodingHashMap); err != nil {
			return &EvalResponse{
				Result: nil,
				Error:  diceerrors.ErrWrongTypeOperation,
			}
		}
		hashMap = obj.Value.(HashMap)
	} else {
		return &EvalResponse{
			Result: clientio.IntegerZero,
			Error:  nil,
		}
	}

	val, ok := hashMap.Get(hmKey)
	// Return 0, if specified field doesn't exist in the HashMap.
	if ok {
		return &EvalResponse{
			Result: len(*val),
			Error:  nil,
		}
	}
	return &EvalResponse{
		Result: clientio.IntegerZero,
		Error:  nil,
	}
}

// evalHSCAN return a two element multi-bulk reply, where the first element is a string representing the cursor,
// and the second element is a multi-bulk with an array of elements.
//
// The array of elements contain two elements, a field and a value, for every returned element of the Hash.
//
// If key doesn't exist, it returns an array containing 0 and empty array.
//
// Usage: HSCAN key cursor [MATCH pattern] [COUNT count]
func evalHSCAN(args []string, store *dstore.Store) *EvalResponse {
	if len(args) < 2 {
		return &EvalResponse{
			Result: nil,
			Error:  diceerrors.ErrWrongArgumentCount("HSCAN"),
		}
	}

	key := args[0]
	cursor, err := strconv.ParseInt(args[1], 10, 64)
	if err != nil {
		return &EvalResponse{
			Result: nil,
			Error:  diceerrors.ErrIntegerOutOfRange,
		}
	}

	obj := store.Get(key)
	if obj == nil {
		return &EvalResponse{
			Result: []interface{}{"0", []string{}},
			Error:  nil,
		}
	}

	if err := object.AssertTypeAndEncoding(obj.TypeEncoding, object.ObjTypeHashMap, object.ObjEncodingHashMap); err != nil {
		return &EvalResponse{
			Result: nil,
			Error:  diceerrors.ErrWrongTypeOperation,
		}
	}

	hashMap := obj.Value.(HashMap)
	pattern := "*"
	count := 10

	// Parse optional arguments
	for i := 2; i < len(args); i += 2 {
		switch strings.ToUpper(args[i]) {
		case "MATCH":
			if i+1 < len(args) {
				pattern = args[i+1]
			}
		case CountConst:
			if i+1 < len(args) {
				parsedCount, err := strconv.Atoi(args[i+1])
				if err != nil || parsedCount < 1 {
					return &EvalResponse{
						Result: nil,
						Error:  diceerrors.ErrIntegerOutOfRange,
					}
				}
				count = parsedCount
			}
		}
	}

	// Note that this implementation has a time complexity of O(N), where N is the number of keys in 'hashMap'.
	// This is in contrast to Redis, which implements HSCAN in O(1) time complexity by maintaining a cursor.
	keys := make([]string, 0, len(hashMap))
	for k := range hashMap {
		keys = append(keys, k)
	}
	sort.Strings(keys)

	matched := 0
	results := make([]string, 0, count*2)
	newCursor := 0

	g, err := glob.Compile(pattern)
	if err != nil {
		return &EvalResponse{
			Result: nil,
			Error:  diceerrors.ErrGeneral(fmt.Sprintf("Invalid glob pattern: %s", err)),
		}
	}

	// Scan the keys and add them to the results if they match the pattern
	for i := int(cursor); i < len(keys); i++ {
		if g.Match(keys[i]) {
			results = append(results, keys[i], hashMap[keys[i]])
			matched++
			if matched >= count {
				newCursor = i + 1
				break
			}
		}
	}

	// If we've scanned all keys, reset cursor to 0
	if newCursor >= len(keys) {
		newCursor = 0
	}

	return &EvalResponse{
		Result: []interface{}{strconv.Itoa(newCursor), results},
		Error:  nil,
	}
}

// evalBF.RESERVE evaluates the BF.RESERVE command responsible for initializing a
// new bloom filter and allocation it's relevant parameters based on given inputs.
// If no params are provided, it uses defaults.
func evalBFRESERVE(args []string, store *dstore.Store) *EvalResponse {
	if len(args) < 3 {
		return makeEvalError(diceerrors.ErrWrongArgumentCount("BF.RESERVE"))
	}

	opts, err := newBloomOpts(args[1:])
	if err != nil {
		return makeEvalError(err)
	}

	_, err = CreateBloomFilter(args[0], store, opts)
	if err != nil {
		return makeEvalError(err)
	}
	return makeEvalResult(clientio.OK)
}

// evalBFADD evaluates the BF.ADD command responsible for adding an element to a bloom filter. If the filter does not
// exist, it will create a new one with default parameters.
func evalBFADD(args []string, store *dstore.Store) *EvalResponse {
	if len(args) != 2 {
		return makeEvalError(diceerrors.ErrWrongArgumentCount("BF.ADD"))
	}

	bloom, err := getOrCreateBloomFilter(args[0], store, nil)
	if err != nil {
		return makeEvalError(err)
	}

	result, err := bloom.add(args[1])
	if err != nil {
		return makeEvalError(err)
	}

	return makeEvalResult(result)
}

// evalBFEXISTS evaluates the BF.EXISTS command responsible for checking existence of an element in a bloom filter.
func evalBFEXISTS(args []string, store *dstore.Store) *EvalResponse {
	// todo must work with objects of
	if len(args) != 2 {
		return makeEvalError(diceerrors.ErrWrongArgumentCount("BF.EXISTS"))
	}

	bloom, err := GetBloomFilter(args[0], store)
	if err != nil {
		return makeEvalError(err)
	}
	if bloom == nil {
		return makeEvalResult(clientio.IntegerZero)
	}
	result, err := bloom.exists(args[1])
	if err != nil {
		return makeEvalError(err)
	}
	return makeEvalResult(result)
}

// evalBFINFO evaluates the BF.INFO command responsible for returning the
// parameters and metadata of an existing bloom filter.
func evalBFINFO(args []string, store *dstore.Store) *EvalResponse {
	if len(args) < 1 || len(args) > 2 {
		return makeEvalError(diceerrors.ErrWrongArgumentCount("BF.INFO"))
	}

	bloom, err := GetBloomFilter(args[0], store)

	if err != nil {
		return makeEvalError(err)
	}

	if bloom == nil {
		return makeEvalError(diceerrors.ErrGeneral("not found"))
	}
	opt := ""
	if len(args) == 2 {
		opt = args[1]
	}
	result, err := bloom.info(opt)

	if err != nil {
		return makeEvalError(err)
	}

	return makeEvalResult(result)
}

// This command removes the element with the maximum score from the sorted set.
// If two elements have the same score then the members are aligned in lexicographically and the lexicographically greater element is removed.
// There is a second optional element called count which specifies the number of element to be removed.
// Returns the removed elements from the sorted set.
func evalZPOPMAX(args []string, store *dstore.Store) *EvalResponse {
	if len(args) < 1 || len(args) > 2 {
		return &EvalResponse{
			Result: clientio.NIL,
			Error:  diceerrors.ErrWrongArgumentCount("ZPOPMAX"),
		}
	}

	key := args[0]
	obj := store.Get(key)

	count := 1
	if len(args) > 1 {
		ops, err := strconv.Atoi(args[1])
		if err != nil {
			return &EvalResponse{
				Result: clientio.NIL,
				Error:  diceerrors.ErrGeneral("value is out of range, must be positive"), // This error is thrown when then count argument is not an integer
			}
		}
		if ops <= 0 {
			return &EvalResponse{
				Result: []string{}, // Returns empty array when the count is less than or equal to  0
				Error:  nil,
			}
		}
		count = ops
	}

	if obj == nil {
		return &EvalResponse{
			Result: []string{}, // Returns empty array when the object with given key is not present in the store
			Error:  nil,
		}
	}

	var sortedSet *sortedset.Set
	sortedSet, err := sortedset.FromObject(obj)
	if err != nil {
		return &EvalResponse{
			Result: clientio.NIL,
			Error:  diceerrors.ErrWrongTypeOperation, // Returns this error when a key is present in the store but is not of type sortedset.Set
		}
	}

	var res []string = sortedSet.PopMax(count)

	return &EvalResponse{
		Result: res,
		Error:  nil,
	}
}

// evalJSONARRTRIM trim an array so that it contains only the specified inclusive range of elements
// an array of integer replies for each path, the array's new size, or nil, if the matching JSON value is not an array.
func evalJSONARRTRIM(args []string, store *dstore.Store) *EvalResponse {
	if len(args) != 4 {
		return &EvalResponse{
			Result: nil,
			Error:  diceerrors.ErrWrongArgumentCount("JSON.ARRTRIM"),
		}
	}
	var err error

	start := args[2]
	stop := args[3]
	var startIdx, stopIdx int
	startIdx, err = strconv.Atoi(start)
	if err != nil {
		return &EvalResponse{
			Result: nil,
			Error:  diceerrors.ErrIntegerOutOfRange,
		}
	}
	stopIdx, err = strconv.Atoi(stop)
	if err != nil {
		return &EvalResponse{
			Result: nil,
			Error:  diceerrors.ErrIntegerOutOfRange,
		}
	}

	key := args[0]
	obj := store.Get(key)
	if obj == nil {
		return &EvalResponse{
			Result: nil,
			Error:  diceerrors.ErrGeneral("key does not exist"),
		}
	}

	errWithMessage := object.AssertTypeAndEncoding(obj.TypeEncoding, object.ObjTypeJSON, object.ObjEncodingJSON)
	if errWithMessage != nil {
		return &EvalResponse{
			Result: nil,
			Error:  diceerrors.ErrGeneral(string(errWithMessage)),
		}
	}

	jsonData := obj.Value

	_, err = sonic.Marshal(jsonData)
	if err != nil {
		return &EvalResponse{
			Result: nil,
			Error:  diceerrors.ErrGeneral("Existing key has wrong Dice type"),
		}
	}

	path := args[1]
	expr, err := jp.ParseString(path)
	if err != nil {
		return &EvalResponse{
			Result: nil,
			Error:  diceerrors.ErrJSONPathNotFound(path),
		}
	}

	results := expr.Get(jsonData)
	if len(results) == 0 {
		return &EvalResponse{
			Result: clientio.RespEmptyArray,
			Error:  nil,
		}
	}

	var resultsArray []interface{}
	// Capture the modified data when modifying the root path
	newData, modifyErr := expr.Modify(jsonData, func(data any) (interface{}, bool) {
		arr, ok := data.([]interface{})
		if !ok {
			// Not an array
			resultsArray = append(resultsArray, nil)
			return data, false
		}

		updatedArray := trimElementAndUpdateArray(arr, startIdx, stopIdx)

		resultsArray = append(resultsArray, len(updatedArray))
		return updatedArray, true
	})
	if modifyErr != nil {
		return &EvalResponse{
			Result: nil,
			Error:  diceerrors.ErrGeneral(fmt.Sprintf("ERR failed to modify JSON data: %v", modifyErr)),
		}
	}

	jsonData = newData
	obj.Value = jsonData

	return &EvalResponse{
		Result: resultsArray,
		Error:  nil,
	}
}

// evalLPUSH inserts value(s) one by one at the head of of the list
//
// # Returns list length after command execution
//
// Usage: LPUSH key value [value...]
func evalLPUSH(args []string, store *dstore.Store) *EvalResponse {
	if len(args) < 2 {
		return &EvalResponse{
			Result: nil,
			Error:  diceerrors.ErrWrongArgumentCount("LPUSH"),
		}
	}

	obj := store.Get(args[0])
	if obj == nil {
		obj = store.NewObj(NewDeque(), -1, object.ObjTypeByteList, object.ObjEncodingDeque)
	}

	if err := object.AssertType(obj.TypeEncoding, object.ObjTypeByteList); err != nil {
		return &EvalResponse{
			Result: nil,
			Error:  diceerrors.ErrWrongTypeOperation,
		}
	}

	if err := object.AssertEncoding(obj.TypeEncoding, object.ObjEncodingDeque); err != nil {
		return &EvalResponse{
			Result: nil,
			Error:  diceerrors.ErrWrongTypeOperation,
		}
	}

	store.Put(args[0], obj)
	for i := 1; i < len(args); i++ {
		obj.Value.(*Deque).LPush(args[i])
	}

	deq := obj.Value.(*Deque)

	return &EvalResponse{
		Result: deq.Length,
		Error:  nil,
	}
}

// evalRPUSH inserts value(s) one by one at the tail of of the list
//
// # Returns list length after command execution
//
// Usage: RPUSH key value [value...]
func evalRPUSH(args []string, store *dstore.Store) *EvalResponse {
	if len(args) < 2 {
		return &EvalResponse{
			Result: nil,
			Error:  diceerrors.ErrWrongArgumentCount("RPUSH"),
		}
	}

	obj := store.Get(args[0])
	if obj == nil {
		obj = store.NewObj(NewDeque(), -1, object.ObjTypeByteList, object.ObjEncodingDeque)
	}

	if err := object.AssertType(obj.TypeEncoding, object.ObjTypeByteList); err != nil {
		return &EvalResponse{
			Result: nil,
			Error:  diceerrors.ErrWrongTypeOperation,
		}
	}

	if err := object.AssertEncoding(obj.TypeEncoding, object.ObjEncodingDeque); err != nil {
		return &EvalResponse{
			Result: nil,
			Error:  diceerrors.ErrWrongTypeOperation,
		}
	}

	store.Put(args[0], obj)
	for i := 1; i < len(args); i++ {
		obj.Value.(*Deque).RPush(args[i])
	}

	deq := obj.Value.(*Deque)

	return &EvalResponse{
		Result: deq.Length,
		Error:  nil,
	}
}

// evalLPOP pops the element at the head of the list and returns it
//
// # Returns the element at the head of the list
//
// Usage: LPOP key
func evalLPOP(args []string, store *dstore.Store) *EvalResponse {
	// By default we pop only 1
	popNumber := 1

	// LPOP accepts 1 or 2 arguments only - LPOP key [count]

	if len(args) < 1 || len(args) > 2 {
		return &EvalResponse{
			Result: nil,
			Error:  diceerrors.ErrWrongArgumentCount("LPOP"),
		}
	}

	if len(args) == 2 {
		nos, err := strconv.Atoi(args[1])
		if err != nil {
			return &EvalResponse{
				Result: nil,
				Error:  diceerrors.ErrInvalidNumberFormat,
			}
		}
		if nos == 0 {
			// returns empty string if count given is 0
			return &EvalResponse{
				Result: clientio.NIL,
				Error:  nil,
			}
		}
		if nos < 0 {
			// returns an out of range err if count is negetive
			return &EvalResponse{
				Result: nil,
				Error:  diceerrors.ErrIntegerOutOfRange,
			}
		}
		popNumber = nos
	}

	obj := store.Get(args[0])
	if obj == nil {
		return &EvalResponse{
			Result: clientio.NIL,
			Error:  nil,
		}
	}

	if err := object.AssertType(obj.TypeEncoding, object.ObjTypeByteList); err != nil {
		return &EvalResponse{
			Result: nil,
			Error:  diceerrors.ErrWrongTypeOperation,
		}
	}

	if err := object.AssertEncoding(obj.TypeEncoding, object.ObjEncodingDeque); err != nil {
		return &EvalResponse{
			Result: nil,
			Error:  diceerrors.ErrWrongTypeOperation,
		}
	}

	deq := obj.Value.(*Deque)

	// holds the elements popped
	var elements []string
	for iter := 0; iter < popNumber; iter++ {
		x, err := deq.LPop()
		if err != nil {
			if errors.Is(err, ErrDequeEmpty) {
				break
			}
		}
		elements = append(elements, x)
	}

	if len(elements) == 0 {
		return &EvalResponse{
			Result: clientio.NIL,
			Error:  nil,
		}
	}

	if len(elements) == 1 {
		return &EvalResponse{
			Result: elements[0],
			Error:  nil,
		}
	}

	return &EvalResponse{
		Result: elements,
		Error:  nil,
	}
}

// evalRPOP pops the element at the tail of the list and returns it
//
// # Returns the element at the tail of the list
//
// Usage: RPOP key
func evalRPOP(args []string, store *dstore.Store) *EvalResponse {
	if len(args) != 1 {
		return &EvalResponse{
			Result: nil,
			Error:  diceerrors.ErrWrongArgumentCount("RPOP"),
		}
	}

	obj := store.Get(args[0])
	if obj == nil {
		return &EvalResponse{
			Result: clientio.NIL,
			Error:  nil,
		}
	}

	if err := object.AssertType(obj.TypeEncoding, object.ObjTypeByteList); err != nil {
		return &EvalResponse{
			Result: nil,
			Error:  diceerrors.ErrWrongTypeOperation,
		}
	}

	if err := object.AssertEncoding(obj.TypeEncoding, object.ObjEncodingDeque); err != nil {
		return &EvalResponse{
			Result: nil,
			Error:  diceerrors.ErrWrongTypeOperation,
		}
	}

	deq := obj.Value.(*Deque)
	x, err := deq.RPop()
	if err != nil {
		if errors.Is(err, ErrDequeEmpty) {
			return &EvalResponse{
				Result: clientio.NIL,
				Error:  nil,
			}
		}
	}

	return &EvalResponse{
		Result: x,
		Error:  nil,
	}
}

// evalLLEN returns the number of elements in the list
//
// Usage: LLEN key
func evalLLEN(args []string, store *dstore.Store) *EvalResponse {
	if len(args) != 1 {
		return &EvalResponse{
			Result: nil,
			Error:  diceerrors.ErrWrongArgumentCount("LLEN"),
		}
	}

	obj := store.Get(args[0])
	if obj == nil {
		return &EvalResponse{
			Result: clientio.IntegerZero,
			Error:  nil,
		}
	}

	if err := object.AssertTypeAndEncoding(obj.TypeEncoding, object.ObjTypeByteList, object.ObjEncodingDeque); err != nil {
		return &EvalResponse{
			Result: nil,
			Error:  diceerrors.ErrWrongTypeOperation,
		}
	}

	deq := obj.Value.(*Deque)
	return &EvalResponse{
		Result: deq.Length,
		Error:  nil,
	}
}

// evalJSONARRAPPEND appends the value(s) provided in the args to the given array path
// in the JSON object saved at key in arguments.
// Args must contain atleast a key, path and value.
// If the key does not exist or is expired, it returns response.NIL.
// If the object at given path is not an array, it returns response.NIL.
// Returns the new length of the array at path.
func evalJSONARRAPPEND(args []string, store *dstore.Store) *EvalResponse {
	if len(args) < 3 {
		return &EvalResponse{
			Result: nil,
			Error:  diceerrors.ErrWrongArgumentCount("JSON.ARRAPPEND"),
		}
	}

	key := args[0]
	path := args[1]
	values := args[2:]

	obj := store.Get(key)
	if obj == nil {
		return &EvalResponse{
			Result: clientio.NIL,
			Error:  nil,
		}
	}
	errWithMessage := object.AssertTypeAndEncoding(obj.TypeEncoding, object.ObjTypeJSON, object.ObjEncodingJSON)
	if errWithMessage != nil {
		return &EvalResponse{
			Result: nil,
			Error:  diceerrors.ErrWrongTypeOperation,
		}
	}
	jsonData := obj.Value

	expr, err := jp.ParseString(path)
	if err != nil {
		return &EvalResponse{
			Result: nil,
			Error:  diceerrors.ErrJSONPathNotFound(path),
		}
	}

	// Parse the input values as JSON
	parsedValues := make([]interface{}, len(values))
	for i, v := range values {
		var parsedValue interface{}
		err := sonic.UnmarshalString(v, &parsedValue)
		if err != nil {
			return &EvalResponse{
				Result: nil,
				Error:  diceerrors.ErrGeneral(err.Error()),
			}
		}
		parsedValues[i] = parsedValue
	}

	var resultsArray []interface{}
	modified := false

	// Capture the modified data when modifying the root path
	var newData interface{}
	var modifyErr error

	newData, modifyErr = expr.Modify(jsonData, func(data any) (interface{}, bool) {
		arr, ok := data.([]interface{})
		if !ok {
			// Not an array
			resultsArray = append(resultsArray, clientio.NIL)
			return data, false
		}

		// Append the parsed values to the array
		arr = append(arr, parsedValues...)

		resultsArray = append(resultsArray, int64(len(arr)))
		modified = true
		return arr, modified
	})

	if modifyErr != nil {
		return &EvalResponse{
			Result: nil,
			Error:  diceerrors.ErrGeneral(modifyErr.Error()),
		}
	}

	if !modified {
		// If no modification was made, it means the path did not exist or was not an array
		return &EvalResponse{
			Result: nil,
			Error:  diceerrors.ErrJSONPathNotFound(path),
		}
	}

	jsonData = newData
	obj.Value = jsonData

	return &EvalResponse{
		Result: resultsArray,
		Error:  nil,
	}
}

// evalJSONARRLEN return the length of the JSON array at path in key
// Returns an array of integer replies, an integer for each matching value,
// each is the array's length, or nil, if the matching value is not an array.
// Returns encoded error if the key doesn't exist or key is expired or the matching value is not an array.
// Returns encoded error response if incorrect number of arguments
func evalJSONARRLEN(args []string, store *dstore.Store) *EvalResponse {
	if len(args) < 1 {
		return &EvalResponse{
			Result: nil,
			Error:  diceerrors.ErrWrongArgumentCount("JSON.ARRLEN"),
		}
	}
	key := args[0]

	// Retrieve the object from the database
	obj := store.Get(key)

	// If the object is not present in the store or if its nil, then we should simply return nil.
	if obj == nil {
		return &EvalResponse{
			Result: clientio.NIL,
			Error:  nil,
		}
	}

	errWithMessage := object.AssertTypeAndEncoding(obj.TypeEncoding, object.ObjTypeJSON, object.ObjEncodingJSON)
	if errWithMessage != nil {
		return &EvalResponse{
			Result: nil,
			Error:  diceerrors.ErrWrongTypeOperation,
		}
	}

	jsonData := obj.Value

	_, err := sonic.Marshal(jsonData)
	if err != nil {
		return &EvalResponse{
			Result: nil,
			Error:  diceerrors.ErrWrongTypeOperation,
		}
	}

	// This is the case if only argument passed to JSON.ARRLEN is the key itself.
	// This is valid only if the key holds an array; otherwise, an error should be returned.
	if len(args) == 1 {
		if utils.GetJSONFieldType(jsonData) == utils.ArrayType {
			return &EvalResponse{
				Result: len(jsonData.([]interface{})),
				Error:  nil,
			}
		}
		return &EvalResponse{
			Result: nil,
			Error:  diceerrors.ErrWrongTypeOperation,
		}
	}

	path := args[1] // Getting the path to find the length of the array
	expr, err := jp.ParseString(path)
	if err != nil {
		return &EvalResponse{
			Result: nil,
			Error:  diceerrors.ErrJSONPathNotFound(path),
		}
	}

	results := expr.Get(jsonData)

	// If there are no results, that means the JSONPath does not exist
	if len(results) == 0 {
		return &EvalResponse{
			Result: nil,
			Error:  diceerrors.ErrJSONPathNotFound(path),
		}
	}

	// If the results are greater than one, we need to print them as a list
	// This condition should be updated in future when supporting Complex JSONPaths
	if len(results) > 1 {
		arrlenList := make([]interface{}, 0, len(results))
		for _, result := range results {
			switch utils.GetJSONFieldType(result) {
			case utils.ArrayType:
				arrlenList = append(arrlenList, len(result.([]interface{})))
			default:
				arrlenList = append(arrlenList, clientio.NIL)
			}
		}

		return &EvalResponse{
			Result: arrlenList,
			Error:  nil,
		}
	}

	// Single result should be printed as single integer instead of list
	jsonValue := results[0]

	if utils.GetJSONFieldType(jsonValue) == utils.ArrayType {
		return &EvalResponse{
			Result: len(jsonValue.([]interface{})),
			Error:  nil,
		}
	}

	// If execution reaches this point, the provided path either does not exist.
	return &EvalResponse{
		Result: nil,
		Error:  diceerrors.ErrJSONPathNotFound(path),
	}
}

// popElementAndUpdateArray removes an element at the given index
// Returns popped element, remaining array and error
func popElementAndUpdateArray(arr []any, index string) (popElem any, updatedArray []any, err error) {
	if len(arr) == 0 {
		return nil, nil, nil
	}

	var idx int
	// if index is empty, pop last element
	if index == "" {
		idx = len(arr) - 1
	} else {
		var err error
		idx, err = strconv.Atoi(index)
		if err != nil {
			return nil, nil, err
		}
		// convert index to a valid index
		idx = adjustIndex(idx, arr)
	}

	popElem = arr[idx]
	arr = append(arr[:idx], arr[idx+1:]...)

	return popElem, arr, nil
}

func evalJSONARRPOP(args []string, store *dstore.Store) *EvalResponse {
	if len(args) < 1 {
		return &EvalResponse{
			Result: nil,
			Error:  diceerrors.ErrWrongArgumentCount("JSON.ARRPOP"),
		}
	}
	key := args[0]

	var path = defaultRootPath
	if len(args) >= 2 {
		path = args[1]
	}

	var index string
	if len(args) >= 3 {
		index = args[2]
	}

	// Retrieve the object from the database
	obj := store.Get(key)
	if obj == nil {
		return &EvalResponse{
			Result: nil,
			Error:  diceerrors.ErrKeyNotFound,
		}
	}

	errWithMessage := object.AssertTypeAndEncoding(obj.TypeEncoding, object.ObjTypeJSON, object.ObjEncodingJSON)
	if errWithMessage != nil {
		return &EvalResponse{
			Result: nil,
			Error:  diceerrors.ErrWrongTypeOperation,
		}
	}

	jsonData := obj.Value
	_, err := sonic.Marshal(jsonData)
	if err != nil {
		return &EvalResponse{
			Result: nil,
			Error:  diceerrors.ErrWrongTypeOperation,
		}
	}

	if path == defaultRootPath {
		arr, ok := jsonData.([]any)
		// if value can not be converted to array, it is of another type
		// returns nil in this case similar to redis
		// also, return nil if array is empty
		if !ok || len(arr) == 0 {
			return &EvalResponse{
				Result: nil,
				Error:  diceerrors.ErrWrongTypeOperation,
			}
		}
		popElem, arr, err := popElementAndUpdateArray(arr, index)
		if err != nil {
			return &EvalResponse{
				Result: nil,
				Error:  diceerrors.ErrGeneral(err.Error()),
			}
		}

		// save the remaining array
		newObj := store.NewObj(arr, -1, object.ObjTypeJSON, object.ObjEncodingJSON)
		store.Put(key, newObj)

		return &EvalResponse{
			Result: popElem,
			Error:  nil,
		}
	}

	// if path is not root then extract value at path
	expr, err := jp.ParseString(path)
	if err != nil {
		return &EvalResponse{
			Result: nil,
			Error:  diceerrors.ErrJSONPathNotFound(path),
		}
	}
	results := expr.Get(jsonData)

	// process value at each path
	popArr := make([]any, 0, len(results))
	for _, result := range results {
		arr, ok := result.([]any)
		// if value can not be converted to array, it is of another type
		// returns nil in this case similar to redis
		// also, return nil if array is empty
		if !ok || len(arr) == 0 {
			popArr = append(popArr, clientio.NIL)
			continue
		}

		popElem, arr, err := popElementAndUpdateArray(arr, index)
		if err != nil {
			return &EvalResponse{
				Result: nil,
				Error:  diceerrors.ErrGeneral(err.Error()),
			}
		}

		// update array in place in the json object
		err = expr.Set(jsonData, arr)
		if err != nil {
			return &EvalResponse{
				Result: nil,
				Error:  diceerrors.ErrGeneral(err.Error()),
			}
		}

		popArr = append(popArr, popElem)
	}
	return &EvalResponse{
		Result: popArr,
		Error:  nil,
	}
}

// evalJSONARRINSERT insert the json values into the array at path before the index (shifts to the right)
// returns an array of integer replies for each path, the array's new size, or nil.
func evalJSONARRINSERT(args []string, store *dstore.Store) *EvalResponse {
	if len(args) < 4 {
		return &EvalResponse{
			Result: nil,
			Error:  diceerrors.ErrWrongArgumentCount("JSON.ARRINSERT"),
		}
	}
	key := args[0]
	obj := store.Get(key)
	if obj == nil {
		return &EvalResponse{
			Result: nil,
			Error:  diceerrors.ErrGeneral("key does not exist"),
		}
	}

	errWithMessage := object.AssertTypeAndEncoding(obj.TypeEncoding, object.ObjTypeJSON, object.ObjEncodingJSON)
	if errWithMessage != nil {
		return &EvalResponse{
			Result: nil,
			Error:  diceerrors.ErrGeneral(string(errWithMessage)),
		}
	}

	jsonData := obj.Value
	var err error
	_, err = sonic.Marshal(jsonData)
	if err != nil {
		return &EvalResponse{
			Result: nil,
			Error:  diceerrors.ErrGeneral("Existing key has wrong Dice type"),
		}
	}

	path := args[1]
	expr, err := jp.ParseString(path)
	if err != nil {
		return &EvalResponse{
			Result: nil,
			Error:  diceerrors.ErrJSONPathNotFound(path),
		}
	}

	results := expr.Get(jsonData)
	if len(results) == 0 {
		return &EvalResponse{
			Result: clientio.RespEmptyArray,
			Error:  nil,
		}
	}
	index := args[2]
	var idx int
	idx, err = strconv.Atoi(index)
	if err != nil {
		return &EvalResponse{
			Result: nil,
			Error:  diceerrors.ErrIntegerOutOfRange,
		}
	}

	values := args[3:]
	// Parse the input values as JSON
	parsedValues := make([]interface{}, len(values))
	for i, v := range values {
		var parsedValue interface{}
		err := sonic.UnmarshalString(v, &parsedValue)
		if err != nil {
			return &EvalResponse{
				Result: nil,
				Error:  diceerrors.ErrGeneral(err.Error()),
			}
		}
		parsedValues[i] = parsedValue
	}

	var resultsArray []interface{}
	// Capture the modified data when modifying the root path
	modified := false
	newData, modifyErr := expr.Modify(jsonData, func(data any) (interface{}, bool) {
		arr, ok := data.([]interface{})
		if !ok {
			// Not an array
			resultsArray = append(resultsArray, nil)
			return data, false
		}

		// Append the parsed values to the array
		updatedArray, insertErr := insertElementAndUpdateArray(arr, idx, parsedValues)
		if insertErr != nil {
			err = insertErr
			return data, false
		}
		modified = true
		resultsArray = append(resultsArray, len(updatedArray))
		return updatedArray, true
	})
	if err != nil {
		return &EvalResponse{
			Result: nil,
			Error:  diceerrors.ErrGeneral(err.Error()),
		}
	}

	if modifyErr != nil {
		return &EvalResponse{
			Result: nil,
			Error:  diceerrors.ErrGeneral(fmt.Sprintf("ERR failed to modify JSON data: %v", modifyErr)),
		}
	}

	if !modified {
		return &EvalResponse{
			Result: resultsArray,
			Error:  nil,
		}
	}

	jsonData = newData
	obj.Value = jsonData
	return &EvalResponse{
		Result: resultsArray,
		Error:  nil,
	}
}

// evalJSONOBJKEYS retrieves the keys of a JSON object stored at path specified.
// It takes two arguments: the key where the JSON document is stored, and an optional JSON path.
// It returns a list of keys from the object at the specified path or an error if the path is invalid.
func evalJSONOBJKEYS(args []string, store *dstore.Store) *EvalResponse {
	if len(args) < 1 {
		return &EvalResponse{
			Result: nil,
			Error:  diceerrors.ErrWrongArgumentCount("JSON.OBJKEYS"),
		}
	}

	key := args[0]
	// Default path is root if not specified
	path := defaultRootPath
	if len(args) > 1 {
		path = args[1]
	}

	// Retrieve the object from the database
	obj := store.Get(key)
	if obj == nil {
		return &EvalResponse{
			Result: nil,
			Error:  diceerrors.ErrGeneral("could not perform this operation on a key that doesn't exist"),
		}
	}

	// Check if the object is of JSON type
	errWithMessage := object.AssertTypeAndEncoding(obj.TypeEncoding, object.ObjTypeJSON, object.ObjEncodingJSON)
	if errWithMessage != nil {
		return &EvalResponse{
			Result: nil,
			Error:  diceerrors.ErrGeneral(string(errWithMessage)),
		}
	}

	jsonData := obj.Value
	_, err := sonic.Marshal(jsonData)
	if err != nil {
		return &EvalResponse{
			Result: nil,
			Error:  diceerrors.ErrGeneral("Existing key has wrong Dice type"),
		}
	}

	// If path is root, return all keys of the entire JSON
	if len(args) == 1 {
		if utils.GetJSONFieldType(jsonData) == utils.ObjectType {
			keys := make([]string, 0)
			for key := range jsonData.(map[string]interface{}) {
				keys = append(keys, key)
			}
			return &EvalResponse{
				Result: keys,
				Error:  nil,
			}
		}
		return &EvalResponse{
			Result: nil,
			Error:  diceerrors.ErrWrongTypeOperation,
		}
	}

	// Parse the JSONPath expression
	expr, err := jp.ParseString(path)
	if err != nil {
		return &EvalResponse{
			Result: nil,
			Error:  diceerrors.ErrGeneral(err.Error()),
		}
	}

	// Execute the JSONPath query
	results := expr.Get(jsonData)
	if len(results) == 0 {
		return &EvalResponse{
			Result: clientio.RespEmptyArray,
			Error:  nil,
		}
	}

	keysList := make([]interface{}, 0, len(results))

	for _, result := range results {
		switch utils.GetJSONFieldType(result) {
		case utils.ObjectType:
			keys := make([]string, 0)
			for key := range result.(map[string]interface{}) {
				keys = append(keys, key)
			}
			keysList = append(keysList, keys)
		default:
			keysList = append(keysList, nil)
		}
	}

	return &EvalResponse{
		Result: keysList,
		Error:  nil,
	}
}

func evalJSONRESP(args []string, store *dstore.Store) *EvalResponse {
	if len(args) < 1 {
		return &EvalResponse{
			Result: nil,
			Error:  diceerrors.ErrWrongArgumentCount("JSON.RESP"),
		}
	}
	key := args[0]

	path := defaultRootPath
	if len(args) > 1 {
		path = args[1]
	}

	obj := store.Get(key)
	if obj == nil {
		return &EvalResponse{
			Result: clientio.NIL,
			Error:  nil,
		}
	}

	// Check if the object is of JSON type
	errWithMessage := object.AssertTypeAndEncoding(obj.TypeEncoding, object.ObjTypeJSON, object.ObjEncodingJSON)
	if errWithMessage != nil {
		return &EvalResponse{
			Result: nil,
			Error:  diceerrors.ErrWrongTypeOperation,
		}
	}

	jsonData := obj.Value
	if path == defaultRootPath {
		resp := parseJSONStructure(jsonData, false)

		return &EvalResponse{
			Result: resp,
			Error:  nil,
		}
	}

	// if path is not root then extract value at path
	expr, err := jp.ParseString(path)
	if err != nil {
		return &EvalResponse{
			Result: nil,
			Error:  diceerrors.ErrInvalidJSONPathType,
		}
	}
	results := expr.Get(jsonData)

	// process value at each path
	ret := make([]any, 0, len(results))

	for _, result := range results {
		resp := parseJSONStructure(result, false)
		ret = append(ret, resp)
	}

	return &EvalResponse{
		Result: ret,
		Error:  nil,
	}
}

func parseJSONStructure(jsonData interface{}, nested bool) (resp []any) {
	switch json := jsonData.(type) {
	case string, bool:
		resp = append(resp, json)
	case int, int8, int16, int32, int64, uint, uint8, uint16, uint32, uint64, float32, float64, nil:
		resp = append(resp, json)
	case map[string]interface{}:
		resp = append(resp, "{")
		for key, value := range json {
			resp = append(resp, key)
			resp = append(resp, parseJSONStructure(value, true)...)
		}
		// wrap in another array to offset print
		if nested {
			resp = []interface{}{resp}
		}
	case []interface{}:
		resp = append(resp, "[")
		for _, value := range json {
			resp = append(resp, parseJSONStructure(value, true)...)
		}
		// wrap in another array to offset print
		if nested {
			resp = []interface{}{resp}
		}
	default:
		resp = append(resp, []byte("(unsupported type)"))
	}
	return resp
}

// evalJSONDEBUG reports value's memory usage in bytes
// Returns arity error if subcommand is missing
// Supports only two subcommand as of now - HELP and MEMORY
func evalJSONDebug(args []string, store *dstore.Store) *EvalResponse {
	if len(args) < 1 {
		return &EvalResponse{
			Result: nil,
			Error:  diceerrors.ErrWrongArgumentCount("JSON.DEBUG"),
		}
	}
	subcommand := strings.ToUpper(args[0])
	switch subcommand {
	case Help:
		return evalJSONDebugHelp()
	case Memory:
		return evalJSONDebugMemory(args[1:], store)
	default:
		return &EvalResponse{
			Result: nil,
			Error:  diceerrors.ErrGeneral("unknown subcommand - try `JSON.DEBUG HELP`"),
		}
	}
}

// evalJSONDebugHelp implements HELP subcommand for evalJSONDebug
// It returns help text
// It ignore any other args
func evalJSONDebugHelp() *EvalResponse {
	memoryText := "MEMORY <key> [path] - reports memory usage"
	helpText := "HELP                - this message"
	message := []string{memoryText, helpText}
	return &EvalResponse{
		Result: message,
		Error:  nil,
	}
}

// evalJSONDebugMemory implements MEMORY subcommand for evalJSONDebug
// It returns value's memory usage in bytes
func evalJSONDebugMemory(args []string, store *dstore.Store) *EvalResponse {
	if len(args) < 1 {
		return &EvalResponse{
			Result: nil,
			Error:  diceerrors.ErrWrongArgumentCount("JSON.DEBUG"),
		}
	}
	key := args[0]

	// default path is root if not specified
	path := defaultRootPath
	if len(args) > 1 {
		path = args[1] // anymore args are ignored for this command altogether
	}

	obj := store.Get(key)
	if obj == nil {
		return &EvalResponse{
			Result: clientio.IntegerZero,
			Error:  nil,
		}
	}

	// check if the object is a valid JSON
	errWithMessage := object.AssertTypeAndEncoding(obj.TypeEncoding, object.ObjTypeJSON, object.ObjEncodingJSON)
	if errWithMessage != nil {
		return &EvalResponse{
			Result: nil,
			Error:  diceerrors.ErrInvalidJSONPathType,
		}
	}

	// handle root path
	if path == defaultRootPath {
		jsonData := obj.Value

		// memory used by json data
		size := calculateSizeInBytes(jsonData)
		if size == -1 {
			return &EvalResponse{
				Result: nil,
				Error:  diceerrors.ErrWrongTypeOperation,
			}
		}
		// add memory used by storage object
		size += int(unsafe.Sizeof(obj)) + calculateSizeInBytes(obj.LastAccessedAt) + calculateSizeInBytes(obj.TypeEncoding)

		return &EvalResponse{
			Result: size,
			Error:  nil,
		}
	}

	// handle nested paths
	var results []any
	if path != defaultRootPath {
		// check if path is valid
		expr, err := jp.ParseString(path)
		if err != nil {
			return &EvalResponse{
				Result: nil,
				Error:  diceerrors.ErrInvalidJSONPathType,
			}
		}

		results = expr.Get(obj.Value)

		// handle error cases
		if len(results) == 0 {
			// this block will return '[]' for out of bound index for an array json type
			// this will maintain consistency with redis
			isArray := utils.IsArray(obj.Value)
			if isArray {
				arr, ok := obj.Value.([]any)
				if !ok {
					return &EvalResponse{
						Result: nil,
						Error:  diceerrors.ErrGeneral("invalid array json"),
					}
				}
				// extract index from arg
				reg := regexp.MustCompile(`^\$\.?\[(\d+|\*)\]`)
				matches := reg.FindStringSubmatch(path)

				if len(matches) == 2 {
					// convert index to int
					index, err := strconv.Atoi(matches[1])
					if err != nil {
						return &EvalResponse{
							Result: nil,
							Error:  diceerrors.ErrGeneral("unable to extract index"),
						}
					}
					// if index is out of bound return empty array
					if index >= len(arr) {
						return &EvalResponse{
							Result: clientio.EmptyArray,
							Error:  nil,
						}
					}
				}
			}

			// for rest json types, throw error
			return &EvalResponse{
				Result: nil,
				Error:  diceerrors.ErrFormatted("Path '$.%v' does not exist", path),
			}
		}
	}

	// get memory used by each path
	sizeList := make([]interface{}, 0, len(results))
	for _, result := range results {
		size := calculateSizeInBytes(result)
		sizeList = append(sizeList, size)
	}

	return &EvalResponse{
		Result: sizeList,
		Error:  nil,
	}
}

func calculateSizeInBytes(value interface{}) int {
	switch convertedValue := value.(type) {
	case string:
		return int(unsafe.Sizeof(value)) + len(convertedValue)

	case int, int8, int16, int32, int64, uint, uint8, uint16, uint32, uint64, float32, float64, bool, nil:
		return int(unsafe.Sizeof(value))

	// object
	case map[string]interface{}:
		size := int(unsafe.Sizeof(value))
		for k, v := range convertedValue {
			size += int(unsafe.Sizeof(k)) + len(k) + calculateSizeInBytes(v)
		}
		return size

	// array
	case []interface{}:
		size := int(unsafe.Sizeof(value))
		for _, elem := range convertedValue {
			size += calculateSizeInBytes(elem)
		}
		return size

	// unknown type
	default:
		return -1
	}
}

// GETEX key [EX seconds | PX milliseconds | EXAT unix-time-seconds |
// PXAT unix-time-milliseconds | PERSIST]
// Get the value of key and optionally set its expiration.
// GETEX is similar to GET, but is a write command with additional options.
// The GETEX command supports a set of options that modify its behavior:
// EX seconds -- Set the specified expire time, in seconds.
// PX milliseconds -- Set the specified expire time, in milliseconds.
// EXAT timestamp-seconds -- Set the specified Unix time at which the key will expire, in seconds.
// PXAT timestamp-milliseconds -- Set the specified Unix time at which the key will expire, in milliseconds.
// PERSIST -- Remove the time to live associated with the key.
// The RESP value of the key is encoded and then returned
// evalGET returns response.RespNIL if key is expired or it does not exist
func evalGETEX(args []string, store *dstore.Store) *EvalResponse {
	if len(args) < 1 {
		return &EvalResponse{
			Result: nil,
			Error:  diceerrors.ErrWrongArgumentCount("GETEX"),
		}
	}

	var key = args[0]

	var exDurationMs int64 = -1
	var state = Uninitialized
	var persist = false
	for i := 1; i < len(args); i++ {
		arg := strings.ToUpper(args[i])
		switch arg {
		case Ex, Px:
			if state != Uninitialized {
				return &EvalResponse{
					Result: nil,
					Error:  diceerrors.ErrSyntax,
				}
			}
			i++
			if i == len(args) {
				return &EvalResponse{
					Result: nil,
					Error:  diceerrors.ErrSyntax,
				}
			}

			exDuration, err := strconv.ParseInt(args[i], 10, 64)
			if err != nil {
				return &EvalResponse{
					Result: nil,
					Error:  diceerrors.ErrIntegerOutOfRange,
				}
			}
			if exDuration <= 0 || exDuration > maxExDuration {
				return &EvalResponse{
					Result: nil,
					Error:  diceerrors.ErrInvalidExpireTime("GETEX"),
				}
			}

			// converting seconds to milliseconds
			if arg == Ex {
				exDuration *= 1000
			}
			exDurationMs = exDuration
			state = Initialized

		case Pxat, Exat:
			if state != Uninitialized {
				return &EvalResponse{
					Result: nil,
					Error:  diceerrors.ErrSyntax,
				}
			}
			i++
			if i == len(args) {
				return &EvalResponse{
					Result: nil,
					Error:  diceerrors.ErrSyntax,
				}
			}
			exDuration, err := strconv.ParseInt(args[i], 10, 64)
			if err != nil {
				return &EvalResponse{
					Result: nil,
					Error:  diceerrors.ErrIntegerOutOfRange,
				}
			}

			if exDuration < 0 || exDuration > maxExDuration {
				return &EvalResponse{
					Result: nil,
					Error:  diceerrors.ErrInvalidExpireTime("GETEX"),
				}
			}

			if arg == Exat {
				exDuration *= 1000
			}
			exDurationMs = exDuration - utils.GetCurrentTime().UnixMilli()
			// If the expiry time is in the past, set exDurationMs to 0
			// This will be used to signal immediate expiration
			if exDurationMs < 0 {
				exDurationMs = 0
			}
			state = Initialized

		case Persist:
			if state != Uninitialized {
				return &EvalResponse{
					Result: nil,
					Error:  diceerrors.ErrSyntax,
				}
			}
			persist = true
			state = Initialized
		default:
			return &EvalResponse{
				Result: nil,
				Error:  diceerrors.ErrIntegerOutOfRange,
			}
		}
	}

	// Get the key from the hash table
	obj := store.Get(key)

	if obj == nil {
		return &EvalResponse{
			Result: clientio.NIL,
			Error:  nil,
		}
	}

	if object.AssertType(obj.TypeEncoding, object.ObjTypeSet) == nil ||
		object.AssertType(obj.TypeEncoding, object.ObjTypeJSON) == nil {
		return &EvalResponse{
			Result: nil,
			Error:  diceerrors.ErrWrongTypeOperation,
		}
	}

	// Get EvalResponse with correct data type
	getResp := evalGET([]string{key}, store)

	// If there is an error return the error response
	if getResp.Error != nil {
		return getResp
	}

	if state == Initialized {
		if persist {
			dstore.DelExpiry(obj, store)
		} else {
			store.SetExpiry(obj, exDurationMs)
		}
	}

	// return an EvalResponse with the value
	return getResp
}

// evalGETDEL returns the value for the queried key in args
// The key should be the only param in args
// The RESP value of the key is encoded and then returned
// In evalGETDEL  If the key exists, it will be deleted before its value is returned.
// evalGETDEL returns response.RespNIL if key is expired or it does not exist
func evalGETDEL(args []string, store *dstore.Store) *EvalResponse {
	if len(args) != 1 {
		return &EvalResponse{
			Result: nil,
			Error:  diceerrors.ErrWrongArgumentCount("GETDEL"),
		}
	}

	key := args[0]

	// getting the key based on previous touch value
	obj := store.GetNoTouch(key)

	// if key does not exist, return RESP encoded nil
	if obj == nil {
		return &EvalResponse{
			Result: clientio.NIL,
			Error:  nil,
		}
	}

	// If the object exists, check if it is a Set object.
	if err := object.AssertType(obj.TypeEncoding, object.ObjTypeSet); err == nil {
		return &EvalResponse{
			Result: nil,
			Error:  diceerrors.ErrWrongTypeOperation,
		}
	}

	// If the object exists, check if it is a JSON object.
	if err := object.AssertType(obj.TypeEncoding, object.ObjTypeJSON); err == nil {
		return &EvalResponse{
			Result: nil,
			Error:  diceerrors.ErrWrongTypeOperation,
		}
	}

	// Get the key from the hash table
	objVal := store.GetDel(key)

	// Decode and return the value based on its encoding
	switch _, oEnc := object.ExtractTypeEncoding(objVal); oEnc {
	case object.ObjEncodingInt:
		// Value is stored as an int64, so use type assertion
		if IsInt64(objVal.Value) {
			return &EvalResponse{
				Result: objVal.Value,
				Error:  nil,
			}
		} else if IsString(objVal.Value) {
			return &EvalResponse{
				Result: nil,
				Error:  diceerrors.ErrUnexpectedType("int64", "string"),
			}
		} else {
			return &EvalResponse{
				Result: nil,
				Error:  diceerrors.ErrUnexpectedType("int64", "unknown"),
			}
		}

	case object.ObjEncodingEmbStr, object.ObjEncodingRaw:
		// Value is stored as a string, use type assertion
		if IsString(objVal.Value) {
			return &EvalResponse{
				Result: objVal.Value,
				Error:  nil,
			}
		} else if IsInt64(objVal.Value) {
			return &EvalResponse{
				Result: nil,
				Error:  diceerrors.ErrUnexpectedType("string", "int64"),
			}
		} else {
			return &EvalResponse{
				Result: nil,
				Error:  diceerrors.ErrUnexpectedType("string", "unknown"),
			}
		}

	case object.ObjEncodingByteArray:
		// Value is stored as a bytearray, use type assertion
		if val, ok := objVal.Value.(*ByteArray); ok {
			return &EvalResponse{
				Result: string(val.data),
				Error:  nil,
			}
		}
		return &EvalResponse{
			Result: nil,
			Error:  diceerrors.ErrWrongTypeOperation,
		}

	default:
		return &EvalResponse{
			Result: nil,
			Error:  diceerrors.ErrWrongTypeOperation,
		}
	}
}

// helper function to insert key value in hashmap associated with the given hash
func insertInHashMap(args []string, store *dstore.Store) (int64, error) {
	key := args[0]

	obj := store.Get(key)

	var hashMap HashMap

	if obj != nil {
		if err := object.AssertTypeAndEncoding(obj.TypeEncoding, object.ObjTypeHashMap, object.ObjEncodingHashMap); err != nil {
			return 0, diceerrors.ErrWrongTypeOperation
		}
		hashMap = obj.Value.(HashMap)
	}

	keyValuePairs := args[1:]

	hashMap, numKeys, err := hashMapBuilder(keyValuePairs, hashMap)
	if err != nil {
		return 0, err
	}

	obj = store.NewObj(hashMap, -1, object.ObjTypeHashMap, object.ObjEncodingHashMap)
	store.Put(key, obj)

	return numKeys, nil
}

// evalHSET sets the specified fields to their
// respective values in a hashmap stored at key
//
// This command overwrites the values of specified
// fields that exist in the hash.
//
// If key doesn't exist, a new key holding a hash is created.
//
// Usage: HSET key field value [field value ...]
func evalHSET(args []string, store *dstore.Store) *EvalResponse {
	if len(args) < 3 {
		return &EvalResponse{
			Result: nil,
			Error:  diceerrors.ErrWrongArgumentCount("HSET"),
		}
	}

	numKeys, err := insertInHashMap(args, store)
	if err != nil {
		return &EvalResponse{
			Result: nil,
			Error:  err,
		}
	}

	return &EvalResponse{
		Result: numKeys,
		Error:  nil,
	}
}

// evalHMSET sets the specified fields to their
// respective values in a hashmap stored at key
//
// This command overwrites the values of specified
// fields that exist in the hash.
//
// If key doesn't exist, a new key holding a hash is created.
//
// Usage: HMSET key field value [field value ...]
func evalHMSET(args []string, store *dstore.Store) *EvalResponse {
	if len(args) < 3 {
		return &EvalResponse{
			Result: nil,
			Error:  diceerrors.ErrWrongArgumentCount("HMSET"),
		}
	}

	_, err := insertInHashMap(args, store)
	if err != nil {
		return &EvalResponse{
			Result: nil,
			Error:  err,
		}
	}

	return &EvalResponse{
		Result: clientio.OK,
		Error:  nil,
	}
}

// evalHMGET returns an array of values associated with the given fields,
// in the same order as they are requested.
// If a field does not exist, returns a corresponding nil value in the array.
// If the key does not exist, returns an array of nil values.
func evalHMGET(args []string, store *dstore.Store) *EvalResponse {
	if len(args) < 2 {
		return &EvalResponse{
			Result: nil,
			Error:  diceerrors.ErrWrongArgumentCount("HMGET"),
		}
	}
	key := args[0]

	// Fetch the object from the store using the key
	obj := store.Get(key)

	// Initialize the results slice
	results := make([]interface{}, len(args[1:]))

	// If the object is nil, return empty results for all requested fields
	if obj == nil {
		for i := range results {
			results[i] = nil // Return nil for non-existent fields
		}
		return &EvalResponse{
			Result: results,
			Error:  nil,
		}
	}

	// Assert that the object is of type HashMap
	if err := object.AssertTypeAndEncoding(obj.TypeEncoding, object.ObjTypeHashMap, object.ObjEncodingHashMap); err != nil {
		return &EvalResponse{
			Result: nil,
			Error:  diceerrors.ErrWrongTypeOperation,
		}
	}

	hashMap := obj.Value.(HashMap)

	// Loop through the requested fields
	for i, hmKey := range args[1:] {
		hmValue, present := hashMap.Get(hmKey)
		if present {
			results[i] = *hmValue // Set the value if it exists
		} else {
			results[i] = nil // Set to nil if field does not exist
		}
	}

	// Return the results and no error
	return &EvalResponse{
		Result: results,
		Error:  nil,
	}
}

func evalHGET(args []string, store *dstore.Store) *EvalResponse {
	if len(args) != 2 {
		return &EvalResponse{
			Result: nil,
			Error:  diceerrors.ErrWrongArgumentCount("HGET"),
		}
	}

	key := args[0]
	hmKey := args[1]

	response := getValueFromHashMap(key, hmKey, store)
	if response.Error != nil {
		return &EvalResponse{
			Result: nil,
			Error:  response.Error,
		}
	}

	return &EvalResponse{
		Result: response.Result,
		Error:  nil,
	}
}

func evalHGETALL(args []string, store *dstore.Store) *EvalResponse {
	if len(args) != 1 {
		return &EvalResponse{
			Result: nil,
			Error:  diceerrors.ErrWrongArgumentCount("HGETALL"),
		}
	}

	key := args[0]

	obj := store.Get(key)

	var hashMap HashMap
	var results []string

	if obj != nil {
		if err := object.AssertTypeAndEncoding(obj.TypeEncoding, object.ObjTypeHashMap, object.ObjEncodingHashMap); err != nil {
			return &EvalResponse{
				Result: nil,
				Error:  diceerrors.ErrWrongTypeOperation,
			}
		}
		hashMap = obj.Value.(HashMap)
	}

	for hmKey, hmValue := range hashMap {
		results = append(results, hmKey, hmValue)
	}

	return &EvalResponse{
		Result: results,
		Error:  nil,
	}
}

func evalHSETNX(args []string, store *dstore.Store) *EvalResponse {
	if len(args) != 3 {
		return &EvalResponse{
			Result: nil,
			Error:  diceerrors.ErrWrongArgumentCount("HSETNX"),
		}
	}

	key := args[0]
	hmKey := args[1]

	response := getValueFromHashMap(key, hmKey, store)
	if response.Error != nil {
		return &EvalResponse{
			Result: nil,
			Error:  response.Error,
		}
	}

	if response.Result != clientio.NIL {
		return &EvalResponse{
			Result: int64(0),
			Error:  nil,
		}
	}

	evalHSET(args, store)

	return &EvalResponse{
		Result: int64(1),
		Error:  nil,
	}
}

func evalHDEL(args []string, store *dstore.Store) *EvalResponse {
	if len(args) < 2 {
		return &EvalResponse{
			Result: nil,
			Error:  diceerrors.ErrWrongArgumentCount("HDEL"),
		}
	}

	key := args[0]
	fields := args[1:]

	obj := store.Get(key)

	if obj == nil {
		return &EvalResponse{
			Result: int64(0),
			Error:  nil,
		}
	}

	if err := object.AssertTypeAndEncoding(obj.TypeEncoding, object.ObjTypeHashMap, object.ObjEncodingHashMap); err != nil {
		return &EvalResponse{
			Result: nil,
			Error:  diceerrors.ErrWrongTypeOperation,
		}
	}

	hashMap := obj.Value.(HashMap)
	count := int64(0)
	for _, field := range fields {
		if _, ok := hashMap[field]; ok {
			delete(hashMap, field)
			count++
		}
	}

	if count > 0 {
		store.Put(key, obj)
	}

	return &EvalResponse{
		Result: count,
		Error:  nil,
	}
}

// evalSADD adds one or more members to a set
// args must contain a key and one or more members to add the set
// If the set does not exist, a new set is created and members are added to it
// An error response is returned if the command is used on a key that contains a non-set value(eg: string)
// Returns an integer which represents the number of members that were added to the set, not including
// the members that were already present
func evalSADD(args []string, store *dstore.Store) *EvalResponse {
	if len(args) < 2 {
		return &EvalResponse{
			Result: nil,
			Error:  diceerrors.ErrWrongArgumentCount("SADD"),
		}
	}
	key := args[0]

	// Get the set object from the store.
	obj := store.Get(key)
	lengthOfItems := len(args[1:])

	var count = 0
	if obj == nil {
		var exDurationMs int64 = -1
		var keepttl = false
		// If the object does not exist, create a new set object.
		value := make(map[string]struct{}, lengthOfItems)
		// Create a new object.
		obj = store.NewObj(value, exDurationMs, object.ObjTypeSet, object.ObjEncodingSetStr)
		store.Put(key, obj, dstore.WithKeepTTL(keepttl))
	}

	if err := object.AssertType(obj.TypeEncoding, object.ObjTypeSet); err != nil {
		return &EvalResponse{
			Result: nil,
			Error:  diceerrors.ErrWrongTypeOperation,
		}
	}

	if err := object.AssertEncoding(obj.TypeEncoding, object.ObjEncodingSetStr); err != nil {
		return &EvalResponse{
			Result: nil,
			Error:  diceerrors.ErrWrongTypeOperation,
		}
	}

	// Get the set object.
	set := obj.Value.(map[string]struct{})

	for _, arg := range args[1:] {
		if _, ok := set[arg]; !ok {
			set[arg] = struct{}{}
			count++
		}
	}

	return &EvalResponse{
		Result: count,
		Error:  nil,
	}
}

// evalSREM removes one or more members from a set
// Members that are not member of this set are ignored
// Returns the number of members that are removed from set
// If set does not exist, 0 is returned
// An error response is returned if the command is used on a key that contains a non-set value(eg: string)
func evalSREM(args []string, store *dstore.Store) *EvalResponse {
	if len(args) < 2 {
		return &EvalResponse{
			Result: nil,
			Error:  diceerrors.ErrWrongArgumentCount("SREM"),
		}
	}
	key := args[0]

	// Get the set object from the store.
	obj := store.Get(key)

	var count = 0
	if obj == nil {
		return &EvalResponse{
			Result: 0,
			Error:  nil,
		}
	}

	// If the object exists, check if it is a set object.
	if err := object.AssertType(obj.TypeEncoding, object.ObjTypeSet); err != nil {
		return &EvalResponse{
			Result: nil,
			Error:  diceerrors.ErrWrongTypeOperation,
		}
	}

	if err := object.AssertEncoding(obj.TypeEncoding, object.ObjEncodingSetStr); err != nil {
		return &EvalResponse{
			Result: nil,
			Error:  diceerrors.ErrWrongTypeOperation,
		}
	}

	// Get the set object.
	set := obj.Value.(map[string]struct{})

	for _, arg := range args[1:] {
		if _, ok := set[arg]; ok {
			delete(set, arg)
			count++
		}
	}

	return &EvalResponse{
		Result: count,
		Error:  nil,
	}
}

// evalSCARD returns the number of elements of the set stored at key
// Returns 0 if the key does not exist
// An error response is returned if the command is used on a key that contains a non-set value(eg: string)
func evalSCARD(args []string, store *dstore.Store) *EvalResponse {
	if len(args) != 1 {
		return &EvalResponse{
			Result: nil,
			Error:  diceerrors.ErrWrongArgumentCount("SCARD"),
		}
	}

	key := args[0]

	// Get the set object from the store.
	obj := store.Get(key)

	if obj == nil {
		return &EvalResponse{
			Result: 0,
			Error:  nil,
		}
	}

	// If the object exists, check if it is a set object.
	if err := object.AssertType(obj.TypeEncoding, object.ObjTypeSet); err != nil {
		return &EvalResponse{
			Result: nil,
			Error:  diceerrors.ErrWrongTypeOperation,
		}
	}

	if err := object.AssertEncoding(obj.TypeEncoding, object.ObjEncodingSetStr); err != nil {
		return &EvalResponse{
			Result: nil,
			Error:  diceerrors.ErrWrongTypeOperation,
		}
	}

	// Get the set object.
	count := len(obj.Value.(map[string]struct{}))
	return &EvalResponse{
		Result: count,
		Error:  nil,
	}
}

// evalSMEMBERS returns all the members of a set
// An error response is returned if the command is used on a key that contains a non-set value(eg: string)
// An empty set is returned if no set exists for given key
func evalSMEMBERS(args []string, store *dstore.Store) *EvalResponse {
	if len(args) != 1 {
		return &EvalResponse{
			Result: nil,
			Error:  diceerrors.ErrWrongArgumentCount("SMEMBERS"),
		}
	}
	key := args[0]

	// Get the set object from the store.
	obj := store.Get(key)

	if obj == nil {
		return &EvalResponse{
			Result: []string{},
			Error:  nil,
		}
	}

	// If the object exists, check if it is a set object.
	if err := object.AssertType(obj.TypeEncoding, object.ObjTypeSet); err != nil {
		return &EvalResponse{
			Result: nil,
			Error:  diceerrors.ErrWrongTypeOperation,
		}
	}

	if err := object.AssertEncoding(obj.TypeEncoding, object.ObjEncodingSetStr); err != nil {
		return &EvalResponse{
			Result: nil,
			Error:  diceerrors.ErrWrongTypeOperation,
		}
	}

	// Get the set object.
	set := obj.Value.(map[string]struct{})
	// Get the members of the set.
	members := make([]string, 0, len(set))
	for k := range set {
		members = append(members, k)
	}

	return &EvalResponse{
		Result: members,
		Error:  nil,
	}
}

// evalLRANGE returns the specified elements of the list stored at key.
//
// Returns Array reply: a list of elements in the specified range, or an empty array if the key doesn't exist.
//
// Usage: LRANGE key start stop
func evalLRANGE(args []string, store *dstore.Store) *EvalResponse {
	if len(args) != 3 {
		return makeEvalError(errors.New("-wrong number of arguments for LRANGE"))
	}
	key := args[0]
	start, err := strconv.ParseInt(args[1], 10, 64)
	if err != nil {
		return makeEvalError(errors.New("-ERR value is not an integer or out of range"))
	}
	stop, err := strconv.ParseInt(args[2], 10, 64)
	if err != nil {
		return makeEvalError(errors.New("-ERR value is not an integer or out of range"))
	}

	obj := store.Get(key)
	if obj == nil {
		return makeEvalResult([]string{})
	}

	// if object is a set type, return error
	if object.AssertType(obj.TypeEncoding, object.ObjTypeSet) == nil {
		return makeEvalError(errors.New(diceerrors.WrongTypeErr))
	}

	if err := object.AssertType(obj.TypeEncoding, object.ObjTypeByteList); err != nil {
		return makeEvalError(err)
	}

	if err := object.AssertEncoding(obj.TypeEncoding, object.ObjEncodingDeque); err != nil {
		return makeEvalError(err)
	}

	q := obj.Value.(*Deque)
	res, err := q.LRange(start, stop)
	if err != nil {
		return makeEvalError(err)
	}
	return makeEvalResult(res)
}

// evalLINSERT command inserts the element at a key before / after the pivot element.
//
// Returns the list length (integer) after a successful insert operation, 0 when the key doesn't exist, -1 when the pivot wasn't found.
//
// Usage: LINSERT key <BEFORE | AFTER> pivot element
func evalLINSERT(args []string, store *dstore.Store) *EvalResponse {
	if len(args) != 4 {
		return makeEvalError(errors.New("-wrong number of arguments for LINSERT"))
	}

	key := args[0]
	beforeAfter := strings.ToLower(args[1])
	pivot := args[2]
	element := args[3]

	obj := store.Get(key)
	if obj == nil {
		return makeEvalResult(0)
	}

	// if object is a set type, return error
	if object.AssertType(obj.TypeEncoding, object.ObjTypeSet) == nil {
		return makeEvalError(errors.New(diceerrors.WrongTypeErr))
	}

	if err := object.AssertType(obj.TypeEncoding, object.ObjTypeByteList); err != nil {
		return makeEvalError(err)
	}

	if err := object.AssertEncoding(obj.TypeEncoding, object.ObjEncodingDeque); err != nil {
		return makeEvalError(err)
	}

	q := obj.Value.(*Deque)
	res, err := q.LInsert(pivot, element, beforeAfter)
	if err != nil {
		return makeEvalError(err)
	}
	return makeEvalResult(res)
}

// SETBIT key offset value
func evalSETBIT(args []string, store *dstore.Store) *EvalResponse {
	var err error

	if len(args) != 3 {
		return &EvalResponse{
			Result: nil,
			Error:  diceerrors.ErrWrongArgumentCount("SETBIT"),
		}
	}

	key := args[0]
	offset, err := strconv.ParseInt(args[1], 10, 64)
	if err != nil {
		return &EvalResponse{
			Result: nil,
			Error:  diceerrors.ErrGeneral("bit offset is not an integer or out of range"),
		}
	}

	value, err := strconv.ParseBool(args[2])
	if err != nil {
		return &EvalResponse{
			Result: nil,
			Error:  diceerrors.ErrGeneral("bit is not an integer or out of range"),
		}
	}

	obj := store.Get(key)
	requiredByteArraySize := offset>>3 + 1

	if obj == nil {
		obj = store.NewObj(NewByteArray(int(requiredByteArraySize)), -1, object.ObjTypeByteArray, object.ObjEncodingByteArray)
		store.Put(args[0], obj)
	}

	if object.AssertType(obj.TypeEncoding, object.ObjTypeByteArray) == nil ||
		object.AssertType(obj.TypeEncoding, object.ObjTypeString) == nil ||
		object.AssertType(obj.TypeEncoding, object.ObjTypeInt) == nil {
		var byteArray *ByteArray
		oType, oEnc := object.ExtractTypeEncoding(obj)

		switch oType {
		case object.ObjTypeByteArray:
			byteArray = obj.Value.(*ByteArray)
		case object.ObjTypeString, object.ObjTypeInt:
			byteArray, err = NewByteArrayFromObj(obj)
			if err != nil {
				return &EvalResponse{
					Result: nil,
					Error:  diceerrors.ErrWrongTypeOperation,
				}
			}
		default:
			return &EvalResponse{
				Result: nil,
				Error:  diceerrors.ErrWrongTypeOperation,
			}
		}

		// Perform the resizing check
		byteArrayLength := byteArray.Length

		// check whether resize required or not
		if requiredByteArraySize > byteArrayLength {
			// resize as per the offset
			byteArray = byteArray.IncreaseSize(int(requiredByteArraySize))
		}
		resp := byteArray.GetBit(int(offset))
		byteArray.SetBit(int(offset), value)

		// We are returning newObject here so it is thread-safe
		// Old will be removed by GC
		newObj, err := ByteSliceToObj(store, obj, byteArray.data, oType, oEnc)
		if err != nil {
			return &EvalResponse{
				Result: nil,
				Error:  diceerrors.ErrWrongTypeOperation,
			}
		}

		exp, ok := dstore.GetExpiry(obj, store)
		var exDurationMs int64 = -1
		if ok {
			exDurationMs = int64(exp - uint64(utils.GetCurrentTime().UnixMilli()))
		}
		// newObj has bydefault expiry time -1 , we need to set it
		if exDurationMs > 0 {
			store.SetExpiry(newObj, exDurationMs)
		}

		store.Put(key, newObj)
		if resp {
			return &EvalResponse{
				Result: clientio.IntegerOne,
				Error:  nil,
			}
		}
		return &EvalResponse{
			Result: clientio.IntegerZero,
			Error:  nil,
		}
	}
	return &EvalResponse{
		Result: nil,
		Error:  diceerrors.ErrWrongTypeOperation,
	}
}

// GETBIT key offset
func evalGETBIT(args []string, store *dstore.Store) *EvalResponse {
	var err error

	if len(args) != 2 {
		return &EvalResponse{
			Result: nil,
			Error:  diceerrors.ErrWrongArgumentCount("GETBIT"),
		}
	}

	key := args[0]
	offset, err := strconv.ParseInt(args[1], 10, 64)
	if err != nil {
		return &EvalResponse{
			Result: nil,
			Error:  diceerrors.ErrIntegerOutOfRange,
		}
	}

	obj := store.Get(key)
	if obj == nil {
		return &EvalResponse{
			Result: nil,
			Error:  diceerrors.ErrWrongTypeOperation,
		}
	}

	requiredByteArraySize := offset>>3 + 1
	switch oType, _ := object.ExtractTypeEncoding(obj); oType {
	case object.ObjTypeSet:
		return &EvalResponse{
			Result: nil,
			Error:  diceerrors.ErrWrongTypeOperation,
		}
	case object.ObjTypeByteArray:
		byteArray := obj.Value.(*ByteArray)
		byteArrayLength := byteArray.Length

		// check whether offset, length exists or not
		if requiredByteArraySize > byteArrayLength {
			return &EvalResponse{
				Result: clientio.IntegerZero,
				Error:  nil,
			}
		}
		value := byteArray.GetBit(int(offset))
		if value {
			return &EvalResponse{
				Result: clientio.IntegerOne,
				Error:  nil,
			}
		}
		return &EvalResponse{
			Result: clientio.IntegerZero,
			Error:  nil,
		}

	case object.ObjTypeString, object.ObjTypeInt:
		byteArray, err := NewByteArrayFromObj(obj)
		if err != nil {
			return &EvalResponse{
				Result: nil,
				Error:  diceerrors.ErrWrongTypeOperation,
			}
		}
		if requiredByteArraySize > byteArray.Length {
			return &EvalResponse{
				Result: clientio.IntegerZero,
				Error:  nil,
			}
		}
		value := byteArray.GetBit(int(offset))
		if value {
			return &EvalResponse{
				Result: clientio.IntegerOne,
				Error:  nil,
			}
		}
		return &EvalResponse{
			Result: clientio.IntegerZero,
			Error:  nil,
		}

	default:
		return &EvalResponse{
			Result: clientio.IntegerZero,
			Error:  nil,
		}
	}
}

func evalBITCOUNT(args []string, store *dstore.Store) *EvalResponse {
	var err error

	// if no key is provided, return error
	if len(args) == 0 {
		return &EvalResponse{
			Result: nil,
			Error:  diceerrors.ErrWrongArgumentCount("BITCOUNT"),
		}
	}

	// if more than 4 arguments are provided, return error
	if len(args) > 4 {
		return &EvalResponse{
			Result: nil,
			Error:  diceerrors.ErrSyntax,
		}
	}

	// fetching value of the key
	key := args[0]
	obj := store.Get(key)
	if obj == nil {
		return &EvalResponse{
			Result: clientio.IntegerZero,
			Error:  nil,
		}
	}

	var value []byte
	var valueLength int64

	switch {
	case object.AssertType(obj.TypeEncoding, object.ObjTypeByteArray) == nil:
		byteArray := obj.Value.(*ByteArray)
		value = byteArray.data
		valueLength = byteArray.Length
	case object.AssertType(obj.TypeEncoding, object.ObjTypeString) == nil:
		value = []byte(obj.Value.(string))
		valueLength = int64(len(value))
	case object.AssertType(obj.TypeEncoding, object.ObjTypeInt) == nil:
		value = []byte(strconv.FormatInt(obj.Value.(int64), 10))
		valueLength = int64(len(value))
	default:
		return &EvalResponse{
			Result: nil,
			Error:  diceerrors.ErrWrongTypeOperation,
		}
	}

	// defining constants of the function
	start, end := int64(0), valueLength-1
	unit := BYTE

	// checking which arguments are present and validating arguments
	if len(args) > 1 {
		start, err = strconv.ParseInt(args[1], 10, 64)
		if err != nil {
			return &EvalResponse{
				Result: nil,
				Error:  diceerrors.ErrIntegerOutOfRange,
			}
		}
		if len(args) <= 2 {
			return &EvalResponse{
				Result: nil,
				Error:  diceerrors.ErrSyntax,
			}
		}
		end, err = strconv.ParseInt(args[2], 10, 64)
		if err != nil {
			return &EvalResponse{
				Result: nil,
				Error:  diceerrors.ErrIntegerOutOfRange,
			}
		}
	}
	if len(args) > 3 {
		unit = strings.ToUpper(args[3])
	}

	switch unit {
	case BYTE:
		if start < 0 {
			start += valueLength
		}
		if end < 0 {
			end += valueLength
		}
		if start > end || start >= valueLength {
			return &EvalResponse{
				Result: clientio.IntegerZero,
				Error:  nil,
			}
		}
		end = min(end, valueLength-1)
		bitCount := 0
		for i := start; i <= end; i++ {
			bitCount += bits.OnesCount8(value[i])
		}
		return &EvalResponse{
			Result: bitCount,
			Error:  nil,
		}
	case BIT:
		if start < 0 {
			start += valueLength * 8
		}
		if end < 0 {
			end += valueLength * 8
		}
		if start > end {
			return &EvalResponse{
				Result: clientio.IntegerZero,
				Error:  nil,
			}
		}
		startByte, endByte := start/8, min(end/8, valueLength-1)
		startBitOffset, endBitOffset := start%8, end%8

		if endByte == valueLength-1 {
			endBitOffset = 7
		}

		if startByte >= valueLength {
			return &EvalResponse{
				Result: clientio.IntegerZero,
				Error:  nil,
			}
		}

		bitCount := 0

		// Use bit masks to count the bits instead of a loop
		if startByte == endByte {
			mask := byte(0xFF >> startBitOffset)
			mask &= byte(0xFF << (7 - endBitOffset))
			bitCount = bits.OnesCount8(value[startByte] & mask)
		} else {
			// Handle first byte
			firstByteMask := byte(0xFF >> startBitOffset)
			bitCount += bits.OnesCount8(value[startByte] & firstByteMask)

			// Handle all the middle ones
			for i := startByte + 1; i < endByte; i++ {
				bitCount += bits.OnesCount8(value[i])
			}

			// Handle last byte
			lastByteMask := byte(0xFF << (7 - endBitOffset))
			bitCount += bits.OnesCount8(value[endByte] & lastByteMask)
		}
		return &EvalResponse{
			Result: bitCount,
			Error:  nil,
		}
	default:
		return &EvalResponse{
			Result: nil,
			Error:  diceerrors.ErrSyntax,
		}
	}
}

// Generic method for both BITFIELD and BITFIELD_RO.
// isReadOnly method is true for BITFIELD_RO command.
func bitfieldEvalGeneric(args []string, store *dstore.Store, isReadOnly bool) *EvalResponse {
	var ops []utils.BitFieldOp
	ops, err2 := utils.ParseBitfieldOps(args, isReadOnly)

	if err2 != nil {
		return &EvalResponse{
			Result: nil,
			Error:  err2,
		}
	}

	key := args[0]
	obj := store.Get(key)
	if obj == nil {
		obj = store.NewObj(NewByteArray(1), -1, object.ObjTypeByteArray, object.ObjEncodingByteArray)
		store.Put(args[0], obj)
	}
	var value *ByteArray
	var err error

	switch oType, _ := object.ExtractTypeEncoding(obj); oType {
	case object.ObjTypeByteArray:
		value = obj.Value.(*ByteArray)
	case object.ObjTypeString, object.ObjTypeInt:
		value, err = NewByteArrayFromObj(obj)
		if err != nil {
			return &EvalResponse{
				Result: nil,
				Error:  diceerrors.ErrGeneral("value is not a valid byte array"),
			}
		}
	default:
		return &EvalResponse{
			Result: nil,
			Error:  diceerrors.ErrWrongTypeOperation,
		}
	}

	result := executeBitfieldOps(value, ops)
	return &EvalResponse{
		Result: result,
		Error:  nil,
	}
}

// evalBITFIELD evaluates BITFIELD operations on a key store string, int or bytearray types
// it returns an array of results depending on the subcommands
// it allows mutation using SET and INCRBY commands
// returns arity error, offset type error, overflow type error, encoding type error, integer error, syntax error
// GET <encoding> <offset> -- Returns the specified bit field.
// SET <encoding> <offset> <value> -- Set the specified bit field
// and returns its old value.
// INCRBY <encoding> <offset> <increment> -- Increments or decrements
// (if a negative increment is given) the specified bit field and returns the new value.
// There is another subcommand that only changes the behavior of successive
// INCRBY and SET subcommands calls by setting the overflow behavior:
// OVERFLOW [WRAP|SAT|FAIL]`
func evalBITFIELD(args []string, store *dstore.Store) *EvalResponse {
	if len(args) < 1 {
		return &EvalResponse{
			Result: nil,
			Error:  diceerrors.ErrWrongArgumentCount("BITFIELD"),
		}
	}

	return bitfieldEvalGeneric(args, store, false)
}

// Read-only variant of the BITFIELD command. It is like the original BITFIELD but only accepts GET subcommand and can safely be used in read-only replicas.
func evalBITFIELDRO(args []string, store *dstore.Store) *EvalResponse {
	if len(args) < 1 {
		return &EvalResponse{
			Result: nil,
			Error:  diceerrors.ErrWrongArgumentCount("BITFIELD_RO"),
		}
	}

	return bitfieldEvalGeneric(args, store, true)
}

func evalGetObject(args []string, store *dstore.Store) *EvalResponse {
	if len(args) != 1 {
		return &EvalResponse{
			Result: nil,
			Error:  diceerrors.ErrInternalServer,
		}
	}

	key := args[0]

	obj := store.Get(key)

	// if key does not exist, return RESP encoded nil
	if obj == nil {
		return &EvalResponse{
			Result: clientio.IntegerZero,
			Error:  nil,
		}
	}

	exp, ok := dstore.GetExpiry(obj, store)
	var exDurationMs int64 = -1
	if ok {
		exDurationMs = int64(exp - uint64(utils.GetCurrentTime().UnixMilli()))
	}

	exObj := &object.InternalObj{
		Obj:        obj,
		ExDuration: exDurationMs,
	}

	// Decode and return the value based on its encoding
	return &EvalResponse{
		Result: exObj,
		Error:  nil,
	}
}

// evalJSONSTRAPPEND appends a string value to the JSON string value at the specified path
// in the JSON object saved at the key in arguments.
// Args must contain at least a key and the string value to append.
// If the key does not exist or is expired, it returns an error response.
// If the value at the specified path is not a string, it returns an error response.
// Returns the new length of the string at the specified path if successful.
func evalJSONSTRAPPEND(args []string, store *dstore.Store) *EvalResponse {
	if len(args) != 3 {
		return makeEvalError(diceerrors.ErrWrongArgumentCount("JSON.STRAPPEND"))
	}

	key := args[0]
	path := args[1]
	value := args[2]

	obj := store.Get(key)
	if obj == nil {
		return makeEvalError(diceerrors.ErrKeyDoesNotExist)
	}

	errWithMessage := object.AssertTypeAndEncoding(obj.TypeEncoding, object.ObjTypeJSON, object.ObjEncodingJSON)
	if errWithMessage != nil {
		return makeEvalError(diceerrors.ErrWrongTypeOperation)
	}

	jsonData := obj.Value

	var resultsArray []interface{}

	if path == "$" {
		// Handle root-level string
		if str, ok := jsonData.(string); ok {
			unquotedValue := strings.Trim(value, "\"")
			newValue := str + unquotedValue
			resultsArray = append(resultsArray, len(newValue))
			jsonData = newValue
		} else {
			return makeEvalResult(clientio.EmptyArray)
		}
	} else {
		expr, err := jp.ParseString(path)
		if err != nil {
			return makeEvalResult(clientio.EmptyArray)
		}

		_, modifyErr := expr.Modify(jsonData, func(data any) (interface{}, bool) {
			switch v := data.(type) {
			case string:
				unquotedValue := strings.Trim(value, "\"")
				newValue := v + unquotedValue
				resultsArray = append([]interface{}{len(newValue)}, resultsArray...)
				return newValue, true
			default:
				resultsArray = append([]interface{}{clientio.RespNIL}, resultsArray...)
				return data, false
			}
		})

		if modifyErr != nil {
			return makeEvalResult(clientio.EmptyArray)
		}
	}

	if len(resultsArray) == 0 {
		return makeEvalResult(clientio.EmptyArray)
	}

	obj.Value = jsonData
	return makeEvalResult(resultsArray[0])
}

// evalJSONTOGGLE toggles a boolean value stored at the specified key and path.
// args must contain at least the key and path (where the boolean is located).
// If the key does not exist or is expired, it returns response.RespNIL.
// If the field at the specified path is not a boolean, it returns an encoded error response.
// If the boolean is `true`, it toggles to `false` (returns :0), and if `false`, it toggles to `true` (returns :1).
// Returns an encoded error response if the incorrect number of arguments is provided.
func evalJSONTOGGLE(args []string, store *dstore.Store) *EvalResponse {
	if len(args) < 2 {
		return makeEvalError(diceerrors.ErrWrongArgumentCount("JSON.TOGGLE"))
	}
	key := args[0]
	path := args[1]

	obj := store.Get(key)
	if obj == nil {
		return makeEvalError(diceerrors.ErrKeyDoesNotExist)
	}

	errWithMessage := object.AssertTypeAndEncoding(obj.TypeEncoding, object.ObjTypeJSON, object.ObjEncodingJSON)
	if errWithMessage != nil {
		return makeEvalError(diceerrors.ErrWrongTypeOperation)
	}

	jsonData := obj.Value
	_, err := sonic.Marshal(jsonData)

	if err != nil {
		return makeEvalError(diceerrors.ErrWrongTypeOperation)
	}

	expr, err := jp.ParseString(path)

	if err != nil {
		return makeEvalError(diceerrors.ErrJSONPathNotFound(path))
	}

	matches := expr.Get(jsonData)
	if len(matches) == 0 {
		return makeEvalError(diceerrors.ErrJSONPathNotFound(path))
	}

	var toggleResults []interface{}
	modified := false

	_, err = expr.Modify(jsonData, func(value interface{}) (interface{}, bool) {
		boolValue, ok := value.(bool)
		if !ok {
			toggleResults = append(toggleResults, nil)
			return value, false
		}
		newValue := !boolValue
		toggleResults = append(toggleResults, utils.BoolToInt(newValue))
		modified = true
		return newValue, true
	})

	if err != nil {
		return makeEvalError(diceerrors.ErrGeneral("failed to toggle values"))
	}

	if modified {
		obj.Value = jsonData
	}

	toggleResults = ReverseSlice(toggleResults)
	return makeEvalResult(toggleResults)
}

// evaLJSONFORGET removes the field specified by the given JSONPath from the JSON document stored under the provided key.
// calls the evalJSONDEL() with the arguments passed
// If the specified key has expired or does not exist, it returns 0.
// Returns encoded error response if incorrect number of arguments
// If the JSONPath points to the root of the JSON document, the entire key is deleted from the store.
// Returns an integer reply specified as the number of paths deleted (0 or more)
func evalJSONFORGET(args []string, store *dstore.Store) *EvalResponse {
	if len(args) < 1 {
		return &EvalResponse{
			Result: nil,
			Error:  diceerrors.ErrWrongArgumentCount("JSON.FORGET"),
		}
	}

	return evalJSONDEL(args, store)
}

// evalJSONDEL deletes a value specified by the given JSON path from the store.
// It returns an integer indicating the number of paths deleted (0 or more).
// If the specified key has expired or does not exist, it returns 0.
// If the number of arguments provided is incorrect, it returns an encoded error response.
func evalJSONDEL(args []string, store *dstore.Store) *EvalResponse {
	if len(args) < 1 {
		return makeEvalError(diceerrors.ErrWrongArgumentCount("JSON.DEL"))
	}
	key := args[0]

	// Default path is root if not specified
	path := defaultRootPath
	if len(args) > 1 {
		path = args[1]
	}

	// Retrieve the object from the database
	obj := store.Get(key)
	if obj == nil {
		return makeEvalResult(clientio.IntegerZero)
	}

	errWithMessage := object.AssertTypeAndEncoding(obj.TypeEncoding, object.ObjTypeJSON, object.ObjEncodingJSON)
	if errWithMessage != nil {
		return makeEvalError(diceerrors.ErrWrongTypeOperation)
	}

	jsonData := obj.Value

	_, err := sonic.Marshal(jsonData)
	if err != nil {
		return makeEvalError(diceerrors.ErrWrongTypeOperation)
	}

	if len(args) == 1 || path == defaultRootPath {
		store.Del(key)
		return makeEvalResult(1)
	}

	expr, err := jp.ParseString(path)
	if err != nil {
		return makeEvalError(diceerrors.ErrJSONPathNotFound(path))
	}
	results := expr.Get(jsonData)

	hasBrackets := strings.Contains(path, "[") && strings.Contains(path, "]")

	// If the command has square brackets then we have to delete an element inside an array
	if hasBrackets {
		_, err = expr.Remove(jsonData)
	} else {
		err = expr.Del(jsonData)
	}

	if err != nil {
		return makeEvalError(diceerrors.ErrInternalServer) // no need to send actual internal error
	}
	// Create a new object with the updated JSON data
	newObj := store.NewObj(jsonData, -1, object.ObjTypeJSON, object.ObjEncodingJSON)
	store.Put(key, newObj)

	return makeEvalResult(len(results))
}

// Returns the new value after incrementing or multiplying the existing value
func incrMultValue(value any, multiplier interface{}, operation jsonOperation) (newVal interface{}, resultString string, isModified bool) {
	switch utils.GetJSONFieldType(value) {
	case utils.NumberType:
		oldVal := value.(float64)
		var newVal float64
		if v, ok := multiplier.(float64); ok {
			switch operation {
			case IncrBy:
				newVal = oldVal + v
			case MultBy:
				newVal = oldVal * v
			}
		} else {
			v, _ := multiplier.(int64)
			switch operation {
			case IncrBy:
				newVal = oldVal + float64(v)
			case MultBy:
				newVal = oldVal * float64(v)
			}
		}
		resultString := strconv.FormatFloat(newVal, 'f', -1, 64)
		return newVal, resultString, true
	case utils.IntegerType:
		if v, ok := multiplier.(float64); ok {
			oldVal := float64(value.(int64))
			var newVal float64
			switch operation {
			case IncrBy:
				newVal = oldVal + v
			case MultBy:
				newVal = oldVal * v
			}
			resultString := strconv.FormatFloat(newVal, 'f', -1, 64)
			return newVal, resultString, true
		} else {
			v, _ := multiplier.(int64)
			oldVal := value.(int64)
			var newVal int64
			switch operation {
			case IncrBy:
				newVal = oldVal + v
			case MultBy:
				newVal = oldVal * v
			}
			resultString := strconv.FormatInt(newVal, 10)
			return newVal, resultString, true
		}
	default:
		return value, "null", false
	}
}

// evalJSONNUMMULTBY multiplies the JSON fields matching the specified JSON path at the specified key
// args must contain key, JSON path and the multiplier value
// Returns encoded error response if incorrect number of arguments
// Returns encoded error if the JSON path or key is invalid
// Returns bulk string reply specified as a stringified updated values for each path
// Returns null if matching field is non-numerical
func evalJSONNUMMULTBY(args []string, store *dstore.Store) *EvalResponse {
	if len(args) < 3 {
		return makeEvalError(diceerrors.ErrWrongArgumentCount("JSON.NUMMULTBY"))
	}
	key := args[0]

	// Retrieve the object from the database
	obj := store.Get(key)
	if obj == nil {
		return makeEvalError(diceerrors.ErrKeyDoesNotExist)
	}

	// Check if the object is of JSON type
	errWithMessage := object.AssertTypeAndEncoding(obj.TypeEncoding, object.ObjTypeJSON, object.ObjEncodingJSON)
	if errWithMessage != nil {
		return makeEvalError(diceerrors.ErrWrongTypeOperation)
	}
	path := args[1]
	// Parse the JSONPath expression
	expr, err := jp.ParseString(path)

	if err != nil {
		return makeEvalError(diceerrors.ErrJSONPathNotFound(path))
	}

	// Get json matching expression
	jsonData := obj.Value
	results := expr.Get(jsonData)
	if len(results) == 0 {
		return makeEvalResult("[]")
	}

	for i, r := range args[2] {
		if !unicode.IsDigit(r) && r != '.' && r != '-' && r != 'e' && r != 'E' {
			if i == 0 {
				return makeEvalError(diceerrors.ErrGeneral(fmt.Sprintf("expected value at line 1 column %d", i+1)))
			}

			return makeEvalError(diceerrors.ErrGeneral(fmt.Sprintf("trailing characters at line 1 column %d", i+1)))
		}
	}

	// Parse the mulplier value
	multiplier, err := parseFloatInt(args[2])
	if err != nil {
		return makeEvalError(diceerrors.ErrIntegerOutOfRange)
	}

	// Update matching values using Modify
	resultArray := make([]string, 0, len(results))
	if path == defaultRootPath {
		newValue, resultString, modified := incrMultValue(jsonData, multiplier, MultBy)
		if modified {
			jsonData = newValue
		}
		resultArray = append(resultArray, resultString)
	} else {
		_, err := expr.Modify(jsonData, func(value any) (interface{}, bool) {
			newValue, resultString, modified := incrMultValue(value, multiplier, MultBy)
			resultArray = append(resultArray, resultString)
			return newValue, modified
		})
		if err != nil {
			return makeEvalError(diceerrors.ErrJSONPathNotFound(path))
		}
	}

	// Stringified updated values
	resultString := `[` + strings.Join(resultArray, ",") + `]`

	newObj := &object.Obj{
		Value:        jsonData,
		TypeEncoding: object.ObjTypeJSON,
	}
	exp, ok := dstore.GetExpiry(obj, store)

	var exDurationMs int64 = -1
	if ok {
		exDurationMs = int64(exp - uint64(utils.GetCurrentTime().UnixMilli()))
	}
	// newObj has default expiry time of -1 , we need to set it
	if exDurationMs > 0 {
		store.SetExpiry(newObj, exDurationMs)
	}

	store.Put(key, newObj)
	return makeEvalResult(resultString)
}

// evalSetObject stores an object in the store with a given key and optional expiry.
// If an object with the same key exists, it is replaced.
// This function is usually specifc to multishard multi-op commands
func evalCOPYObject(cd *cmd.DiceDBCmd, store *dstore.Store) *EvalResponse {
	args := cd.Args

	var isReplace bool
	if len(cd.Args) > 1 {
		if cd.Args[1] == "REPLACE" {
			isReplace = true
		}
	}

	key := args[0]

	obj := store.Get(key)

	if !isReplace && obj != nil {
		return &EvalResponse{
			Result: nil,
			Error:  diceerrors.ErrGeneral("ERR target key already exists"),
		}
	}

	store.Del(key)

	copyObj := cd.InternalObj.Obj.DeepCopy()
	if copyObj == nil {
		return &EvalResponse{
			Result: clientio.IntegerZero,
			Error:  nil,
		}
	}

	exDurationMs := cd.InternalObj.ExDuration

	store.Put(key, copyObj)

	if exDurationMs > 0 {
		store.SetExpiry(copyObj, exDurationMs)
	}

	return &EvalResponse{
		Result: clientio.IntegerOne,
		Error:  nil,
	}
}

// takes original value, increment values (float or int), a flag representing if increment is float
// returns new value, string representation, a boolean representing if the value was modified
func incrementValue(value any, isIncrFloat bool, incrFloat float64, incrInt int64) (newVal interface{}, stringRepresentation string, isModified bool) {
	switch utils.GetJSONFieldType(value) {
	case utils.NumberType:
		oldVal := value.(float64)
		var newVal float64
		if isIncrFloat {
			newVal = oldVal + incrFloat
		} else {
			newVal = oldVal + float64(incrInt)
		}
		resultString := formatFloat(newVal, isIncrFloat)
		return newVal, resultString, true
	case utils.IntegerType:
		if isIncrFloat {
			oldVal := float64(value.(int64))
			newVal := oldVal + incrFloat
			resultString := formatFloat(newVal, isIncrFloat)
			return newVal, resultString, true
		} else {
			oldVal := value.(int64)
			newVal := oldVal + incrInt
			resultString := fmt.Sprintf("%d", newVal)
			return newVal, resultString, true
		}
	default:
		return value, null, false
	}
}

func evalJSONNUMINCRBY(args []string, store *dstore.Store) *EvalResponse {
	if len(args) < 3 {
		return makeEvalError(diceerrors.ErrWrongArgumentCount("JSON.NUMINCRBY"))
	}
	key := args[0]
	obj := store.Get(key)

	if obj == nil {
		return makeEvalError(diceerrors.ErrKeyDoesNotExist)
	}

	// Check if the object is of JSON type
	errWithMessage := object.AssertTypeAndEncoding(obj.TypeEncoding, object.ObjTypeJSON, object.ObjEncodingJSON)
	if errWithMessage != nil {
		return makeEvalError(diceerrors.ErrWrongTypeOperation)
	}

	path := args[1]

	jsonData := obj.Value
	// Parse the JSONPath expression
	expr, err := jp.ParseString(path)

	if err != nil {
		return makeEvalError(diceerrors.ErrJSONPathNotFound(path))
	}

	isIncrFloat := false

	for i, r := range args[2] {
		if !unicode.IsDigit(r) && r != '.' && r != '-' {
			if i == 0 {
				return makeEvalError(diceerrors.ErrGeneral(fmt.Sprintf("expected value at line 1 column %d", i+1)))
			}
			return makeEvalError(diceerrors.ErrGeneral(fmt.Sprintf("trailing characters at line 1 column %d", i+1)))
		}
		if r == '.' {
			isIncrFloat = true
		}
	}
	var incrFloat float64
	var incrInt int64
	if isIncrFloat {
		incrFloat, err = strconv.ParseFloat(args[2], 64)
		if err != nil {
			return makeEvalError(diceerrors.ErrIntegerOutOfRange)
		}
	} else {
		incrInt, err = strconv.ParseInt(args[2], 10, 64)

		if err != nil {
			return makeEvalError(diceerrors.ErrIntegerOutOfRange)
		}
	}
	results := expr.Get(jsonData)

	if len(results) == 0 {
		respString := "[]"
		return makeEvalResult(respString)
	}

	resultArray := make([]string, 0, len(results))

	if path == defaultRootPath {
		newValue, resultString, isModified := incrementValue(jsonData, isIncrFloat, incrFloat, incrInt)
		if isModified {
			jsonData = newValue
		}
		resultArray = append(resultArray, resultString)
	} else {
		// Execute the JSONPath query
		_, err := expr.Modify(jsonData, func(value any) (interface{}, bool) {
			newValue, resultString, isModified := incrementValue(value, isIncrFloat, incrFloat, incrInt)
			resultArray = append(resultArray, resultString)
			return newValue, isModified
		})
		if err != nil {
			return makeEvalError(diceerrors.ErrJSONPathNotFound(path))
		}
	}

	resultString := `[` + strings.Join(resultArray, ",") + `]`

	obj.Value = jsonData

	return makeEvalResult(resultString)
}

func evalGEOADD(args []string, store *dstore.Store) *EvalResponse {
	if len(args) < 4 {
		return &EvalResponse{
			Result: nil,
			Error:  diceerrors.ErrWrongArgumentCount("GEOADD"),
		}
	}

	key := args[0]
	var nx, xx bool
	startIdx := 1

	// Parse options
	for startIdx < len(args) {
		option := strings.ToUpper(args[startIdx])
		if option == "NX" {
			nx = true
			startIdx++
		} else if option == "XX" {
			xx = true
			startIdx++
		} else {
			break
		}
	}

	// Check if we have the correct number of arguments after parsing options
	if (len(args)-startIdx)%3 != 0 {
		return &EvalResponse{
			Result: nil,
			Error:  diceerrors.ErrWrongArgumentCount("GEOADD"),
		}
	}

	if xx && nx {
		return &EvalResponse{
			Result: nil,
			Error:  diceerrors.ErrGeneral("XX and NX options at the same time are not compatible"),
		}
	}

	// Get or create sorted set
	obj := store.Get(key)
	var ss *sortedset.Set
	if obj != nil {
		var err []byte
		ss, err = sortedset.FromObject(obj)
		if err != nil {
			return &EvalResponse{
				Result: nil,
				Error:  diceerrors.ErrWrongTypeOperation,
			}
		}
	} else {
		ss = sortedset.New()
	}

	added := 0
	for i := startIdx; i < len(args); i += 3 {
		longitude, err := strconv.ParseFloat(args[i], 64)
		if err != nil || math.IsNaN(longitude) || longitude < -180 || longitude > 180 {
			return &EvalResponse{
				Result: nil,
				Error:  diceerrors.ErrGeneral("invalid longitude"),
			}
		}

		latitude, err := strconv.ParseFloat(args[i+1], 64)
		if err != nil || math.IsNaN(latitude) || latitude < -85.05112878 || latitude > 85.05112878 {
			return &EvalResponse{
				Result: nil,
				Error:  diceerrors.ErrGeneral("invalid latitude"),
			}
		}

		member := args[i+2]
		_, exists := ss.Get(member)

		// Handle XX option: Only update existing elements
		if xx && !exists {
			continue
		}

		// Handle NX option: Only add new elements
		if nx && exists {
			continue
		}

		hash := geo.EncodeHash(latitude, longitude)

		wasInserted := ss.Upsert(hash, member)
		if wasInserted {
			added++
		}
	}

	obj = store.NewObj(ss, -1, object.ObjTypeSortedSet, object.ObjEncodingBTree)
	store.Put(key, obj)

	return &EvalResponse{
		Result: added,
		Error:  nil,
	}
}

func evalGEODIST(args []string, store *dstore.Store) *EvalResponse {
	if len(args) < 3 || len(args) > 4 {
		return &EvalResponse{
			Result: nil,
			Error:  diceerrors.ErrWrongArgumentCount("GEODIST"),
		}
	}

	key := args[0]
	member1 := args[1]
	member2 := args[2]
	unit := "m"
	if len(args) == 4 {
		unit = strings.ToLower(args[3])
	}

	// Get the sorted set
	obj := store.Get(key)
	if obj == nil {
		return &EvalResponse{
			Result: clientio.NIL,
			Error:  nil,
		}
	}
	ss, err := sortedset.FromObject(obj)
	if err != nil {
		return &EvalResponse{
			Result: nil,
			Error:  diceerrors.ErrWrongTypeOperation,
		}
	}

	// Get the scores (geohashes) for both members
	score1, ok := ss.Get(member1)
	if !ok {
		return &EvalResponse{
			Result: nil,
			Error:  nil,
		}
	}
	score2, ok := ss.Get(member2)
	if !ok {
		return &EvalResponse{
			Result: nil,
			Error:  nil,
		}
	}

	lat1, lon1 := geo.DecodeHash(score1)
	lat2, lon2 := geo.DecodeHash(score2)

	distance := geo.GetDistance(lon1, lat1, lon2, lat2)

	result, err := geo.ConvertDistance(distance, unit)

	if err != nil {
		return &EvalResponse{
			Result: nil,
			Error:  diceerrors.ErrWrongTypeOperation,
		}
	}

	return &EvalResponse{
		Result: utils.RoundToDecimals(result, 4),
		Error:  nil,
	}
}

func evalTouch(args []string, store *dstore.Store) *EvalResponse {
	if len(args) != 1 {
		return makeEvalError(diceerrors.ErrWrongArgumentCount("TOUCH"))
	}

	if store.Get(args[0]) != nil {
		return makeEvalResult(1)
	}

	return makeEvalResult(0)
}

func evalDBSize(args []string, store *dstore.Store) *EvalResponse {
	if len(args) > 0 {
		return makeEvalError(diceerrors.ErrWrongArgumentCount("DBSIZE"))
	}

	// Expired keys must be explicitly deleted since the cronFrequency for cleanup is configurable.
	// A longer delay may prevent timely cleanup, leading to incorrect DBSIZE results.
	dstore.DeleteExpiredKeys(store)

	return makeEvalResult(store.GetDBSize())
}

func evalKEYS(args []string, store *dstore.Store) *EvalResponse {
	if len(args) != 1 {
		return makeEvalError(diceerrors.ErrWrongArgumentCount("KEYS"))
	}

	pattern := args[0]
	keys, err := store.Keys(pattern)
	if err != nil {
		return makeEvalError(diceerrors.ErrGeneral("bad pattern"))
	}

	return makeEvalResult(keys)
}

// TODO: Placeholder to support monitoring
func evalCLIENT(args []string, store *dstore.Store) *EvalResponse {
	return makeEvalResult(clientio.OK)
}

// TODO: Placeholder to support monitoring
func evalLATENCY(args []string, store *dstore.Store) *EvalResponse {
	return makeEvalResult([]string{})
<<<<<<< HEAD
=======
}

// evalDEL deletes all the specified keys in args list
// returns the count of total deleted keys
func evalDEL(args []string, store *dstore.Store) *EvalResponse {
	if len(args) < 1 {
		return &EvalResponse{
			Result: nil,
			Error:  diceerrors.ErrWrongArgumentCount("DEL"),
		}
	}

	var count int64
	for _, key := range args {
		if ok := store.Del(key); ok {
			count++
		}
	}

	return &EvalResponse{
		Result: count,
		Error:  nil,
	}
}

// evalEXISTS returns the number of keys existing in the db
// returns the count of total existing keys
func evalEXISTS(args []string, store *dstore.Store) *EvalResponse {
	if len(args) < 1 {
		return &EvalResponse{
			Result: nil,
			Error:  diceerrors.ErrWrongArgumentCount("EXISTS"),
		}
	}

	var count int64
	for _, key := range args {
		if store.GetNoTouch(key) != nil {
			count++
		}
	}

	return &EvalResponse{
		Result: count,
		Error:  nil,
	}
}

// evalPERSIST removes the expiry from the key
func evalPERSIST(args []string, store *dstore.Store) *EvalResponse {
	if len(args) != 1 {
		return &EvalResponse{
			Result: nil,
			Error:  diceerrors.ErrWrongArgumentCount("PERSIST"),
		}
	}

	key := args[0]
	obj := store.Get(key)

	// If the key doesn't exist, return 0
	if obj == nil {
		return &EvalResponse{
			Result: clientio.IntegerZero,
			Error:  nil,
		}
	}

	// If the key has no expiry, return 0
	_, isExpirySet := dstore.GetExpiry(obj, store)
	if !isExpirySet {
		return &EvalResponse{
			Result: clientio.IntegerZero,
			Error:  nil,
		}
	}

	// Remove the expiry from the key
	dstore.DelExpiry(obj, store)

	return &EvalResponse{
		Result: clientio.IntegerOne,
		Error:  nil,
	}
}

// evalTYPE returns the type of the value stored at key
func evalTYPE(args []string, store *dstore.Store) *EvalResponse {
	if len(args) < 1 {
		return &EvalResponse{
			Result: nil,
			Error:  diceerrors.ErrWrongArgumentCount("TYPE"),
		}
	}

	key := args[0]
	obj := store.Get(key)

	if obj == nil {
		return &EvalResponse{
			Result: "none",
			Error:  nil,
		}
	}

	var typeStr string
	switch oType, _ := object.ExtractTypeEncoding(obj); oType {
	case object.ObjTypeString, object.ObjTypeInt, object.ObjTypeByteArray:
		typeStr = "string"
	case object.ObjTypeByteList:
		typeStr = "list"
	case object.ObjTypeSet:
		typeStr = "set"
	case object.ObjTypeHashMap:
		typeStr = "hash"
	case object.ObjTypeSortedSet:
		typeStr = "zset"
	default:
		typeStr = "non-supported type"
	}

	return &EvalResponse{
		Result: typeStr,
		Error:  nil,
	}
>>>>>>> 2830518e
}<|MERGE_RESOLUTION|>--- conflicted
+++ resolved
@@ -6379,8 +6379,6 @@
 // TODO: Placeholder to support monitoring
 func evalLATENCY(args []string, store *dstore.Store) *EvalResponse {
 	return makeEvalResult([]string{})
-<<<<<<< HEAD
-=======
 }
 
 // evalDEL deletes all the specified keys in args list
@@ -6506,5 +6504,4 @@
 		Result: typeStr,
 		Error:  nil,
 	}
->>>>>>> 2830518e
 }