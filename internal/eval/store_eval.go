package eval

import (
	"encoding/base64"
	"errors"
	"fmt"
	"math"
	"math/bits"
	"reflect"
	"regexp"
	"sort"
	"strconv"
	"strings"
	"unicode"
	"unsafe"

	"github.com/axiomhq/hyperloglog"
	"github.com/bytedance/sonic"
	"github.com/dicedb/dice/internal/clientio"
	"github.com/dicedb/dice/internal/cmd"
	diceerrors "github.com/dicedb/dice/internal/errors"
	"github.com/dicedb/dice/internal/eval/geo"
	"github.com/dicedb/dice/internal/eval/sortedset"
	"github.com/dicedb/dice/internal/object"
	"github.com/dicedb/dice/internal/server/utils"
	dstore "github.com/dicedb/dice/internal/store"
	"github.com/gobwas/glob"
	"github.com/ohler55/ojg/jp"
	"github.com/rs/xid"
)

// evalEXPIRE sets an expiry time(in secs) on the specified key in args
// args should contain 2 values, key and the expiry time to be set for the key
// The expiry time should be in integer format; if not, it returns encoded error response
// Returns clientio.IntegerOne if expiry was set on the key successfully.
// Once the time is lapsed, the key will be deleted automatically
func evalEXPIRE(args []string, store *dstore.Store) *EvalResponse {
	if len(args) <= 1 {
		return &EvalResponse{
			Result: nil,
			Error:  diceerrors.ErrWrongArgumentCount("EXPIRE"),
		}
	}

	var key = args[0]
	exDurationSec, err := strconv.ParseInt(args[1], 10, 64)
	if err != nil {
		return &EvalResponse{
			Result: nil,
			Error:  diceerrors.ErrIntegerOutOfRange,
		}
	}

	if exDurationSec < 0 || exDurationSec > maxExDuration {
		return &EvalResponse{
			Result: nil,
			Error:  diceerrors.ErrInvalidExpireTime("EXPIRE"),
		}
	}

	obj := store.Get(key)

	// 0 if the timeout was not set. e.g. key doesn't exist, or operation skipped due to the provided arguments
	if obj == nil {
		return &EvalResponse{
			Result: clientio.IntegerZero,
			Error:  nil,
		}
	}
	isExpirySet, err2 := dstore.EvaluateAndSetExpiry(args[2:], utils.AddSecondsToUnixEpoch(exDurationSec), key, store)

	if isExpirySet {
		return &EvalResponse{
			Result: clientio.IntegerOne,
			Error:  nil,
		}
	} else if err2 != nil {
		return &EvalResponse{
			Result: nil,
			Error:  err2,
		}
	}

	return &EvalResponse{
		Result: clientio.IntegerZero,
		Error:  nil,
	}
}

// evalEXPIREAT sets a expiry time(in unix-time-seconds) on the specified key in args
// args should contain 2 values, key and the expiry time to be set for the key
// The expiry time should be in integer format; if not, it returns encoded error response
// Returns response.IntegerOne if expiry was set on the key successfully.
// Once the time is lapsed, the key will be deleted automatically
func evalEXPIREAT(args []string, store *dstore.Store) *EvalResponse {
	if len(args) <= 1 {
		return &EvalResponse{
			Result: nil,
			Error:  diceerrors.ErrWrongArgumentCount("EXPIREAT"),
		}
	}

	var key = args[0]
	exUnixTimeSec, err := strconv.ParseInt(args[1], 10, 64)
	if exUnixTimeSec < 0 || exUnixTimeSec > maxExDuration {
		return &EvalResponse{
			Result: nil,
			Error:  diceerrors.ErrInvalidExpireTime("EXPIREAT"),
		}
	}

	if err != nil {
		return &EvalResponse{
			Result: nil,
			Error:  diceerrors.ErrIntegerOutOfRange,
		}
	}

	isExpirySet, err := dstore.EvaluateAndSetExpiry(args[2:], exUnixTimeSec, key, store)
	if isExpirySet {
		return &EvalResponse{
			Result: clientio.IntegerOne,
			Error:  nil,
		}
	} else if err != nil {
		return &EvalResponse{
			Result: nil,
			Error:  err,
		}
	}
	return &EvalResponse{
		Result: clientio.IntegerZero,
		Error:  nil,
	}
}

// evalEXPIRETIME returns the absolute Unix timestamp (since January 1, 1970) in seconds at which the given key will expire
// args should contain only 1 value, the key
// Returns expiration Unix timestamp in seconds.
// Returns -1 if the key exists but has no associated expiration time.
// Returns -2 if the key does not exist.
func evalEXPIRETIME(args []string, store *dstore.Store) *EvalResponse {
	if len(args) != 1 {
		return &EvalResponse{
			Result: nil,
			Error:  diceerrors.ErrWrongArgumentCount("EXPIRETIME"),
		}
	}

	var key = args[0]

	obj := store.Get(key)

	// -2 if key doesn't exist
	if obj == nil {
		return &EvalResponse{
			Result: clientio.IntegerNegativeTwo,
			Error:  nil,
		}
	}

	exTimeMili, ok := dstore.GetExpiry(obj, store)
	// -1 if key doesn't have expiration time set
	if !ok {
		return &EvalResponse{
			Result: clientio.IntegerNegativeOne,
			Error:  nil,
		}
	}

	return &EvalResponse{
		Result: exTimeMili / 1000,
		Error:  nil,
	}
}

// evalSET puts a new <key, value> pair in db as in the args
// args must contain key and value.
// args can also contain multiple options -
//
//	EX or ex which will set the expiry time(in secs) for the key
//	PX or px which will set the expiry time(in milliseconds) for the key
//	EXAT or exat which will set the specified Unix time at which the key will expire, in seconds (a positive integer)
//	PXAT or PX which will the specified Unix time at which the key will expire, in milliseconds (a positive integer)
//	XX or xx which will only set the key if it already exists
//	NX or nx which will only set the key if it doesn not already exist
//
// Returns encoded error response if at least a <key, value> pair is not part of args
// Returns encoded error response if expiry time value in not integer
// Returns encoded error response if both PX and EX flags are present
// Returns encoded OK RESP once new entry is added
// If the key already exists then the value will be overwritten and expiry will be discarded
func evalSET(args []string, store *dstore.Store) *EvalResponse {
	if len(args) <= 1 {
		return makeEvalError(diceerrors.ErrWrongArgumentCount("SET"))
	}

	var key, value string
	var exDurationMs int64 = -1
	var state exDurationState = Uninitialized
	var keepttl bool = false
	var oldVal *interface{}

	key, value = args[0], args[1]
	_, oType := getRawStringOrInt(value)

	for i := 2; i < len(args); i++ {
		arg := strings.ToUpper(args[i])
		switch arg {
		case Ex, Px:
			if state != Uninitialized {
				return makeEvalError(diceerrors.ErrSyntax)
			}
			if keepttl {
				return makeEvalError(diceerrors.ErrSyntax)
			}
			i++
			if i == len(args) {
				return makeEvalError(diceerrors.ErrSyntax)
			}

			exDuration, err := strconv.ParseInt(args[i], 10, 64)
			if err != nil {
				return makeEvalError(diceerrors.ErrIntegerOutOfRange)
			}

			if exDuration <= 0 || exDuration >= maxExDuration {
				return makeEvalError(diceerrors.ErrInvalidExpireTime("SET"))
			}

			// converting seconds to milliseconds
			if arg == Ex {
				exDuration *= 1000
			}
			exDurationMs = exDuration
			state = Initialized

		case Pxat, Exat:
			if state != Uninitialized {
				return makeEvalError(diceerrors.ErrSyntax)
			}
			if keepttl {
				return makeEvalError(diceerrors.ErrSyntax)
			}
			i++
			if i == len(args) {
				return makeEvalError(diceerrors.ErrSyntax)
			}
			exDuration, err := strconv.ParseInt(args[i], 10, 64)
			if err != nil {
				return makeEvalError(diceerrors.ErrIntegerOutOfRange)
			}

			if exDuration < 0 {
				return makeEvalError(diceerrors.ErrInvalidExpireTime("SET"))
			}

			if arg == Exat {
				exDuration *= 1000
			}
			exDurationMs = exDuration - utils.GetCurrentTime().UnixMilli()
			// If the expiry time is in the past, set exDurationMs to 0
			// This will be used to signal immediate expiration
			if exDurationMs < 0 {
				exDurationMs = 0
			}
			state = Initialized

		case XX:
			// Get the key from the hash table
			obj := store.Get(key)

			// if key does not exist, return RESP encoded nil
			if obj == nil {
				return makeEvalResult(clientio.NIL)
			}
		case NX:
			obj := store.Get(key)
			if obj != nil {
				return makeEvalResult(clientio.NIL)
			}
		case KeepTTL:
			if state != Uninitialized {
				return makeEvalError(diceerrors.ErrSyntax)
			}
			keepttl = true
		case GET:
			getResult := evalGET([]string{key}, store)
			if getResult.Error != nil {
				return makeEvalError(diceerrors.ErrWrongTypeOperation)
			}
			oldVal = &getResult.Result
		default:
			return makeEvalError(diceerrors.ErrSyntax)
		}
	}

	// Cast the value properly based on the encoding type
	var storedValue interface{}
	switch oType {
	case object.ObjTypeInt:
		storedValue, _ = strconv.ParseInt(value, 10, 64)
	case object.ObjTypeString:
		storedValue = value
	default:
		return makeEvalError(diceerrors.ErrUnsupportedEncoding(int(oType)))
	}

	// putting the k and value in a Hash Table
	store.Put(key, store.NewObj(storedValue, exDurationMs, oType), dstore.WithKeepTTL(keepttl))
	if oldVal != nil {
		return makeEvalResult(*oldVal)
	}
	return makeEvalResult(clientio.OK)
}

// evalGET returns the value for the queried key in args
// The key should be the only param in args
// The RESP value of the key is encoded and then returned
// evalGET returns response.clientio.NIL if key is expired or it does not exist
func evalGET(args []string, store *dstore.Store) *EvalResponse {
	if len(args) != 1 {
		return &EvalResponse{
			Result: nil,
			Error:  diceerrors.ErrWrongArgumentCount("GET"),
		}
	}

	key := args[0]

	obj := store.Get(key)

	// if key does not exist, return RESP encoded nil
	if obj == nil {
		return &EvalResponse{
			Result: clientio.NIL,
			Error:  nil,
		}
	}

	// Decode and return the value based on its encoding
	switch oType := obj.Type; oType {
	case object.ObjTypeInt:
		// Value is stored as an int64, so use type assertion
		if IsInt64(obj.Value) {
			return &EvalResponse{
				Result: obj.Value,
				Error:  nil,
			}
		} else if IsString(obj.Value) {
			return &EvalResponse{
				Result: nil,
				Error:  diceerrors.ErrUnexpectedType("int64", "string"),
			}
		} else {
			return &EvalResponse{
				Result: nil,
				Error:  diceerrors.ErrUnexpectedType("int64", "unknown"),
			}
		}

	case object.ObjTypeString:
		// Value is stored as a string, use type assertion
		if IsString(obj.Value) {
			return &EvalResponse{
				Result: obj.Value,
				Error:  nil,
			}
		} else if IsInt64(obj.Value) {
			return &EvalResponse{
				Result: nil,
				Error:  diceerrors.ErrUnexpectedType("string", "int64"),
			}
		} else {
			return &EvalResponse{
				Result: nil,
				Error:  diceerrors.ErrUnexpectedType("string", "unknown"),
			}
		}

	case object.ObjTypeByteArray:
		// Value is stored as a bytearray, use type assertion
		if val, ok := obj.Value.(*ByteArray); ok {
			return &EvalResponse{
				Result: string(val.data),
				Error:  nil,
			}
		}

		return &EvalResponse{
			Result: nil,
			Error:  diceerrors.ErrWrongTypeOperation,
		}

	default:
		return &EvalResponse{
			Result: nil,
			Error:  diceerrors.ErrWrongTypeOperation,
		}
	}
}

// GETSET atomically sets key to value and returns the old value stored at key.
// Returns an error when key exists but does not hold a string value.
// Any previous time to live associated with the key is
// discarded on successful SET operation.
//
// Returns:
// Bulk string reply: the old value stored at the key.
// Nil reply: if the key does not exist.
func evalGETSET(args []string, store *dstore.Store) *EvalResponse {
	if len(args) != 2 {
		return &EvalResponse{
			Result: nil,
			Error:  diceerrors.ErrWrongArgumentCount("GETSET"),
		}
	}

	key, value := args[0], args[1]
	getResp := evalGET([]string{key}, store)
	// Check if it's an error resp from GET
	if getResp.Error != nil {
		return getResp
	}

	// Previous TTL needs to be reset
	setResp := evalSET([]string{key, value}, store)
	// Check if it's an error resp from SET
	if setResp.Error != nil {
		return setResp
	}

	return getResp
}

// evalSETEX puts a new <key, value> pair in db as in the args
// args must contain only  key , expiry and value
// Returns encoded error response if <key,exp,value> is not part of args
// Returns encoded error response if expiry time value in not integer
// Returns encoded OK RESP once new entry is added
// If the key already exists then the value and expiry will be overwritten
func evalSETEX(args []string, store *dstore.Store) *EvalResponse {
	if len(args) != 3 {
		return &EvalResponse{
			Result: nil,
			Error:  diceerrors.ErrWrongArgumentCount("SETEX"),
		}
	}

	var key, value string
	key, value = args[0], args[2]

	exDuration, err := strconv.ParseInt(args[1], 10, 64)
	if err != nil {
		return &EvalResponse{
			Result: nil,
			Error:  diceerrors.ErrIntegerOutOfRange,
		}
	}
	if exDuration <= 0 || exDuration >= maxExDuration {
		return &EvalResponse{
			Result: nil,
			Error:  diceerrors.ErrInvalidExpireTime("SETEX"),
		}
	}
	newArgs := []string{key, value, Ex, args[1]}

	return evalSET(newArgs, store)
}

// evalHEXISTS returns if field is an existing field in the hash stored at key.
//
// This command returns 0, if the specified field doesn't exist in the key and 1 if it exists.
//
// If key doesn't exist, it returns 0.
//
// Usage: HEXISTS key field
func evalHEXISTS(args []string, store *dstore.Store) *EvalResponse {
	if len(args) != 2 {
		return &EvalResponse{
			Result: nil,
			Error:  diceerrors.ErrWrongArgumentCount("HEXISTS"),
		}
	}

	key := args[0]
	hmKey := args[1]
	obj := store.Get(key)

	var hashMap HashMap

	if obj == nil {
		return &EvalResponse{
			Result: clientio.IntegerZero,
			Error:  nil,
		}
	}
	if err := object.AssertType(obj.Type, object.ObjTypeHashMap); err != nil {
		return &EvalResponse{
			Error:  diceerrors.ErrGeneral(diceerrors.WrongTypeErr),
			Result: nil,
		}
	}

	hashMap = obj.Value.(HashMap)

	_, ok := hashMap.Get(hmKey)
	if ok {
		return &EvalResponse{
			Result: clientio.IntegerOne,
			Error:  nil,
		}
	}
	// Return 0, if specified field doesn't exist in the HashMap.
	return &EvalResponse{
		Result: clientio.IntegerZero,
		Error:  nil,
	}
}

// evalHKEYS is used to retrieve all the keys(or field names) within a hash.
//
// This command returns empty array, if the specified key doesn't exist.
//
// Complexity is O(n) where n is the size of the hash.
//
// Usage: HKEYS key
func evalHKEYS(args []string, store *dstore.Store) *EvalResponse {
	if len(args) != 1 {
		return &EvalResponse{
			Result: nil,
			Error:  diceerrors.ErrWrongArgumentCount("HKEYS"),
		}
	}

	key := args[0]
	obj := store.Get(key)

	var hashMap HashMap
	var result []string

	if obj != nil {
		if err := object.AssertType(obj.Type, object.ObjTypeHashMap); err != nil {
			return &EvalResponse{
				Error:  diceerrors.ErrGeneral(diceerrors.WrongTypeErr),
				Result: nil,
			}
		}
		hashMap = obj.Value.(HashMap)
	} else {
		return &EvalResponse{
			Result: clientio.EmptyArray,
			Error:  nil,
		}
	}

	for hmKey := range hashMap {
		result = append(result, hmKey)
	}

	return &EvalResponse{
		Result: result,
		Error:  nil,
	}
}

// evalHKEYS is used to retrieve all the values within a hash.
//
// This command returns empty array, if the specified key doesn't exist.
//
// Complexity is O(n) where n is the size of the hash.
//
// Usage: HVALS key
func evalHVALS(args []string, store *dstore.Store) *EvalResponse {
	if len(args) != 1 {
		return &EvalResponse{Error: diceerrors.ErrWrongArgumentCount("HVALS"), Result: nil}
	}

	key := args[0]
	obj := store.Get(key)

	if obj == nil {
		// Return an empty array for non-existent keys
		return &EvalResponse{
			Result: clientio.EmptyArray,
			Error:  nil,
		}
	}

	if err := object.AssertType(obj.Type, object.ObjTypeHashMap); err != nil {
		return &EvalResponse{
			Error:  diceerrors.ErrGeneral(diceerrors.WrongTypeErr),
			Result: nil,
		}
	}

	hashMap := obj.Value.(HashMap)
	results := make([]string, 0, len(hashMap))

	for _, value := range hashMap {
		results = append(results, value)
	}

	return &EvalResponse{
		Result: results,
		Error:  nil,
	}
}

// Key, start and end are mandatory args.
// Returns a substring from the key(if it's a string) from start -> end.
// Returns ""(empty string) if key is not present and if start > end.
func evalGETRANGE(args []string, store *dstore.Store) *EvalResponse {
	if len(args) != 3 {
		return &EvalResponse{
			Result: nil,
			Error:  diceerrors.ErrWrongArgumentCount("GETRANGE"),
		}
	}

	key := args[0]
	obj := store.Get(key)
	if obj == nil {
		return &EvalResponse{
			Result: string(""),
			Error:  nil,
		}
	}

	start, err := strconv.Atoi(args[1])
	if err != nil {
		return &EvalResponse{
			Result: nil,
			Error:  diceerrors.ErrIntegerOutOfRange,
		}
	}
	end, err := strconv.Atoi(args[2])
	if err != nil {
		return &EvalResponse{
			Result: nil,
			Error:  diceerrors.ErrIntegerOutOfRange,
		}
	}

	var str string
	switch oType := obj.Type; oType {
	case object.ObjTypeString:
		if val, ok := obj.Value.(string); ok {
			str = val
		} else {
			return &EvalResponse{
				Result: nil,
				Error:  diceerrors.ErrGeneral("expected string but got another type"),
			}
		}
	case object.ObjTypeInt:
		str = strconv.FormatInt(obj.Value.(int64), 10)
	case object.ObjTypeByteArray:
		if val, ok := obj.Value.(*ByteArray); ok {
			str = string(val.data)
		} else {
			return &EvalResponse{
				Result: nil,
				Error:  diceerrors.ErrWrongTypeOperation,
			}
		}
	default:
		return &EvalResponse{
			Result: nil,
			Error:  diceerrors.ErrWrongTypeOperation,
		}
	}

	if str == "" {
		return &EvalResponse{
			Result: string(""),
			Error:  nil,
		}
	}

	if start < 0 {
		start = len(str) + start
	}

	if end < 0 {
		end = len(str) + end
	}

	if start >= len(str) || end < 0 || start > end {
		return &EvalResponse{
			Result: string(""),
			Error:  nil,
		}
	}

	if start < 0 {
		start = 0
	}

	if end >= len(str) {
		end = len(str) - 1
	}

	return &EvalResponse{
		Result: str[start : end+1],
		Error:  nil,
	}
}

// evalZADD adds all the specified members with the specified scores to the sorted set stored at key.
// If a specified member is already a member of the sorted set, the score is updated and the element
// reinserted at the right position to ensure the correct ordering.
// If key does not exist, a new sorted set with the specified members as sole members is created.
func evalZADD(args []string, store *dstore.Store) *EvalResponse {
	// if length of command is 3, throw error as it is not possible
	if len(args) < 3 {
		return &EvalResponse{
			Result: nil,
			Error:  diceerrors.ErrWrongArgumentCount("ZADD"),
		}
	}
	key := args[0]
	sortedSet, err := getOrCreateSortedSet(store, key)
	if err != nil {
		return &EvalResponse{
			Result: nil,
			Error:  err,
		}
	}
	// flags parsing
	flags, nextIndex := parseFlags(args[1:])
	if nextIndex >= len(args) || (len(args)-nextIndex)%2 != 0 {
		return &EvalResponse{
			Result: nil,
			Error:  diceerrors.ErrWrongArgumentCount("ZADD"),
		}
	}
	// only valid flags works
	if err := validateFlagsAndArgs(args[nextIndex:], flags); err != nil {
		return &EvalResponse{
			Result: nil,
			Error:  err,
		}
	}
	// all processing takes place here
	return processMembersWithFlags(args[nextIndex:], sortedSet, store, key, flags)
}

// parseFlags identifies and parses the flags used in ZADD.
func parseFlags(args []string) (parsedFlags map[string]bool, nextIndex int) {
	parsedFlags = map[string]bool{
		NX:   false,
		XX:   false,
		LT:   false,
		GT:   false,
		CH:   false,
		INCR: false,
	}
	for i := 0; i < len(args); i++ {
		switch strings.ToUpper(args[i]) {
		case NX:
			parsedFlags[NX] = true
		case XX:
			parsedFlags[XX] = true
		case LT:
			parsedFlags[LT] = true
		case GT:
			parsedFlags[GT] = true
		case CH:
			parsedFlags[CH] = true
		case INCR:
			parsedFlags[INCR] = true
		default:
			return parsedFlags, i + 1
		}
	}

	return parsedFlags, len(args) + 1
}

// only valid combination of options works
func validateFlagsAndArgs(args []string, flags map[string]bool) error {
	if len(args)%2 != 0 {
		return diceerrors.ErrGeneral("syntax error")
	}
	if flags[NX] && flags[XX] {
		return diceerrors.ErrGeneral("XX and NX options at the same time are not compatible")
	}
	if (flags[GT] && flags[NX]) || (flags[LT] && flags[NX]) || (flags[GT] && flags[LT]) {
		return diceerrors.ErrGeneral("GT, LT, and/or NX options at the same time are not compatible")
	}
	if flags[INCR] && len(args)/2 > 1 {
		return diceerrors.ErrGeneral("INCR option supports a single increment-element pair")
	}
	return nil
}

// processMembersWithFlags processes the members and scores while handling flags.
func processMembersWithFlags(args []string, sortedSet *sortedset.Set, store *dstore.Store, key string, flags map[string]bool) *EvalResponse {
	added, updated := 0, 0

	for i := 0; i < len(args); i += 2 {
		scoreStr := args[i]
		member := args[i+1]

		score, err := strconv.ParseFloat(scoreStr, 64)
		if err != nil || math.IsNaN(score) {
			return &EvalResponse{
				Result: nil,
				Error:  diceerrors.ErrInvalidNumberFormat,
			}
		}

		currentScore, exists := sortedSet.Get(member)

		// If INCR is used, increment the score first
		if flags[INCR] {
			if exists {
				score += currentScore
			} else {
				score = 0.0 + score
			}

			// Now check GT and LT conditions based on the incremented score and return accordingly
			if (flags[GT] && exists && score <= currentScore) ||
				(flags[LT] && exists && score >= currentScore) {
				return &EvalResponse{
					Result: nil,
					Error:  nil,
				}
			}
		}

		// Check if the member should be skipped based on NX or XX flags
		if shouldSkipMember(score, currentScore, exists, flags) {
			continue
		}

		// Insert or update the member in the sorted set
		wasInserted := sortedSet.Upsert(score, member)

		if wasInserted && !exists {
			added++
		} else if exists && score != currentScore {
			updated++
		}

		// If INCR is used, exit after processing one score-member pair
		if flags[INCR] {
			return &EvalResponse{
				Result: score,
				Error:  nil,
			}
		}
	}

	// Store the updated sorted set in the store
	storeUpdatedSet(store, key, sortedSet)

	if flags[CH] {
		return &EvalResponse{
			Result: added + updated,
			Error:  nil,
		}
	}

	// Return only the count of added members
	return &EvalResponse{
		Result: added,
		Error:  nil,
	}
}

// shouldSkipMember determines if a member should be skipped based on flags.
func shouldSkipMember(score, currentScore float64, exists bool, flags map[string]bool) bool {
	useNX, useXX, useLT, useGT := flags[NX], flags[XX], flags[LT], flags[GT]

	return (useNX && exists) || (useXX && !exists) ||
		(exists && useLT && score >= currentScore) ||
		(exists && useGT && score <= currentScore)
}

// storeUpdatedSet stores the updated sorted set in the store.
func storeUpdatedSet(store *dstore.Store, key string, sortedSet *sortedset.Set) {
	store.Put(key, store.NewObj(sortedSet, -1, object.ObjTypeSortedSet), dstore.WithPutCmd(dstore.ZAdd))
}

// getOrCreateSortedSet fetches the sorted set if it exists, otherwise creates a new one.
func getOrCreateSortedSet(store *dstore.Store, key string) (*sortedset.Set, error) {
	obj := store.Get(key)
	if obj != nil {
		sortedSet, err := sortedset.FromObject(obj)
		if err != nil {
			return nil, diceerrors.ErrWrongTypeOperation
		}
		return sortedSet, nil
	}
	return sortedset.New(), nil
}

// The ZCOUNT command in DiceDB counts the number of members in a sorted set at the specified key
// whose scores fall within a given range. The command takes three arguments: the key of the sorted set
// the minimum score, and the maximum score.
func evalZCOUNT(args []string, store *dstore.Store) *EvalResponse {
	if len(args) != 3 {
		// 1. Check no of arguments
		return &EvalResponse{
			Result: nil,
			Error:  diceerrors.ErrWrongArgumentCount("ZCOUNT"),
		}
	}

	key := args[0]
	minArg := args[1]
	maxArg := args[2]

	// 2. Parse the min and max score arguments
	minValue, errMin := strconv.ParseFloat(minArg, 64)
	maxValue, errMax := strconv.ParseFloat(maxArg, 64)
	if errMin != nil || errMax != nil {
		return &EvalResponse{
			Result: nil,
			Error:  diceerrors.ErrInvalidNumberFormat,
		}
	}

	// 3. Retrieve the object from the store
	obj := store.Get(key)
	if obj == nil {
		// If the key does not exist, return 0 (no error)
		return &EvalResponse{
			Result: 0,
			Error:  nil,
		}
	}

	// 4. Ensure the object is a valid sorted set
	var sortedSet *sortedset.Set
	var err []byte
	sortedSet, err = sortedset.FromObject(obj)
	if err != nil {
		return &EvalResponse{
			Result: nil,
			Error:  diceerrors.ErrWrongTypeOperation,
		}
	}

	count := sortedSet.CountInRange(minValue, maxValue)

	return &EvalResponse{
		Result: count,
		Error:  nil,
	}
}

// evalZRANGE returns the specified range of elements in the sorted set stored at key.
// The elements are considered to be ordered from the lowest to the highest score.
func evalZRANGE(args []string, store *dstore.Store) *EvalResponse {
	if len(args) < 3 {
		return &EvalResponse{
			Result: nil,
			Error:  diceerrors.ErrWrongArgumentCount("ZRANGE"),
		}
	}

	key := args[0]
	startStr := args[1]
	stopStr := args[2]

	withScores := false
	reverse := false
	for i := 3; i < len(args); i++ {
		arg := strings.ToUpper(args[i])
		if arg == WithScores {
			withScores = true
		} else if arg == REV {
			reverse = true
		} else {
			return &EvalResponse{
				Result: nil,
				Error:  diceerrors.ErrSyntax,
			}
		}
	}

	start, err := strconv.Atoi(startStr)
	if err != nil {
		return &EvalResponse{
			Result: nil,
			Error:  diceerrors.ErrInvalidNumberFormat,
		}
	}

	stop, err := strconv.Atoi(stopStr)
	if err != nil {
		return &EvalResponse{
			Result: nil,
			Error:  diceerrors.ErrInvalidNumberFormat,
		}
	}

	obj := store.Get(key)
	if obj == nil {
		return &EvalResponse{
			Result: []string{},
			Error:  nil,
		}
	}

	sortedSet, errMsg := sortedset.FromObject(obj)

	if errMsg != nil {
		return &EvalResponse{
			Result: nil,
			Error:  diceerrors.ErrWrongTypeOperation,
		}
	}

	result := sortedSet.GetRange(start, stop, withScores, reverse)

	return &EvalResponse{
		Result: result,
		Error:  nil,
	}
}

// evalZREM removes the specified members from the sorted set stored at key.
// Non-existing members are ignored.
// Returns the number of members removed.
func evalZREM(args []string, store *dstore.Store) *EvalResponse {
	if len(args) < 2 {
		return &EvalResponse{
			Result: nil,
			Error:  diceerrors.ErrWrongArgumentCount("ZREM"),
		}
	}

	key := args[0]
	obj := store.Get(key)

	if obj == nil {
		return &EvalResponse{
			Result: clientio.IntegerZero,
			Error:  nil,
		}
	}

	sortedSet, err := sortedset.FromObject(obj)
	if err != nil {
		return &EvalResponse{
			Result: nil,
			Error:  diceerrors.ErrWrongTypeOperation,
		}
	}

	countRem := 0
	for i := 1; i < len(args); i++ {
		if sortedSet.Remove(args[i]) {
			countRem += 1
		}
	}

	return &EvalResponse{
		Result: int64(countRem),
		Error:  nil,
	}
}

// evalAPPEND takes two arguments: the key and the value to append to the key's current value.
// If the key does not exist, it creates a new key with the given value (so APPEND will be similar to SET in this special case)
// If key already exists and is a string (or integers stored as strings), this command appends the value at the end of the string
func evalAPPEND(args []string, store *dstore.Store) *EvalResponse {
	if len(args) != 2 {
		return &EvalResponse{
			Result: nil,
			Error:  diceerrors.ErrWrongArgumentCount("APPEND"),
		}
	}

	key, value := args[0], args[1]
	obj := store.Get(key)

	// Get the current expiry time
	var exDurationMs int64 = -1 // -1 indicates no expiry time
	expiryTStampMs, hasExpiry := dstore.GetExpiry(obj, store)

	// Set the new expiry time
	if hasExpiry {
		// get the new expiry time in milliseconds
		exDurationMs = int64(expiryTStampMs) - utils.GetCurrentTime().UnixMilli()
		if exDurationMs < 0 {
			// set expiry time to 0
			exDurationMs = 0
		}
	}

	// Key does not exist, create a new key
	if obj == nil {
		storedValue, oType := getRawStringOrInt(value)
		store.Put(key, store.NewObj(storedValue, exDurationMs, oType))
		return &EvalResponse{
			Result: len(value),
			Error:  nil,
		}
	}

	// Key exists path
	if _, ok := obj.Value.(*sortedset.Set); ok {
		return &EvalResponse{
			Result: nil,
			Error:  diceerrors.ErrWrongTypeOperation,
		}
	}
	oType := obj.Type

	// Transform the value based on the current encoding
	currentValue, err := convertValueToString(obj, oType)
	if err != nil {
		// If the encoding is neither integer nor string, return a "wrong type" error
		return &EvalResponse{
			Result: nil,
			Error:  err,
		}
	}

	// Append the value
	newValue := currentValue + value

	// We need to store the new appended value as a string
	// Even if append is performed on integers, the result will be stored as a string
	// This is consistent with the redis implementation as append is considered a string operation
	store.Put(key, store.NewObj(newValue, exDurationMs, object.ObjTypeString))
	return &EvalResponse{
		Result: len(newValue),
		Error:  nil,
	}
}

// evalZRANK returns the rank of the member in the sorted set stored at key.
// The rank (or index) is 0-based, which means that the member with the lowest score has rank 0.
// If the 'WITHSCORE' option is specified, it returns both the rank and the score of the member.
// Returns nil if the key does not exist or the member is not a member of the sorted set.
func evalZRANK(args []string, store *dstore.Store) *EvalResponse {
	if len(args) < 2 || len(args) > 3 {
		return &EvalResponse{
			Result: nil,
			Error:  diceerrors.ErrWrongArgumentCount("ZRANK"),
		}
	}

	key := args[0]
	member := args[1]
	withScore := false

	if len(args) == 3 {
		if !strings.EqualFold(args[2], WithScore) {
			return &EvalResponse{
				Result: nil,
				Error:  diceerrors.ErrSyntax,
			}
		}
		withScore = true
	}

	obj := store.Get(key)
	if obj == nil {
		return &EvalResponse{
			Result: clientio.NIL,
			Error:  nil,
		}
	}

	sortedSet, err := sortedset.FromObject(obj)
	if err != nil {
		return &EvalResponse{
			Result: nil,
			Error:  diceerrors.ErrWrongTypeOperation,
		}
	}
	rank, score := sortedSet.RankWithScore(member, false)
	if rank == -1 {
		return &EvalResponse{
			Result: clientio.NIL,
			Error:  nil,
		}
	}

	if withScore {
		scoreStr := strconv.FormatFloat(score, 'f', -1, 64)
		return &EvalResponse{
			Result: []interface{}{rank, scoreStr},
			Error:  nil,
		}
	}

	return &EvalResponse{
		Result: rank,
		Error:  nil,
	}
}

// evalZCARD returns the cardinality (number of elements) of the sorted set stored at key.
// Returns 0 if the key does not exist.
func evalZCARD(args []string, store *dstore.Store) *EvalResponse {
	if len(args) < 1 || len(args) > 1 {
		return &EvalResponse{
			Result: nil,
			Error:  diceerrors.ErrWrongArgumentCount("ZCARD"),
		}
	}

	key := args[0]
	obj := store.Get(key)

	if obj == nil {
		return &EvalResponse{
			Result: clientio.IntegerZero,
			Error:  nil,
		}
	}

	sortedSet, err := sortedset.FromObject(obj)
	if err != nil {
		return &EvalResponse{
			Result: nil,
			Error:  diceerrors.ErrWrongTypeOperation,
		}
	}
	return &EvalResponse{
		Result: int64(sortedSet.Len()),
		Error:  nil,
	}
}

// evalJSONCLEAR Clear container values (arrays/objects) and set numeric values to 0,
// Already cleared values are ignored for empty containers and zero numbers
// args must contain at least the key;  (path unused in this implementation)
// Returns encoded error if key is expired, or it does not exist
// Returns encoded error response if incorrect number of arguments
// Returns an integer reply specifying the number of matching JSON arrays
// and objects cleared + number of matching JSON numerical values zeroed.
func evalJSONCLEAR(args []string, store *dstore.Store) *EvalResponse {
	if len(args) < 1 {
		return &EvalResponse{
			Result: nil,
			Error:  diceerrors.ErrWrongArgumentCount("JSON.CLEAR"),
		}
	}
	key := args[0]

	// Default path is root if not specified
	path := defaultRootPath
	if len(args) > 1 {
		path = args[1]
	}

	// Retrieve the object from the database
	obj := store.Get(key)
	if obj == nil {
		return &EvalResponse{
			Result: nil,
			Error:  nil,
		}
	}

	if errWithMessage := object.AssertType(obj.Type, object.ObjTypeJSON); errWithMessage != nil {
		return &EvalResponse{
			Result: nil,
			Error:  diceerrors.ErrWrongTypeOperation,
		}
	}

	jsonData := obj.Value

	_, err := sonic.Marshal(jsonData)
	if err != nil {
		return &EvalResponse{
			Result: nil,
			Error:  diceerrors.ErrWrongTypeOperation,
		}
	}

	var countClear int64 = 0
	if len(args) == 1 || path == defaultRootPath {
		if jsonData != struct{}{} {
			// If path is root and len(args) == 1, return it instantly
			newObj := store.NewObj(struct{}{}, -1, object.ObjTypeJSON)
			store.Put(key, newObj)
			countClear++
			return &EvalResponse{
				Result: countClear,
				Error:  nil,
			}
		}
	}

	expr, err := jp.ParseString(path)
	if err != nil {
		return &EvalResponse{
			Result: nil,
			Error:  diceerrors.ErrJSONPathNotFound(path),
		}
	}

	newData, err := expr.Modify(jsonData, func(element any) (altered any, changed bool) {
		switch utils.GetJSONFieldType(element) {
		case utils.IntegerType, utils.NumberType:
			if element != utils.NumberZeroValue {
				countClear++
				return utils.NumberZeroValue, true
			}
		case utils.ArrayType:
			if len(element.([]interface{})) != 0 {
				countClear++
				return []interface{}{}, true
			}
		case utils.ObjectType:
			if element != struct{}{} {
				countClear++
				return struct{}{}, true
			}
		default:
			return element, false
		}
		return
	})
	if err != nil {
		return &EvalResponse{
			Result: nil,
			Error:  diceerrors.ErrGeneral(err.Error()),
		}
	}

	jsonData = newData
	obj.Value = jsonData
	return &EvalResponse{
		Result: countClear,
		Error:  nil,
	}
}

// evalJSONGET retrieves a JSON value stored at the specified key
// args must contain at least the key;  (path unused in this implementation)
// Returns response.RespNIL if key is expired, or it does not exist
// Returns encoded error response if incorrect number of arguments
// The RESP value of the key is encoded and then returned
func evalJSONGET(args []string, store *dstore.Store) *EvalResponse {
	if len(args) < 1 {
		return &EvalResponse{
			Result: nil,
			Error:  diceerrors.ErrWrongArgumentCount("JSON.GET"),
		}
	}

	key := args[0]
	// Default path is root if not specified
	path := defaultRootPath
	if len(args) > 1 {
		path = args[1]
	}
	return jsonGETHelper(store, path, key)
}

// helper function used by evalJSONGET and evalJSONMGET to prepare the results
func jsonGETHelper(store *dstore.Store, path, key string) *EvalResponse {
	// Retrieve the object from the database
	obj := store.Get(key)
	if obj == nil {
		return &EvalResponse{
			Result: clientio.NIL,
			Error:  nil,
		}
	}

	// Check if the object is of JSON type
	if errWithMessage := object.AssertType(obj.Type, object.ObjTypeJSON); errWithMessage != nil {
		return &EvalResponse{
			Result: nil,
			Error:  diceerrors.ErrWrongTypeOperation,
		}
	}

	jsonData := obj.Value

	// If path is root, return the entire JSON
	if path == defaultRootPath {
		resultBytes, err := sonic.Marshal(jsonData)
		if err != nil {
			return &EvalResponse{
				Result: nil,
				Error:  diceerrors.ErrGeneral("could not serialize result"),
			}
		}

		return &EvalResponse{
			Result: string(resultBytes),
			Error:  nil,
		}
	}

	// Parse the JSONPath expression
	expr, err := jp.ParseString(path)
	if err != nil {
		return &EvalResponse{
			Result: nil,
			Error:  diceerrors.ErrGeneral("invalid JSONPath"),
		}
	}

	// Execute the JSONPath query
	results := expr.Get(jsonData)
	if len(results) == 0 {
		return &EvalResponse{
			Result: clientio.NIL,
			Error:  nil,
		}
	}

	// Serialize the result
	var resultBytes []byte
	if len(results) == 1 {
		resultBytes, err = sonic.Marshal(results[0])
	} else {
		resultBytes, err = sonic.Marshal(results)
	}
	if err != nil {
		return &EvalResponse{
			Result: nil,
			Error:  diceerrors.ErrGeneral("could not serialize result"),
		}
	}
	return &EvalResponse{
		Result: string(resultBytes),
		Error:  nil,
	}
}

// evalJSONSET stores a JSON value at the specified key
// args must contain at least the key, path (unused in this implementation), and JSON string
// Returns encoded error response if incorrect number of arguments
// Returns encoded error if the JSON string is invalid
// Returns response.RespOK if the JSON value is successfully stored
func evalJSONSET(args []string, store *dstore.Store) *EvalResponse {
	// Check if there are enough arguments
	if len(args) < 3 {
		return &EvalResponse{
			Result: nil,
			Error:  diceerrors.ErrWrongArgumentCount("JSON.SET"),
		}
	}

	key := args[0]
	path := args[1]
	jsonStr := args[2]
	for i := 3; i < len(args); i++ {
		switch strings.ToUpper(args[i]) {
		case NX:
			if i != len(args)-1 {
				return &EvalResponse{
					Result: nil,
					Error:  diceerrors.ErrSyntax,
				}
			}
			obj := store.Get(key)
			if obj != nil {
				return &EvalResponse{
					Result: clientio.NIL,
					Error:  nil,
				}
			}
		case XX:
			if i != len(args)-1 {
				return &EvalResponse{
					Result: nil,
					Error:  diceerrors.ErrSyntax,
				}
			}
			obj := store.Get(key)
			if obj == nil {
				return &EvalResponse{
					Result: clientio.NIL,
					Error:  nil,
				}
			}

		default:
			return &EvalResponse{
				Result: nil,
				Error:  diceerrors.ErrSyntax,
			}
		}
	}

	// Parse the JSON string
	var jsonValue interface{}
	if err := sonic.UnmarshalString(jsonStr, &jsonValue); err != nil {
		return &EvalResponse{
			Result: nil,
			Error:  diceerrors.ErrGeneral("invalid JSON"),
		}
	}

	// Retrieve existing object or create new one
	obj := store.Get(key)
	var rootData interface{}

	if obj == nil {
		// If the key doesn't exist, create a new object
		if path != defaultRootPath {
			rootData = make(map[string]interface{})
		} else {
			rootData = jsonValue
		}
	} else {
		// If the key exists, check if it's a JSON object
		if err := object.AssertType(obj.Type, object.ObjTypeJSON); err != nil {
			return &EvalResponse{
				Result: nil,
				Error:  diceerrors.ErrWrongTypeOperation,
			}
		}
		rootData = obj.Value
	}

	// If path is not root, use JSONPath to set the value
	if path != defaultRootPath {
		expr, err := jp.ParseString(path)
		if err != nil {
			return &EvalResponse{
				Result: nil,
				Error:  diceerrors.ErrGeneral("invalid JSONPath"),
			}
		}

		err = expr.Set(rootData, jsonValue)
		if err != nil {
			return &EvalResponse{
				Result: nil,
				Error:  diceerrors.ErrGeneral("failed to set value"),
			}
		}
	} else {
		// If path is root, replace the entire JSON
		rootData = jsonValue
	}

	// Create a new object with the updated JSON data
	newObj := store.NewObj(rootData, -1, object.ObjTypeJSON)
	store.Put(key, newObj)
	return &EvalResponse{
		Result: clientio.OK,
		Error:  nil,
	}
}

// evalJSONINGEST stores a value at a dynamically generated key
// The key is created using a provided key prefix combined with a unique identifier
// args must contains key_prefix and path and json value
// It will call to evalJSONSET internally.
// Returns encoded error response if incorrect number of arguments
// Returns encoded error if the JSON string is invalid
// Returns unique identifier if the JSON value is successfully stored
func evalJSONINGEST(args []string, store *dstore.Store) *EvalResponse {
	if len(args) < 3 {
		return &EvalResponse{
			Result: nil,
			Error:  diceerrors.ErrWrongArgumentCount("JSON.INGEST"),
		}
	}

	keyPrefix := args[0]

	uniqueID := xid.New()
	uniqueKey := keyPrefix + uniqueID.String()

	var setArgs []string
	setArgs = append(setArgs, uniqueKey)
	setArgs = append(setArgs, args[1:]...)

	result := evalJSONSET(setArgs, store)
	if resultValue, ok := result.Result.(clientio.RespType); ok {
		// If Result is of type RespType, check equality
		if resultValue == clientio.OK {
			return &EvalResponse{
				Result: uniqueID.String(),
				Error:  nil,
			}
		}
	}
	return result
}

// evalJSONTYPE retrieves a JSON value type stored at the specified key
// args must contain at least the key;  (path unused in this implementation)
// Returns response.RespNIL if key is expired, or it does not exist
// Returns encoded error response if incorrect number of arguments
// The RESP value of the key's value type is encoded and then returned
func evalJSONTYPE(args []string, store *dstore.Store) *EvalResponse {
	if len(args) < 1 {
		return &EvalResponse{
			Result: nil,
			Error:  diceerrors.ErrWrongArgumentCount("JSON.TYPE"),
		}
	}
	key := args[0]

	// Default path is root if not specified
	path := defaultRootPath
	if len(args) > 1 {
		path = args[1]
	}
	// Retrieve the object from the database
	obj := store.Get(key)
	if obj == nil {
		return &EvalResponse{
			Result: clientio.NIL,
			Error:  nil,
		}
	}

	if errWithMessage := object.AssertType(obj.Type, object.ObjTypeJSON); errWithMessage != nil {
		return &EvalResponse{
			Result: nil,
			Error:  diceerrors.ErrWrongTypeOperation,
		}
	}

	jsonData := obj.Value

	if path == defaultRootPath {
		_, err := sonic.Marshal(jsonData)
		if err != nil {
			return &EvalResponse{
				Result: nil,
				Error:  diceerrors.ErrGeneral("could not serialize result"),
			}
		}
		// If path is root and len(args) == 1, return "object" instantly
		if len(args) == 1 {
			return &EvalResponse{
				Result: utils.ObjectType,
				Error:  nil,
			}
		}
	}

	// Parse the JSONPath expression
	expr, err := jp.ParseString(path)
	if err != nil {
		return &EvalResponse{
			Result: nil,
			Error:  diceerrors.ErrGeneral("invalid JSONPath"),
		}
	}

	results := expr.Get(jsonData)
	if len(results) == 0 {
		return &EvalResponse{
			Result: clientio.EmptyArray,
			Error:  nil,
		}
	}

	typeList := make([]string, 0, len(results))
	for _, result := range results {
		jsonType := utils.GetJSONFieldType(result)
		typeList = append(typeList, jsonType)
	}
	return &EvalResponse{
		Result: typeList,
		Error:  nil,
	}
}

// PFADD Adds all the element arguments to the HyperLogLog data structure stored at the variable
// name specified as first argument.
//
// Returns:
// If the approximated cardinality estimated by the HyperLogLog changed after executing the command,
// returns 1, otherwise 0 is returned.
func evalPFADD(args []string, store *dstore.Store) *EvalResponse {
	if len(args) < 1 {
		return &EvalResponse{
			Result: nil,
			Error:  diceerrors.ErrWrongArgumentCount("PFADD"),
		}
	}

	key := args[0]
	obj := store.Get(key)

	// If key doesn't exist prior initial cardinality changes hence return 1
	if obj == nil {
		hll := hyperloglog.New()
		for _, arg := range args[1:] {
			hll.Insert([]byte(arg))
		}

		obj = store.NewObj(hll, -1, object.ObjTypeString)

		store.Put(key, obj, dstore.WithPutCmd(dstore.PFADD))
		return &EvalResponse{
			Result: int64(1),
			Error:  nil,
		}
	}

	existingHll, ok := obj.Value.(*hyperloglog.Sketch)
	if !ok {
		return &EvalResponse{
			Result: nil,
			Error:  diceerrors.ErrInvalidHyperLogLogKey,
		}
	}
	initialCardinality := existingHll.Estimate()
	for _, arg := range args[1:] {
		existingHll.Insert([]byte(arg))
	}

	obj = store.NewObj(existingHll, -1, object.ObjTypeString)
	store.Put(key, obj, dstore.WithPutCmd(dstore.PFADD))

	if newCardinality := existingHll.Estimate(); initialCardinality != newCardinality {
		return &EvalResponse{
			Result: int64(1),
			Error:  nil,
		}
	}

	return &EvalResponse{
		Result: int64(0),
		Error:  nil,
	}
}

// evalJSONSTRLEN Report the length of the JSON String at path in key
// Returns by recursive descent an array of integer replies for each path,
// the string's length, or nil, if the matching JSON value is not a string.
func evalJSONSTRLEN(args []string, store *dstore.Store) *EvalResponse {
	if len(args) < 1 {
		return &EvalResponse{
			Result: nil,
			Error:  diceerrors.ErrWrongArgumentCount("JSON.STRLEN"),
		}
	}

	key := args[0]

	obj := store.Get(key)

	if obj == nil {
		return &EvalResponse{
			Result: nil,
			Error:  nil,
		}
	}

	if len(args) < 2 {
		// no recursive
		// making consistent with arrlen
		// to-do parsing
		jsonData := obj.Value

		jsonDataType := strings.ToLower(utils.GetJSONFieldType(jsonData))
		if jsonDataType == "number" {
			jsonDataFloat := jsonData.(float64)
			if jsonDataFloat == float64(int64(jsonDataFloat)) {
				jsonDataType = "integer"
			}
		}
		if jsonDataType != utils.StringType {
			return &EvalResponse{
				Result: nil,
				Error:  diceerrors.ErrUnexpectedJSONPathType("string", jsonDataType),
			}
		}
		return &EvalResponse{
			Result: int64(len(jsonData.(string))),
			Error:  nil,
		}
	}

	path := args[1]

	// Check if the object is of JSON type
	if errWithMessage := object.AssertType(obj.Type, object.ObjTypeJSON); errWithMessage != nil {
		return &EvalResponse{
			Result: nil,
			Error:  diceerrors.ErrWrongTypeOperation,
		}
	}

	jsonData := obj.Value
	if path == defaultRootPath {
		defaultStringResult := make([]interface{}, 0, 1)
		if utils.GetJSONFieldType(jsonData) == utils.StringType {
			defaultStringResult = append(defaultStringResult, int64(len(jsonData.(string))))
		} else {
			defaultStringResult = append(defaultStringResult, nil)
		}

		return &EvalResponse{
			Result: defaultStringResult,
			Error:  nil,
		}
	}

	// Parse the JSONPath expression
	expr, err := jp.ParseString(path)
	if err != nil {
		return &EvalResponse{
			Result: nil,
			Error:  diceerrors.ErrJSONPathNotFound(path),
		}
	}
	// Execute the JSONPath query
	results := expr.Get(jsonData)
	if len(results) == 0 {
		return &EvalResponse{
			Result: []interface{}{},
			Error:  nil,
		}
	}
	strLenResults := make([]interface{}, 0, len(results))
	for _, result := range results {
		switch utils.GetJSONFieldType(result) {
		case utils.StringType:
			strLenResults = append(strLenResults, int64(len(result.(string))))
		default:
			strLenResults = append(strLenResults, nil)
		}
	}
	return &EvalResponse{
		Result: strLenResults,
		Error:  nil,
	}
}

func evalPFCOUNT(args []string, store *dstore.Store) *EvalResponse {
	if len(args) < 1 {
		return &EvalResponse{
			Result: nil,
			Error:  diceerrors.ErrWrongArgumentCount("PFCOUNT"),
		}
	}

	unionHll := hyperloglog.New()

	for _, arg := range args {
		obj := store.Get(arg)
		if obj != nil {
			currKeyHll, ok := obj.Value.(*hyperloglog.Sketch)
			if !ok {
				return &EvalResponse{
					Result: nil,
					Error:  diceerrors.ErrInvalidHyperLogLogKey,
				}
			}
			err := unionHll.Merge(currKeyHll)
			if err != nil {
				return &EvalResponse{
					Result: nil,
					Error:  diceerrors.ErrCorruptedHyperLogLogObject,
				}
			}
		}
	}

	return &EvalResponse{
		Result: unionHll.Estimate(),
		Error:  nil,
	}
}

// evalJSONOBJLEN return the number of keys in the JSON object at path in key.
// Returns an array of integer replies, an integer for each matching value,
// which is the json objects length, or nil, if the matching value is not a json.
// Returns encoded error if the key doesn't exist or key is expired or the matching value is not an array.
// Returns encoded error response if incorrect number of arguments
func evalJSONOBJLEN(args []string, store *dstore.Store) *EvalResponse {
	if len(args) < 1 {
		return &EvalResponse{
			Result: nil,
			Error:  diceerrors.ErrWrongArgumentCount("JSON.OBJLEN"),
		}
	}

	key := args[0]

	// Retrieve the object from the database
	obj := store.Get(key)
	if obj == nil {
		return &EvalResponse{
			Result: nil,
			Error:  nil,
		}
	}

	// check if the object is json
	if errWithMessage := object.AssertType(obj.Type, object.ObjTypeJSON); errWithMessage != nil {
		return &EvalResponse{
			Result: nil,
			Error:  diceerrors.ErrWrongTypeOperation,
		}
	}

	// get the value & check for marsheling error
	jsonData := obj.Value
	_, err := sonic.Marshal(jsonData)
	if err != nil {
		return &EvalResponse{
			Result: nil,
			Error:  diceerrors.ErrWrongTypeOperation,
		}
	}
	if len(args) == 1 {
		// check if the value is of json type
		if utils.GetJSONFieldType(jsonData) == utils.ObjectType {
			if castedData, ok := jsonData.(map[string]interface{}); ok {
				return &EvalResponse{
					Result: int64(len(castedData)),
					Error:  nil,
				}
			}
			return &EvalResponse{
				Result: nil,
				Error:  nil,
			}
		}
		return &EvalResponse{
			Result: nil,
			Error:  diceerrors.ErrWrongTypeOperation,
		}
	}

	path, isDefinitePath := utils.ParseInputJSONPath(args[1])

	expr, err := jp.ParseString(path)
	if err != nil {
		return &EvalResponse{
			Result: nil,
			Error:  diceerrors.ErrJSONPathNotFound(path),
		}
	}

	// get all values for matching paths
	results := expr.Get(jsonData)

	objectLen := make([]interface{}, 0, len(results))

	for _, result := range results {
		switch utils.GetJSONFieldType(result) {
		case utils.ObjectType:
			if castedResult, ok := result.(map[string]interface{}); ok {
				objectLen = append(objectLen, int64(len(castedResult)))
			} else {
				objectLen = append(objectLen, nil)
			}
		default:
			// If it is a definitePath, and the only value is not JSON, throw wrong type error
			if isDefinitePath {
				return &EvalResponse{
					Result: nil,
					Error:  diceerrors.ErrWrongTypeOperation,
				}
			}
			objectLen = append(objectLen, nil)
		}
	}

	// Must return a single integer if it is a definite Path
	if isDefinitePath {
		if len(objectLen) == 0 {
			return &EvalResponse{
				Result: nil,
				Error:  nil,
			}
		}
		return &EvalResponse{
			Result: objectLen[0],
			Error:  nil,
		}
	}

	return &EvalResponse{
		Result: objectLen,
		Error:  nil,
	}
}

func evalPFMERGE(args []string, store *dstore.Store) *EvalResponse {
	if len(args) < 1 {
		return &EvalResponse{
			Result: nil,
			Error:  diceerrors.ErrWrongArgumentCount("PFMERGE"),
		}
	}

	var mergedHll *hyperloglog.Sketch
	destKey := args[0]
	obj := store.Get(destKey)

	// If destKey doesn't exist, create a new HLL, else fetch the existing
	if obj == nil {
		mergedHll = hyperloglog.New()
	} else {
		var ok bool
		mergedHll, ok = obj.Value.(*hyperloglog.Sketch)
		if !ok {
			return &EvalResponse{
				Result: nil,
				Error:  diceerrors.ErrInvalidHyperLogLogKey,
			}
		}
	}

	for _, arg := range args {
		obj := store.Get(arg)
		if obj != nil {
			currKeyHll, ok := obj.Value.(*hyperloglog.Sketch)
			if !ok {
				return &EvalResponse{
					Result: nil,
					Error:  diceerrors.ErrInvalidHyperLogLogKey,
				}
			}

			err := mergedHll.Merge(currKeyHll)
			if err != nil {
				return &EvalResponse{
					Result: nil,
					Error:  diceerrors.ErrCorruptedHyperLogLogObject,
				}
			}
		}
	}

	// Save the mergedHll
	obj = store.NewObj(mergedHll, -1, object.ObjTypeString)
	store.Put(destKey, obj, dstore.WithPutCmd(dstore.PFMERGE))

	return &EvalResponse{
		Result: clientio.OK,
		Error:  nil,
	}
}

// evalPTTL returns Time-to-Live in millisecs for the queried key in args
// The key should be the only param in args else returns with an error
// Returns	RESP encoded time (in secs) remaining for the key to expire
//
//	RESP encoded -2 stating key doesn't exist or key is expired
//	RESP encoded -1 in case no expiration is set on the key
func evalPTTL(args []string, store *dstore.Store) *EvalResponse {
	if len(args) != 1 {
		return &EvalResponse{
			Result: nil,
			Error:  diceerrors.ErrWrongArgumentCount("PTTL"),
		}
	}

	key := args[0]

	obj := store.Get(key)

	if obj == nil {
		return &EvalResponse{
			Result: clientio.IntegerNegativeTwo,
			Error:  nil,
		}
	}

	exp, isExpirySet := dstore.GetExpiry(obj, store)

	if !isExpirySet {
		return &EvalResponse{
			Result: clientio.IntegerNegativeOne,
			Error:  nil,
		}
	}

	// compute the time remaining for the key to expire and
	// return the RESP encoded form of it
	durationMs := exp - uint64(utils.GetCurrentTime().UnixMilli())
	return &EvalResponse{
		Result: durationMs,
		Error:  nil,
	}
}

// evalTTL returns Time-to-Live in secs for the queried key in args
// The key should be the only param in args else returns with an error
// Returns	RESP encoded time (in secs) remaining for the key to expire
//
//	RESP encoded -2 stating key doesn't exist or key is expired
//	RESP encoded -1 in case no expiration is set on the key
func evalTTL(args []string, store *dstore.Store) *EvalResponse {
	if len(args) != 1 {
		return &EvalResponse{
			Result: nil,
			Error:  diceerrors.ErrWrongArgumentCount("TTL"),
		}
	}

	var key = args[0]

	obj := store.Get(key)

	// if key does not exist, return RESP encoded -2 denoting key does not exist
	if obj == nil {
		return &EvalResponse{
			Result: clientio.IntegerNegativeTwo,
			Error:  nil,
		}
	}

	// if object exist, but no expiration is set on it then send -1
	exp, isExpirySet := dstore.GetExpiry(obj, store)
	if !isExpirySet {
		return &EvalResponse{
			Result: clientio.IntegerNegativeOne,
			Error:  nil,
		}
	}

	// compute the time remaining for the key to expire and
	// return the RESP encoded form of it
	durationMs := exp - uint64(utils.GetCurrentTime().UnixMilli())

	return &EvalResponse{
		Result: durationMs / 1000,
		Error:  nil,
	}
}

// Increments the number stored at field in the hash stored at key by increment.
//
// If key does not exist, a new key holding a hash is created.
// If field does not exist the value is set to the increment value passed
//
// The range of values supported by HINCRBY is limited to 64-bit signed integers.
//
// Usage: HINCRBY key field increment
func evalHINCRBY(args []string, store *dstore.Store) *EvalResponse {
	if len(args) < 3 {
		return &EvalResponse{
			Result: nil,
			Error:  diceerrors.ErrWrongArgumentCount("HINCRBY"),
		}
	}

	increment, err := strconv.ParseInt(args[2], 10, 64)
	if err != nil {
		return &EvalResponse{
			Result: nil,
			Error:  diceerrors.ErrIntegerOutOfRange,
		}
	}
	var hashmap HashMap
	key := args[0]
	obj := store.Get(key)
	if obj != nil {
		if err := object.AssertType(obj.Type, object.ObjTypeHashMap); err != nil {
			return &EvalResponse{
				Result: nil,
				Error:  diceerrors.ErrWrongTypeOperation,
			}
		}
		hashmap = obj.Value.(HashMap)
	}

	if hashmap == nil {
		hashmap = make(HashMap)
	}

	field := args[1]
	numkey, err := hashmap.incrementValue(field, increment)
	if err != nil {
		return &EvalResponse{
			Result: nil,
			Error:  diceerrors.ErrGeneral(err.Error()),
		}
	}

	obj = store.NewObj(hashmap, -1, object.ObjTypeHashMap)
	store.Put(key, obj)

	return &EvalResponse{
		Result: numkey,
		Error:  nil,
	}
}

// Increments the number stored at field in the hash stored at key by the specified floating point increment.
//
// If key does not exist, a new key holding a hash is created.
// If field does not exist, the value is set to the increment passed before the operation is performed.
//
// The precision of the increment is not restricted to integers, allowing for floating point values.
//
// Usage: HINCRBYFLOAT key field increment
func evalHINCRBYFLOAT(args []string, store *dstore.Store) *EvalResponse {
	if len(args) < 3 {
		return &EvalResponse{
			Result: nil,
			Error:  diceerrors.ErrWrongArgumentCount("HINCRBYFLOAT"),
		}
	}

	increment, err := strconv.ParseFloat(strings.TrimSpace(args[2]), 64)
	if err != nil {
		return &EvalResponse{
			Result: nil,
			Error:  diceerrors.ErrInvalidNumberFormat,
		}
	}

	key := args[0]
	obj := store.Get(key)
	var hashmap HashMap
	if obj != nil {
		if err := object.AssertType(obj.Type, object.ObjTypeHashMap); err != nil {
			return &EvalResponse{
				Result: nil,
				Error:  diceerrors.ErrWrongTypeOperation,
			}
		}
		hashmap = obj.Value.(HashMap)
	}

	if hashmap == nil {
		hashmap = make(HashMap)
	}

	field := args[1]
	numkey, err := hashmap.incrementFloatValue(field, increment)
	if err != nil {
		return &EvalResponse{
			Result: nil,
			Error:  diceerrors.ErrGeneral(err.Error()),
		}
	}

	obj = store.NewObj(hashmap, -1, object.ObjTypeHashMap)
	store.Put(key, obj)

	return &EvalResponse{
		Result: numkey,
		Error:  nil,
	}
}

// evalHRANDFIELD returns random fields from a hash stored at key.
// If only the key is provided, one random field is returned.
// If count is provided, it returns that many unique random fields. A negative count allows repeated selections.
// The "WITHVALUES" option returns both fields and values.
// Returns nil if the key doesn't exist or the hash is empty.
// Errors: arity error, type error for non-hash, syntax error for "WITHVALUES", or count format error.
func evalHRANDFIELD(args []string, store *dstore.Store) *EvalResponse {
	if len(args) < 1 || len(args) > 3 {
		return &EvalResponse{
			Result: nil,
			Error:  diceerrors.ErrWrongArgumentCount("HRANDFIELD"),
		}
	}

	key := args[0]
	obj := store.Get(key)
	if obj == nil {
		return &EvalResponse{
			Result: clientio.NIL,
			Error:  nil,
		}
	}

	if err := object.AssertType(obj.Type, object.ObjTypeHashMap); err != nil {
		return &EvalResponse{
			Result: nil,
			Error:  diceerrors.ErrWrongTypeOperation,
		}
	}

	hashMap := obj.Value.(HashMap)
	if len(hashMap) == 0 {
		return &EvalResponse{
			Result: clientio.EmptyArray,
			Error:  nil,
		}
	}

	count := 1
	withValues := false

	if len(args) > 1 {
		var err error
		// The second argument is the count.
		count, err = strconv.Atoi(args[1])
		if err != nil {
			return &EvalResponse{
				Result: nil,
				Error:  diceerrors.ErrIntegerOutOfRange,
			}
		}

		// The third argument is the "WITHVALUES" option.
		if len(args) == 3 {
			if !strings.EqualFold(args[2], WithValues) {
				return &EvalResponse{
					Result: nil,
					Error:  diceerrors.ErrSyntax,
				}
			}
			withValues = true
		}
	}

	return selectRandomFields(hashMap, count, withValues)
}

// evalINCR increments the value of the specified key in args by 1,
// if the key exists and the value is integer format.
// The key should be the only param in args.
// If the key does not exist, new key is created with value 0,
// the value of the new key is then incremented.
// The value for the queried key should be of integer format,
// if not evalINCR returns encoded error response.
// evalINCR returns the incremented value for the key if there are no errors.
func evalINCR(args []string, store *dstore.Store) *EvalResponse {
	if len(args) != 1 {
		return &EvalResponse{
			Result: nil,
			Error:  diceerrors.ErrWrongArgumentCount("INCR"),
		}
	}

	return incrDecrCmd(args, 1, store)
}

// INCRBY increments the value of the specified key in args by increment integer specified,
// if the key exists and the value is integer format.
// The key and the increment integer should be the only param in args.
// If the key does not exist, new key is created with value 0,
// the value of the new key is then incremented.
// The value for the queried key should be of integer format,
// if not INCRBY returns error response.
// evalINCRBY returns the incremented value for the key if there are no errors.
func evalINCRBY(args []string, store *dstore.Store) *EvalResponse {
	if len(args) != 2 {
		return &EvalResponse{
			Result: nil,
			Error:  diceerrors.ErrWrongArgumentCount("INCRBY"),
		}
	}

	incrAmount, err := strconv.ParseInt(args[1], 10, 64)
	if err != nil {
		return &EvalResponse{
			Result: nil,
			Error:  diceerrors.ErrIntegerOutOfRange,
		}
	}
	return incrDecrCmd(args, incrAmount, store)
}

// evalDECR decrements the value of the specified key in args by 1,
// if the key exists and the value is integer format.
// The key should be the only param in args.
// If the key does not exist, new key is created with value 0,
// the value of the new key is then decremented.
// The value for the queried key should be of integer format,
// if not evalDECR returns error response.
// evalDECR returns the decremented value for the key if there are no errors.
func evalDECR(args []string, store *dstore.Store) *EvalResponse {
	if len(args) != 1 {
		return &EvalResponse{
			Result: nil,
			Error:  diceerrors.ErrWrongArgumentCount("DECR"),
		}
	}
	return incrDecrCmd(args, -1, store)
}

// evalDECRBY decrements the value of the specified key in args by the specified decrement,
// if the key exists and the value is integer format.
// The key should be the first parameter in args, and the decrement should be the second parameter.
// If the key does not exist, new key is created with value 0,
// the value of the new key is then decremented by specified decrement.
// The value for the queried key should be of integer format,
// if not evalDECRBY returns an error response.
// evalDECRBY returns the decremented value for the key after applying the specified decrement if there are no errors.
func evalDECRBY(args []string, store *dstore.Store) *EvalResponse {
	if len(args) != 2 {
		return &EvalResponse{
			Result: nil,
			Error:  diceerrors.ErrWrongArgumentCount("DECRBY"),
		}
	}
	decrAmount, err := strconv.ParseInt(args[1], 10, 64)
	if err != nil {
		return &EvalResponse{
			Result: nil,
			Error:  diceerrors.ErrIntegerOutOfRange,
		}
	}
	return incrDecrCmd(args, -decrAmount, store)
}

func incrDecrCmd(args []string, incr int64, store *dstore.Store) *EvalResponse {
	key := args[0]
	obj := store.Get(key)
	if obj == nil {
		obj = store.NewObj(incr, -1, object.ObjTypeInt)
		store.Put(key, obj)
		return &EvalResponse{
			Result: incr,
			Error:  nil,
		}
	}
	// if the type is not KV : return wrong type error
	// if the encoding or type is not int : return value is not an int error
	if err := object.AssertTypeWithError(obj.Type, object.ObjTypeString); err == nil {
		return &EvalResponse{
			Result: nil,
			Error:  diceerrors.ErrIntegerOutOfRange,
		}
	}

	if errTypeInt := object.AssertType(obj.Type, object.ObjTypeInt); errTypeInt != nil {
		return &EvalResponse{
			Result: nil,
			Error:  diceerrors.ErrWrongTypeOperation,
		}
	}
	i, _ := obj.Value.(int64)
	if (incr < 0 && i < 0 && incr < (math.MinInt64-i)) ||
		(incr > 0 && i > 0 && incr > (math.MaxInt64-i)) {
		return &EvalResponse{
			Result: nil,
			Error:  diceerrors.ErrOverflow,
		}
	}

	i += incr
	obj.Value = i
	return &EvalResponse{
		Result: i,
		Error:  nil,
	}
}

// evalINCRBYFLOAT increments the value of the  key in args by the specified increment,
// if the key exists and the value is a number.
// The key should be the first parameter in args, and the increment should be the second parameter.
// If the key does not exist, a new key is created with increment's value.
// If the value at the key is a string, it should be parsable to float64,
// if not evalINCRBYFLOAT returns an  error response.
// evalINCRBYFLOAT returns the incremented value for the key after applying the specified increment if there are no errors.
func evalINCRBYFLOAT(args []string, store *dstore.Store) *EvalResponse {
	if len(args) != 2 {
		return &EvalResponse{
			Result: nil,
			Error:  diceerrors.ErrWrongArgumentCount("INCRBYFLOAT"),
		}
	}
	incr, err := strconv.ParseFloat(strings.TrimSpace(args[1]), 64)
	if err != nil {
		return &EvalResponse{
			Result: nil,
			Error:  diceerrors.ErrGeneral("value is not a valid float"),
		}
	}
	return incrByFloatCmd(args, incr, store)
}

func incrByFloatCmd(args []string, incr float64, store *dstore.Store) *EvalResponse {
	key := args[0]
	obj := store.Get(key)

	if obj == nil {
		strValue := formatFloat(incr, false)
		_, oType := getRawStringOrInt(strValue)
		obj = store.NewObj(strValue, -1, oType)
		store.Put(key, obj)
		return &EvalResponse{
			Result: strValue,
			Error:  nil,
		}
	}

	errString := object.AssertType(obj.Type, object.ObjTypeString)
	errInt := object.AssertType(obj.Type, object.ObjTypeInt)
	if errString != nil && errInt != nil {
		return &EvalResponse{
			Result: nil,
			Error:  diceerrors.ErrWrongTypeOperation,
		}
	}

	value, err := floatValue(obj.Value)
	if err != nil {
		return &EvalResponse{
			Result: nil,
			Error:  diceerrors.ErrGeneral("value is not a valid float"),
		}
	}
	value += incr
	if math.IsInf(value, 0) {
		return &EvalResponse{
			Result: nil,
			Error:  diceerrors.ErrValueOutOfRange,
		}
	}
	strValue := formatFloat(value, true)

	_, oType := getRawStringOrInt(strValue)

	// Remove the trailing decimal for integer values
	// to maintain consistency with redis
	strValue = strings.TrimSuffix(strValue, ".0")

	obj.Value = strValue
	obj.Type = oType

	return &EvalResponse{
		Result: strValue,
		Error:  nil,
	}
}

// floatValue returns the float64 value for an interface which
// contains either a string or an int.
func floatValue(value interface{}) (float64, error) {
	switch raw := value.(type) {
	case string:
		parsed, err := strconv.ParseFloat(raw, 64)
		if err != nil {
			return 0, err
		}
		return parsed, nil
	case int64:
		return float64(raw), nil
	}

	return 0, fmt.Errorf(diceerrors.IntOrFloatErr)
}

// ZPOPMIN Removes and returns the member with the lowest score from the sorted set at the specified key.
// If multiple members have the same score, the one that comes first alphabetically is returned.
// You can also specify a count to remove and return multiple members at once.
// If the set is empty, it returns an empty result.
func evalZPOPMIN(args []string, store *dstore.Store) *EvalResponse {
	// Incorrect number of arguments should return error
	if len(args) < 1 || len(args) > 2 {
		return &EvalResponse{
			Result: clientio.NIL,
			Error:  diceerrors.ErrWrongArgumentCount("ZPOPMIN"),
		}
	}

	key := args[0]        // Key argument
	obj := store.Get(key) // Getting sortedSet object from store

	// If the sortedSet is nil, return an empty list
	if obj == nil {
		return &EvalResponse{
			Result: []string{},
			Error:  nil,
		}
	}

	sortedSet, err := sortedset.FromObject(obj)
	if err != nil {
		return &EvalResponse{
			Result: clientio.NIL,
			Error:  diceerrors.ErrWrongTypeOperation,
		}
	}

	count := 1
	// Check if the count argument is provided.
	if len(args) == 2 {
		countArg, err := strconv.Atoi(args[1])
		if err != nil {
			// Return an error if the argument is not a valid integer
			return &EvalResponse{
				Result: clientio.NIL,
				Error:  diceerrors.ErrIntegerOutOfRange,
			}
		}
		count = countArg
	}

	// If count is less than 1, empty array is returned
	if count < 1 {
		return &EvalResponse{
			Result: []string{},
			Error:  nil,
		}
	}

	// If the count argument is present, return all the members with lowest score sorted in ascending order.
	// If there are multiple lowest scores with same score value, it sorts the members in lexographical order of member name
	results := sortedSet.GetMin(count)

	return &EvalResponse{
		Result: results,
		Error:  nil,
	}
}

func evalDUMP(args []string, store *dstore.Store) *EvalResponse {
	if len(args) < 1 {
		return makeEvalError(diceerrors.ErrWrongArgumentCount("DUMP"))
	}
	key := args[0]
	obj := store.Get(key)
	if obj == nil {
		return makeEvalResult(clientio.NIL)
	}

	serializedValue, err := rdbSerialize(obj)
	if err != nil {
		fmt.Println("error", err)
		return makeEvalError(diceerrors.ErrGeneral("serialization failed"))
	}
	encodedResult := base64.StdEncoding.EncodeToString(serializedValue)

	return makeEvalResult(encodedResult)
}

func evalRestore(args []string, store *dstore.Store) *EvalResponse {
	if len(args) < 3 {
		return makeEvalError(diceerrors.ErrWrongArgumentCount("RESTORE"))
	}

	key := args[0]
	ttlStr := args[1]
	ttl, _ := strconv.ParseInt(ttlStr, 10, 64)

	encodedValue := args[2]
	serializedData, err := base64.StdEncoding.DecodeString(encodedValue)
	if err != nil {
		return makeEvalError(diceerrors.ErrGeneral("failed to decode base64 value"))
	}
	obj, err := rdbDeserialize(serializedData)
	if err != nil {
		return makeEvalError(diceerrors.ErrGeneral("deserialization failed"))
	}

	newobj := store.NewObj(obj.Value, ttl, obj.Type)
	var keepttl = true

	if ttl > 0 {
		store.Put(key, newobj, dstore.WithKeepTTL(keepttl))
	} else {
		store.Put(key, obj)
	}

	return makeEvalResult(clientio.OK)
}

// evalHLEN returns the number of fields contained in the hash stored at key.
//
// If key doesn't exist, it returns 0.
//
// Usage: HLEN key
func evalHLEN(args []string, store *dstore.Store) *EvalResponse {
	if len(args) != 1 {
		return &EvalResponse{
			Result: nil,
			Error:  diceerrors.ErrWrongArgumentCount("HLEN"),
		}
	}

	key := args[0]

	obj := store.Get(key)

	if obj == nil {
		return &EvalResponse{
			Result: clientio.IntegerZero,
			Error:  nil,
		}
	}

	if err := object.AssertType(obj.Type, object.ObjTypeHashMap); err != nil {
		return &EvalResponse{
			Result: nil,
			Error:  diceerrors.ErrWrongTypeOperation,
		}
	}

	hashMap := obj.Value.(HashMap)
	return &EvalResponse{
		Result: len(hashMap),
		Error:  nil,
	}
}

// evalHSTRLEN returns the length of value associated with field in the hash stored at key.
//
// This command returns 0, if the specified field doesn't exist in the key
//
// If key doesn't exist, it returns 0.
//
// Usage: HSTRLEN key field value
func evalHSTRLEN(args []string, store *dstore.Store) *EvalResponse {
	if len(args) != 2 {
		return &EvalResponse{
			Result: nil,
			Error:  diceerrors.ErrWrongArgumentCount("HSTRLEN"),
		}
	}

	key := args[0]
	hmKey := args[1]
	obj := store.Get(key)

	var hashMap HashMap

	if obj != nil {
		if err := object.AssertType(obj.Type, object.ObjTypeHashMap); err != nil {
			return &EvalResponse{
				Result: nil,
				Error:  diceerrors.ErrWrongTypeOperation,
			}
		}
		hashMap = obj.Value.(HashMap)
	} else {
		return &EvalResponse{
			Result: clientio.IntegerZero,
			Error:  nil,
		}
	}

	val, ok := hashMap.Get(hmKey)
	// Return 0, if specified field doesn't exist in the HashMap.
	if ok {
		return &EvalResponse{
			Result: len(*val),
			Error:  nil,
		}
	}
	return &EvalResponse{
		Result: clientio.IntegerZero,
		Error:  nil,
	}
}

// evalHSCAN return a two element multi-bulk reply, where the first element is a string representing the cursor,
// and the second element is a multi-bulk with an array of elements.
//
// The array of elements contain two elements, a field and a value, for every returned element of the Hash.
//
// If key doesn't exist, it returns an array containing 0 and empty array.
//
// Usage: HSCAN key cursor [MATCH pattern] [COUNT count]
func evalHSCAN(args []string, store *dstore.Store) *EvalResponse {
	if len(args) < 2 {
		return &EvalResponse{
			Result: nil,
			Error:  diceerrors.ErrWrongArgumentCount("HSCAN"),
		}
	}

	key := args[0]
	cursor, err := strconv.ParseInt(args[1], 10, 64)
	if err != nil {
		return &EvalResponse{
			Result: nil,
			Error:  diceerrors.ErrIntegerOutOfRange,
		}
	}

	obj := store.Get(key)
	if obj == nil {
		return &EvalResponse{
			Result: []interface{}{"0", []string{}},
			Error:  nil,
		}
	}

	if err := object.AssertType(obj.Type, object.ObjTypeHashMap); err != nil {
		return &EvalResponse{
			Result: nil,
			Error:  diceerrors.ErrWrongTypeOperation,
		}
	}

	hashMap := obj.Value.(HashMap)
	pattern := "*"
	count := 10

	// Parse optional arguments
	for i := 2; i < len(args); i += 2 {
		switch strings.ToUpper(args[i]) {
		case "MATCH":
			if i+1 < len(args) {
				pattern = args[i+1]
			}
		case CountConst:
			if i+1 < len(args) {
				parsedCount, err := strconv.Atoi(args[i+1])
				if err != nil || parsedCount < 1 {
					return &EvalResponse{
						Result: nil,
						Error:  diceerrors.ErrIntegerOutOfRange,
					}
				}
				count = parsedCount
			}
		}
	}

	// Note that this implementation has a time complexity of O(N), where N is the number of keys in 'hashMap'.
	// This is in contrast to Redis, which implements HSCAN in O(1) time complexity by maintaining a cursor.
	keys := make([]string, 0, len(hashMap))
	for k := range hashMap {
		keys = append(keys, k)
	}
	sort.Strings(keys)

	matched := 0
	results := make([]string, 0, count*2)
	newCursor := 0

	g, err := glob.Compile(pattern)
	if err != nil {
		return &EvalResponse{
			Result: nil,
			Error:  diceerrors.ErrGeneral(fmt.Sprintf("Invalid glob pattern: %s", err)),
		}
	}

	// Scan the keys and add them to the results if they match the pattern
	for i := int(cursor); i < len(keys); i++ {
		if g.Match(keys[i]) {
			results = append(results, keys[i], hashMap[keys[i]])
			matched++
			if matched >= count {
				newCursor = i + 1
				break
			}
		}
	}

	// If we've scanned all keys, reset cursor to 0
	if newCursor >= len(keys) {
		newCursor = 0
	}

	return &EvalResponse{
		Result: []interface{}{strconv.Itoa(newCursor), results},
		Error:  nil,
	}
}

// evalBF.RESERVE evaluates the BF.RESERVE command responsible for initializing a
// new bloom filter and allocation it's relevant parameters based on given inputs.
// If no params are provided, it uses defaults.
func evalBFRESERVE(args []string, store *dstore.Store) *EvalResponse {
	if len(args) < 3 {
		return makeEvalError(diceerrors.ErrWrongArgumentCount("BF.RESERVE"))
	}

	opts, err := newBloomOpts(args[1:])
	if err != nil {
		return makeEvalError(err)
	}

	key := args[0]

	bf, err := GetBloomFilter(key, store)
	if err != nil && err != diceerrors.ErrKeyNotFound { // bloom filter does not exist
		return makeEvalError(err)
	} else if err != nil && err == diceerrors.ErrKeyNotFound { // key does not exists
		CreateOrReplaceBloomFilter(key, opts, store)
		return makeEvalResult(clientio.OK)
	} else if bf != nil { // bloom filter already exists
		return makeEvalError(diceerrors.ErrKeyExists)
	}
	return makeEvalResult(clientio.OK)
}

// evalBFADD evaluates the BF.ADD command responsible for adding an element to a bloom filter. If the filter does not
// exist, it will create a new one with default parameters.
func evalBFADD(args []string, store *dstore.Store) *EvalResponse {
	if len(args) != 2 {
		return makeEvalError(diceerrors.ErrWrongArgumentCount("BF.ADD"))
	}

	bf, err := GetOrCreateBloomFilter(args[0], store, nil)
	if err != nil {
		return makeEvalError(err)
	}

	result, err := bf.add(args[1])
	if err != nil {
		return makeEvalError(err)
	}

	return makeEvalResult(result)
}

// evalBFEXISTS evaluates the BF.EXISTS command responsible for checking existence of an element in a bloom filter.
func evalBFEXISTS(args []string, store *dstore.Store) *EvalResponse {
	// todo must work with objects of
	if len(args) != 2 {
		return makeEvalError(diceerrors.ErrWrongArgumentCount("BF.EXISTS"))
	}

	bf, err := GetBloomFilter(args[0], store)
	if err != nil && err != diceerrors.ErrKeyNotFound {
		return makeEvalError(err)
	} else if err != nil && err == diceerrors.ErrKeyNotFound {
		return makeEvalResult(clientio.IntegerZero)
	}

	result, err := bf.exists(args[1])
	if err != nil {
		return makeEvalError(err)
	}
	return makeEvalResult(result)
}

// evalBFINFO evaluates the BF.INFO command responsible for returning the
// parameters and metadata of an existing bloom filter.
func evalBFINFO(args []string, store *dstore.Store) *EvalResponse {
	if len(args) < 1 || len(args) > 2 {
		return makeEvalError(diceerrors.ErrWrongArgumentCount("BF.INFO"))
	}

	bf, err := GetBloomFilter(args[0], store)
	if err != nil {
		return makeEvalError(err)
	}

	opt := ""
	if len(args) == 2 {
		opt = args[1]
	}

	result, err := bf.info(opt)
	if err != nil {
		return makeEvalError(err)
	}
	return makeEvalResult(result)
}

// This command removes the element with the maximum score from the sorted set.
// If two elements have the same score then the members are aligned in lexicographically and the lexicographically greater element is removed.
// There is a second optional element called count which specifies the number of element to be removed.
// Returns the removed elements from the sorted set.
func evalZPOPMAX(args []string, store *dstore.Store) *EvalResponse {
	if len(args) < 1 || len(args) > 2 {
		return &EvalResponse{
			Result: clientio.NIL,
			Error:  diceerrors.ErrWrongArgumentCount("ZPOPMAX"),
		}
	}

	key := args[0]
	obj := store.Get(key)

	count := 1
	if len(args) > 1 {
		ops, err := strconv.Atoi(args[1])
		if err != nil {
			return &EvalResponse{
				Result: clientio.NIL,
				Error:  diceerrors.ErrGeneral("value is out of range, must be positive"), // This error is thrown when then count argument is not an integer
			}
		}
		if ops <= 0 {
			return &EvalResponse{
				Result: []string{}, // Returns empty array when the count is less than or equal to  0
				Error:  nil,
			}
		}
		count = ops
	}

	if obj == nil {
		return &EvalResponse{
			Result: []string{}, // Returns empty array when the object with given key is not present in the store
			Error:  nil,
		}
	}

	var sortedSet *sortedset.Set
	sortedSet, err := sortedset.FromObject(obj)
	if err != nil {
		return &EvalResponse{
			Result: clientio.NIL,
			Error:  diceerrors.ErrWrongTypeOperation, // Returns this error when a key is present in the store but is not of type sortedset.Set
		}
	}

	var res []string = sortedSet.PopMax(count)

	return &EvalResponse{
		Result: res,
		Error:  nil,
	}
}

// evalJSONARRTRIM trim an array so that it contains only the specified inclusive range of elements
// an array of integer replies for each path, the array's new size, or nil, if the matching JSON value is not an array.
func evalJSONARRTRIM(args []string, store *dstore.Store) *EvalResponse {
	if len(args) != 4 {
		return &EvalResponse{
			Result: nil,
			Error:  diceerrors.ErrWrongArgumentCount("JSON.ARRTRIM"),
		}
	}
	var err error

	start := args[2]
	stop := args[3]
	var startIdx, stopIdx int
	startIdx, err = strconv.Atoi(start)
	if err != nil {
		return &EvalResponse{
			Result: nil,
			Error:  diceerrors.ErrIntegerOutOfRange,
		}
	}
	stopIdx, err = strconv.Atoi(stop)
	if err != nil {
		return &EvalResponse{
			Result: nil,
			Error:  diceerrors.ErrIntegerOutOfRange,
		}
	}

	key := args[0]
	obj := store.Get(key)
	if obj == nil {
		return &EvalResponse{
			Result: nil,
			Error:  diceerrors.ErrGeneral("key does not exist"),
		}
	}

	if errWithMessage := object.AssertType(obj.Type, object.ObjTypeJSON); errWithMessage != nil {
		return &EvalResponse{
			Result: nil,
			Error:  diceerrors.ErrGeneral(string(errWithMessage)),
		}
	}

	jsonData := obj.Value

	_, err = sonic.Marshal(jsonData)
	if err != nil {
		return &EvalResponse{
			Result: nil,
			Error:  diceerrors.ErrGeneral("Existing key has wrong Dice type"),
		}
	}

	path := args[1]
	expr, err := jp.ParseString(path)
	if err != nil {
		return &EvalResponse{
			Result: nil,
			Error:  diceerrors.ErrJSONPathNotFound(path),
		}
	}

	results := expr.Get(jsonData)
	if len(results) == 0 {
		return &EvalResponse{
			Result: clientio.RespEmptyArray,
			Error:  nil,
		}
	}

	var resultsArray []interface{}
	// Capture the modified data when modifying the root path
	newData, modifyErr := expr.Modify(jsonData, func(data any) (interface{}, bool) {
		arr, ok := data.([]interface{})
		if !ok {
			// Not an array
			resultsArray = append(resultsArray, nil)
			return data, false
		}

		updatedArray := trimElementAndUpdateArray(arr, startIdx, stopIdx)

		resultsArray = append(resultsArray, len(updatedArray))
		return updatedArray, true
	})
	if modifyErr != nil {
		return &EvalResponse{
			Result: nil,
			Error:  diceerrors.ErrGeneral(fmt.Sprintf("ERR failed to modify JSON data: %v", modifyErr)),
		}
	}

	jsonData = newData
	obj.Value = jsonData

	return &EvalResponse{
		Result: resultsArray,
		Error:  nil,
	}
}

// evalLPUSH inserts value(s) one by one at the head of of the list
//
// # Returns list length after command execution
//
// Usage: LPUSH key value [value...]
func evalLPUSH(args []string, store *dstore.Store) *EvalResponse {
	if len(args) < 2 {
		return &EvalResponse{
			Result: nil,
			Error:  diceerrors.ErrWrongArgumentCount("LPUSH"),
		}
	}

	obj := store.Get(args[0])
	if obj == nil {
		obj = store.NewObj(NewDeque(), -1, object.ObjTypeDequeue)
	}

	if err := object.AssertType(obj.Type, object.ObjTypeDequeue); err != nil {
		return &EvalResponse{
			Result: nil,
			Error:  diceerrors.ErrWrongTypeOperation,
		}
	}

	store.Put(args[0], obj)
	for i := 1; i < len(args); i++ {
		obj.Value.(*Deque).LPush(args[i])
	}

	deq := obj.Value.(*Deque)

	return &EvalResponse{
		Result: deq.Length,
		Error:  nil,
	}
}

// evalRPUSH inserts value(s) one by one at the tail of of the list
//
// # Returns list length after command execution
//
// Usage: RPUSH key value [value...]
func evalRPUSH(args []string, store *dstore.Store) *EvalResponse {
	if len(args) < 2 {
		return &EvalResponse{
			Result: nil,
			Error:  diceerrors.ErrWrongArgumentCount("RPUSH"),
		}
	}

	obj := store.Get(args[0])
	if obj == nil {
		obj = store.NewObj(NewDeque(), -1, object.ObjTypeDequeue)
	}

	if err := object.AssertType(obj.Type, object.ObjTypeDequeue); err != nil {
		return &EvalResponse{
			Result: nil,
			Error:  diceerrors.ErrWrongTypeOperation,
		}
	}

	store.Put(args[0], obj)
	for i := 1; i < len(args); i++ {
		obj.Value.(*Deque).RPush(args[i])
	}

	deq := obj.Value.(*Deque)

	return &EvalResponse{
		Result: deq.Length,
		Error:  nil,
	}
}

// evalLPOP pops the element at the head of the list and returns it
//
// # Returns the element at the head of the list
//
// Usage: LPOP key
func evalLPOP(args []string, store *dstore.Store) *EvalResponse {
	// By default we pop only 1
	popNumber := 1

	// LPOP accepts 1 or 2 arguments only - LPOP key [count]

	if len(args) < 1 || len(args) > 2 {
		return &EvalResponse{
			Result: nil,
			Error:  diceerrors.ErrWrongArgumentCount("LPOP"),
		}
	}

	if len(args) == 2 {
		nos, err := strconv.Atoi(args[1])
		if err != nil {
			return &EvalResponse{
				Result: nil,
				Error:  diceerrors.ErrInvalidNumberFormat,
			}
		}
		if nos == 0 {
			// returns empty string if count given is 0
			return &EvalResponse{
				Result: clientio.NIL,
				Error:  nil,
			}
		}
		if nos < 0 {
			// returns an out of range err if count is negetive
			return &EvalResponse{
				Result: nil,
				Error:  diceerrors.ErrIntegerOutOfRange,
			}
		}
		popNumber = nos
	}

	obj := store.Get(args[0])
	if obj == nil {
		return &EvalResponse{
			Result: clientio.NIL,
			Error:  nil,
		}
	}

	if err := object.AssertType(obj.Type, object.ObjTypeDequeue); err != nil {
		return &EvalResponse{
			Result: nil,
			Error:  diceerrors.ErrWrongTypeOperation,
		}
	}

	deq := obj.Value.(*Deque)

	// holds the elements popped
	var elements []string
	for iter := 0; iter < popNumber; iter++ {
		x, err := deq.LPop()
		if err != nil {
			if errors.Is(err, ErrDequeEmpty) {
				break
			}
		}
		elements = append(elements, x)
	}

	if len(elements) == 0 {
		return &EvalResponse{
			Result: clientio.NIL,
			Error:  nil,
		}
	}

	if len(elements) == 1 {
		return &EvalResponse{
			Result: elements[0],
			Error:  nil,
		}
	}

	return &EvalResponse{
		Result: elements,
		Error:  nil,
	}
}

// evalRPOP pops the element at the tail of the list and returns it
//
// # Returns the element at the tail of the list
//
// Usage: RPOP key
func evalRPOP(args []string, store *dstore.Store) *EvalResponse {
	if len(args) != 1 {
		return &EvalResponse{
			Result: nil,
			Error:  diceerrors.ErrWrongArgumentCount("RPOP"),
		}
	}

	obj := store.Get(args[0])
	if obj == nil {
		return &EvalResponse{
			Result: clientio.NIL,
			Error:  nil,
		}
	}

	if err := object.AssertType(obj.Type, object.ObjTypeDequeue); err != nil {
		return &EvalResponse{
			Result: nil,
			Error:  diceerrors.ErrWrongTypeOperation,
		}
	}

	deq := obj.Value.(*Deque)
	x, err := deq.RPop()
	if err != nil {
		if errors.Is(err, ErrDequeEmpty) {
			return &EvalResponse{
				Result: clientio.NIL,
				Error:  nil,
			}
		}
	}

	return &EvalResponse{
		Result: x,
		Error:  nil,
	}
}

// evalLLEN returns the number of elements in the list
//
// Usage: LLEN key
func evalLLEN(args []string, store *dstore.Store) *EvalResponse {
	if len(args) != 1 {
		return &EvalResponse{
			Result: nil,
			Error:  diceerrors.ErrWrongArgumentCount("LLEN"),
		}
	}

	obj := store.Get(args[0])
	if obj == nil {
		return &EvalResponse{
			Result: clientio.IntegerZero,
			Error:  nil,
		}
	}

	if err := object.AssertType(obj.Type, object.ObjTypeDequeue); err != nil {
		return &EvalResponse{
			Result: nil,
			Error:  diceerrors.ErrWrongTypeOperation,
		}
	}

	deq := obj.Value.(*Deque)
	return &EvalResponse{
		Result: deq.Length,
		Error:  nil,
	}
}

// evalJSONARRAPPEND appends the value(s) provided in the args to the given array path
// in the JSON object saved at key in arguments.
// Args must contain atleast a key, path and value.
// If the key does not exist or is expired, it returns response.NIL.
// If the object at given path is not an array, it returns response.NIL.
// Returns the new length of the array at path.
func evalJSONARRAPPEND(args []string, store *dstore.Store) *EvalResponse {
	if len(args) < 3 {
		return &EvalResponse{
			Result: nil,
			Error:  diceerrors.ErrWrongArgumentCount("JSON.ARRAPPEND"),
		}
	}

	key := args[0]
	path := args[1]
	values := args[2:]

	obj := store.Get(key)
	if obj == nil {
		return &EvalResponse{
			Result: clientio.NIL,
			Error:  nil,
		}
	}
	if errWithMessage := object.AssertType(obj.Type, object.ObjTypeJSON); errWithMessage != nil {
		return &EvalResponse{
			Result: nil,
			Error:  diceerrors.ErrWrongTypeOperation,
		}
	}
	jsonData := obj.Value

	expr, err := jp.ParseString(path)
	if err != nil {
		return &EvalResponse{
			Result: nil,
			Error:  diceerrors.ErrJSONPathNotFound(path),
		}
	}

	// Parse the input values as JSON
	parsedValues := make([]interface{}, len(values))
	for i, v := range values {
		var parsedValue interface{}
		err := sonic.UnmarshalString(v, &parsedValue)
		if err != nil {
			return &EvalResponse{
				Result: nil,
				Error:  diceerrors.ErrGeneral(err.Error()),
			}
		}
		parsedValues[i] = parsedValue
	}

	var resultsArray []interface{}
	modified := false

	// Capture the modified data when modifying the root path
	var newData interface{}
	var modifyErr error

	newData, modifyErr = expr.Modify(jsonData, func(data any) (interface{}, bool) {
		arr, ok := data.([]interface{})
		if !ok {
			// Not an array
			resultsArray = append(resultsArray, clientio.NIL)
			return data, false
		}

		// Append the parsed values to the array
		arr = append(arr, parsedValues...)

		resultsArray = append(resultsArray, int64(len(arr)))
		modified = true
		return arr, modified
	})

	if modifyErr != nil {
		return &EvalResponse{
			Result: nil,
			Error:  diceerrors.ErrGeneral(modifyErr.Error()),
		}
	}

	if !modified {
		// If no modification was made, it means the path did not exist or was not an array
		return &EvalResponse{
			Result: nil,
			Error:  diceerrors.ErrJSONPathNotFound(path),
		}
	}

	jsonData = newData
	obj.Value = jsonData

	return &EvalResponse{
		Result: resultsArray,
		Error:  nil,
	}
}

// evalJSONARRLEN return the length of the JSON array at path in key
// Returns an array of integer replies, an integer for each matching value,
// each is the array's length, or nil, if the matching value is not an array.
// Returns encoded error if the key doesn't exist or key is expired or the matching value is not an array.
// Returns encoded error response if incorrect number of arguments
func evalJSONARRLEN(args []string, store *dstore.Store) *EvalResponse {
	if len(args) < 1 {
		return &EvalResponse{
			Result: nil,
			Error:  diceerrors.ErrWrongArgumentCount("JSON.ARRLEN"),
		}
	}
	key := args[0]

	// Retrieve the object from the database
	obj := store.Get(key)

	// If the object is not present in the store or if its nil, then we should simply return nil.
	if obj == nil {
		return &EvalResponse{
			Result: clientio.NIL,
			Error:  nil,
		}
	}

	if errWithMessage := object.AssertType(obj.Type, object.ObjTypeJSON); errWithMessage != nil {
		return &EvalResponse{
			Result: nil,
			Error:  diceerrors.ErrWrongTypeOperation,
		}
	}

	jsonData := obj.Value

	_, err := sonic.Marshal(jsonData)
	if err != nil {
		return &EvalResponse{
			Result: nil,
			Error:  diceerrors.ErrWrongTypeOperation,
		}
	}

	// This is the case if only argument passed to JSON.ARRLEN is the key itself.
	// This is valid only if the key holds an array; otherwise, an error should be returned.
	if len(args) == 1 {
		if utils.GetJSONFieldType(jsonData) == utils.ArrayType {
			return &EvalResponse{
				Result: len(jsonData.([]interface{})),
				Error:  nil,
			}
		}
		return &EvalResponse{
			Result: nil,
			Error:  diceerrors.ErrWrongTypeOperation,
		}
	}

	path := args[1] // Getting the path to find the length of the array
	expr, err := jp.ParseString(path)
	if err != nil {
		return &EvalResponse{
			Result: nil,
			Error:  diceerrors.ErrJSONPathNotFound(path),
		}
	}

	results := expr.Get(jsonData)

	// If there are no results, that means the JSONPath does not exist
	if len(results) == 0 {
		return &EvalResponse{
			Result: nil,
			Error:  diceerrors.ErrJSONPathNotFound(path),
		}
	}

	// If the results are greater than one, we need to print them as a list
	// This condition should be updated in future when supporting Complex JSONPaths
	if len(results) > 1 {
		arrlenList := make([]interface{}, 0, len(results))
		for _, result := range results {
			switch utils.GetJSONFieldType(result) {
			case utils.ArrayType:
				arrlenList = append(arrlenList, len(result.([]interface{})))
			default:
				arrlenList = append(arrlenList, clientio.NIL)
			}
		}

		return &EvalResponse{
			Result: arrlenList,
			Error:  nil,
		}
	}

	// Single result should be printed as single integer instead of list
	jsonValue := results[0]

	if utils.GetJSONFieldType(jsonValue) == utils.ArrayType {
		return &EvalResponse{
			Result: len(jsonValue.([]interface{})),
			Error:  nil,
		}
	}

	// If execution reaches this point, the provided path either does not exist.
	return &EvalResponse{
		Result: nil,
		Error:  diceerrors.ErrJSONPathNotFound(path),
	}
}

// popElementAndUpdateArray removes an element at the given index
// Returns popped element, remaining array and error
func popElementAndUpdateArray(arr []any, index string) (popElem any, updatedArray []any, err error) {
	if len(arr) == 0 {
		return nil, nil, nil
	}

	var idx int
	// if index is empty, pop last element
	if index == "" {
		idx = len(arr) - 1
	} else {
		var err error
		idx, err = strconv.Atoi(index)
		if err != nil {
			return nil, nil, err
		}
		// convert index to a valid index
		idx = adjustIndex(idx, arr)
	}

	popElem = arr[idx]
	arr = append(arr[:idx], arr[idx+1:]...)

	return popElem, arr, nil
}

func evalJSONARRPOP(args []string, store *dstore.Store) *EvalResponse {
	if len(args) < 1 {
		return &EvalResponse{
			Result: nil,
			Error:  diceerrors.ErrWrongArgumentCount("JSON.ARRPOP"),
		}
	}
	key := args[0]

	var path = defaultRootPath
	if len(args) >= 2 {
		path = args[1]
	}

	var index string
	if len(args) >= 3 {
		index = args[2]
	}

	// Retrieve the object from the database
	obj := store.Get(key)
	if obj == nil {
		return &EvalResponse{
			Result: nil,
			Error:  diceerrors.ErrKeyNotFound,
		}
	}

	if errWithMessage := object.AssertType(obj.Type, object.ObjTypeJSON); errWithMessage != nil {
		return &EvalResponse{
			Result: nil,
			Error:  diceerrors.ErrWrongTypeOperation,
		}
	}

	jsonData := obj.Value
	_, err := sonic.Marshal(jsonData)
	if err != nil {
		return &EvalResponse{
			Result: nil,
			Error:  diceerrors.ErrWrongTypeOperation,
		}
	}

	if path == defaultRootPath {
		arr, ok := jsonData.([]any)
		// if value can not be converted to array, it is of another type
		// returns nil in this case similar to redis
		// also, return nil if array is empty
		if !ok || len(arr) == 0 {
			return &EvalResponse{
				Result: nil,
				Error:  diceerrors.ErrWrongTypeOperation,
			}
		}
		popElem, arr, err := popElementAndUpdateArray(arr, index)
		if err != nil {
			return &EvalResponse{
				Result: nil,
				Error:  diceerrors.ErrGeneral(err.Error()),
			}
		}

		// save the remaining array
		newObj := store.NewObj(arr, -1, object.ObjTypeJSON)
		store.Put(key, newObj)

		return &EvalResponse{
			Result: popElem,
			Error:  nil,
		}
	}

	// if path is not root then extract value at path
	expr, err := jp.ParseString(path)
	if err != nil {
		return &EvalResponse{
			Result: nil,
			Error:  diceerrors.ErrJSONPathNotFound(path),
		}
	}
	results := expr.Get(jsonData)

	// process value at each path
	popArr := make([]any, 0, len(results))
	for _, result := range results {
		arr, ok := result.([]any)
		// if value can not be converted to array, it is of another type
		// returns nil in this case similar to redis
		// also, return nil if array is empty
		if !ok || len(arr) == 0 {
			popArr = append(popArr, clientio.NIL)
			continue
		}

		popElem, arr, err := popElementAndUpdateArray(arr, index)
		if err != nil {
			return &EvalResponse{
				Result: nil,
				Error:  diceerrors.ErrGeneral(err.Error()),
			}
		}

		// update array in place in the json object
		err = expr.Set(jsonData, arr)
		if err != nil {
			return &EvalResponse{
				Result: nil,
				Error:  diceerrors.ErrGeneral(err.Error()),
			}
		}

		popArr = append(popArr, popElem)
	}
	return &EvalResponse{
		Result: popArr,
		Error:  nil,
	}
}

// evalJSONARRINSERT insert the json values into the array at path before the index (shifts to the right)
// returns an array of integer replies for each path, the array's new size, or nil.
func evalJSONARRINSERT(args []string, store *dstore.Store) *EvalResponse {
	if len(args) < 4 {
		return &EvalResponse{
			Result: nil,
			Error:  diceerrors.ErrWrongArgumentCount("JSON.ARRINSERT"),
		}
	}
	key := args[0]
	obj := store.Get(key)
	if obj == nil {
		return &EvalResponse{
			Result: nil,
			Error:  diceerrors.ErrGeneral("key does not exist"),
		}
	}

	if errWithMessage := object.AssertType(obj.Type, object.ObjTypeJSON); errWithMessage != nil {
		return &EvalResponse{
			Result: nil,
			Error:  diceerrors.ErrGeneral(string(errWithMessage)),
		}
	}

	jsonData := obj.Value
	var err error
	_, err = sonic.Marshal(jsonData)
	if err != nil {
		return &EvalResponse{
			Result: nil,
			Error:  diceerrors.ErrGeneral("Existing key has wrong Dice type"),
		}
	}

	path := args[1]
	expr, err := jp.ParseString(path)
	if err != nil {
		return &EvalResponse{
			Result: nil,
			Error:  diceerrors.ErrJSONPathNotFound(path),
		}
	}

	results := expr.Get(jsonData)
	if len(results) == 0 {
		return &EvalResponse{
			Result: clientio.RespEmptyArray,
			Error:  nil,
		}
	}
	index := args[2]
	var idx int
	idx, err = strconv.Atoi(index)
	if err != nil {
		return &EvalResponse{
			Result: nil,
			Error:  diceerrors.ErrIntegerOutOfRange,
		}
	}

	values := args[3:]
	// Parse the input values as JSON
	parsedValues := make([]interface{}, len(values))
	for i, v := range values {
		var parsedValue interface{}
		err := sonic.UnmarshalString(v, &parsedValue)
		if err != nil {
			return &EvalResponse{
				Result: nil,
				Error:  diceerrors.ErrGeneral(err.Error()),
			}
		}
		parsedValues[i] = parsedValue
	}

	var resultsArray []interface{}
	// Capture the modified data when modifying the root path
	modified := false
	newData, modifyErr := expr.Modify(jsonData, func(data any) (interface{}, bool) {
		arr, ok := data.([]interface{})
		if !ok {
			// Not an array
			resultsArray = append(resultsArray, nil)
			return data, false
		}

		// Append the parsed values to the array
		updatedArray, insertErr := insertElementAndUpdateArray(arr, idx, parsedValues)
		if insertErr != nil {
			err = insertErr
			return data, false
		}
		modified = true
		resultsArray = append(resultsArray, len(updatedArray))
		return updatedArray, true
	})
	if err != nil {
		return &EvalResponse{
			Result: nil,
			Error:  diceerrors.ErrGeneral(err.Error()),
		}
	}

	if modifyErr != nil {
		return &EvalResponse{
			Result: nil,
			Error:  diceerrors.ErrGeneral(fmt.Sprintf("ERR failed to modify JSON data: %v", modifyErr)),
		}
	}

	if !modified {
		return &EvalResponse{
			Result: resultsArray,
			Error:  nil,
		}
	}

	jsonData = newData
	obj.Value = jsonData
	return &EvalResponse{
		Result: resultsArray,
		Error:  nil,
	}
}

// evalJSONOBJKEYS retrieves the keys of a JSON object stored at path specified.
// It takes two arguments: the key where the JSON document is stored, and an optional JSON path.
// It returns a list of keys from the object at the specified path or an error if the path is invalid.
func evalJSONOBJKEYS(args []string, store *dstore.Store) *EvalResponse {
	if len(args) < 1 {
		return &EvalResponse{
			Result: nil,
			Error:  diceerrors.ErrWrongArgumentCount("JSON.OBJKEYS"),
		}
	}

	key := args[0]
	// Default path is root if not specified
	path := defaultRootPath
	if len(args) > 1 {
		path = args[1]
	}

	// Retrieve the object from the database
	obj := store.Get(key)
	if obj == nil {
		return &EvalResponse{
			Result: nil,
			Error:  diceerrors.ErrGeneral("could not perform this operation on a key that doesn't exist"),
		}
	}

	// Check if the object is of JSON type
	if errWithMessage := object.AssertType(obj.Type, object.ObjTypeJSON); errWithMessage != nil {
		return &EvalResponse{
			Result: nil,
			Error:  diceerrors.ErrGeneral(string(errWithMessage)),
		}
	}

	jsonData := obj.Value
	_, err := sonic.Marshal(jsonData)
	if err != nil {
		return &EvalResponse{
			Result: nil,
			Error:  diceerrors.ErrGeneral("Existing key has wrong Dice type"),
		}
	}

	// If path is root, return all keys of the entire JSON
	if len(args) == 1 {
		if utils.GetJSONFieldType(jsonData) == utils.ObjectType {
			keys := make([]string, 0)
			for key := range jsonData.(map[string]interface{}) {
				keys = append(keys, key)
			}
			return &EvalResponse{
				Result: keys,
				Error:  nil,
			}
		}
		return &EvalResponse{
			Result: nil,
			Error:  diceerrors.ErrWrongTypeOperation,
		}
	}

	// Parse the JSONPath expression
	expr, err := jp.ParseString(path)
	if err != nil {
		return &EvalResponse{
			Result: nil,
			Error:  diceerrors.ErrGeneral(err.Error()),
		}
	}

	// Execute the JSONPath query
	results := expr.Get(jsonData)
	if len(results) == 0 {
		return &EvalResponse{
			Result: clientio.RespEmptyArray,
			Error:  nil,
		}
	}

	keysList := make([]interface{}, 0, len(results))

	for _, result := range results {
		switch utils.GetJSONFieldType(result) {
		case utils.ObjectType:
			keys := make([]string, 0)
			for key := range result.(map[string]interface{}) {
				keys = append(keys, key)
			}
			keysList = append(keysList, keys)
		default:
			keysList = append(keysList, nil)
		}
	}

	return &EvalResponse{
		Result: keysList,
		Error:  nil,
	}
}

func evalJSONRESP(args []string, store *dstore.Store) *EvalResponse {
	if len(args) < 1 {
		return &EvalResponse{
			Result: nil,
			Error:  diceerrors.ErrWrongArgumentCount("JSON.RESP"),
		}
	}
	key := args[0]

	path := defaultRootPath
	if len(args) > 1 {
		path = args[1]
	}

	obj := store.Get(key)
	if obj == nil {
		return &EvalResponse{
			Result: clientio.NIL,
			Error:  nil,
		}
	}

	// Check if the object is of JSON type
	if errWithMessage := object.AssertType(obj.Type, object.ObjTypeJSON); errWithMessage != nil {
		return &EvalResponse{
			Result: nil,
			Error:  diceerrors.ErrWrongTypeOperation,
		}
	}

	jsonData := obj.Value
	if path == defaultRootPath {
		resp := parseJSONStructure(jsonData, false)

		return &EvalResponse{
			Result: resp,
			Error:  nil,
		}
	}

	// if path is not root then extract value at path
	expr, err := jp.ParseString(path)
	if err != nil {
		return &EvalResponse{
			Result: nil,
			Error:  diceerrors.ErrInvalidJSONPathType,
		}
	}
	results := expr.Get(jsonData)

	// process value at each path
	ret := make([]any, 0, len(results))

	for _, result := range results {
		resp := parseJSONStructure(result, false)
		ret = append(ret, resp)
	}

	return &EvalResponse{
		Result: ret,
		Error:  nil,
	}
}

func parseJSONStructure(jsonData interface{}, nested bool) (resp []any) {
	switch json := jsonData.(type) {
	case string, bool:
		resp = append(resp, json)
	case int, int8, int16, int32, int64, uint, uint8, uint16, uint32, uint64, float32, float64, nil:
		resp = append(resp, json)
	case map[string]interface{}:
		resp = append(resp, "{")
		for key, value := range json {
			resp = append(resp, key)
			resp = append(resp, parseJSONStructure(value, true)...)
		}
		// wrap in another array to offset print
		if nested {
			resp = []interface{}{resp}
		}
	case []interface{}:
		resp = append(resp, "[")
		for _, value := range json {
			resp = append(resp, parseJSONStructure(value, true)...)
		}
		// wrap in another array to offset print
		if nested {
			resp = []interface{}{resp}
		}
	default:
		resp = append(resp, []byte("(unsupported type)"))
	}
	return resp
}

// evalJSONDEBUG reports value's memory usage in bytes
// Returns arity error if subcommand is missing
// Supports only two subcommand as of now - HELP and MEMORY
func evalJSONDebug(args []string, store *dstore.Store) *EvalResponse {
	if len(args) < 1 {
		return &EvalResponse{
			Result: nil,
			Error:  diceerrors.ErrWrongArgumentCount("JSON.DEBUG"),
		}
	}
	subcommand := strings.ToUpper(args[0])
	switch subcommand {
	case Help:
		return evalJSONDebugHelp()
	case Memory:
		return evalJSONDebugMemory(args[1:], store)
	default:
		return &EvalResponse{
			Result: nil,
			Error:  diceerrors.ErrGeneral("unknown subcommand - try `JSON.DEBUG HELP`"),
		}
	}
}

// evalJSONDebugHelp implements HELP subcommand for evalJSONDebug
// It returns help text
// It ignore any other args
func evalJSONDebugHelp() *EvalResponse {
	memoryText := "MEMORY <key> [path] - reports memory usage"
	helpText := "HELP                - this message"
	message := []string{memoryText, helpText}
	return &EvalResponse{
		Result: message,
		Error:  nil,
	}
}

// evalJSONDebugMemory implements MEMORY subcommand for evalJSONDebug
// It returns value's memory usage in bytes
func evalJSONDebugMemory(args []string, store *dstore.Store) *EvalResponse {
	if len(args) < 1 {
		return &EvalResponse{
			Result: nil,
			Error:  diceerrors.ErrWrongArgumentCount("JSON.DEBUG"),
		}
	}
	key := args[0]

	// default path is root if not specified
	path := defaultRootPath
	if len(args) > 1 {
		path = args[1] // anymore args are ignored for this command altogether
	}

	obj := store.Get(key)
	if obj == nil {
		return &EvalResponse{
			Result: clientio.IntegerZero,
			Error:  nil,
		}
	}

	// check if the object is a valid JSON
	if errWithMessage := object.AssertType(obj.Type, object.ObjTypeJSON); errWithMessage != nil {
		return &EvalResponse{
			Result: nil,
			Error:  diceerrors.ErrInvalidJSONPathType,
		}
	}

	// handle root path
	if path == defaultRootPath {
		jsonData := obj.Value

		// memory used by json data
		size := calculateSizeInBytes(jsonData)
		if size == -1 {
			return &EvalResponse{
				Result: nil,
				Error:  diceerrors.ErrWrongTypeOperation,
			}
		}
		// add memory used by storage object
		size += int(unsafe.Sizeof(obj)) + calculateSizeInBytes(obj.LastAccessedAt) + calculateSizeInBytes(obj.Type)

		return &EvalResponse{
			Result: size,
			Error:  nil,
		}
	}

	// handle nested paths
	var results []any
	if path != defaultRootPath {
		// check if path is valid
		expr, err := jp.ParseString(path)
		if err != nil {
			return &EvalResponse{
				Result: nil,
				Error:  diceerrors.ErrInvalidJSONPathType,
			}
		}

		results = expr.Get(obj.Value)

		// handle error cases
		if len(results) == 0 {
			// this block will return '[]' for out of bound index for an array json type
			// this will maintain consistency with redis
			isArray := utils.IsArray(obj.Value)
			if isArray {
				arr, ok := obj.Value.([]any)
				if !ok {
					return &EvalResponse{
						Result: nil,
						Error:  diceerrors.ErrGeneral("invalid array json"),
					}
				}
				// extract index from arg
				reg := regexp.MustCompile(`^\$\.?\[(\d+|\*)\]`)
				matches := reg.FindStringSubmatch(path)

				if len(matches) == 2 {
					// convert index to int
					index, err := strconv.Atoi(matches[1])
					if err != nil {
						return &EvalResponse{
							Result: nil,
							Error:  diceerrors.ErrGeneral("unable to extract index"),
						}
					}
					// if index is out of bound return empty array
					if index >= len(arr) {
						return &EvalResponse{
							Result: clientio.EmptyArray,
							Error:  nil,
						}
					}
				}
			}

			// for rest json types, throw error
			return &EvalResponse{
				Result: nil,
				Error:  diceerrors.ErrFormatted("Path '$.%v' does not exist", path),
			}
		}
	}

	// get memory used by each path
	sizeList := make([]interface{}, 0, len(results))
	for _, result := range results {
		size := calculateSizeInBytes(result)
		sizeList = append(sizeList, size)
	}

	return &EvalResponse{
		Result: sizeList,
		Error:  nil,
	}
}

func calculateSizeInBytes(value interface{}) int {
	switch convertedValue := value.(type) {
	case string:
		return int(unsafe.Sizeof(value)) + len(convertedValue)

	case int, int8, int16, int32, int64, uint, uint8, uint16, uint32, uint64, float32, float64, bool, nil:
		return int(unsafe.Sizeof(value))

	// object
	case map[string]interface{}:
		size := int(unsafe.Sizeof(value))
		for k, v := range convertedValue {
			size += int(unsafe.Sizeof(k)) + len(k) + calculateSizeInBytes(v)
		}
		return size

	// array
	case []interface{}:
		size := int(unsafe.Sizeof(value))
		for _, elem := range convertedValue {
			size += calculateSizeInBytes(elem)
		}
		return size

	// unknown type
	default:
		return -1
	}
}

// GETEX key [EX seconds | PX milliseconds | EXAT unix-time-seconds |
// PXAT unix-time-milliseconds | PERSIST]
// Get the value of key and optionally set its expiration.
// GETEX is similar to GET, but is a write command with additional options.
// The GETEX command supports a set of options that modify its behavior:
// EX seconds -- Set the specified expire time, in seconds.
// PX milliseconds -- Set the specified expire time, in milliseconds.
// EXAT timestamp-seconds -- Set the specified Unix time at which the key will expire, in seconds.
// PXAT timestamp-milliseconds -- Set the specified Unix time at which the key will expire, in milliseconds.
// PERSIST -- Remove the time to live associated with the key.
// The RESP value of the key is encoded and then returned
// evalGET returns response.RespNIL if key is expired or it does not exist
func evalGETEX(args []string, store *dstore.Store) *EvalResponse {
	if len(args) < 1 {
		return &EvalResponse{
			Result: nil,
			Error:  diceerrors.ErrWrongArgumentCount("GETEX"),
		}
	}

	var key = args[0]

	var exDurationMs int64 = -1
	var state = Uninitialized
	var persist = false
	for i := 1; i < len(args); i++ {
		arg := strings.ToUpper(args[i])
		switch arg {
		case Ex, Px:
			if state != Uninitialized {
				return &EvalResponse{
					Result: nil,
					Error:  diceerrors.ErrSyntax,
				}
			}
			i++
			if i == len(args) {
				return &EvalResponse{
					Result: nil,
					Error:  diceerrors.ErrSyntax,
				}
			}

			exDuration, err := strconv.ParseInt(args[i], 10, 64)
			if err != nil {
				return &EvalResponse{
					Result: nil,
					Error:  diceerrors.ErrIntegerOutOfRange,
				}
			}
			if exDuration <= 0 || exDuration > maxExDuration {
				return &EvalResponse{
					Result: nil,
					Error:  diceerrors.ErrInvalidExpireTime("GETEX"),
				}
			}

			// converting seconds to milliseconds
			if arg == Ex {
				exDuration *= 1000
			}
			exDurationMs = exDuration
			state = Initialized

		case Pxat, Exat:
			if state != Uninitialized {
				return &EvalResponse{
					Result: nil,
					Error:  diceerrors.ErrSyntax,
				}
			}
			i++
			if i == len(args) {
				return &EvalResponse{
					Result: nil,
					Error:  diceerrors.ErrSyntax,
				}
			}
			exDuration, err := strconv.ParseInt(args[i], 10, 64)
			if err != nil {
				return &EvalResponse{
					Result: nil,
					Error:  diceerrors.ErrIntegerOutOfRange,
				}
			}

			if exDuration < 0 || exDuration > maxExDuration {
				return &EvalResponse{
					Result: nil,
					Error:  diceerrors.ErrInvalidExpireTime("GETEX"),
				}
			}

			if arg == Exat {
				exDuration *= 1000
			}
			exDurationMs = exDuration - utils.GetCurrentTime().UnixMilli()
			// If the expiry time is in the past, set exDurationMs to 0
			// This will be used to signal immediate expiration
			if exDurationMs < 0 {
				exDurationMs = 0
			}
			state = Initialized

		case Persist:
			if state != Uninitialized {
				return &EvalResponse{
					Result: nil,
					Error:  diceerrors.ErrSyntax,
				}
			}
			persist = true
			state = Initialized
		default:
			return &EvalResponse{
				Result: nil,
				Error:  diceerrors.ErrIntegerOutOfRange,
			}
		}
	}

	// Get the key from the hash table
	obj := store.Get(key)

	if obj == nil {
		return &EvalResponse{
			Result: clientio.NIL,
			Error:  nil,
		}
	}

	if object.AssertType(obj.Type, object.ObjTypeSet) == nil ||
		object.AssertType(obj.Type, object.ObjTypeJSON) == nil {
		return &EvalResponse{
			Result: nil,
			Error:  diceerrors.ErrWrongTypeOperation,
		}
	}

	// Get EvalResponse with correct data type
	getResp := evalGET([]string{key}, store)

	// If there is an error return the error response
	if getResp.Error != nil {
		return getResp
	}

	if state == Initialized {
		if persist {
			dstore.DelExpiry(obj, store)
		} else {
			store.SetExpiry(obj, exDurationMs)
		}
	}

	// return an EvalResponse with the value
	return getResp
}

// evalGETDEL returns the value for the queried key in args
// The key should be the only param in args
// The RESP value of the key is encoded and then returned
// In evalGETDEL  If the key exists, it will be deleted before its value is returned.
// evalGETDEL returns response.RespNIL if key is expired or it does not exist
func evalGETDEL(args []string, store *dstore.Store) *EvalResponse {
	if len(args) != 1 {
		return &EvalResponse{
			Result: nil,
			Error:  diceerrors.ErrWrongArgumentCount("GETDEL"),
		}
	}

	key := args[0]

	// getting the key based on previous touch value
	obj := store.GetNoTouch(key)

	// if key does not exist, return RESP encoded nil
	if obj == nil {
		return &EvalResponse{
			Result: clientio.NIL,
			Error:  nil,
		}
	}

	// If the object exists, check if it is a Set object.
	if err := object.AssertType(obj.Type, object.ObjTypeSet); err == nil {
		return &EvalResponse{
			Result: nil,
			Error:  diceerrors.ErrWrongTypeOperation,
		}
	}

	// If the object exists, check if it is a JSON object.
	if err := object.AssertType(obj.Type, object.ObjTypeJSON); err == nil {
		return &EvalResponse{
			Result: nil,
			Error:  diceerrors.ErrWrongTypeOperation,
		}
	}

	// Get the key from the hash table
	objVal := store.GetDel(key)

	// Decode and return the value based on its encoding
	switch oType := objVal.Type; oType {
	case object.ObjTypeInt:
		// Value is stored as an int64, so use type assertion
		if IsInt64(objVal.Value) {
			return &EvalResponse{
				Result: objVal.Value,
				Error:  nil,
			}
		} else if IsString(objVal.Value) {
			return &EvalResponse{
				Result: nil,
				Error:  diceerrors.ErrUnexpectedType("int64", "string"),
			}
		} else {
			return &EvalResponse{
				Result: nil,
				Error:  diceerrors.ErrUnexpectedType("int64", "unknown"),
			}
		}

	case object.ObjTypeString:
		// Value is stored as a string, use type assertion
		if IsString(objVal.Value) {
			return &EvalResponse{
				Result: objVal.Value,
				Error:  nil,
			}
		} else if IsInt64(objVal.Value) {
			return &EvalResponse{
				Result: nil,
				Error:  diceerrors.ErrUnexpectedType("string", "int64"),
			}
		} else {
			return &EvalResponse{
				Result: nil,
				Error:  diceerrors.ErrUnexpectedType("string", "unknown"),
			}
		}

	case object.ObjTypeByteArray:
		// Value is stored as a bytearray, use type assertion
		if val, ok := objVal.Value.(*ByteArray); ok {
			return &EvalResponse{
				Result: string(val.data),
				Error:  nil,
			}
		}
		return &EvalResponse{
			Result: nil,
			Error:  diceerrors.ErrWrongTypeOperation,
		}

	default:
		return &EvalResponse{
			Result: nil,
			Error:  diceerrors.ErrWrongTypeOperation,
		}
	}
}

// helper function to insert key value in hashmap associated with the given hash
func insertInHashMap(args []string, store *dstore.Store) (int64, error) {
	key := args[0]

	obj := store.Get(key)

	var hashMap HashMap

	if obj != nil {
		if err := object.AssertType(obj.Type, object.ObjTypeHashMap); err != nil {
			return 0, diceerrors.ErrWrongTypeOperation
		}
		hashMap = obj.Value.(HashMap)
	}

	keyValuePairs := args[1:]

	hashMap, numKeys, err := hashMapBuilder(keyValuePairs, hashMap)
	if err != nil {
		return 0, err
	}

	obj = store.NewObj(hashMap, -1, object.ObjTypeHashMap)
	store.Put(key, obj)

	return numKeys, nil
}

// evalHSET sets the specified fields to their
// respective values in a hashmap stored at key
//
// This command overwrites the values of specified
// fields that exist in the hash.
//
// If key doesn't exist, a new key holding a hash is created.
//
// Usage: HSET key field value [field value ...]
func evalHSET(args []string, store *dstore.Store) *EvalResponse {
	if len(args) < 3 {
		return &EvalResponse{
			Result: nil,
			Error:  diceerrors.ErrWrongArgumentCount("HSET"),
		}
	}

	numKeys, err := insertInHashMap(args, store)
	if err != nil {
		return &EvalResponse{
			Result: nil,
			Error:  err,
		}
	}

	return &EvalResponse{
		Result: numKeys,
		Error:  nil,
	}
}

// evalHMSET sets the specified fields to their
// respective values in a hashmap stored at key
//
// This command overwrites the values of specified
// fields that exist in the hash.
//
// If key doesn't exist, a new key holding a hash is created.
//
// Usage: HMSET key field value [field value ...]
func evalHMSET(args []string, store *dstore.Store) *EvalResponse {
	if len(args) < 3 {
		return &EvalResponse{
			Result: nil,
			Error:  diceerrors.ErrWrongArgumentCount("HMSET"),
		}
	}

	_, err := insertInHashMap(args, store)
	if err != nil {
		return &EvalResponse{
			Result: nil,
			Error:  err,
		}
	}

	return &EvalResponse{
		Result: clientio.OK,
		Error:  nil,
	}
}

// evalHMGET returns an array of values associated with the given fields,
// in the same order as they are requested.
// If a field does not exist, returns a corresponding nil value in the array.
// If the key does not exist, returns an array of nil values.
func evalHMGET(args []string, store *dstore.Store) *EvalResponse {
	if len(args) < 2 {
		return &EvalResponse{
			Result: nil,
			Error:  diceerrors.ErrWrongArgumentCount("HMGET"),
		}
	}
	key := args[0]

	// Fetch the object from the store using the key
	obj := store.Get(key)

	// Initialize the results slice
	results := make([]interface{}, len(args[1:]))

	// If the object is nil, return empty results for all requested fields
	if obj == nil {
		for i := range results {
			results[i] = nil // Return nil for non-existent fields
		}
		return &EvalResponse{
			Result: results,
			Error:  nil,
		}
	}

	// Assert that the object is of type HashMap
	if err := object.AssertType(obj.Type, object.ObjTypeHashMap); err != nil {
		return &EvalResponse{
			Result: nil,
			Error:  diceerrors.ErrWrongTypeOperation,
		}
	}

	hashMap := obj.Value.(HashMap)

	// Loop through the requested fields
	for i, hmKey := range args[1:] {
		hmValue, present := hashMap.Get(hmKey)
		if present {
			results[i] = *hmValue // Set the value if it exists
		} else {
			results[i] = nil // Set to nil if field does not exist
		}
	}

	// Return the results and no error
	return &EvalResponse{
		Result: results,
		Error:  nil,
	}
}

func evalHGET(args []string, store *dstore.Store) *EvalResponse {
	if len(args) != 2 {
		return &EvalResponse{
			Result: nil,
			Error:  diceerrors.ErrWrongArgumentCount("HGET"),
		}
	}

	key := args[0]
	hmKey := args[1]

	response := getValueFromHashMap(key, hmKey, store)
	if response.Error != nil {
		return &EvalResponse{
			Result: nil,
			Error:  response.Error,
		}
	}

	return &EvalResponse{
		Result: response.Result,
		Error:  nil,
	}
}

func evalHGETALL(args []string, store *dstore.Store) *EvalResponse {
	if len(args) != 1 {
		return &EvalResponse{
			Result: nil,
			Error:  diceerrors.ErrWrongArgumentCount("HGETALL"),
		}
	}

	key := args[0]

	obj := store.Get(key)

	var hashMap HashMap
	var results []string

	if obj != nil {
		if err := object.AssertType(obj.Type, object.ObjTypeHashMap); err != nil {
			return &EvalResponse{
				Result: nil,
				Error:  diceerrors.ErrWrongTypeOperation,
			}
		}
		hashMap = obj.Value.(HashMap)
	}

	for hmKey, hmValue := range hashMap {
		results = append(results, hmKey, hmValue)
	}

	return &EvalResponse{
		Result: results,
		Error:  nil,
	}
}

func evalHSETNX(args []string, store *dstore.Store) *EvalResponse {
	if len(args) != 3 {
		return &EvalResponse{
			Result: nil,
			Error:  diceerrors.ErrWrongArgumentCount("HSETNX"),
		}
	}

	key := args[0]
	hmKey := args[1]

	response := getValueFromHashMap(key, hmKey, store)
	if response.Error != nil {
		return &EvalResponse{
			Result: nil,
			Error:  response.Error,
		}
	}

	if response.Result != clientio.NIL {
		return &EvalResponse{
			Result: int64(0),
			Error:  nil,
		}
	}

	evalHSET(args, store)

	return &EvalResponse{
		Result: int64(1),
		Error:  nil,
	}
}

func evalHDEL(args []string, store *dstore.Store) *EvalResponse {
	if len(args) < 2 {
		return &EvalResponse{
			Result: nil,
			Error:  diceerrors.ErrWrongArgumentCount("HDEL"),
		}
	}

	key := args[0]
	fields := args[1:]

	obj := store.Get(key)

	if obj == nil {
		return &EvalResponse{
			Result: int64(0),
			Error:  nil,
		}
	}

	if err := object.AssertType(obj.Type, object.ObjTypeHashMap); err != nil {
		return &EvalResponse{
			Result: nil,
			Error:  diceerrors.ErrWrongTypeOperation,
		}
	}

	hashMap := obj.Value.(HashMap)
	count := int64(0)
	for _, field := range fields {
		if _, ok := hashMap[field]; ok {
			delete(hashMap, field)
			count++
		}
	}

	if count > 0 {
		store.Put(key, obj)
	}

	return &EvalResponse{
		Result: count,
		Error:  nil,
	}
}

// evalSADD adds one or more members to a set
// args must contain a key and one or more members to add the set
// If the set does not exist, a new set is created and members are added to it
// An error response is returned if the command is used on a key that contains a non-set value(eg: string)
// Returns an integer which represents the number of members that were added to the set, not including
// the members that were already present
func evalSADD(args []string, store *dstore.Store) *EvalResponse {
	if len(args) < 2 {
		return &EvalResponse{
			Result: nil,
			Error:  diceerrors.ErrWrongArgumentCount("SADD"),
		}
	}
	key := args[0]

	// Get the set object from the store.
	obj := store.Get(key)
	lengthOfItems := len(args[1:])

	var count = 0
	if obj == nil {
		var exDurationMs int64 = -1
		var keepttl = false
		// If the object does not exist, create a new set object.
		value := make(map[string]struct{}, lengthOfItems)
		// Create a new object.
		obj = store.NewObj(value, exDurationMs, object.ObjTypeSet)
		store.Put(key, obj, dstore.WithKeepTTL(keepttl))
	}

	if err := object.AssertType(obj.Type, object.ObjTypeSet); err != nil {
		return &EvalResponse{
			Result: nil,
			Error:  diceerrors.ErrWrongTypeOperation,
		}
	}

	// Get the set object.
	set := obj.Value.(map[string]struct{})

	for _, arg := range args[1:] {
		if _, ok := set[arg]; !ok {
			set[arg] = struct{}{}
			count++
		}
	}

	return &EvalResponse{
		Result: count,
		Error:  nil,
	}
}

// evalSREM removes one or more members from a set
// Members that are not member of this set are ignored
// Returns the number of members that are removed from set
// If set does not exist, 0 is returned
// An error response is returned if the command is used on a key that contains a non-set value(eg: string)
func evalSREM(args []string, store *dstore.Store) *EvalResponse {
	if len(args) < 2 {
		return &EvalResponse{
			Result: nil,
			Error:  diceerrors.ErrWrongArgumentCount("SREM"),
		}
	}
	key := args[0]

	// Get the set object from the store.
	obj := store.Get(key)

	var count = 0
	if obj == nil {
		return &EvalResponse{
			Result: 0,
			Error:  nil,
		}
	}

	// If the object exists, check if it is a set object.
	if err := object.AssertType(obj.Type, object.ObjTypeSet); err != nil {
		return &EvalResponse{
			Result: nil,
			Error:  diceerrors.ErrWrongTypeOperation,
		}
	}

	// Get the set object.
	set := obj.Value.(map[string]struct{})

	for _, arg := range args[1:] {
		if _, ok := set[arg]; ok {
			delete(set, arg)
			count++
		}
	}

	return &EvalResponse{
		Result: count,
		Error:  nil,
	}
}

// evalSCARD returns the number of elements of the set stored at key
// Returns 0 if the key does not exist
// An error response is returned if the command is used on a key that contains a non-set value(eg: string)
func evalSCARD(args []string, store *dstore.Store) *EvalResponse {
	if len(args) != 1 {
		return &EvalResponse{
			Result: nil,
			Error:  diceerrors.ErrWrongArgumentCount("SCARD"),
		}
	}

	key := args[0]

	// Get the set object from the store.
	obj := store.Get(key)

	if obj == nil {
		return &EvalResponse{
			Result: 0,
			Error:  nil,
		}
	}

	// If the object exists, check if it is a set object.
	if err := object.AssertType(obj.Type, object.ObjTypeSet); err != nil {
		return &EvalResponse{
			Result: nil,
			Error:  diceerrors.ErrWrongTypeOperation,
		}
	}

	// Get the set object.
	count := len(obj.Value.(map[string]struct{}))
	return &EvalResponse{
		Result: count,
		Error:  nil,
	}
}

// evalSMEMBERS returns all the members of a set
// An error response is returned if the command is used on a key that contains a non-set value(eg: string)
// An empty set is returned if no set exists for given key
func evalSMEMBERS(args []string, store *dstore.Store) *EvalResponse {
	if len(args) != 1 {
		return &EvalResponse{
			Result: nil,
			Error:  diceerrors.ErrWrongArgumentCount("SMEMBERS"),
		}
	}
	key := args[0]

	// Get the set object from the store.
	obj := store.Get(key)

	if obj == nil {
		return &EvalResponse{
			Result: []string{},
			Error:  nil,
		}
	}

	// If the object exists, check if it is a set object.
	if err := object.AssertType(obj.Type, object.ObjTypeSet); err != nil {
		return &EvalResponse{
			Result: nil,
			Error:  diceerrors.ErrWrongTypeOperation,
		}
	}

	// Get the set object.
	set := obj.Value.(map[string]struct{})
	// Get the members of the set.
	members := make([]string, 0, len(set))
	for k := range set {
		members = append(members, k)
	}

	return &EvalResponse{
		Result: members,
		Error:  nil,
	}
}

// evalLRANGE returns the specified elements of the list stored at key.
//
// Returns Array reply: a list of elements in the specified range, or an empty array if the key doesn't exist.
//
// Usage: LRANGE key start stop
func evalLRANGE(args []string, store *dstore.Store) *EvalResponse {
	if len(args) != 3 {
		return makeEvalError(errors.New("-wrong number of arguments for LRANGE"))
	}
	key := args[0]
	start, err := strconv.ParseInt(args[1], 10, 64)
	if err != nil {
		return makeEvalError(errors.New("-ERR value is not an integer or out of range"))
	}
	stop, err := strconv.ParseInt(args[2], 10, 64)
	if err != nil {
		return makeEvalError(errors.New("-ERR value is not an integer or out of range"))
	}

	obj := store.Get(key)
	if obj == nil {
		return makeEvalResult([]string{})
	}

	if object.AssertType(obj.Type, object.ObjTypeDequeue) != nil {
		return makeEvalError(errors.New(diceerrors.WrongTypeErr))
	}

	q := obj.Value.(*Deque)
	res, err := q.LRange(start, stop)
	if err != nil {
		return makeEvalError(err)
	}
	return makeEvalResult(res)
}

// evalLINSERT command inserts the element at a key before / after the pivot element.
//
// Returns the list length (integer) after a successful insert operation, 0 when the key doesn't exist, -1 when the pivot wasn't found.
//
// Usage: LINSERT key <BEFORE | AFTER> pivot element
func evalLINSERT(args []string, store *dstore.Store) *EvalResponse {
	if len(args) != 4 {
		return makeEvalError(errors.New("-wrong number of arguments for LINSERT"))
	}

	key := args[0]
	beforeAfter := strings.ToLower(args[1])
	pivot := args[2]
	element := args[3]

	obj := store.Get(key)
	if obj == nil {
		return makeEvalResult(0)
	}

	// if object is a set type, return error
	if object.AssertType(obj.Type, object.ObjTypeDequeue) != nil {
		return makeEvalError(errors.New(diceerrors.WrongTypeErr))
	}

	q := obj.Value.(*Deque)
	res, err := q.LInsert(pivot, element, beforeAfter)
	if err != nil {
		return makeEvalError(err)
	}
	return makeEvalResult(res)
}

// SETBIT key offset value
func evalSETBIT(args []string, store *dstore.Store) *EvalResponse {
	var err error

	if len(args) != 3 {
		return &EvalResponse{
			Result: nil,
			Error:  diceerrors.ErrWrongArgumentCount("SETBIT"),
		}
	}

	key := args[0]
	offset, err := strconv.ParseInt(args[1], 10, 64)
	if err != nil || offset < 0 {
		return &EvalResponse{
			Result: nil,
			Error:  diceerrors.ErrGeneral("bit offset is not an integer or out of range"),
		}
	}

	value, err := strconv.ParseBool(args[2])
	if err != nil {
		return &EvalResponse{
			Result: nil,
			Error:  diceerrors.ErrGeneral("bit is not an integer or out of range"),
		}
	}

	obj := store.Get(key)
	requiredByteArraySize := offset>>3 + 1

	if obj == nil {
		obj = store.NewObj(NewByteArray(int(requiredByteArraySize)), -1, object.ObjTypeByteArray)
		store.Put(args[0], obj)
	}

	if object.AssertType(obj.Type, object.ObjTypeByteArray) == nil ||
		object.AssertType(obj.Type, object.ObjTypeString) == nil ||
		object.AssertType(obj.Type, object.ObjTypeInt) == nil {
		var byteArray *ByteArray
		oType := obj.Type

		switch oType {
		case object.ObjTypeByteArray:
			byteArray = obj.Value.(*ByteArray)
		case object.ObjTypeString, object.ObjTypeInt:
			byteArray, err = NewByteArrayFromObj(obj)
			if err != nil {
				return &EvalResponse{
					Result: nil,
					Error:  diceerrors.ErrWrongTypeOperation,
				}
			}
		default:
			return &EvalResponse{
				Result: nil,
				Error:  diceerrors.ErrWrongTypeOperation,
			}
		}

		// Perform the resizing check
		byteArrayLength := byteArray.Length

		// check whether resize required or not
		if requiredByteArraySize > byteArrayLength {
			// resize as per the offset
			byteArray = byteArray.IncreaseSize(int(requiredByteArraySize))
		}
		resp := byteArray.GetBit(int(offset))
		byteArray.SetBit(int(offset), value)

		// We are returning newObject here so it is thread-safe
		// Old will be removed by GC
		newObj, err := ByteSliceToObj(store, obj, byteArray.data, oType)
		if err != nil {
			return &EvalResponse{
				Result: nil,
				Error:  diceerrors.ErrWrongTypeOperation,
			}
		}

		exp, ok := dstore.GetExpiry(obj, store)
		var exDurationMs int64 = -1
		if ok {
			exDurationMs = int64(exp - uint64(utils.GetCurrentTime().UnixMilli()))
		}
		// newObj has bydefault expiry time -1 , we need to set it
		if exDurationMs > 0 {
			store.SetExpiry(newObj, exDurationMs)
		}

		store.Put(key, newObj)
		if resp {
			return &EvalResponse{
				Result: clientio.IntegerOne,
				Error:  nil,
			}
		}
		return &EvalResponse{
			Result: clientio.IntegerZero,
			Error:  nil,
		}
	}
	return &EvalResponse{
		Result: nil,
		Error:  diceerrors.ErrWrongTypeOperation,
	}
}

// GETBIT key offset
func evalGETBIT(args []string, store *dstore.Store) *EvalResponse {
	var err error

	if len(args) != 2 {
		return &EvalResponse{
			Result: nil,
			Error:  diceerrors.ErrWrongArgumentCount("GETBIT"),
		}
	}

	key := args[0]
	offset, err := strconv.ParseInt(args[1], 10, 64)
	if err != nil {
		return &EvalResponse{
			Result: nil,
			Error:  diceerrors.ErrIntegerOutOfRange,
		}
	}

	obj := store.Get(key)
	if obj == nil {
		return &EvalResponse{
			Result: nil,
			Error:  diceerrors.ErrWrongTypeOperation,
		}
	}

	requiredByteArraySize := offset>>3 + 1
	switch oType := obj.Type; oType {
	case object.ObjTypeSet:
		return &EvalResponse{
			Result: nil,
			Error:  diceerrors.ErrWrongTypeOperation,
		}
	case object.ObjTypeByteArray:
		byteArray := obj.Value.(*ByteArray)
		byteArrayLength := byteArray.Length

		// check whether offset, length exists or not
		if requiredByteArraySize > byteArrayLength {
			return &EvalResponse{
				Result: clientio.IntegerZero,
				Error:  nil,
			}
		}
		value := byteArray.GetBit(int(offset))
		if value {
			return &EvalResponse{
				Result: clientio.IntegerOne,
				Error:  nil,
			}
		}
		return &EvalResponse{
			Result: clientio.IntegerZero,
			Error:  nil,
		}

	case object.ObjTypeString, object.ObjTypeInt:
		byteArray, err := NewByteArrayFromObj(obj)
		if err != nil {
			return &EvalResponse{
				Result: nil,
				Error:  diceerrors.ErrWrongTypeOperation,
			}
		}
		if requiredByteArraySize > byteArray.Length {
			return &EvalResponse{
				Result: clientio.IntegerZero,
				Error:  nil,
			}
		}
		value := byteArray.GetBit(int(offset))
		if value {
			return &EvalResponse{
				Result: clientio.IntegerOne,
				Error:  nil,
			}
		}
		return &EvalResponse{
			Result: clientio.IntegerZero,
			Error:  nil,
		}

	default:
		return &EvalResponse{
			Result: clientio.IntegerZero,
			Error:  nil,
		}
	}
}

func evalBITCOUNT(args []string, store *dstore.Store) *EvalResponse {
	var err error

	// if no key is provided, return error
	if len(args) == 0 {
		return &EvalResponse{
			Result: nil,
			Error:  diceerrors.ErrWrongArgumentCount("BITCOUNT"),
		}
	}

	// if more than 4 arguments are provided, return error
	if len(args) > 4 {
		return &EvalResponse{
			Result: nil,
			Error:  diceerrors.ErrSyntax,
		}
	}

	// fetching value of the key
	key := args[0]
	obj := store.Get(key)
	if obj == nil {
		return &EvalResponse{
			Result: clientio.IntegerZero,
			Error:  nil,
		}
	}

	var value []byte
	var valueLength int64

	switch {
	case object.AssertType(obj.Type, object.ObjTypeByteArray) == nil:
		byteArray := obj.Value.(*ByteArray)
		value = byteArray.data
		valueLength = byteArray.Length
	case object.AssertType(obj.Type, object.ObjTypeString) == nil:
		value = []byte(obj.Value.(string))
		valueLength = int64(len(value))
	case object.AssertType(obj.Type, object.ObjTypeInt) == nil:
		value = []byte(strconv.FormatInt(obj.Value.(int64), 10))
		valueLength = int64(len(value))
	default:
		return &EvalResponse{
			Result: nil,
			Error:  diceerrors.ErrWrongTypeOperation,
		}
	}

	// defining constants of the function
	start, end := int64(0), valueLength-1
	unit := BYTE

	// checking which arguments are present and validating arguments
	if len(args) > 1 {
		start, err = strconv.ParseInt(args[1], 10, 64)
		if err != nil {
			return &EvalResponse{
				Result: nil,
				Error:  diceerrors.ErrIntegerOutOfRange,
			}
		}
		if len(args) <= 2 {
			return &EvalResponse{
				Result: nil,
				Error:  diceerrors.ErrSyntax,
			}
		}
		end, err = strconv.ParseInt(args[2], 10, 64)
		if err != nil {
			return &EvalResponse{
				Result: nil,
				Error:  diceerrors.ErrIntegerOutOfRange,
			}
		}
	}
	if len(args) > 3 {
		unit = strings.ToUpper(args[3])
	}

	switch unit {
	case BYTE:
		if start < 0 {
			start += valueLength
		}
		if end < 0 {
			end += valueLength
		}
		if start > end || start >= valueLength {
			return &EvalResponse{
				Result: clientio.IntegerZero,
				Error:  nil,
			}
		}
		end = min(end, valueLength-1)
		bitCount := 0
		for i := start; i <= end; i++ {
			bitCount += bits.OnesCount8(value[i])
		}
		return &EvalResponse{
			Result: bitCount,
			Error:  nil,
		}
	case BIT:
		if start < 0 {
			start += valueLength * 8
		}
		if end < 0 {
			end += valueLength * 8
		}
		if start > end {
			return &EvalResponse{
				Result: clientio.IntegerZero,
				Error:  nil,
			}
		}
		startByte, endByte := start/8, min(end/8, valueLength-1)
		startBitOffset, endBitOffset := start%8, end%8

		if endByte == valueLength-1 {
			endBitOffset = 7
		}

		if startByte >= valueLength {
			return &EvalResponse{
				Result: clientio.IntegerZero,
				Error:  nil,
			}
		}

		bitCount := 0

		// Use bit masks to count the bits instead of a loop
		if startByte == endByte {
			mask := byte(0xFF >> startBitOffset)
			mask &= byte(0xFF << (7 - endBitOffset))
			bitCount = bits.OnesCount8(value[startByte] & mask)
		} else {
			// Handle first byte
			firstByteMask := byte(0xFF >> startBitOffset)
			bitCount += bits.OnesCount8(value[startByte] & firstByteMask)

			// Handle all the middle ones
			for i := startByte + 1; i < endByte; i++ {
				bitCount += bits.OnesCount8(value[i])
			}

			// Handle last byte
			lastByteMask := byte(0xFF << (7 - endBitOffset))
			bitCount += bits.OnesCount8(value[endByte] & lastByteMask)
		}
		return &EvalResponse{
			Result: bitCount,
			Error:  nil,
		}
	default:
		return &EvalResponse{
			Result: nil,
			Error:  diceerrors.ErrSyntax,
		}
	}
}

// Generic method for both BITFIELD and BITFIELD_RO.
// isReadOnly method is true for BITFIELD_RO command.
func bitfieldEvalGeneric(args []string, store *dstore.Store, isReadOnly bool) *EvalResponse {
	var ops []utils.BitFieldOp
	ops, err2 := utils.ParseBitfieldOps(args, isReadOnly)

	if err2 != nil {
		return &EvalResponse{
			Result: nil,
			Error:  err2,
		}
	}

	key := args[0]
	obj := store.Get(key)
	if obj == nil {
		obj = store.NewObj(NewByteArray(1), -1, object.ObjTypeByteArray)
		store.Put(args[0], obj)
	}
	var value *ByteArray
	var err error

	switch oType := obj.Type; oType {
	case object.ObjTypeByteArray:
		value = obj.Value.(*ByteArray)
	case object.ObjTypeString, object.ObjTypeInt:
		value, err = NewByteArrayFromObj(obj)
		if err != nil {
			return &EvalResponse{
				Result: nil,
				Error:  diceerrors.ErrGeneral("value is not a valid byte array"),
			}
		}
	default:
		return &EvalResponse{
			Result: nil,
			Error:  diceerrors.ErrWrongTypeOperation,
		}
	}

	result := executeBitfieldOps(value, ops)
	return &EvalResponse{
		Result: result,
		Error:  nil,
	}
}

// evalBITFIELD evaluates BITFIELD operations on a key store string, int or bytearray types
// it returns an array of results depending on the subcommands
// it allows mutation using SET and INCRBY commands
// returns arity error, offset type error, overflow type error, encoding type error, integer error, syntax error
// GET <encoding> <offset> -- Returns the specified bit field.
// SET <encoding> <offset> <value> -- Set the specified bit field
// and returns its old value.
// INCRBY <encoding> <offset> <increment> -- Increments or decrements
// (if a negative increment is given) the specified bit field and returns the new value.
// There is another subcommand that only changes the behavior of successive
// INCRBY and SET subcommands calls by setting the overflow behavior:
// OVERFLOW [WRAP|SAT|FAIL]`
func evalBITFIELD(args []string, store *dstore.Store) *EvalResponse {
	if len(args) < 1 {
		return &EvalResponse{
			Result: nil,
			Error:  diceerrors.ErrWrongArgumentCount("BITFIELD"),
		}
	}

	return bitfieldEvalGeneric(args, store, false)
}

// Read-only variant of the BITFIELD command. It is like the original BITFIELD but only accepts GET subcommand and can safely be used in read-only replicas.
func evalBITFIELDRO(args []string, store *dstore.Store) *EvalResponse {
	if len(args) < 1 {
		return &EvalResponse{
			Result: nil,
			Error:  diceerrors.ErrWrongArgumentCount("BITFIELD_RO"),
		}
	}

	return bitfieldEvalGeneric(args, store, true)
}

func evalGetObject(args []string, store *dstore.Store) *EvalResponse {
	if len(args) != 1 {
		return &EvalResponse{
			Result: nil,
			Error:  diceerrors.ErrInternalServer,
		}
	}

	key := args[0]

	obj := store.Get(key)

	// if key does not exist, return RESP encoded nil
	if obj == nil {
		return &EvalResponse{
			Result: clientio.IntegerZero,
			Error:  nil,
		}
	}

	exp, ok := dstore.GetExpiry(obj, store)
	var exDurationMs int64 = -1
	if ok {
		exDurationMs = int64(exp - uint64(utils.GetCurrentTime().UnixMilli()))
	}

	exObj := &object.InternalObj{
		Obj:        obj,
		ExDuration: exDurationMs,
	}

	// Decode and return the value based on its encoding
	return &EvalResponse{
		Result: exObj,
		Error:  nil,
	}
}

// evalJSONSTRAPPEND appends a string value to the JSON string value at the specified path
// in the JSON object saved at the key in arguments.
// Args must contain at least a key and the string value to append.
// If the key does not exist or is expired, it returns an error response.
// If the value at the specified path is not a string, it returns an error response.
// Returns the new length of the string at the specified path if successful.
func evalJSONSTRAPPEND(args []string, store *dstore.Store) *EvalResponse {
	if len(args) != 3 {
		return makeEvalError(diceerrors.ErrWrongArgumentCount("JSON.STRAPPEND"))
	}

	key := args[0]
	path := args[1]
	value := args[2]

	obj := store.Get(key)
	if obj == nil {
		return makeEvalError(diceerrors.ErrKeyDoesNotExist)
	}

	if errWithMessage := object.AssertType(obj.Type, object.ObjTypeJSON); errWithMessage != nil {
		return makeEvalError(diceerrors.ErrWrongTypeOperation)
	}

	jsonData := obj.Value

	var resultsArray []interface{}

	if path == "$" {
		// Handle root-level string
		if str, ok := jsonData.(string); ok {
			unquotedValue := strings.Trim(value, "\"")
			newValue := str + unquotedValue
			resultsArray = append(resultsArray, len(newValue))
			jsonData = newValue
		} else {
			return makeEvalResult(clientio.EmptyArray)
		}
	} else {
		expr, err := jp.ParseString(path)
		if err != nil {
			return makeEvalResult(clientio.EmptyArray)
		}

		_, modifyErr := expr.Modify(jsonData, func(data any) (interface{}, bool) {
			switch v := data.(type) {
			case string:
				unquotedValue := strings.Trim(value, "\"")
				newValue := v + unquotedValue
				resultsArray = append([]interface{}{len(newValue)}, resultsArray...)
				return newValue, true
			default:
				resultsArray = append([]interface{}{clientio.RespNIL}, resultsArray...)
				return data, false
			}
		})

		if modifyErr != nil {
			return makeEvalResult(clientio.EmptyArray)
		}
	}

	if len(resultsArray) == 0 {
		return makeEvalResult(clientio.EmptyArray)
	}

	obj.Value = jsonData
	return makeEvalResult(resultsArray[0])
}

// evalJSONTOGGLE toggles a boolean value stored at the specified key and path.
// args must contain at least the key and path (where the boolean is located).
// If the key does not exist or is expired, it returns response.RespNIL.
// If the field at the specified path is not a boolean, it returns an encoded error response.
// If the boolean is `true`, it toggles to `false` (returns :0), and if `false`, it toggles to `true` (returns :1).
// Returns an encoded error response if the incorrect number of arguments is provided.
func evalJSONTOGGLE(args []string, store *dstore.Store) *EvalResponse {
	if len(args) < 2 {
		return makeEvalError(diceerrors.ErrWrongArgumentCount("JSON.TOGGLE"))
	}
	key := args[0]
	path := args[1]

	obj := store.Get(key)
	if obj == nil {
		return makeEvalError(diceerrors.ErrKeyDoesNotExist)
	}

	if errWithMessage := object.AssertType(obj.Type, object.ObjTypeJSON); errWithMessage != nil {
		return makeEvalError(diceerrors.ErrWrongTypeOperation)
	}

	jsonData := obj.Value
	_, err := sonic.Marshal(jsonData)

	if err != nil {
		return makeEvalError(diceerrors.ErrWrongTypeOperation)
	}

	expr, err := jp.ParseString(path)

	if err != nil {
		return makeEvalError(diceerrors.ErrJSONPathNotFound(path))
	}

	matches := expr.Get(jsonData)
	if len(matches) == 0 {
		return makeEvalError(diceerrors.ErrJSONPathNotFound(path))
	}

	var toggleResults []interface{}
	modified := false

	_, err = expr.Modify(jsonData, func(value interface{}) (interface{}, bool) {
		boolValue, ok := value.(bool)
		if !ok {
			toggleResults = append(toggleResults, nil)
			return value, false
		}
		newValue := !boolValue
		toggleResults = append(toggleResults, utils.BoolToInt(newValue))
		modified = true
		return newValue, true
	})

	if err != nil {
		return makeEvalError(diceerrors.ErrGeneral("failed to toggle values"))
	}

	if modified {
		obj.Value = jsonData
	}

	toggleResults = reverseSlice(toggleResults)
	return makeEvalResult(toggleResults)
}

// evaLJSONFORGET removes the field specified by the given JSONPath from the JSON document stored under the provided key.
// calls the evalJSONDEL() with the arguments passed
// If the specified key has expired or does not exist, it returns 0.
// Returns encoded error response if incorrect number of arguments
// If the JSONPath points to the root of the JSON document, the entire key is deleted from the store.
// Returns an integer reply specified as the number of paths deleted (0 or more)
func evalJSONFORGET(args []string, store *dstore.Store) *EvalResponse {
	if len(args) < 1 {
		return &EvalResponse{
			Result: nil,
			Error:  diceerrors.ErrWrongArgumentCount("JSON.FORGET"),
		}
	}

	return evalJSONDEL(args, store)
}

// evalJSONDEL deletes a value specified by the given JSON path from the store.
// It returns an integer indicating the number of paths deleted (0 or more).
// If the specified key has expired or does not exist, it returns 0.
// If the number of arguments provided is incorrect, it returns an encoded error response.
func evalJSONDEL(args []string, store *dstore.Store) *EvalResponse {
	if len(args) < 1 {
		return makeEvalError(diceerrors.ErrWrongArgumentCount("JSON.DEL"))
	}
	key := args[0]

	// Default path is root if not specified
	path := defaultRootPath
	if len(args) > 1 {
		path = args[1]
	}

	// Retrieve the object from the database
	obj := store.Get(key)
	if obj == nil {
		return makeEvalResult(clientio.IntegerZero)
	}

	if errWithMessage := object.AssertType(obj.Type, object.ObjTypeJSON); errWithMessage != nil {
		return makeEvalError(diceerrors.ErrWrongTypeOperation)
	}

	jsonData := obj.Value

	_, err := sonic.Marshal(jsonData)
	if err != nil {
		return makeEvalError(diceerrors.ErrWrongTypeOperation)
	}

	if len(args) == 1 || path == defaultRootPath {
		store.Del(key)
		return makeEvalResult(1)
	}

	expr, err := jp.ParseString(path)
	if err != nil {
		return makeEvalError(diceerrors.ErrJSONPathNotFound(path))
	}
	results := expr.Get(jsonData)

	hasBrackets := strings.Contains(path, "[") && strings.Contains(path, "]")

	// If the command has square brackets then we have to delete an element inside an array
	if hasBrackets {
		_, err = expr.Remove(jsonData)
	} else {
		err = expr.Del(jsonData)
	}

	if err != nil {
		return makeEvalError(diceerrors.ErrInternalServer) // no need to send actual internal error
	}
	// Create a new object with the updated JSON data
	newObj := store.NewObj(jsonData, -1, object.ObjTypeJSON)
	store.Put(key, newObj)

	return makeEvalResult(len(results))
}

// Returns the new value after incrementing or multiplying the existing value
func incrMultValue(value any, multiplier interface{}, operation jsonOperation) (newVal interface{}, resultString string, isModified bool) {
	switch utils.GetJSONFieldType(value) {
	case utils.NumberType:
		oldVal := value.(float64)
		var newVal float64
		if v, ok := multiplier.(float64); ok {
			switch operation {
			case IncrBy:
				newVal = oldVal + v
			case MultBy:
				newVal = oldVal * v
			}
		} else {
			v, _ := multiplier.(int64)
			switch operation {
			case IncrBy:
				newVal = oldVal + float64(v)
			case MultBy:
				newVal = oldVal * float64(v)
			}
		}
		resultString := strconv.FormatFloat(newVal, 'f', -1, 64)
		return newVal, resultString, true
	case utils.IntegerType:
		if v, ok := multiplier.(float64); ok {
			oldVal := float64(value.(int64))
			var newVal float64
			switch operation {
			case IncrBy:
				newVal = oldVal + v
			case MultBy:
				newVal = oldVal * v
			}
			resultString := strconv.FormatFloat(newVal, 'f', -1, 64)
			return newVal, resultString, true
		} else {
			v, _ := multiplier.(int64)
			oldVal := value.(int64)
			var newVal int64
			switch operation {
			case IncrBy:
				newVal = oldVal + v
			case MultBy:
				newVal = oldVal * v
			}
			resultString := strconv.FormatInt(newVal, 10)
			return newVal, resultString, true
		}
	default:
		return value, "null", false
	}
}

// evalJSONNUMMULTBY multiplies the JSON fields matching the specified JSON path at the specified key
// args must contain key, JSON path and the multiplier value
// Returns encoded error response if incorrect number of arguments
// Returns encoded error if the JSON path or key is invalid
// Returns bulk string reply specified as a stringified updated values for each path
// Returns null if matching field is non-numerical
func evalJSONNUMMULTBY(args []string, store *dstore.Store) *EvalResponse {
	if len(args) < 3 {
		return makeEvalError(diceerrors.ErrWrongArgumentCount("JSON.NUMMULTBY"))
	}
	key := args[0]

	// Retrieve the object from the database
	obj := store.Get(key)
	if obj == nil {
		return makeEvalError(diceerrors.ErrKeyDoesNotExist)
	}

	// Check if the object is of JSON type
	if errWithMessage := object.AssertType(obj.Type, object.ObjTypeJSON); errWithMessage != nil {
		return makeEvalError(diceerrors.ErrWrongTypeOperation)
	}
	path := args[1]
	// Parse the JSONPath expression
	expr, err := jp.ParseString(path)

	if err != nil {
		return makeEvalError(diceerrors.ErrJSONPathNotFound(path))
	}

	// Get json matching expression
	jsonData := obj.Value
	results := expr.Get(jsonData)
	if len(results) == 0 {
		return makeEvalResult("[]")
	}

	for i, r := range args[2] {
		if !unicode.IsDigit(r) && r != '.' && r != '-' && r != 'e' && r != 'E' {
			if i == 0 {
				return makeEvalError(diceerrors.ErrGeneral(fmt.Sprintf("expected value at line 1 column %d", i+1)))
			}

			return makeEvalError(diceerrors.ErrGeneral(fmt.Sprintf("trailing characters at line 1 column %d", i+1)))
		}
	}

	// Parse the mulplier value
	multiplier, err := parseFloatInt(args[2])
	if err != nil {
		return makeEvalError(diceerrors.ErrIntegerOutOfRange)
	}

	// Update matching values using Modify
	resultArray := make([]string, 0, len(results))
	if path == defaultRootPath {
		newValue, resultString, modified := incrMultValue(jsonData, multiplier, MultBy)
		if modified {
			jsonData = newValue
		}
		resultArray = append(resultArray, resultString)
	} else {
		_, err := expr.Modify(jsonData, func(value any) (interface{}, bool) {
			newValue, resultString, modified := incrMultValue(value, multiplier, MultBy)
			resultArray = append(resultArray, resultString)
			return newValue, modified
		})
		if err != nil {
			return makeEvalError(diceerrors.ErrJSONPathNotFound(path))
		}
	}

	// Stringified updated values
	resultString := `[` + strings.Join(resultArray, ",") + `]`

	newObj := &object.Obj{
		Value: jsonData,
		Type:  object.ObjTypeJSON,
	}
	exp, ok := dstore.GetExpiry(obj, store)

	var exDurationMs int64 = -1
	if ok {
		exDurationMs = int64(exp - uint64(utils.GetCurrentTime().UnixMilli()))
	}
	// newObj has default expiry time of -1 , we need to set it
	if exDurationMs > 0 {
		store.SetExpiry(newObj, exDurationMs)
	}

	store.Put(key, newObj)
	return makeEvalResult(resultString)
}

// evalSetObject stores an object in the store with a given key and optional expiry.
// If an object with the same key exists, it is replaced.
// This function is usually specifc to multishard multi-op commands
func evalCOPYObject(cd *cmd.DiceDBCmd, store *dstore.Store) *EvalResponse {
	args := cd.Args

	var isReplace bool
	if len(cd.Args) > 1 {
		if cd.Args[1] == "REPLACE" {
			isReplace = true
		}
	}

	key := args[0]

	obj := store.Get(key)

	if !isReplace && obj != nil {
		return &EvalResponse{
			Result: nil,
			Error:  diceerrors.ErrGeneral("ERR target key already exists"),
		}
	}

	store.Del(key)

	copyObj := cd.InternalObj.Obj.DeepCopy()
	if copyObj == nil {
		return &EvalResponse{
			Result: clientio.IntegerZero,
			Error:  nil,
		}
	}

	exDurationMs := cd.InternalObj.ExDuration

	store.Put(key, copyObj)

	if exDurationMs > 0 {
		store.SetExpiry(copyObj, exDurationMs)
	}

	return &EvalResponse{
		Result: clientio.IntegerOne,
		Error:  nil,
	}
}

// takes original value, increment values (float or int), a flag representing if increment is float
// returns new value, string representation, a boolean representing if the value was modified
func incrementValue(value any, isIncrFloat bool, incrFloat float64, incrInt int64) (newVal interface{}, stringRepresentation string, isModified bool) {
	switch utils.GetJSONFieldType(value) {
	case utils.NumberType:
		oldVal := value.(float64)
		var newVal float64
		if isIncrFloat {
			newVal = oldVal + incrFloat
		} else {
			newVal = oldVal + float64(incrInt)
		}
		resultString := formatFloat(newVal, isIncrFloat)
		return newVal, resultString, true
	case utils.IntegerType:
		if isIncrFloat {
			oldVal := float64(value.(int64))
			newVal := oldVal + incrFloat
			resultString := formatFloat(newVal, isIncrFloat)
			return newVal, resultString, true
		} else {
			oldVal := value.(int64)
			newVal := oldVal + incrInt
			resultString := fmt.Sprintf("%d", newVal)
			return newVal, resultString, true
		}
	default:
		return value, null, false
	}
}

func evalJSONNUMINCRBY(args []string, store *dstore.Store) *EvalResponse {
	if len(args) < 3 {
		return makeEvalError(diceerrors.ErrWrongArgumentCount("JSON.NUMINCRBY"))
	}
	key := args[0]
	obj := store.Get(key)

	if obj == nil {
		return makeEvalError(diceerrors.ErrKeyDoesNotExist)
	}

	// Check if the object is of JSON type
	if errWithMessage := object.AssertType(obj.Type, object.ObjTypeJSON); errWithMessage != nil {
		return makeEvalError(diceerrors.ErrWrongTypeOperation)
	}

	path := args[1]

	jsonData := obj.Value
	// Parse the JSONPath expression
	expr, err := jp.ParseString(path)

	if err != nil {
		return makeEvalError(diceerrors.ErrJSONPathNotFound(path))
	}

	isIncrFloat := false

	for i, r := range args[2] {
		if !unicode.IsDigit(r) && r != '.' && r != '-' {
			if i == 0 {
				return makeEvalError(diceerrors.ErrGeneral(fmt.Sprintf("expected value at line 1 column %d", i+1)))
			}
			return makeEvalError(diceerrors.ErrGeneral(fmt.Sprintf("trailing characters at line 1 column %d", i+1)))
		}
		if r == '.' {
			isIncrFloat = true
		}
	}
	var incrFloat float64
	var incrInt int64
	if isIncrFloat {
		incrFloat, err = strconv.ParseFloat(args[2], 64)
		if err != nil {
			return makeEvalError(diceerrors.ErrIntegerOutOfRange)
		}
	} else {
		incrInt, err = strconv.ParseInt(args[2], 10, 64)

		if err != nil {
			return makeEvalError(diceerrors.ErrIntegerOutOfRange)
		}
	}
	results := expr.Get(jsonData)

	if len(results) == 0 {
		respString := "[]"
		return makeEvalResult(respString)
	}

	resultArray := make([]string, 0, len(results))

	if path == defaultRootPath {
		newValue, resultString, isModified := incrementValue(jsonData, isIncrFloat, incrFloat, incrInt)
		if isModified {
			jsonData = newValue
		}
		resultArray = append(resultArray, resultString)
	} else {
		// Execute the JSONPath query
		_, err := expr.Modify(jsonData, func(value any) (interface{}, bool) {
			newValue, resultString, isModified := incrementValue(value, isIncrFloat, incrFloat, incrInt)
			resultArray = append(resultArray, resultString)
			return newValue, isModified
		})
		if err != nil {
			return makeEvalError(diceerrors.ErrJSONPathNotFound(path))
		}
	}

	resultString := `[` + strings.Join(resultArray, ",") + `]`

	obj.Value = jsonData

	return makeEvalResult(resultString)
}

func evalGEOADD(args []string, store *dstore.Store) *EvalResponse {
	if len(args) < 4 {
		return &EvalResponse{
			Result: nil,
			Error:  diceerrors.ErrWrongArgumentCount("GEOADD"),
		}
	}

	key := args[0]
	var nx, xx bool
	startIdx := 1

	// Parse options
	for startIdx < len(args) {
		option := strings.ToUpper(args[startIdx])
		if option == "NX" {
			nx = true
			startIdx++
		} else if option == "XX" {
			xx = true
			startIdx++
		} else {
			break
		}
	}

	// Check if we have the correct number of arguments after parsing options
	if (len(args)-startIdx)%3 != 0 {
		return &EvalResponse{
			Result: nil,
			Error:  diceerrors.ErrWrongArgumentCount("GEOADD"),
		}
	}

	if xx && nx {
		return &EvalResponse{
			Result: nil,
			Error:  diceerrors.ErrGeneral("XX and NX options at the same time are not compatible"),
		}
	}

	// Get or create sorted set
	obj := store.Get(key)
	var ss *sortedset.Set
	if obj != nil {
		var err []byte
		ss, err = sortedset.FromObject(obj)
		if err != nil {
			return &EvalResponse{
				Result: nil,
				Error:  diceerrors.ErrWrongTypeOperation,
			}
		}
	} else {
		ss = sortedset.New()
	}

	added := 0
	for i := startIdx; i < len(args); i += 3 {
		longitude, err := strconv.ParseFloat(args[i], 64)
		if err != nil || math.IsNaN(longitude) || longitude < -180 || longitude > 180 {
			return &EvalResponse{
				Result: nil,
				Error:  diceerrors.ErrGeneral("invalid longitude"),
			}
		}

		latitude, err := strconv.ParseFloat(args[i+1], 64)
		if err != nil || math.IsNaN(latitude) || latitude < -85.05112878 || latitude > 85.05112878 {
			return &EvalResponse{
				Result: nil,
				Error:  diceerrors.ErrGeneral("invalid latitude"),
			}
		}

		member := args[i+2]
		_, exists := ss.Get(member)

		// Handle XX option: Only update existing elements
		if xx && !exists {
			continue
		}

		// Handle NX option: Only add new elements
		if nx && exists {
			continue
		}

		hash := geo.EncodeHash(latitude, longitude)

		wasInserted := ss.Upsert(hash, member)
		if wasInserted {
			added++
		}
	}

	obj = store.NewObj(ss, -1, object.ObjTypeSortedSet)
	store.Put(key, obj)

	return &EvalResponse{
		Result: added,
		Error:  nil,
	}
}

func evalGEODIST(args []string, store *dstore.Store) *EvalResponse {
	if len(args) < 3 || len(args) > 4 {
		return &EvalResponse{
			Result: nil,
			Error:  diceerrors.ErrWrongArgumentCount("GEODIST"),
		}
	}

	key := args[0]
	member1 := args[1]
	member2 := args[2]
	unit := "m"
	if len(args) == 4 {
		unit = strings.ToLower(args[3])
	}

	// Get the sorted set
	obj := store.Get(key)
	if obj == nil {
		return &EvalResponse{
			Result: clientio.NIL,
			Error:  nil,
		}
	}
	ss, err := sortedset.FromObject(obj)
	if err != nil {
		return &EvalResponse{
			Result: nil,
			Error:  diceerrors.ErrWrongTypeOperation,
		}
	}

	// Get the scores (geohashes) for both members
	score1, ok := ss.Get(member1)
	if !ok {
		return &EvalResponse{
			Result: nil,
			Error:  nil,
		}
	}
	score2, ok := ss.Get(member2)
	if !ok {
		return &EvalResponse{
			Result: nil,
			Error:  nil,
		}
	}

	lat1, lon1 := geo.DecodeHash(score1)
	lat2, lon2 := geo.DecodeHash(score2)

	distance := geo.GetDistance(lon1, lat1, lon2, lat2)

	result, err := geo.ConvertDistance(distance, unit)

	if err != nil {
		return &EvalResponse{
			Result: nil,
			Error:  diceerrors.ErrWrongTypeOperation,
		}
	}

	return &EvalResponse{
		Result: utils.RoundToDecimals(result, 4),
		Error:  nil,
	}
}

func evalTouch(args []string, store *dstore.Store) *EvalResponse {
	if len(args) != 1 {
		return makeEvalError(diceerrors.ErrWrongArgumentCount("TOUCH"))
	}

	if store.Get(args[0]) != nil {
		return makeEvalResult(1)
	}

	return makeEvalResult(0)
}

func evalDBSize(args []string, store *dstore.Store) *EvalResponse {
	if len(args) > 0 {
		return makeEvalError(diceerrors.ErrWrongArgumentCount("DBSIZE"))
	}

	// Expired keys must be explicitly deleted since the cronFrequency for cleanup is configurable.
	// A longer delay may prevent timely cleanup, leading to incorrect DBSIZE results.
	dstore.DeleteExpiredKeys(store)

	return makeEvalResult(store.GetDBSize())
}

func evalKEYS(args []string, store *dstore.Store) *EvalResponse {
	if len(args) != 1 {
		return makeEvalError(diceerrors.ErrWrongArgumentCount("KEYS"))
	}

	pattern := args[0]
	keys, err := store.Keys(pattern)
	if err != nil {
		return makeEvalError(diceerrors.ErrGeneral("bad pattern"))
	}

	return makeEvalResult(keys)
}

// TODO: Placeholder to support monitoring
func evalCLIENT(args []string, store *dstore.Store) *EvalResponse {
	return makeEvalResult(clientio.OK)
}

// TODO: Placeholder to support monitoring
func evalLATENCY(args []string, store *dstore.Store) *EvalResponse {
	return makeEvalResult([]string{})
}

// evalDEL deletes all the specified keys in args list
// returns the count of total deleted keys
func evalDEL(args []string, store *dstore.Store) *EvalResponse {
	if len(args) < 1 {
		return &EvalResponse{
			Result: nil,
			Error:  diceerrors.ErrWrongArgumentCount("DEL"),
		}
	}

	var count int64
	for _, key := range args {
		if ok := store.Del(key); ok {
			count++
		}
	}

	return &EvalResponse{
		Result: count,
		Error:  nil,
	}
}

// evalEXISTS returns the number of keys existing in the db
// returns the count of total existing keys
func evalEXISTS(args []string, store *dstore.Store) *EvalResponse {
	if len(args) < 1 {
		return &EvalResponse{
			Result: nil,
			Error:  diceerrors.ErrWrongArgumentCount("EXISTS"),
		}
	}

	var count int64
	for _, key := range args {
		if store.GetNoTouch(key) != nil {
			count++
		}
	}

	return &EvalResponse{
		Result: count,
		Error:  nil,
	}
}

// evalPERSIST removes the expiry from the key
func evalPERSIST(args []string, store *dstore.Store) *EvalResponse {
	if len(args) != 1 {
		return &EvalResponse{
			Result: nil,
			Error:  diceerrors.ErrWrongArgumentCount("PERSIST"),
		}
	}

	key := args[0]
	obj := store.Get(key)

	// If the key doesn't exist, return 0
	if obj == nil {
		return &EvalResponse{
			Result: clientio.IntegerZero,
			Error:  nil,
		}
	}

	// If the key has no expiry, return 0
	_, isExpirySet := dstore.GetExpiry(obj, store)
	if !isExpirySet {
		return &EvalResponse{
			Result: clientio.IntegerZero,
			Error:  nil,
		}
	}

	// Remove the expiry from the key
	dstore.DelExpiry(obj, store)

	return &EvalResponse{
		Result: clientio.IntegerOne,
		Error:  nil,
	}
}

// evalTYPE returns the type of the value stored at key
func evalTYPE(args []string, store *dstore.Store) *EvalResponse {
	if len(args) < 1 {
		return &EvalResponse{
			Result: nil,
			Error:  diceerrors.ErrWrongArgumentCount("TYPE"),
		}
	}

	key := args[0]
	obj := store.Get(key)

	if obj == nil {
		return &EvalResponse{
			Result: "none",
			Error:  nil,
		}
	}

	var typeStr string
	switch oType := obj.Type; oType {
	case object.ObjTypeString, object.ObjTypeInt, object.ObjTypeByteArray:
		typeStr = "string"
	case object.ObjTypeDequeue:
		typeStr = "list"
	case object.ObjTypeSet:
		typeStr = "set"
	case object.ObjTypeHashMap:
		typeStr = "hash"
	case object.ObjTypeSortedSet:
		typeStr = "zset"
	default:
		typeStr = "non-supported type"
	}

	return &EvalResponse{
		Result: typeStr,
		Error:  nil,
	}
}

// // BITOP <AND | OR | XOR | NOT> destkey key [key ...]
// func evalBITOP(args []string, store *dstore.Store) *EvalResponse {
// 	operation, destKey := args[0], args[1]
// 	operation = strings.ToUpper(operation)

// 	// get all the keys
// 	keys := args[2:]

// 	// validation of commands
// 	// if operation is not from enums, then error out
// 	if !(operation == AND || operation == OR || operation == XOR || operation == NOT) {
// 		return makeEvalError(diceerrors.ErrSyntax)
// 	}

// 	if operation == NOT {
// 		if len(keys) != 1 {
// 			return makeEvalError(diceerrors.ErrGeneral("BITOP NOT must be called with a single source key"))
// 		}
// 		key := keys[0]
// 		obj := store.Get(key)
// 		if obj == nil {
// 			return makeEvalResult(clientio.IntegerZero)
// 		}

// 		var value []byte

// 		switch oType, _ := obj.Type; oType {
// 		case object.ObjTypeByteArray:
// 			byteArray := obj.Value.(*ByteArray)
// 			byteArrayObject := *byteArray
// 			value = byteArrayObject.data
// 			// perform the operation
// 			result := make([]byte, len(value))
// 			for i := 0; i < len(value); i++ {
// 				result[i] = ^value[i]
// 			}

// 			// initialize result with byteArray
// 			operationResult := NewByteArray(len(result))
// 			operationResult.data = result
// 			operationResult.Length = int64(len(result))

// 			// resize the byte array if necessary
// 			operationResult.ResizeIfNecessary()

// 			// create object related to result
// 			obj = store.NewObj(operationResult, -1, object.ObjTypeByteArray)

// 			// store the result in destKey
// 			store.Put(destKey, obj)
// 			return makeEvalResult(len(value))

// 		case object.ObjTypeString, object.ObjTypeInt:
// 			if oType == object.ObjTypeString {
// 				value = []byte(obj.Value.(string))
// 			} else {
// 				value = []byte(strconv.FormatInt(obj.Value.(int64), 10))
// 			}
// 			// perform the operation
// 			result := make([]byte, len(value))
// 			for i := 0; i < len(value); i++ {
// 				result[i] = ^value[i]
// 			}
// 			resOType, resOEnc := deduceType(string(result))
// 			var storedValue interface{}
// 			if resOType == object.ObjTypeInt {
// 				storedValue, _ = strconv.ParseInt(string(result), 10, 64)
// 			} else {
// 				storedValue = string(result)
// 			}
// 			store.Put(destKey, store.NewObj(storedValue, -1, resOType, resOEnc))
// 			return makeEvalResult(len(value))

// 		default:
// 			return makeEvalError(diceerrors.ErrWrongTypeOperation)
// 		}
// 	}
// 	// if operation is AND, OR, XOR
// 	values := make([][]byte, len(keys))

// 	// get the values of all keys
// 	for i, key := range keys {
// 		obj := store.Get(key)
// 		if obj == nil {
// 			values[i] = make([]byte, 0)
// 		} else {
// 			// handle the case when it is byte array
// 			switch oType, _ := obj.Type; oType {
// 			case object.ObjTypeByteArray:
// 				byteArray := obj.Value.(*ByteArray)
// 				byteArrayObject := *byteArray
// 				values[i] = byteArrayObject.data
// 			case object.ObjTypeString:
// 				value := obj.Value.(string)
// 				values[i] = []byte(value)
// 			case object.ObjTypeInt:
// 				value := strconv.FormatInt(obj.Value.(int64), 10)
// 				values[i] = []byte(value)
// 			default:
// 				return makeEvalError(diceerrors.ErrWrongTypeOperation)
// 			}
// 		}
// 	}
// 	// get the length of the largest value
// 	maxLength := 0
// 	minLength := len(values[0])
// 	maxKeyIterator := 0
// 	for keyIterator, value := range values {
// 		if len(value) > maxLength {
// 			maxLength = len(value)
// 			maxKeyIterator = keyIterator
// 		}
// 		minLength = min(minLength, len(value))
// 	}

// 	result := make([]byte, maxLength)
// 	if operation == AND {
// 		for i := 0; i < maxLength; i++ {
// 			result[i] = 0
// 			if i < minLength {
// 				result[i] = values[maxKeyIterator][i]
// 			}
// 		}
// 	} else {
// 		for i := 0; i < maxLength; i++ {
// 			result[i] = 0x00
// 		}
// 	}

// 	// perform the operation
// 	for _, value := range values {
// 		for i := 0; i < len(value); i++ {
// 			switch operation {
// 			case AND:
// 				result[i] &= value[i]
// 			case OR:
// 				result[i] |= value[i]
// 			case XOR:
// 				result[i] ^= value[i]
// 			}
// 		}
// 	}
// 	// initialize result with byteArray
// 	operationResult := NewByteArray(len(result))
// 	operationResult.data = result
// 	operationResult.Length = int64(len(result))

// 	// create object related to result
// 	operationResultObject := store.NewObj(operationResult, -1, object.ObjTypeByteArray)

// 	// store the result in destKey
// 	store.Put(destKey, operationResultObject)

// 	return makeEvalResult(len(result))
// }

func evalFLUSHDB(args []string, store *dstore.Store) *EvalResponse {
	if len(args) > 1 {
		return makeEvalError(diceerrors.ErrWrongArgumentCount("FLUSHDB"))
	}

	flushType := Sync
	if len(args) == 1 {
		flushType = strings.ToUpper(args[0])
	}

	switch flushType {
	case Sync, Async:
		store.ResetStore()
	default:
		return makeEvalError(diceerrors.ErrSyntax)
	}

	return makeEvalResult(clientio.OK)
}

func evalObjectIdleTime(key string, store *dstore.Store) *EvalResponse {
	obj := store.GetNoTouch(key)
	if obj == nil {
		return makeEvalResult(clientio.NIL)
	}

	return makeEvalResult(int64(dstore.GetIdleTime(obj.LastAccessedAt)))
}

func evalOBJECT(args []string, store *dstore.Store) *EvalResponse {
	if len(args) < 2 {
		return makeEvalError(diceerrors.ErrWrongArgumentCount("OBJECT"))
	}

	subcommand := strings.ToUpper(args[0])
	key := args[1]

	switch subcommand {
	case "IDLETIME":
		return evalObjectIdleTime(key, store)
	default:
		return makeEvalError(diceerrors.ErrSyntax)
	}
}

// evalCommand evaluates COMMAND <subcommand> command based on subcommand
// COUNT: return total count of commands in Dice.
func evalCommand(args []string, store *dstore.Store) *EvalResponse {
	if len(args) == 0 {
		return evalCommandDefault()
	}
	subcommand := strings.ToUpper(args[0])
	switch subcommand {
	case Count:
		return evalCommandCount(args[1:])
	case GetKeys:
		return evalCommandGetKeys(args[1:])
	case List:
		return evalCommandList(args[1:])
	case Help:
		return evalCommandHelp(args[1:])
	case Info:
		return evalCommandInfo(args[1:])
	case Docs:
		return evalCommandDocs(args[1:])
	default:
		return makeEvalError(diceerrors.ErrGeneral(fmt.Sprintf("unknown subcommand '%s'. Try COMMAND HELP.", subcommand)))
	}
}

func evalCommandDefault() *EvalResponse {
	cmds := convertDiceCmdsMapToSlice()
	return makeEvalResult(cmds)
}

// evalCommandCount returns a number of commands supported by DiceDB
func evalCommandCount(args []string) *EvalResponse {
	if len(args) > 0 {
		return makeEvalError(diceerrors.ErrWrongArgumentCount("COMMAND|COUNT"))
	}

	return makeEvalResult(diceCommandsCount)
}

func evalCommandGetKeys(args []string) *EvalResponse {
	if len(args) == 0 {
		return makeEvalError(diceerrors.ErrWrongArgumentCount("COMMAND|GETKEYS"))
	}
	diceCmd, ok := DiceCmds[strings.ToUpper(args[0])]
	if !ok {
		return makeEvalError(diceerrors.ErrGeneral("invalid command specified"))
	}

	keySpecs := diceCmd.KeySpecs
	if keySpecs.BeginIndex == 0 {
		return makeEvalError(diceerrors.ErrGeneral("the command has no key arguments"))
	}

	arity := diceCmd.Arity
	if (arity < 0 && len(args) < -arity) ||
		(arity >= 0 && len(args) != arity) {
		return makeEvalError(diceerrors.ErrGeneral("invalid number of arguments specified for command"))
	}
	keys := make([]string, 0)
	step := max(keySpecs.Step, 1)
	lastIdx := keySpecs.BeginIndex
	if keySpecs.LastKey != 0 {
		lastIdx = len(args) + keySpecs.LastKey
	}
	for i := keySpecs.BeginIndex; i <= lastIdx; i += step {
		keys = append(keys, args[i])
	}

	return makeEvalResult(keys)
}

func evalCommandList(args []string) *EvalResponse {
	if len(args) > 0 {
		return makeEvalError(diceerrors.ErrWrongArgumentCount("COMMAND|LIST"))
	}

	cmds := make([]string, 0, diceCommandsCount)
	for k := range DiceCmds {
		cmds = append(cmds, k)
		for _, sc := range DiceCmds[k].SubCommands {
			cmds = append(cmds, fmt.Sprint(k, "|", sc))
		}
	}
	return makeEvalResult(cmds)
}

// evalCommandHelp prints help message
func evalCommandHelp(args []string) *EvalResponse {
	if len(args) > 0 {
		return makeEvalError(diceerrors.ErrWrongArgumentCount("COMMAND|HELP"))
	}

	format := "COMMAND <subcommand> [<arg> [value] [opt] ...]. Subcommands are:"
	noTitle := "(no subcommand)"
	noMessage := "     Return details about all DiceDB commands."
	countTitle := CountConst
	countMessage := "     Return the total number of commands in this DiceDB server."
	listTitle := "LIST"
	listMessage := "     Return a list of all commands in this DiceDB server."
	infoTitle := "INFO [<command-name> ...]"
	infoMessage := "     Return details about the specified DiceDB commands. If no command names are given, documentation details for all commands are returned."
	docsTitle := "DOCS [<command-name> ...]"
	docsMessage := "\tReturn documentation details about multiple diceDB commands.\n\tIf no command names are given, documentation details for all\n\tcommands are returned."
	getKeysTitle := "GETKEYS <full-command>"
	getKeysMessage := "     Return the keys from a full DiceDB command."
	helpTitle := "HELP"
	helpMessage := "     Print this help."
	message := []string{
		format,
		noTitle,
		noMessage,
		countTitle,
		countMessage,
		listTitle,
		listMessage,
		infoTitle,
		infoMessage,
		docsTitle,
		docsMessage,
		getKeysTitle,
		getKeysMessage,
		helpTitle,
		helpMessage,
	}

	return makeEvalResult(message)
}

func evalCommandDefaultDocs() *EvalResponse {
	cmds := convertDiceCmdsMapToDocs()
	return makeEvalResult(cmds)
}

func evalCommandInfo(args []string) *EvalResponse {
	if len(args) == 0 {
		return evalCommandDefault()
	}

	cmdMetaMap := make(map[string]interface{})
	for _, cmdMeta := range DiceCmds {
		cmdMetaMap[cmdMeta.Name] = convertCmdMetaToSlice(&cmdMeta)
	}

	var result []interface{}
	for _, arg := range args {
		arg = strings.ToUpper(arg)
		if cmdMeta, found := cmdMetaMap[arg]; found {
			result = append(result, cmdMeta)
		} else {
			result = append(result, clientio.RespNIL)
		}
	}

	return makeEvalResult(result)
}

func evalCommandDocs(args []string) *EvalResponse {
	if len(args) == 0 {
		return evalCommandDefaultDocs()
	}

	cmdMetaMap := make(map[string]interface{})
	for _, cmdMeta := range DiceCmds {
		cmdMetaMap[cmdMeta.Name] = convertCmdMetaToDocs(&cmdMeta)
	}

	var result []interface{}
	for _, arg := range args {
		arg = strings.ToUpper(arg)
		if cmdMeta, found := cmdMetaMap[arg]; found {
			result = append(result, cmdMeta)
		}
	}

	return makeEvalResult(result)
}

<<<<<<< HEAD
func evalJSONARRINDEX(args []string, store *dstore.Store) *EvalResponse {
	if len(args) < 3 || len(args) > 5 {
		return makeEvalError(diceerrors.ErrWrongArgumentCount("JSON.ARRINDEX"))
	}

	key := args[0]
	path := args[1]
	start := 0
	stop := 0

	var value interface{}
	var err error

	if strings.Contains(args[2], `"`) {
		// user has provided string argument
		value = args[2]
	} else {
		// parse it to float since default arg type would be string
		value, err = strconv.ParseFloat(args[2], 64)

		if err != nil {
			return makeEvalError(diceerrors.ErrGeneral("Couldn't parse as integer"))
		}
	}

	// Convert start to integer if provided
	if len(args) >= 4 {
		var err error
		start, err = strconv.Atoi(args[3])
		if err != nil {
			return makeEvalError(diceerrors.ErrGeneral("Couldn't parse as integer"))
		}
	}

	// Convert stop to integer if provided
	if len(args) == 5 {
		var err error
		stop, err = strconv.Atoi(args[4])
		if err != nil {
			return makeEvalError(diceerrors.ErrGeneral("Couldn't parse as integer"))
		}
	}

	// Check if the path specified is valid
	expr, err2 := jp.ParseString(path)
	if err2 != nil {
		return makeEvalError(diceerrors.ErrJSONPathNotFound(path))
	}

	obj := store.Get(key)
	if obj == nil {
		return makeEvalError(diceerrors.ErrKeyDoesNotExist)
	}

	if err2 := object.AssertType(obj.Type, object.ObjTypeJSON); err2 != nil {
		return makeEvalError(diceerrors.ErrGeneral("Existing key has wrong Dice type"))
	}

	jsonData := obj.Value

	// Check if the value stored is JSON type
	_, err = sonic.Marshal(jsonData)

	if err != nil {
		return makeEvalError(diceerrors.ErrGeneral("Existing key has wrong Dice type"))
	}

	results := expr.Get(jsonData)
	arrIndexList := make([]interface{}, 0, len(results))

	for _, result := range results {
		switch utils.GetJSONFieldType(result) {
		case utils.ArrayType:
			elementFound := false
			arr := result.([]interface{})
			length := len(arr)

			adjustedStart, adjustedStop := adjustIndices(start, stop, length)

			if adjustedStart == -1 { 
				arrIndexList = append(arrIndexList, -1) 
				continue 
			}

			// Range [start, stop) : start is inclusive, stop is exclusive
			for i := adjustedStart; i < adjustedStop; i++ {
				if reflect.DeepEqual(arr[i], value) {
					arrIndexList = append(arrIndexList, i)
					elementFound = true
					break
				}
			}

			if !elementFound {
				arrIndexList = append(arrIndexList, -1)
			}
		default:
			arrIndexList = append(arrIndexList, nil)
		}
	}

	return makeEvalResult(arrIndexList)
}

// adjustIndices adjusts the start and stop indices for array traversal. 
// It handles negative indices and ensures they are within the array bounds. 
func adjustIndices(start, stop, length int) (adjustedStart, adjustedStop int) { 
	if length == 0 {
		return -1, -1 
	}
	if start < 0 {
		start += length 
	}

	if stop <= 0  {
		stop += length 
	}
	if start < 0 {
		start = 0
	}
	if stop < 0 {
		stop = 0
	}
	if start >= length {
		return -1, -1
	}
	if stop > length {
		stop = length
	}
	if start > stop {
		return -1, -1
	}
	return start, stop
=======
// This method executes each operation, contained in ops array, based on commands used.
func executeBitfieldOps(value *ByteArray, ops []utils.BitFieldOp) []interface{} {
	overflowType := WRAP
	var result []interface{}
	for _, op := range ops {
		switch op.Kind {
		case GET:
			res := value.getBits(int(op.Offset), int(op.EVal), op.EType == SIGNED)
			result = append(result, res)
		case SET:
			prevValue := value.getBits(int(op.Offset), int(op.EVal), op.EType == SIGNED)
			value.setBits(int(op.Offset), int(op.EVal), op.Value)
			result = append(result, prevValue)
		case INCRBY:
			res, err := value.incrByBits(int(op.Offset), int(op.EVal), op.Value, overflowType, op.EType == SIGNED)
			if err != nil {
				result = append(result, nil)
			} else {
				result = append(result, res)
			}
		case OVERFLOW:
			overflowType = op.EType
		}
	}
	return result
}

// formatFloat formats float64 as string.
// Optionally appends a decimal (.0) for whole numbers,
// if b is true.
func formatFloat(f float64, b bool) string {
	formatted := strconv.FormatFloat(f, 'f', -1, 64)
	if b {
		parts := strings.Split(formatted, ".")
		if len(parts) == 1 {
			formatted += ".0"
		}
	}
	return formatted
}

// trimElementAndUpdateArray trim the array between the given start and stop index
// Returns trimmed array
func trimElementAndUpdateArray(arr []any, start, stop int) []any {
	updatedArray := make([]any, 0)
	length := len(arr)
	if len(arr) == 0 {
		return updatedArray
	}
	var startIdx, stopIdx int

	if start >= length {
		return updatedArray
	}

	startIdx = adjustIndex(start, arr)
	stopIdx = adjustIndex(stop, arr)

	if startIdx > stopIdx {
		return updatedArray
	}

	updatedArray = arr[startIdx : stopIdx+1]
	return updatedArray
}

// insertElementAndUpdateArray add an element at the given index
// Returns remaining array and error
func insertElementAndUpdateArray(arr []any, index int, elements []interface{}) (updatedArray []any, err error) {
	length := len(arr)
	var idx int
	if index >= -length && index <= length {
		idx = adjustIndex(index, arr)
	} else {
		return nil, errors.New("index out of bounds")
	}
	before := arr[:idx]
	after := arr[idx:]

	elements = append(elements, after...)
	before = append(before, elements...)
	updatedArray = append(updatedArray, before...)
	return updatedArray, nil
}

// adjustIndex will bound the array between 0 and len(arr) - 1
// It also handles negative indexes
func adjustIndex(idx int, arr []any) int {
	// if index is positive and out of bound, limit it to the last index
	if idx > len(arr) {
		idx = len(arr) - 1
	}

	// if index is negative, change it to equivalent positive index
	if idx < 0 {
		// if index is out of bound then limit it to the first index
		if idx < -len(arr) {
			idx = 0
		} else {
			idx = len(arr) + idx
		}
	}
	return idx
}

// reverseSlice takes a slice of any type and returns a new slice with the elements reversed.
func reverseSlice[T any](slice []T) []T {
	reversed := make([]T, len(slice))
	for i, v := range slice {
		reversed[len(slice)-1-i] = v
	}
	return reversed
}

// Parses and returns the input string as an int64 or float64
func parseFloatInt(input string) (result interface{}, err error) {
	// Try to parse as an integer
	if intValue, parseErr := strconv.ParseInt(input, 10, 64); parseErr == nil {
		result = intValue
		return
	}

	// Try to parse as a float
	if floatValue, parseErr := strconv.ParseFloat(input, 64); parseErr == nil {
		result = floatValue
		return
	}

	// If neither parsing succeeds, return an error
	err = errors.New("invalid input: not a valid int or float")
	return
>>>>>>> dfe05d51
}<|MERGE_RESOLUTION|>--- conflicted
+++ resolved
@@ -6774,7 +6774,6 @@
 	return makeEvalResult(result)
 }
 
-<<<<<<< HEAD
 func evalJSONARRINDEX(args []string, store *dstore.Store) *EvalResponse {
 	if len(args) < 3 || len(args) > 5 {
 		return makeEvalError(diceerrors.ErrWrongArgumentCount("JSON.ARRINDEX"))
@@ -6908,7 +6907,8 @@
 		return -1, -1
 	}
 	return start, stop
-=======
+}
+
 // This method executes each operation, contained in ops array, based on commands used.
 func executeBitfieldOps(value *ByteArray, ops []utils.BitFieldOp) []interface{} {
 	overflowType := WRAP
@@ -7040,5 +7040,4 @@
 	// If neither parsing succeeds, return an error
 	err = errors.New("invalid input: not a valid int or float")
 	return
->>>>>>> dfe05d51
 }