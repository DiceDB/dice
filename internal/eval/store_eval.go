--- conflicted
+++ resolved
@@ -1645,7 +1645,96 @@
 	}
 }
 
-<<<<<<< HEAD
+// evalBF.RESERVE evaluates the BF.RESERVE command responsible for initializing a
+// new bloom filter and allocation it's relevant parameters based on given inputs.
+// If no params are provided, it uses defaults.
+func evalBFRESERVE(args []string, store *dstore.Store) *EvalResponse {
+	if len(args) < 3 {
+		return makeEvalError(diceerrors.ErrWrongArgumentCount("BF.RESERVE"))
+	}
+
+	opts, err := newBloomOpts(args[1:])
+	if err != nil {
+		return makeEvalError(err)
+	}
+
+	_, err = CreateBloomFilter(args[0], store, opts)
+	if err != nil {
+		return makeEvalError(err)
+	}
+	return makeEvalResult(clientio.OK)
+}
+
+// evalBFADD evaluates the BF.ADD command responsible for adding an element to a bloom filter. If the filter does not
+// exist, it will create a new one with default parameters.
+func evalBFADD(args []string, store *dstore.Store) *EvalResponse {
+	if len(args) != 2 {
+		return makeEvalError(diceerrors.ErrWrongArgumentCount("BF.ADD"))
+	}
+
+	bloom, err := getOrCreateBloomFilter(args[0], store, nil)
+	if err != nil {
+		return makeEvalError(err)
+	}
+
+	result, err := bloom.add(args[1])
+	if err != nil {
+		return makeEvalError(err)
+	}
+
+	return makeEvalResult(result)
+}
+
+// evalBFEXISTS evaluates the BF.EXISTS command responsible for checking existence of an element in a bloom filter.
+func evalBFEXISTS(args []string, store *dstore.Store) *EvalResponse {
+	// todo must work with objects of
+	if len(args) != 2 {
+		return makeEvalError(diceerrors.ErrWrongArgumentCount("BF.EXISTS"))
+	}
+
+	bloom, err := GetBloomFilter(args[0], store)
+	if err != nil {
+		return makeEvalError(err)
+	}
+	if bloom == nil {
+		return makeEvalResult(clientio.IntegerZero)
+	}
+	result, err := bloom.exists(args[1])
+	if err != nil {
+		return makeEvalError(err)
+	}
+	return makeEvalResult(result)
+}
+
+// evalBFINFO evaluates the BF.INFO command responsible for returning the
+// parameters and metadata of an existing bloom filter.
+func evalBFINFO(args []string, store *dstore.Store) *EvalResponse {
+	if len(args) < 1 || len(args) > 2 {
+		return makeEvalError(diceerrors.ErrWrongArgumentCount("BF.INFO"))
+	}
+
+	bloom, err := GetBloomFilter(args[0], store)
+
+	if err != nil {
+		return makeEvalError(err)
+	}
+
+	if bloom == nil {
+		return makeEvalError(diceerrors.ErrGeneral("not found"))
+	}
+	opt := ""
+	if len(args) == 2 {
+		opt = args[1]
+	}
+	result, err := bloom.info(opt)
+
+	if err != nil {
+		return makeEvalError(err)
+	}
+
+	return makeEvalResult(result)
+}
+
 // evalDEL deletes all the specified keys in args list
 // returns the count of total deleted keys
 func evalDEL(args []string, store *dstore.Store) *EvalResponse {
@@ -1768,94 +1857,4 @@
 		Result: typeStr,
 		Error:  nil,
 	}
-=======
-// evalBF.RESERVE evaluates the BF.RESERVE command responsible for initializing a
-// new bloom filter and allocation it's relevant parameters based on given inputs.
-// If no params are provided, it uses defaults.
-func evalBFRESERVE(args []string, store *dstore.Store) *EvalResponse {
-	if len(args) < 3 {
-		return makeEvalError(diceerrors.ErrWrongArgumentCount("BF.RESERVE"))
-	}
-
-	opts, err := newBloomOpts(args[1:])
-	if err != nil {
-		return makeEvalError(err)
-	}
-
-	_, err = CreateBloomFilter(args[0], store, opts)
-	if err != nil {
-		return makeEvalError(err)
-	}
-	return makeEvalResult(clientio.OK)
-}
-
-// evalBFADD evaluates the BF.ADD command responsible for adding an element to a bloom filter. If the filter does not
-// exist, it will create a new one with default parameters.
-func evalBFADD(args []string, store *dstore.Store) *EvalResponse {
-	if len(args) != 2 {
-		return makeEvalError(diceerrors.ErrWrongArgumentCount("BF.ADD"))
-	}
-
-	bloom, err := getOrCreateBloomFilter(args[0], store, nil)
-	if err != nil {
-		return makeEvalError(err)
-	}
-
-	result, err := bloom.add(args[1])
-	if err != nil {
-		return makeEvalError(err)
-	}
-
-	return makeEvalResult(result)
-}
-
-// evalBFEXISTS evaluates the BF.EXISTS command responsible for checking existence of an element in a bloom filter.
-func evalBFEXISTS(args []string, store *dstore.Store) *EvalResponse {
-	// todo must work with objects of
-	if len(args) != 2 {
-		return makeEvalError(diceerrors.ErrWrongArgumentCount("BF.EXISTS"))
-	}
-
-	bloom, err := GetBloomFilter(args[0], store)
-	if err != nil {
-		return makeEvalError(err)
-	}
-	if bloom == nil {
-		return makeEvalResult(clientio.IntegerZero)
-	}
-	result, err := bloom.exists(args[1])
-	if err != nil {
-		return makeEvalError(err)
-	}
-	return makeEvalResult(result)
-}
-
-// evalBFINFO evaluates the BF.INFO command responsible for returning the
-// parameters and metadata of an existing bloom filter.
-func evalBFINFO(args []string, store *dstore.Store) *EvalResponse {
-	if len(args) < 1 || len(args) > 2 {
-		return makeEvalError(diceerrors.ErrWrongArgumentCount("BF.INFO"))
-	}
-
-	bloom, err := GetBloomFilter(args[0], store)
-
-	if err != nil {
-		return makeEvalError(err)
-	}
-
-	if bloom == nil {
-		return makeEvalError(diceerrors.ErrGeneral("not found"))
-	}
-	opt := ""
-	if len(args) == 2 {
-		opt = args[1]
-	}
-	result, err := bloom.info(opt)
-
-	if err != nil {
-		return makeEvalError(err)
-	}
-
-	return makeEvalResult(result)
->>>>>>> c7ad6506
 }