--- conflicted
+++ resolved
@@ -319,120 +319,6 @@
 	return evalSET(newArgs, store)
 }
 
-<<<<<<< HEAD
-// evalSADD adds one or more members to a set
-// args must contain a key and one or more members to add the set
-// If the set does not exist, a new set is created and members are added to it
-// An error response is returned if the command is used on a key that contains a non-set value(eg: string)
-// Returns an integer which represents the number of members that were added to the set, not including
-// the members that were already present
-func evalSADD(args []string, store *dstore.Store) *EvalResponse {
-	if len(args) < 2 {
-		return &EvalResponse{
-			Result: nil,
-			Error:  diceerrors.ErrWrongArgumentCount("SADD"),
-		}
-	}
-	key := args[0]
-
-	// Get the set object from the store.
-	obj := store.Get(key)
-	lengthOfItems := len(args[1:])
-
-	var count = 0
-	if obj == nil {
-		var exDurationMs int64 = -1
-		var keepttl = false
-		// If the object does not exist, create a new set object.
-		value := make(map[string]struct{}, lengthOfItems)
-		// Create a new object.
-		obj = store.NewObj(value, exDurationMs, object.ObjTypeSet, object.ObjEncodingSetStr)
-		store.Put(key, obj, dstore.WithKeepTTL(keepttl))
-	}
-
-	if err := object.AssertType(obj.TypeEncoding, object.ObjTypeSet); err != nil {
-		return &EvalResponse{
-			Result: nil,
-			Error:  diceerrors.ErrWrongTypeOperation,
-		}
-	}
-
-	if err := object.AssertEncoding(obj.TypeEncoding, object.ObjEncodingSetStr); err != nil {
-		return &EvalResponse{
-			Result: nil,
-			Error:  diceerrors.ErrWrongTypeOperation,
-		}
-	}
-
-	// Get the set object.
-	set := obj.Value.(map[string]struct{})
-
-	for _, arg := range args[1:] {
-		if _, ok := set[arg]; !ok {
-			set[arg] = struct{}{}
-			count++
-		}
-	}
-
-	return &EvalResponse{
-		Result: count,
-		Error:  nil,
-	}
-}
-
-// evalSREM removes one or more members from a set
-// Members that are not member of this set are ignored
-// Returns the number of members that are removed from set
-// If set does not exist, 0 is returned
-// An error response is returned if the command is used on a key that contains a non-set value(eg: string)
-func evalSREM(args []string, store *dstore.Store) *EvalResponse {
-	if len(args) < 2 {
-		return &EvalResponse{
-			Result: nil,
-			Error:  diceerrors.ErrWrongArgumentCount("SREM"),
-		}
-	}
-	key := args[0]
-
-	// Get the set object from the store.
-	obj := store.Get(key)
-
-	var count = 0
-	if obj == nil {
-		return &EvalResponse{
-			Result: count,
-			Error:  nil,
-		}
-	}
-
-	// If the object exists, check if it is a set object.
-	if err := object.AssertType(obj.TypeEncoding, object.ObjTypeSet); err != nil {
-		return &EvalResponse{
-			Result: nil,
-			Error:  diceerrors.ErrWrongTypeOperation,
-		}
-	}
-
-	if err := object.AssertEncoding(obj.TypeEncoding, object.ObjEncodingSetStr); err != nil {
-		return &EvalResponse{
-			Result: nil,
-			Error:  diceerrors.ErrWrongTypeOperation,
-		}
-	}
-
-	// Get the set object.
-	set := obj.Value.(map[string]struct{})
-
-	for _, arg := range args[1:] {
-		if _, ok := set[arg]; ok {
-			delete(set, arg)
-			count++
-		}
-	}
-
-	return &EvalResponse{
-		Result: count,
-=======
 // evalZADD adds all the specified members with the specified scores to the sorted set stored at key.
 // If a specified member is already a member of the sorted set, the score is updated and the element
 // reinserted at the right position to ensure the correct ordering.
@@ -488,84 +374,20 @@
 
 	return &EvalResponse{
 		Result: added,
->>>>>>> 22fb6da8
 		Error:  nil,
 	}
 }
 
-<<<<<<< HEAD
-// evalSCARD returns the number of elements of the set stored at key
-// Returns 0 if the key does not exist
-// An error response is returned if the command is used on a key that contains a non-set value(eg: string)
-func evalSCARD(args []string, store *dstore.Store) *EvalResponse {
-	if len(args) != 1 {
-		return &EvalResponse{
-			Result: nil,
-			Error:  diceerrors.ErrWrongArgumentCount("SCARD"),
-=======
-// evalZRANGE returns the specified range of elements in the sorted set stored at key.
-// The elements are considered to be ordered from the lowest to the highest score.
 func evalZRANGE(args []string, store *dstore.Store) *EvalResponse {
 	if len(args) < 3 {
 		return &EvalResponse{
 			Result: nil,
 			Error:  diceerrors.ErrWrongArgumentCount("ZRANGE"),
->>>>>>> 22fb6da8
 		}
 	}
 
 	key := args[0]
-<<<<<<< HEAD
-
-	// Get the set object from the store.
-	obj := store.Get(key)
-
-	if obj == nil {
-		return &EvalResponse{
-			Result: 0,
-			Error:  nil,
-		}
-	}
-
-	// If the object exists, check if it is a set object.
-	if err := object.AssertType(obj.TypeEncoding, object.ObjTypeSet); err != nil {
-		return &EvalResponse{
-			Result: nil,
-			Error:  diceerrors.ErrWrongTypeOperation,
-		}
-	}
-
-	if err := object.AssertEncoding(obj.TypeEncoding, object.ObjEncodingSetStr); err != nil {
-		return &EvalResponse{
-			Result: nil,
-			Error:  diceerrors.ErrWrongTypeOperation,
-		}
-	}
-
-	// Get the set object.
-	count := len(obj.Value.(map[string]struct{}))
-	return &EvalResponse{
-		Result: count,
-		Error:  nil,
-	}
-}
-
-// evalSMEMBERS returns all the members of a set
-// An error response is returned if the command is used on a key that contains a non-set value(eg: string)
-// An empty set is returned if no set exists for given key
-func evalSMEMBERS(args []string, store *dstore.Store) *EvalResponse {
-	if len(args) != 1 {
-		return &EvalResponse{
-			Result: nil,
-			Error:  diceerrors.ErrWrongArgumentCount("SMEMBERS"),
-		}
-	}
-	key := args[0]
-
-	// Get the set object from the store.
-	obj := store.Get(key)
-
-=======
+
 	startStr := args[1]
 	stopStr := args[2]
 
@@ -602,7 +424,201 @@
 	}
 
 	obj := store.Get(key)
->>>>>>> 22fb6da8
+
+	sortedSet, errMsg := sortedset.FromObject(obj)
+
+	if errMsg != nil {
+		return &EvalResponse{
+			Result: nil,
+			Error:  diceerrors.ErrWrongTypeOperation,
+		}
+	}
+
+	result := sortedSet.GetRange(start, stop, withScores, reverse)
+
+	return &EvalResponse{
+		Result: result,
+		Error:  nil,
+	}
+}
+
+// evalSADD adds one or more members to a set
+// args must contain a key and one or more members to add the set
+// If the set does not exist, a new set is created and members are added to it
+// An error response is returned if the command is used on a key that contains a non-set value(eg: string)
+// Returns an integer which represents the number of members that were added to the set, not including
+// the members that were already present
+func evalSADD(args []string, store *dstore.Store) *EvalResponse {
+	if len(args) < 2 {
+		return &EvalResponse{
+			Result: nil,
+			Error:  diceerrors.ErrWrongArgumentCount("SADD"),
+		}
+	}
+	key := args[0]
+
+	// Get the set object from the store.
+	obj := store.Get(key)
+	lengthOfItems := len(args[1:])
+
+	var count = 0
+	if obj == nil {
+		var exDurationMs int64 = -1
+		var keepttl = false
+		// If the object does not exist, create a new set object.
+		value := make(map[string]struct{}, lengthOfItems)
+		// Create a new object.
+		obj = store.NewObj(value, exDurationMs, object.ObjTypeSet, object.ObjEncodingSetStr)
+		store.Put(key, obj, dstore.WithKeepTTL(keepttl))
+	}
+
+	if err := object.AssertType(obj.TypeEncoding, object.ObjTypeSet); err != nil {
+		return &EvalResponse{
+			Result: nil,
+			Error:  diceerrors.ErrWrongTypeOperation,
+		}
+	}
+
+	if err := object.AssertEncoding(obj.TypeEncoding, object.ObjEncodingSetStr); err != nil {
+		return &EvalResponse{
+			Result: nil,
+			Error:  diceerrors.ErrWrongTypeOperation,
+		}
+	}
+
+	// Get the set object.
+	set := obj.Value.(map[string]struct{})
+
+	for _, arg := range args[1:] {
+		if _, ok := set[arg]; !ok {
+			set[arg] = struct{}{}
+			count++
+		}
+	}
+
+	return &EvalResponse{
+		Result: count,
+		Error:  nil,
+	}
+}
+
+// evalSREM removes one or more members from a set
+// Members that are not member of this set are ignored
+// Returns the number of members that are removed from set
+// If set does not exist, 0 is returned
+// An error response is returned if the command is used on a key that contains a non-set value(eg: string)
+func evalSREM(args []string, store *dstore.Store) *EvalResponse {
+	if len(args) < 2 {
+		return &EvalResponse{
+			Result: nil,
+			Error:  diceerrors.ErrWrongArgumentCount("SREM"),
+		}
+	}
+	key := args[0]
+
+	// Get the set object from the store.
+	obj := store.Get(key)
+
+	var count = 0
+	if obj == nil {
+		return &EvalResponse{
+			Result: count,
+			Error:  nil,
+		}
+	}
+
+	// If the object exists, check if it is a set object.
+	if err := object.AssertType(obj.TypeEncoding, object.ObjTypeSet); err != nil {
+		return &EvalResponse{
+			Result: nil,
+			Error:  diceerrors.ErrWrongTypeOperation,
+		}
+	}
+
+	if err := object.AssertEncoding(obj.TypeEncoding, object.ObjEncodingSetStr); err != nil {
+		return &EvalResponse{
+			Result: nil,
+			Error:  diceerrors.ErrWrongTypeOperation,
+		}
+	}
+
+	// Get the set object.
+	set := obj.Value.(map[string]struct{})
+
+	for _, arg := range args[1:] {
+		if _, ok := set[arg]; ok {
+			delete(set, arg)
+			count++
+		}
+	}
+
+	return &EvalResponse{
+		Result: count,
+		Error:  nil,
+	}
+}
+
+// evalSCARD returns the number of elements of the set stored at key
+// Returns 0 if the key does not exist
+// An error response is returned if the command is used on a key that contains a non-set value(eg: string)
+func evalSCARD(args []string, store *dstore.Store) *EvalResponse {
+	if len(args) != 1 {
+		return &EvalResponse{
+			Result: nil,
+			Error:  diceerrors.ErrWrongArgumentCount("SCARD"),
+		}
+	}
+
+	key := args[0]
+
+	// Get the set object from the store.
+	obj := store.Get(key)
+
+	if obj == nil {
+		return &EvalResponse{
+			Result: 0,
+			Error:  nil,
+		}
+	}
+
+	// If the object exists, check if it is a set object.
+	if err := object.AssertType(obj.TypeEncoding, object.ObjTypeSet); err != nil {
+		return &EvalResponse{
+			Result: nil,
+			Error:  diceerrors.ErrWrongTypeOperation,
+		}
+	}
+
+	if err := object.AssertEncoding(obj.TypeEncoding, object.ObjEncodingSetStr); err != nil {
+		return &EvalResponse{
+			Result: nil,
+			Error:  diceerrors.ErrWrongTypeOperation,
+		}
+	}
+
+	// Get the set object.
+	count := len(obj.Value.(map[string]struct{}))
+	return &EvalResponse{
+		Result: count,
+		Error:  nil,
+	}
+}
+
+// evalSMEMBERS returns all the members of a set
+// An error response is returned if the command is used on a key that contains a non-set value(eg: string)
+// An empty set is returned if no set exists for given key
+func evalSMEMBERS(args []string, store *dstore.Store) *EvalResponse {
+	if len(args) != 1 {
+		return &EvalResponse{
+			Result: nil,
+			Error:  diceerrors.ErrWrongArgumentCount("SMEMBERS"),
+		}
+	}
+	key := args[0]
+
+	// Get the set object from the store.
+	obj := store.Get(key)
+
 	if obj == nil {
 		return &EvalResponse{
 			Result: []string{},
@@ -610,7 +626,6 @@
 		}
 	}
 
-<<<<<<< HEAD
 	// If the object exists, check if it is a set object.
 	if err := object.AssertType(obj.TypeEncoding, object.ObjTypeSet); err != nil {
 		return &EvalResponse{
@@ -620,18 +635,12 @@
 	}
 
 	if err := object.AssertEncoding(obj.TypeEncoding, object.ObjEncodingSetStr); err != nil {
-=======
-	sortedSet, errMsg := sortedset.FromObject(obj)
-
-	if errMsg != nil {
->>>>>>> 22fb6da8
-		return &EvalResponse{
-			Result: nil,
-			Error:  diceerrors.ErrWrongTypeOperation,
-		}
-	}
-
-<<<<<<< HEAD
+		return &EvalResponse{
+			Result: nil,
+			Error:  diceerrors.ErrWrongTypeOperation,
+		}
+	}
+
 	// Get the set object.
 	set := obj.Value.(map[string]struct{})
 	// Get the members of the set.
@@ -642,12 +651,6 @@
 
 	return &EvalResponse{
 		Result: members,
-=======
-	result := sortedSet.GetRange(start, stop, withScores, reverse)
-
-	return &EvalResponse{
-		Result: result,
->>>>>>> 22fb6da8
 		Error:  nil,
 	}
 }