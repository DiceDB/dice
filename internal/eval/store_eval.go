package eval

import (
	"fmt"
	"math"
	"strconv"
	"strings"

	"github.com/axiomhq/hyperloglog"
	"github.com/bytedance/sonic"
	"github.com/dicedb/dice/internal/clientio"
	diceerrors "github.com/dicedb/dice/internal/errors"
	"github.com/dicedb/dice/internal/eval/sortedset"
	"github.com/dicedb/dice/internal/object"
	"github.com/dicedb/dice/internal/server/utils"
	dstore "github.com/dicedb/dice/internal/store"
	"github.com/ohler55/ojg/jp"
)

// evalSET puts a new <key, value> pair in db as in the args
// args must contain key and value.
// args can also contain multiple options -
//
//	EX or ex which will set the expiry time(in secs) for the key
//	PX or px which will set the expiry time(in milliseconds) for the key
//	EXAT or exat which will set the specified Unix time at which the key will expire, in seconds (a positive integer)
//	PXAT or PX which will the specified Unix time at which the key will expire, in milliseconds (a positive integer)
//	XX or xx which will only set the key if it already exists
//	NX or nx which will only set the key if it doesn not already exist
//
// Returns encoded error response if at least a <key, value> pair is not part of args
// Returns encoded error response if expiry time value in not integer
// Returns encoded error response if both PX and EX flags are present
// Returns encoded OK RESP once new entry is added
// If the key already exists then the value will be overwritten and expiry will be discarded
func evalSET(args []string, store *dstore.Store) *EvalResponse {
	if len(args) <= 1 {
		return &EvalResponse{
			Result: nil,
			Error:  diceerrors.ErrWrongArgumentCount("SET"),
		}
	}

	var key, value string
	var exDurationMs int64 = -1
	var state exDurationState = Uninitialized
	var keepttl bool = false

	key, value = args[0], args[1]
	oType, oEnc := deduceTypeEncoding(value)

	for i := 2; i < len(args); i++ {
		arg := strings.ToUpper(args[i])
		switch arg {
		case Ex, Px:
			if state != Uninitialized {
				return &EvalResponse{
					Result: nil,
					Error:  diceerrors.ErrSyntax,
				}
			}
			i++
			if i == len(args) {
				return &EvalResponse{
					Result: nil,
					Error:  diceerrors.ErrSyntax,
				}
			}

			exDuration, err := strconv.ParseInt(args[i], 10, 64)
			if err != nil {
				return &EvalResponse{
					Result: nil,
					Error:  diceerrors.ErrIntegerOutOfRange,
				}
			}

			if exDuration <= 0 || exDuration >= maxExDuration {
				return &EvalResponse{
					Result: nil,
					Error:  diceerrors.ErrInvalidExpireTime("SET"),
				}
			}

			// converting seconds to milliseconds
			if arg == Ex {
				exDuration *= 1000
			}
			exDurationMs = exDuration
			state = Initialized

		case Pxat, Exat:
			if state != Uninitialized {
				return &EvalResponse{
					Result: nil,
					Error:  diceerrors.ErrSyntax,
				}
			}
			i++
			if i == len(args) {
				return &EvalResponse{
					Result: nil,
					Error:  diceerrors.ErrSyntax,
				}
			}
			exDuration, err := strconv.ParseInt(args[i], 10, 64)
			if err != nil {
				return &EvalResponse{
					Result: nil,
					Error:  diceerrors.ErrIntegerOutOfRange,
				}
			}

			if exDuration < 0 {
				return &EvalResponse{
					Result: nil,
					Error:  diceerrors.ErrInvalidExpireTime("SET"),
				}
			}

			if arg == Exat {
				exDuration *= 1000
			}
			exDurationMs = exDuration - utils.GetCurrentTime().UnixMilli()
			// If the expiry time is in the past, set exDurationMs to 0
			// This will be used to signal immediate expiration
			if exDurationMs < 0 {
				exDurationMs = 0
			}
			state = Initialized

		case XX:
			// Get the key from the hash table
			obj := store.Get(key)

			// if key does not exist, return RESP encoded nil
			if obj == nil {
				return &EvalResponse{
					Result: clientio.NIL,
					Error:  nil,
				}
			}
		case NX:
			obj := store.Get(key)
			if obj != nil {
				return &EvalResponse{
					Result: clientio.NIL,
					Error:  nil,
				}
			}
		case KeepTTL:
			keepttl = true
		default:
			return &EvalResponse{
				Result: nil,
				Error:  diceerrors.ErrSyntax,
			}
		}
	}

	// Cast the value properly based on the encoding type
	var storedValue interface{}
	switch oEnc {
	case object.ObjEncodingInt:
		storedValue, _ = strconv.ParseInt(value, 10, 64)
	case object.ObjEncodingEmbStr, object.ObjEncodingRaw:
		storedValue = value
	default:
		return &EvalResponse{
			Result: nil,
			Error:  diceerrors.ErrUnsupportedEncoding(int(oEnc)),
		}
	}

	// putting the k and value in a Hash Table
	store.Put(key, store.NewObj(storedValue, exDurationMs, oType, oEnc), dstore.WithKeepTTL(keepttl))

	return &EvalResponse{
		Result: clientio.OK,
		Error:  nil,
	}
}

// evalGET returns the value for the queried key in args
// The key should be the only param in args
// The RESP value of the key is encoded and then returned
// evalGET returns response.clientio.NIL if key is expired or it does not exist
func evalGET(args []string, store *dstore.Store) *EvalResponse {
	if len(args) != 1 {
		return &EvalResponse{
			Result: nil,
			Error:  diceerrors.ErrWrongArgumentCount("GET"),
		}
	}

	key := args[0]

	obj := store.Get(key)

	// if key does not exist, return RESP encoded nil
	if obj == nil {
		return &EvalResponse{
			Result: clientio.NIL,
			Error:  nil,
		}
	}

	// Decode and return the value based on its encoding
	switch _, oEnc := object.ExtractTypeEncoding(obj); oEnc {
	case object.ObjEncodingInt:
		// Value is stored as an int64, so use type assertion
		if val, ok := obj.Value.(int64); ok {
			return &EvalResponse{
				Result: val,
				Error:  nil,
			}
		}

		return &EvalResponse{
			Result: nil,
			Error:  diceerrors.ErrUnexpectedType("int64", obj.Value),
		}

	case object.ObjEncodingEmbStr, object.ObjEncodingRaw:
		// Value is stored as a string, use type assertion
		if val, ok := obj.Value.(string); ok {
			return &EvalResponse{
				Result: val,
				Error:  nil,
			}
		}
		return &EvalResponse{
			Result: nil,
			Error:  diceerrors.ErrUnexpectedType("string", obj.Value),
		}

	case object.ObjEncodingByteArray:
		// Value is stored as a bytearray, use type assertion
		if val, ok := obj.Value.(*ByteArray); ok {
			return &EvalResponse{
				Result: string(val.data),
				Error:  nil,
			}
		}

		return &EvalResponse{
			Result: nil,
			Error:  diceerrors.ErrWrongTypeOperation,
		}

	default:
		return &EvalResponse{
			Result: nil,
			Error:  diceerrors.ErrWrongTypeOperation,
		}
	}
}

// GETSET atomically sets key to value and returns the old value stored at key.
// Returns an error when key exists but does not hold a string value.
// Any previous time to live associated with the key is
// discarded on successful SET operation.
//
// Returns:
// Bulk string reply: the old value stored at the key.
// Nil reply: if the key does not exist.
func evalGETSET(args []string, store *dstore.Store) *EvalResponse {
	if len(args) != 2 {
		return &EvalResponse{
			Result: nil,
			Error:  diceerrors.ErrWrongArgumentCount("GETSET"),
		}
	}

	key, value := args[0], args[1]
	getResp := evalGET([]string{key}, store)
	// Check if it's an error resp from GET
	if getResp.Error != nil {
		return getResp
	}

	// Previous TTL needs to be reset
	setResp := evalSET([]string{key, value}, store)
	// Check if it's an error resp from SET
	if setResp.Error != nil {
		return setResp
	}

	return getResp
}

// evalSETEX puts a new <key, value> pair in db as in the args
// args must contain only  key , expiry and value
// Returns encoded error response if <key,exp,value> is not part of args
// Returns encoded error response if expiry time value in not integer
// Returns encoded OK RESP once new entry is added
// If the key already exists then the value and expiry will be overwritten
func evalSETEX(args []string, store *dstore.Store) *EvalResponse {
	if len(args) != 3 {
		return &EvalResponse{
			Result: nil,
			Error:  diceerrors.ErrWrongArgumentCount("SETEX"),
		}
	}

	var key, value string
	key, value = args[0], args[2]

	exDuration, err := strconv.ParseInt(args[1], 10, 64)
	if err != nil {
		return &EvalResponse{
			Result: nil,
			Error:  diceerrors.ErrIntegerOutOfRange,
		}
	}
	if exDuration <= 0 || exDuration >= maxExDuration {
		return &EvalResponse{
			Result: nil,
			Error:  diceerrors.ErrInvalidExpireTime("SETEX"),
		}
	}
	newArgs := []string{key, value, Ex, args[1]}

	return evalSET(newArgs, store)
}

// Key, start and end are mandatory args.
// Returns a substring from the key(if it's a string) from start -> end.
// Returns ""(empty string) if key is not present and if start > end.
func evalGETRANGE(args []string, store *dstore.Store) *EvalResponse {
	if len(args) != 3 {
		return &EvalResponse{
			Result: nil,
			Error:  diceerrors.ErrWrongArgumentCount("GETRANGE"),
		}
	}

	key := args[0]
	obj := store.Get(key)
	if obj == nil {
		return &EvalResponse{
			Result: string(""),
			Error:  nil,
		}
	}

	start, err := strconv.Atoi(args[1])
	if err != nil {
		return &EvalResponse{
			Result: nil,
			Error:  diceerrors.ErrIntegerOutOfRange,
		}
	}
	end, err := strconv.Atoi(args[2])
	if err != nil {
		return &EvalResponse{
			Result: nil,
			Error:  diceerrors.ErrIntegerOutOfRange,
		}
	}

	var str string
	switch _, oEnc := object.ExtractTypeEncoding(obj); oEnc {
	case object.ObjEncodingEmbStr, object.ObjEncodingRaw:
		if val, ok := obj.Value.(string); ok {
			str = val
		} else {
			return &EvalResponse{
				Result: nil,
				Error:  diceerrors.ErrGeneral("expected string but got another type"),
			}
		}
	case object.ObjEncodingInt:
		str = strconv.FormatInt(obj.Value.(int64), 10)
	default:
		return &EvalResponse{
			Result: nil,
			Error:  diceerrors.ErrWrongTypeOperation,
		}
	}

	if str == "" {
		return &EvalResponse{
			Result: string(""),
			Error:  nil,
		}
	}

	if start < 0 {
		start = len(str) + start
	}

	if end < 0 {
		end = len(str) + end
	}

	if start >= len(str) || end < 0 || start > end {
		return &EvalResponse{
			Result: string(""),
			Error:  nil,
		}
	}

	if start < 0 {
		start = 0
	}

	if end >= len(str) {
		end = len(str) - 1
	}

	return &EvalResponse{
		Result: str[start : end+1],
		Error:  nil,
	}
}

// evalZADD adds all the specified members with the specified scores to the sorted set stored at key.
// If a specified member is already a member of the sorted set, the score is updated and the element
// reinserted at the right position to ensure the correct ordering.
// If key does not exist, a new sorted set with the specified members as sole members is created.
func evalZADD(args []string, store *dstore.Store) *EvalResponse {
	if len(args) < 3 || len(args)%2 == 0 {
		return &EvalResponse{
			Result: nil,
			Error:  diceerrors.ErrWrongArgumentCount("ZADD"),
		}
	}

	key := args[0]
	obj := store.Get(key)
	var sortedSet *sortedset.Set

	if obj != nil {
		var err []byte
		sortedSet, err = sortedset.FromObject(obj)
		if err != nil {
			return &EvalResponse{
				Result: nil,
				Error:  diceerrors.ErrWrongTypeOperation,
			}
		}
	} else {
		sortedSet = sortedset.New()
	}

	added := 0
	for i := 1; i < len(args); i += 2 {
		scoreStr := args[i]
		member := args[i+1]

		score, err := strconv.ParseFloat(scoreStr, 64)
		if err != nil || math.IsNaN(score) {
			return &EvalResponse{
				Result: nil,
				Error:  diceerrors.ErrInvalidNumberFormat,
			}
		}

		wasInserted := sortedSet.Upsert(score, member)

		if wasInserted {
			added += 1
		}
	}

	obj = store.NewObj(sortedSet, -1, object.ObjTypeSortedSet, object.ObjEncodingBTree)
	store.Put(key, obj, dstore.WithPutCmd(dstore.ZAdd))

	return &EvalResponse{
		Result: added,
		Error:  nil,
	}
}

// evalZRANGE returns the specified range of elements in the sorted set stored at key.
// The elements are considered to be ordered from the lowest to the highest score.
func evalZRANGE(args []string, store *dstore.Store) *EvalResponse {
	if len(args) < 3 {
		return &EvalResponse{
			Result: nil,
			Error:  diceerrors.ErrWrongArgumentCount("ZRANGE"),
		}
	}

	key := args[0]
	startStr := args[1]
	stopStr := args[2]

	withScores := false
	reverse := false
	for i := 3; i < len(args); i++ {
		arg := strings.ToUpper(args[i])
		if arg == WithScores {
			withScores = true
		} else if arg == REV {
			reverse = true
		} else {
			return &EvalResponse{
				Result: nil,
				Error:  diceerrors.ErrSyntax,
			}
		}
	}

	start, err := strconv.Atoi(startStr)
	if err != nil {
		return &EvalResponse{
			Result: nil,
			Error:  diceerrors.ErrInvalidNumberFormat,
		}
	}

	stop, err := strconv.Atoi(stopStr)
	if err != nil {
		return &EvalResponse{
			Result: nil,
			Error:  diceerrors.ErrInvalidNumberFormat,
		}
	}

	obj := store.Get(key)
	if obj == nil {
		return &EvalResponse{
			Result: []string{},
			Error:  nil,
		}
	}

	sortedSet, errMsg := sortedset.FromObject(obj)

	if errMsg != nil {
		return &EvalResponse{
			Result: nil,
			Error:  diceerrors.ErrWrongTypeOperation,
		}
	}

	result := sortedSet.GetRange(start, stop, withScores, reverse)

	return &EvalResponse{
		Result: result,
		Error:  nil,
	}
}

// evalAPPEND takes two arguments: the key and the value to append to the key's current value.
// If the key does not exist, it creates a new key with the given value (so APPEND will be similar to SET in this special case)
// If key already exists and is a string (or integers stored as strings), this command appends the value at the end of the string
func evalAPPEND(args []string, store *dstore.Store) *EvalResponse {
	if len(args) != 2 {
		return &EvalResponse{
			Result: nil,
			Error:  diceerrors.ErrWrongArgumentCount("APPEND"),
		}
	}

	key, value := args[0], args[1]
	obj := store.Get(key)

	if obj == nil {
		// Key does not exist path

		// check if the value starts with '0' and has more than 1 character to handle leading zeros
		if len(value) > 1 && value[0] == '0' {
			// treat as string if has leading zeros
			store.Put(key, store.NewObj(value, -1, object.ObjTypeString, object.ObjEncodingRaw))
			return &EvalResponse{
				Result: len(value),
				Error:  nil,
			}
		}

		// Deduce type and encoding based on the value if no leading zeros
		oType, oEnc := deduceTypeEncoding(value)

		var storedValue interface{}
		// Store the value with the appropriate encoding based on the type
		switch oEnc {
		case object.ObjEncodingInt:
			storedValue, _ = strconv.ParseInt(value, 10, 64)
		case object.ObjEncodingEmbStr, object.ObjEncodingRaw:
			storedValue = value
		default:
			return &EvalResponse{
				Result: nil,
				Error:  diceerrors.ErrWrongTypeOperation,
			}
		}

		store.Put(key, store.NewObj(storedValue, -1, oType, oEnc))

		return &EvalResponse{
			Result: len(value),
			Error:  nil,
		}
	}
	// Key exists path
	_, currentEnc := object.ExtractTypeEncoding(obj)

	var currentValueStr string
	switch currentEnc {
	case object.ObjEncodingInt:
		// If the encoding is an integer, convert the current value to a string for concatenation
		currentValueStr = strconv.FormatInt(obj.Value.(int64), 10)
	case object.ObjEncodingEmbStr, object.ObjEncodingRaw:
		// If the encoding is a string, retrieve the string value for concatenation
		currentValueStr = obj.Value.(string)
	default:
		// If the encoding is neither integer nor string, return a "wrong type" error
		return &EvalResponse{
			Result: nil,
			Error:  diceerrors.ErrWrongTypeOperation,
		}
	}

	newValue := currentValueStr + value

	store.Put(key, store.NewObj(newValue, -1, object.ObjTypeString, object.ObjEncodingRaw))

	return &EvalResponse{
		Result: len(newValue),
		Error:  nil,
	}
}

// evalZRANK returns the rank of the member in the sorted set stored at key.
// The rank (or index) is 0-based, which means that the member with the lowest score has rank 0.
// If the 'WITHSCORE' option is specified, it returns both the rank and the score of the member.
// Returns nil if the key does not exist or the member is not a member of the sorted set.
func evalZRANK(args []string, store *dstore.Store) *EvalResponse {
	if len(args) < 2 || len(args) > 3 {
		return &EvalResponse{
			Result: nil,
			Error:  diceerrors.ErrWrongArgumentCount("ZRANK"),
		}
	}

	key := args[0]
	member := args[1]
	withScore := false

	if len(args) == 3 {
		if !strings.EqualFold(args[2], WithScore) {
			return &EvalResponse{
				Result: nil,
				Error:  diceerrors.ErrSyntax,
			}
		}
		withScore = true
	}

	obj := store.Get(key)
	if obj == nil {
		return &EvalResponse{
			Result: clientio.NIL,
			Error:  nil,
		}
	}

	sortedSet, err := sortedset.FromObject(obj)
	if err != nil {
		return &EvalResponse{
			Result: nil,
			Error:  diceerrors.ErrWrongTypeOperation,
		}
	}
	rank, score := sortedSet.RankWithScore(member, false)
	if rank == -1 {
		return &EvalResponse{
			Result: clientio.NIL,
			Error:  nil,
		}
	}

	if withScore {
		return &EvalResponse{
			Result: []interface{}{rank, score},
			Error:  nil,
		}
	}

	return &EvalResponse{
		Result: rank,
		Error:  nil,
	}
}

// evalJSONCLEAR Clear container values (arrays/objects) and set numeric values to 0,
// Already cleared values are ignored for empty containers and zero numbers
// args must contain at least the key;  (path unused in this implementation)
// Returns encoded error if key is expired, or it does not exist
// Returns encoded error response if incorrect number of arguments
// Returns an integer reply specifying the number of matching JSON arrays
// and objects cleared + number of matching JSON numerical values zeroed.
func evalJSONCLEAR(args []string, store *dstore.Store) *EvalResponse {
	if len(args) < 1 {
		return &EvalResponse{
			Result: nil,
			Error:  diceerrors.ErrWrongArgumentCount("JSON.CLEAR"),
		}
	}
	key := args[0]

	// Default path is root if not specified
	path := defaultRootPath
	if len(args) > 1 {
		path = args[1]
	}

	// Retrieve the object from the database
	obj := store.Get(key)
	if obj == nil {
		return &EvalResponse{
			Result: nil,
			Error:  nil,
		}
	}

	errWithMessage := object.AssertTypeAndEncoding(obj.TypeEncoding, object.ObjTypeJSON, object.ObjEncodingJSON)
	if errWithMessage != nil {
		return &EvalResponse{
			Result: nil,
			Error:  diceerrors.ErrWrongTypeOperation,
		}
	}

	jsonData := obj.Value

	_, err := sonic.Marshal(jsonData)
	if err != nil {
		return &EvalResponse{
			Result: nil,
			Error:  diceerrors.ErrWrongTypeOperation,
		}
	}

	var countClear int64 = 0
	if len(args) == 1 || path == defaultRootPath {
		if jsonData != struct{}{} {
			// If path is root and len(args) == 1, return it instantly
			newObj := store.NewObj(struct{}{}, -1, object.ObjTypeJSON, object.ObjEncodingJSON)
			store.Put(key, newObj)
			countClear++
			return &EvalResponse{
				Result: countClear,
				Error:  nil,
			}
		}
	}

	expr, err := jp.ParseString(path)
	if err != nil {
		return &EvalResponse{
			Result: nil,
			Error:  diceerrors.ErrJSONPathNotFound(path),
		}
	}

	newData, err := expr.Modify(jsonData, func(element any) (altered any, changed bool) {
		switch utils.GetJSONFieldType(element) {
		case utils.IntegerType, utils.NumberType:
			if element != utils.NumberZeroValue {
				countClear++
				return utils.NumberZeroValue, true
			}
		case utils.ArrayType:
			if len(element.([]interface{})) != 0 {
				countClear++
				return []interface{}{}, true
			}
		case utils.ObjectType:
			if element != struct{}{} {
				countClear++
				return struct{}{}, true
			}
		default:
			return element, false
		}
		return
	})
	if err != nil {
		return &EvalResponse{
			Result: nil,
			Error:  diceerrors.ErrGeneral(err.Error()),
		}
	}

	jsonData = newData
	obj.Value = jsonData
	return &EvalResponse{
		Result: countClear,
		Error:  nil,
	}
}

// PFADD Adds all the element arguments to the HyperLogLog data structure stored at the variable
// name specified as first argument.
//
// Returns:
// If the approximated cardinality estimated by the HyperLogLog changed after executing the command,
// returns 1, otherwise 0 is returned.
func evalPFADD(args []string, store *dstore.Store) *EvalResponse {
	if len(args) < 1 {
		return &EvalResponse{
			Result: nil,
			Error:  diceerrors.ErrWrongArgumentCount("PFADD"),
		}
	}

	key := args[0]
	obj := store.Get(key)

	// If key doesn't exist prior initial cardinality changes hence return 1
	if obj == nil {
		hll := hyperloglog.New()
		for _, arg := range args[1:] {
			hll.Insert([]byte(arg))
		}

		obj = store.NewObj(hll, -1, object.ObjTypeString, object.ObjEncodingRaw)

		store.Put(key, obj)
		return &EvalResponse{
			Result: int64(1),
			Error:  nil,
		}
	}

	existingHll, ok := obj.Value.(*hyperloglog.Sketch)
	if !ok {
		return &EvalResponse{
			Result: nil,
			Error:  diceerrors.ErrGeneral(diceerrors.WrongTypeHllErr),
		}
	}
	initialCardinality := existingHll.Estimate()
	for _, arg := range args[1:] {
		existingHll.Insert([]byte(arg))
	}

	if newCardinality := existingHll.Estimate(); initialCardinality != newCardinality {
		return &EvalResponse{
			Result: int64(1),
			Error:  nil,
		}
	}

	return &EvalResponse{
		Result: int64(0),
		Error:  nil,
	}
}

// evalJSONSTRLEN Report the length of the JSON String at path in key
// Returns by recursive descent an array of integer replies for each path,
// the string's length, or nil, if the matching JSON value is not a string.
func evalJSONSTRLEN(args []string, store *dstore.Store) *EvalResponse {
	if len(args) < 1 {
		return &EvalResponse{
			Result: nil,
			Error:  diceerrors.ErrWrongArgumentCount("JSON.STRLEN"),
		}
	}

	key := args[0]

	obj := store.Get(key)

	if obj == nil {
		return &EvalResponse{
			Result: nil,
			Error:  nil,
		}
	}

	if len(args) < 2 {
		// no recursive
		// making consistent with arrlen
		// to-do parsing
		jsonData := obj.Value

		jsonDataType := strings.ToLower(utils.GetJSONFieldType(jsonData))
		if jsonDataType == "number" {
			jsonDataFloat := jsonData.(float64)
			if jsonDataFloat == float64(int64(jsonDataFloat)) {
				jsonDataType = "integer"
			}
		}
		if jsonDataType != utils.StringType {
			return &EvalResponse{
				Result: nil,
				Error:  diceerrors.ErrUnexpectedJSONPathType("string", jsonDataType),
			}
		}
		return &EvalResponse{
			Result: int64(len(jsonData.(string))),
			Error:  nil,
		}
	}

	path := args[1]

	// Check if the object is of JSON type
	errWithMessage := object.AssertTypeAndEncoding(obj.TypeEncoding, object.ObjTypeJSON, object.ObjEncodingJSON)
	if errWithMessage != nil {
		return &EvalResponse{
			Result: nil,
			Error:  diceerrors.ErrWrongTypeOperation,
		}
	}

	jsonData := obj.Value
	if path == defaultRootPath {
		defaultStringResult := make([]interface{}, 0, 1)
		if utils.GetJSONFieldType(jsonData) == utils.StringType {
			defaultStringResult = append(defaultStringResult, int64(len(jsonData.(string))))
		} else {
			defaultStringResult = append(defaultStringResult, nil)
		}

		return &EvalResponse{
			Result: defaultStringResult,
			Error:  nil,
		}
	}

	// Parse the JSONPath expression
	expr, err := jp.ParseString(path)
	if err != nil {
		return &EvalResponse{
			Result: nil,
			Error:  diceerrors.ErrJSONPathNotFound(path),
		}
	}
	// Execute the JSONPath query
	results := expr.Get(jsonData)
	if len(results) == 0 {
		return &EvalResponse{
			Result: []interface{}{},
			Error:  nil,
		}
	}
	strLenResults := make([]interface{}, 0, len(results))
	for _, result := range results {
		switch utils.GetJSONFieldType(result) {
		case utils.StringType:
			strLenResults = append(strLenResults, int64(len(result.(string))))
		default:
			strLenResults = append(strLenResults, nil)
		}
	}
	return &EvalResponse{
		Result: strLenResults,
		Error:  nil,
	}
}

func evalPFCOUNT(args []string, store *dstore.Store) *EvalResponse {
	if len(args) < 1 {
		return &EvalResponse{
			Result: nil,
			Error:  diceerrors.ErrWrongArgumentCount("PFCOUNT"),
		}
	}

	unionHll := hyperloglog.New()

	for _, arg := range args {
		obj := store.Get(arg)
		if obj != nil {
			currKeyHll, ok := obj.Value.(*hyperloglog.Sketch)
			if !ok {
				return &EvalResponse{
					Result: nil,
					Error:  diceerrors.ErrGeneral(diceerrors.WrongTypeHllErr),
				}
			}
			err := unionHll.Merge(currKeyHll)
			if err != nil {
				return &EvalResponse{
					Result: nil,
					Error:  diceerrors.ErrGeneral(diceerrors.InvalidHllErr),
				}
			}
		}
	}

	return &EvalResponse{
		Result: unionHll.Estimate(),
		Error:  nil,
	}
}

// evalJSONOBJLEN return the number of keys in the JSON object at path in key.
// Returns an array of integer replies, an integer for each matching value,
// which is the json objects length, or nil, if the matching value is not a json.
// Returns encoded error if the key doesn't exist or key is expired or the matching value is not an array.
// Returns encoded error response if incorrect number of arguments
func evalJSONOBJLEN(args []string, store *dstore.Store) *EvalResponse {
	if len(args) < 1 {
		return &EvalResponse{
			Result: nil,
			Error:  diceerrors.ErrWrongArgumentCount("JSON.OBJLEN"),
		}
	}

	key := args[0]

	// Retrieve the object from the database
	obj := store.Get(key)
	if obj == nil {
		return &EvalResponse{
			Result: nil,
			Error:  nil,
		}
	}

	// check if the object is json
	errWithMessage := object.AssertTypeAndEncoding(obj.TypeEncoding, object.ObjTypeJSON, object.ObjEncodingJSON)
	if errWithMessage != nil {
		return &EvalResponse{
			Result: nil,
			Error:  diceerrors.ErrWrongTypeOperation,
		}
	}

	// get the value & check for marsheling error
	jsonData := obj.Value
	_, err := sonic.Marshal(jsonData)
	if err != nil {
		return &EvalResponse{
			Result: nil,
			Error:  diceerrors.ErrWrongTypeOperation,
		}
	}
	if len(args) == 1 {
		// check if the value is of json type
		if utils.GetJSONFieldType(jsonData) == utils.ObjectType {
			if castedData, ok := jsonData.(map[string]interface{}); ok {
				return &EvalResponse{
					Result: int64(len(castedData)),
					Error:  nil,
				}
			}
			return &EvalResponse{
				Result: nil,
				Error:  nil,
			}
		}
		return &EvalResponse{
			Result: nil,
			Error:  diceerrors.ErrWrongTypeOperation,
		}
	}

	path, isDefinitePath := utils.ParseInputJSONPath(args[1])

	expr, err := jp.ParseString(path)
	if err != nil {
		return &EvalResponse{
			Result: nil,
			Error:  diceerrors.ErrJSONPathNotFound(path),
		}
	}

	// get all values for matching paths
	results := expr.Get(jsonData)

	objectLen := make([]interface{}, 0, len(results))

	for _, result := range results {
		switch utils.GetJSONFieldType(result) {
		case utils.ObjectType:
			if castedResult, ok := result.(map[string]interface{}); ok {
				objectLen = append(objectLen, int64(len(castedResult)))
			} else {
				objectLen = append(objectLen, nil)
			}
		default:
			// If it is a definitePath, and the only value is not JSON, throw wrong type error
			if isDefinitePath {
				return &EvalResponse{
					Result: nil,
					Error:  diceerrors.ErrWrongTypeOperation,
				}
			}
			objectLen = append(objectLen, nil)
		}
	}

	// Must return a single integer if it is a definite Path
	if isDefinitePath {
		if len(objectLen) == 0 {
			return &EvalResponse{
				Result: nil,
				Error:  nil,
			}
		}
		return &EvalResponse{
			Result: objectLen[0],
			Error:  nil,
		}
	}

	return &EvalResponse{
		Result: objectLen,
		Error:  nil,
	}
}

func evalPFMERGE(args []string, store *dstore.Store) *EvalResponse {
	if len(args) < 1 {
		return &EvalResponse{
			Result: nil,
			Error:  diceerrors.ErrWrongArgumentCount("PFMERGE"),
		}
	}

	var mergedHll *hyperloglog.Sketch
	destKey := args[0]
	obj := store.Get(destKey)

	// If destKey doesn't exist, create a new HLL, else fetch the existing
	if obj == nil {
		mergedHll = hyperloglog.New()
	} else {
		var ok bool
		mergedHll, ok = obj.Value.(*hyperloglog.Sketch)
		if !ok {
			return &EvalResponse{
				Result: nil,
				Error:  diceerrors.ErrGeneral(diceerrors.WrongTypeHllErr),
			}
		}
	}

	for _, arg := range args {
		obj := store.Get(arg)
		if obj != nil {
			currKeyHll, ok := obj.Value.(*hyperloglog.Sketch)
			if !ok {
				return &EvalResponse{
					Result: nil,
					Error:  diceerrors.ErrGeneral(diceerrors.WrongTypeHllErr),
				}
			}

			err := mergedHll.Merge(currKeyHll)
			if err != nil {
				return &EvalResponse{
					Result: nil,
					Error:  diceerrors.ErrGeneral(diceerrors.InvalidHllErr),
				}
			}
		}
	}

	// Save the mergedHll
	obj = store.NewObj(mergedHll, -1, object.ObjTypeString, object.ObjEncodingRaw)
	store.Put(destKey, obj)

	return &EvalResponse{
		Result: clientio.OK,
		Error:  nil,
	}
}

<<<<<<< HEAD
// This command removes the element with the maximum score from the sorted set.
// If two elements have the same score then the members are aligned in lexicographically and the lexicographically greater element is removed.
// There is a second optional element called count which specifies the number of element to be removed.
// Returns the removed elements from the sorted set.
func evalZPOPMAX(args []string, store *dstore.Store) *EvalResponse {
	if len(args) < 1 || len(args) > 2 {
		return &EvalResponse{
			Result: clientio.NIL,
			Error:  diceerrors.ErrWrongArgumentCount("ZPOPMAX"),
=======
// Increments the number stored at field in the hash stored at key by increment.
//
// If key does not exist, a new key holding a hash is created.
// If field does not exist the value is set to the increment value passed
//
// The range of values supported by HINCRBY is limited to 64-bit signed integers.
//
// Usage: HINCRBY key field increment
func evalHINCRBY(args []string, store *dstore.Store) *EvalResponse {
	if len(args) < 3 {
		return &EvalResponse{
			Result: nil,
			Error:  diceerrors.ErrWrongArgumentCount("HINCRBY"),
		}
	}

	increment, err := strconv.ParseInt(args[2], 10, 64)
	if err != nil {
		return &EvalResponse{
			Result: nil,
			Error:  diceerrors.ErrIntegerOutOfRange,
		}
	}
	var hashmap HashMap
	key := args[0]
	obj := store.Get(key)
	if obj != nil {
		if err := object.AssertTypeAndEncoding(obj.TypeEncoding, object.ObjTypeHashMap, object.ObjEncodingHashMap); err != nil {
			return &EvalResponse{
				Result: nil,
				Error:  diceerrors.ErrWrongTypeOperation,
			}
		}
		hashmap = obj.Value.(HashMap)
	}

	if hashmap == nil {
		hashmap = make(HashMap)
	}

	field := args[1]
	numkey, err := hashmap.incrementValue(field, increment)
	if err != nil {
		return &EvalResponse{
			Result: nil,
			Error:  diceerrors.ErrGeneral(err.Error()),
		}
	}

	obj = store.NewObj(hashmap, -1, object.ObjTypeHashMap, object.ObjEncodingHashMap)
	store.Put(key, obj)

	return &EvalResponse{
		Result: numkey,
		Error:  nil,
	}
}

// Increments the number stored at field in the hash stored at key by the specified floating point increment.
//
// If key does not exist, a new key holding a hash is created.
// If field does not exist, the value is set to the increment passed before the operation is performed.
//
// The precision of the increment is not restricted to integers, allowing for floating point values.
//
// Usage: HINCRBYFLOAT key field increment
func evalHINCRBYFLOAT(args []string, store *dstore.Store) *EvalResponse {
	if len(args) < 3 {
		return &EvalResponse{
			Result: nil,
			Error:  diceerrors.ErrWrongArgumentCount("HINCRBYFLOAT"),
		}
	}

	increment, err := strconv.ParseFloat(strings.TrimSpace(args[2]), 64)
	if err != nil {
		return &EvalResponse{
			Result: nil,
			Error:  diceerrors.ErrInvalidNumberFormat,
		}
	}

	key := args[0]
	obj := store.Get(key)
	var hashmap HashMap
	if obj != nil {
		if err := object.AssertTypeAndEncoding(obj.TypeEncoding, object.ObjTypeHashMap, object.ObjEncodingHashMap); err != nil {
			return &EvalResponse{
				Result: nil,
				Error:  diceerrors.ErrWrongTypeOperation,
			}
		}
		hashmap = obj.Value.(HashMap)
	}

	if hashmap == nil {
		hashmap = make(HashMap)
	}

	field := args[1]
	numkey, err := hashmap.incrementFloatValue(field, increment)
	if err != nil {
		return &EvalResponse{
			Result: nil,
			Error:  diceerrors.ErrGeneral(err.Error()),
		}
	}

	obj = store.NewObj(hashmap, -1, object.ObjTypeHashMap, object.ObjEncodingHashMap)
	store.Put(key, obj)

	return &EvalResponse{
		Result: numkey,
		Error:  nil,
	}
}

// evalHRANDFIELD returns random fields from a hash stored at key.
// If only the key is provided, one random field is returned.
// If count is provided, it returns that many unique random fields. A negative count allows repeated selections.
// The "WITHVALUES" option returns both fields and values.
// Returns nil if the key doesn't exist or the hash is empty.
// Errors: arity error, type error for non-hash, syntax error for "WITHVALUES", or count format error.
func evalHRANDFIELD(args []string, store *dstore.Store) *EvalResponse {
	if len(args) < 1 || len(args) > 3 {
		return &EvalResponse{
			Result: nil,
			Error:  diceerrors.ErrWrongArgumentCount("HRANDFIELD"),
>>>>>>> c4eb2497
		}
	}

	key := args[0]
	obj := store.Get(key)
<<<<<<< HEAD
	count := 1
	if len(args) > 1 {
		ops, err := strconv.Atoi(args[1])
		if err != nil {
			return &EvalResponse{
				Result: clientio.NIL,
				Error:  diceerrors.ErrIntegerOutOfRange, // This error is thrown when then count argument is not an integer
			}
		}
		if ops <= 0 {
			return &EvalResponse{
				Result: []string{}, // Returns empty array when the count is less than or equal to  0
				Error:  nil,
			}
		}
		count = ops
	}

	if obj == nil {
		return &EvalResponse{
			Result: []string{}, // Returns empty array when the object with given key is not present in the store
=======
	if obj == nil {
		return &EvalResponse{
			Result: clientio.NIL,
			Error:  nil,
		}
	}

	if err := object.AssertTypeAndEncoding(obj.TypeEncoding, object.ObjTypeHashMap, object.ObjEncodingHashMap); err != nil {
		return &EvalResponse{
			Result: nil,
			Error:  diceerrors.ErrWrongTypeOperation,
		}
	}

	hashMap := obj.Value.(HashMap)
	if len(hashMap) == 0 {
		return &EvalResponse{
			Result: clientio.EmptyArray,
			Error:  nil,
		}
	}

	count := 1
	withValues := false

	if len(args) > 1 {
		var err error
		// The second argument is the count.
		count, err = strconv.Atoi(args[1])
		if err != nil {
			return &EvalResponse{
				Result: nil,
				Error:  diceerrors.ErrIntegerOutOfRange,
			}
		}

		// The third argument is the "WITHVALUES" option.
		if len(args) == 3 {
			if !strings.EqualFold(args[2], WithValues) {
				return &EvalResponse{
					Result: nil,
					Error:  diceerrors.ErrSyntax,
				}
			}
			withValues = true
		}
	}

	return selectRandomFields(hashMap, count, withValues)
}

// evalINCR increments the value of the specified key in args by 1,
// if the key exists and the value is integer format.
// The key should be the only param in args.
// If the key does not exist, new key is created with value 0,
// the value of the new key is then incremented.
// The value for the queried key should be of integer format,
// if not evalINCR returns encoded error response.
// evalINCR returns the incremented value for the key if there are no errors.
func evalINCR(args []string, store *dstore.Store) *EvalResponse {
	if len(args) != 1 {
		return &EvalResponse{
			Result: nil,
			Error:  diceerrors.ErrWrongArgumentCount("INCR"),
		}
	}

	return incrDecrCmd(args, 1, store)
}

// INCRBY increments the value of the specified key in args by increment integer specified,
// if the key exists and the value is integer format.
// The key and the increment integer should be the only param in args.
// If the key does not exist, new key is created with value 0,
// the value of the new key is then incremented.
// The value for the queried key should be of integer format,
// if not INCRBY returns error response.
// evalINCRBY returns the incremented value for the key if there are no errors.
func evalINCRBY(args []string, store *dstore.Store) *EvalResponse {
	if len(args) != 2 {
		return &EvalResponse{
			Result: nil,
			Error:  diceerrors.ErrWrongArgumentCount("INCRBY"),
		}
	}

	incrAmount, err := strconv.ParseInt(args[1], 10, 64)
	if err != nil {
		return &EvalResponse{
			Result: nil,
			Error:  diceerrors.ErrIntegerOutOfRange,
		}
	}
	return incrDecrCmd(args, incrAmount, store)
}

// evalDECR decrements the value of the specified key in args by 1,
// if the key exists and the value is integer format.
// The key should be the only param in args.
// If the key does not exist, new key is created with value 0,
// the value of the new key is then decremented.
// The value for the queried key should be of integer format,
// if not evalDECR returns error response.
// evalDECR returns the decremented value for the key if there are no errors.
func evalDECR(args []string, store *dstore.Store) *EvalResponse {
	if len(args) != 1 {
		return &EvalResponse{
			Result: nil,
			Error:  diceerrors.ErrWrongArgumentCount("DECR"),
		}
	}
	return incrDecrCmd(args, -1, store)
}

// evalDECRBY decrements the value of the specified key in args by the specified decrement,
// if the key exists and the value is integer format.
// The key should be the first parameter in args, and the decrement should be the second parameter.
// If the key does not exist, new key is created with value 0,
// the value of the new key is then decremented by specified decrement.
// The value for the queried key should be of integer format,
// if not evalDECRBY returns an error response.
// evalDECRBY returns the decremented value for the key after applying the specified decrement if there are no errors.
func evalDECRBY(args []string, store *dstore.Store) *EvalResponse {
	if len(args) != 2 {
		return &EvalResponse{
			Result: nil,
			Error:  diceerrors.ErrWrongArgumentCount("DECRBY"),
		}
	}
	decrAmount, err := strconv.ParseInt(args[1], 10, 64)
	if err != nil {
		return &EvalResponse{
			Result: nil,
			Error:  diceerrors.ErrIntegerOutOfRange,
		}
	}
	return incrDecrCmd(args, -decrAmount, store)
}

func incrDecrCmd(args []string, incr int64, store *dstore.Store) *EvalResponse {
	key := args[0]
	obj := store.Get(key)
	if obj == nil {
		obj = store.NewObj(incr, -1, object.ObjTypeInt, object.ObjEncodingInt)
		store.Put(key, obj)
		return &EvalResponse{
			Result: incr,
			Error:  nil,
		}
	}
	// if the type is not KV : return wrong type error
	// if the encoding or type is not int : return value is not an int error
	errStr := object.AssertType(obj.TypeEncoding, object.ObjTypeString)
	if errStr == nil {
		return &EvalResponse{
			Result: nil,
			Error:  diceerrors.ErrIntegerOutOfRange,
		}
	}

	errTypeInt := object.AssertType(obj.TypeEncoding, object.ObjTypeInt)
	errEncInt := object.AssertEncoding(obj.TypeEncoding, object.ObjEncodingInt)
	if errEncInt != nil || errTypeInt != nil {
		return &EvalResponse{
			Result: nil,
			Error:  diceerrors.ErrWrongTypeOperation,
		}
	}
	i, _ := obj.Value.(int64)
	if (incr < 0 && i < 0 && incr < (math.MinInt64-i)) ||
		(incr > 0 && i > 0 && incr > (math.MaxInt64-i)) {
		return &EvalResponse{
			Result: nil,
			Error:  diceerrors.ErrOverflow,
		}
	}

	i += incr
	obj.Value = i
	return &EvalResponse{
		Result: i,
		Error:  nil,
	}
}

// evalINCRBYFLOAT increments the value of the  key in args by the specified increment,
// if the key exists and the value is a number.
// The key should be the first parameter in args, and the increment should be the second parameter.
// If the key does not exist, a new key is created with increment's value.
// If the value at the key is a string, it should be parsable to float64,
// if not evalINCRBYFLOAT returns an  error response.
// evalINCRBYFLOAT returns the incremented value for the key after applying the specified increment if there are no errors.
func evalINCRBYFLOAT(args []string, store *dstore.Store) *EvalResponse {
	if len(args) != 2 {
		return &EvalResponse{
			Result: nil,
			Error:  diceerrors.ErrWrongArgumentCount("INCRBYFLOAT"),
		}
	}
	incr, err := strconv.ParseFloat(strings.TrimSpace(args[1]), 64)
	if err != nil {
		return &EvalResponse{
			Result: nil,
			Error:  diceerrors.ErrGeneral("value is not a valid float"),
		}
	}
	return incrByFloatCmd(args, incr, store)
}

func incrByFloatCmd(args []string, incr float64, store *dstore.Store) *EvalResponse {
	key := args[0]
	obj := store.Get(key)

	if obj == nil {
		strValue := formatFloat(incr, false)
		oType, oEnc := deduceTypeEncoding(strValue)
		obj = store.NewObj(strValue, -1, oType, oEnc)
		store.Put(key, obj)
		return &EvalResponse{
			Result: strValue,
>>>>>>> c4eb2497
			Error:  nil,
		}
	}

<<<<<<< HEAD
	var sortedSet *sortedset.Set
	sortedSet, err := sortedset.FromObject(obj)
	if err != nil {
		return &EvalResponse{
			Result: clientio.NIL,
			Error:  diceerrors.ErrWrongTypeOperation, // Returns this error when a key is present in the store but is not of type sortedset.Set
		}
	}

	var res []string = sortedSet.PopMax(count)

	return &EvalResponse{
		Result: res,
=======
	errString := object.AssertType(obj.TypeEncoding, object.ObjTypeString)
	errInt := object.AssertType(obj.TypeEncoding, object.ObjTypeInt)
	if errString != nil && errInt != nil {
		return &EvalResponse{
			Result: nil,
			Error:  diceerrors.ErrWrongTypeOperation,
		}
	}

	value, err := floatValue(obj.Value)
	if err != nil {
		return &EvalResponse{
			Result: nil,
			Error:  diceerrors.ErrGeneral("value is not a valid float"),
		}
	}
	value += incr
	if math.IsInf(value, 0) {
		return &EvalResponse{
			Result: nil,
			Error:  diceerrors.ErrValueOutOfRange,
		}
	}
	strValue := formatFloat(value, true)

	oType, oEnc := deduceTypeEncoding(strValue)

	// Remove the trailing decimal for integer values
	// to maintain consistency with redis
	strValue = strings.TrimSuffix(strValue, ".0")

	obj.Value = strValue
	obj.TypeEncoding = oType | oEnc

	return &EvalResponse{
		Result: strValue,
>>>>>>> c4eb2497
		Error:  nil,
	}
}

<<<<<<< HEAD
=======
// floatValue returns the float64 value for an interface which
// contains either a string or an int.
func floatValue(value interface{}) (float64, error) {
	switch raw := value.(type) {
	case string:
		parsed, err := strconv.ParseFloat(raw, 64)
		if err != nil {
			return 0, err
		}
		return parsed, nil
	case int64:
		return float64(raw), nil
	}

	return 0, fmt.Errorf(diceerrors.IntOrFloatErr)
}

>>>>>>> c4eb2497
// ZPOPMIN Removes and returns the member with the lowest score from the sorted set at the specified key.
// If multiple members have the same score, the one that comes first alphabetically is returned.
// You can also specify a count to remove and return multiple members at once.
// If the set is empty, it returns an empty result.
func evalZPOPMIN(args []string, store *dstore.Store) *EvalResponse {
	// Incorrect number of arguments should return error
	if len(args) < 1 || len(args) > 2 {
		return &EvalResponse{
			Result: clientio.NIL,
			Error:  diceerrors.ErrWrongArgumentCount("ZPOPMIN"),
		}
	}

	key := args[0]        // Key argument
	obj := store.Get(key) // Getting sortedSet object from store

	// If the sortedSet is nil, return an empty list
	if obj == nil {
		return &EvalResponse{
			Result: []string{},
			Error:  nil,
		}
	}

	sortedSet, err := sortedset.FromObject(obj)
	if err != nil {
		return &EvalResponse{
			Result: clientio.NIL,
			Error:  diceerrors.ErrWrongTypeOperation,
		}
	}

	count := 1
	// Check if the count argument is provided.
	if len(args) == 2 {
		countArg, err := strconv.Atoi(args[1])
		if err != nil {
			// Return an error if the argument is not a valid integer
			return &EvalResponse{
				Result: clientio.NIL,
				Error:  diceerrors.ErrIntegerOutOfRange,
			}
		}
		count = countArg
	}

	// If count is less than 1, empty array is returned
	if count < 1 {
		return &EvalResponse{
			Result: []string{},
			Error:  nil,
		}
	}

	// If the count argument is present, return all the members with lowest score sorted in ascending order.
	// If there are multiple lowest scores with same score value, it sorts the members in lexographical order of member name
	results := sortedSet.GetMin(count)

	return &EvalResponse{
		Result: results,
		Error:  nil,
	}
}<|MERGE_RESOLUTION|>--- conflicted
+++ resolved
@@ -1166,17 +1166,6 @@
 	}
 }
 
-<<<<<<< HEAD
-// This command removes the element with the maximum score from the sorted set.
-// If two elements have the same score then the members are aligned in lexicographically and the lexicographically greater element is removed.
-// There is a second optional element called count which specifies the number of element to be removed.
-// Returns the removed elements from the sorted set.
-func evalZPOPMAX(args []string, store *dstore.Store) *EvalResponse {
-	if len(args) < 1 || len(args) > 2 {
-		return &EvalResponse{
-			Result: clientio.NIL,
-			Error:  diceerrors.ErrWrongArgumentCount("ZPOPMAX"),
-=======
 // Increments the number stored at field in the hash stored at key by increment.
 //
 // If key does not exist, a new key holding a hash is created.
@@ -1305,35 +1294,11 @@
 		return &EvalResponse{
 			Result: nil,
 			Error:  diceerrors.ErrWrongArgumentCount("HRANDFIELD"),
->>>>>>> c4eb2497
 		}
 	}
 
 	key := args[0]
 	obj := store.Get(key)
-<<<<<<< HEAD
-	count := 1
-	if len(args) > 1 {
-		ops, err := strconv.Atoi(args[1])
-		if err != nil {
-			return &EvalResponse{
-				Result: clientio.NIL,
-				Error:  diceerrors.ErrIntegerOutOfRange, // This error is thrown when then count argument is not an integer
-			}
-		}
-		if ops <= 0 {
-			return &EvalResponse{
-				Result: []string{}, // Returns empty array when the count is less than or equal to  0
-				Error:  nil,
-			}
-		}
-		count = ops
-	}
-
-	if obj == nil {
-		return &EvalResponse{
-			Result: []string{}, // Returns empty array when the object with given key is not present in the store
-=======
 	if obj == nil {
 		return &EvalResponse{
 			Result: clientio.NIL,
@@ -1554,26 +1519,10 @@
 		store.Put(key, obj)
 		return &EvalResponse{
 			Result: strValue,
->>>>>>> c4eb2497
-			Error:  nil,
-		}
-	}
-
-<<<<<<< HEAD
-	var sortedSet *sortedset.Set
-	sortedSet, err := sortedset.FromObject(obj)
-	if err != nil {
-		return &EvalResponse{
-			Result: clientio.NIL,
-			Error:  diceerrors.ErrWrongTypeOperation, // Returns this error when a key is present in the store but is not of type sortedset.Set
-		}
-	}
-
-	var res []string = sortedSet.PopMax(count)
-
-	return &EvalResponse{
-		Result: res,
-=======
+			Error:  nil,
+		}
+	}
+
 	errString := object.AssertType(obj.TypeEncoding, object.ObjTypeString)
 	errInt := object.AssertType(obj.TypeEncoding, object.ObjTypeInt)
 	if errString != nil && errInt != nil {
@@ -1610,13 +1559,10 @@
 
 	return &EvalResponse{
 		Result: strValue,
->>>>>>> c4eb2497
 		Error:  nil,
 	}
 }
 
-<<<<<<< HEAD
-=======
 // floatValue returns the float64 value for an interface which
 // contains either a string or an int.
 func floatValue(value interface{}) (float64, error) {
@@ -1634,7 +1580,6 @@
 	return 0, fmt.Errorf(diceerrors.IntOrFloatErr)
 }
 
->>>>>>> c4eb2497
 // ZPOPMIN Removes and returns the member with the lowest score from the sorted set at the specified key.
 // If multiple members have the same score, the one that comes first alphabetically is returned.
 // You can also specify a count to remove and return multiple members at once.
@@ -1697,4 +1642,61 @@
 		Result: results,
 		Error:  nil,
 	}
+}
+
+// This command removes the element with the maximum score from the sorted set.
+// If two elements have the same score then the members are aligned in lexicographically and the lexicographically greater element is removed.
+// There is a second optional element called count which specifies the number of element to be removed.
+// Returns the removed elements from the sorted set.
+func evalZPOPMAX(args []string, store *dstore.Store) *EvalResponse {
+	if len(args) < 1 || len(args) > 2 {
+		return &EvalResponse{
+			Result: clientio.NIL,
+			Error:  diceerrors.ErrWrongArgumentCount("ZPOPMAX"),
+		}
+	}
+
+	key := args[0]
+	obj := store.Get(key)
+
+	count := 1
+	if len(args) > 1 {
+		ops, err := strconv.Atoi(args[1])
+		if err != nil {
+			return &EvalResponse{
+				Result: clientio.NIL,
+				Error:  diceerrors.ErrIntegerOutOfRange, // This error is thrown when then count argument is not an integer
+			}
+		}
+		if ops <= 0 {
+			return &EvalResponse{
+				Result: []string{}, // Returns empty array when the count is less than or equal to  0
+				Error:  nil,
+			}
+		}
+		count = ops
+	}
+
+	if obj == nil {
+		return &EvalResponse{
+			Result: []string{}, // Returns empty array when the object with given key is not present in the store
+			Error:  nil,
+		}
+	}
+
+	var sortedSet *sortedset.Set
+	sortedSet, err := sortedset.FromObject(obj)
+	if err != nil {
+		return &EvalResponse{
+			Result: clientio.NIL,
+			Error:  diceerrors.ErrWrongTypeOperation, // Returns this error when a key is present in the store but is not of type sortedset.Set
+		}
+	}
+
+	var res []string = sortedSet.PopMax(count)
+
+	return &EvalResponse{
+		Result: res,
+		Error:  nil,
+	}
 }