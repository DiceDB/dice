package eval

import (
	"fmt"
	"math"
	"sort"
	"strconv"
	"strings"

	"github.com/axiomhq/hyperloglog"
	"github.com/bytedance/sonic"
	"github.com/dicedb/dice/internal/clientio"
	diceerrors "github.com/dicedb/dice/internal/errors"
	"github.com/dicedb/dice/internal/eval/sortedset"
	"github.com/dicedb/dice/internal/object"
	"github.com/dicedb/dice/internal/server/utils"
	dstore "github.com/dicedb/dice/internal/store"
	"github.com/gobwas/glob"
	"github.com/ohler55/ojg/jp"
)

// evalSET puts a new <key, value> pair in db as in the args
// args must contain key and value.
// args can also contain multiple options -
//
//	EX or ex which will set the expiry time(in secs) for the key
//	PX or px which will set the expiry time(in milliseconds) for the key
//	EXAT or exat which will set the specified Unix time at which the key will expire, in seconds (a positive integer)
//	PXAT or PX which will the specified Unix time at which the key will expire, in milliseconds (a positive integer)
//	XX or xx which will only set the key if it already exists
//	NX or nx which will only set the key if it doesn not already exist
//
// Returns encoded error response if at least a <key, value> pair is not part of args
// Returns encoded error response if expiry time value in not integer
// Returns encoded error response if both PX and EX flags are present
// Returns encoded OK RESP once new entry is added
// If the key already exists then the value will be overwritten and expiry will be discarded
func evalSET(args []string, store *dstore.Store) *EvalResponse {
	if len(args) <= 1 {
		return &EvalResponse{
			Result: nil,
			Error:  diceerrors.ErrWrongArgumentCount("SET"),
		}
	}

	var key, value string
	var exDurationMs int64 = -1
	var state exDurationState = Uninitialized
	var keepttl bool = false

	key, value = args[0], args[1]
	oType, oEnc := deduceTypeEncoding(value)

	for i := 2; i < len(args); i++ {
		arg := strings.ToUpper(args[i])
		switch arg {
		case Ex, Px:
			if state != Uninitialized {
				return &EvalResponse{
					Result: nil,
					Error:  diceerrors.ErrSyntax,
				}
			}
			i++
			if i == len(args) {
				return &EvalResponse{
					Result: nil,
					Error:  diceerrors.ErrSyntax,
				}
			}

			exDuration, err := strconv.ParseInt(args[i], 10, 64)
			if err != nil {
				return &EvalResponse{
					Result: nil,
					Error:  diceerrors.ErrIntegerOutOfRange,
				}
			}

			if exDuration <= 0 || exDuration >= maxExDuration {
				return &EvalResponse{
					Result: nil,
					Error:  diceerrors.ErrInvalidExpireTime("SET"),
				}
			}

			// converting seconds to milliseconds
			if arg == Ex {
				exDuration *= 1000
			}
			exDurationMs = exDuration
			state = Initialized

		case Pxat, Exat:
			if state != Uninitialized {
				return &EvalResponse{
					Result: nil,
					Error:  diceerrors.ErrSyntax,
				}
			}
			i++
			if i == len(args) {
				return &EvalResponse{
					Result: nil,
					Error:  diceerrors.ErrSyntax,
				}
			}
			exDuration, err := strconv.ParseInt(args[i], 10, 64)
			if err != nil {
				return &EvalResponse{
					Result: nil,
					Error:  diceerrors.ErrIntegerOutOfRange,
				}
			}

			if exDuration < 0 {
				return &EvalResponse{
					Result: nil,
					Error:  diceerrors.ErrInvalidExpireTime("SET"),
				}
			}

			if arg == Exat {
				exDuration *= 1000
			}
			exDurationMs = exDuration - utils.GetCurrentTime().UnixMilli()
			// If the expiry time is in the past, set exDurationMs to 0
			// This will be used to signal immediate expiration
			if exDurationMs < 0 {
				exDurationMs = 0
			}
			state = Initialized

		case XX:
			// Get the key from the hash table
			obj := store.Get(key)

			// if key does not exist, return RESP encoded nil
			if obj == nil {
				return &EvalResponse{
					Result: clientio.NIL,
					Error:  nil,
				}
			}
		case NX:
			obj := store.Get(key)
			if obj != nil {
				return &EvalResponse{
					Result: clientio.NIL,
					Error:  nil,
				}
			}
		case KeepTTL:
			keepttl = true
		default:
			return &EvalResponse{
				Result: nil,
				Error:  diceerrors.ErrSyntax,
			}
		}
	}

	// Cast the value properly based on the encoding type
	var storedValue interface{}
	switch oEnc {
	case object.ObjEncodingInt:
		storedValue, _ = strconv.ParseInt(value, 10, 64)
	case object.ObjEncodingEmbStr, object.ObjEncodingRaw:
		storedValue = value
	default:
		return &EvalResponse{
			Result: nil,
			Error:  diceerrors.ErrUnsupportedEncoding(int(oEnc)),
		}
	}

	// putting the k and value in a Hash Table
	store.Put(key, store.NewObj(storedValue, exDurationMs, oType, oEnc), dstore.WithKeepTTL(keepttl))

	return &EvalResponse{
		Result: clientio.OK,
		Error:  nil,
	}
}

// evalGET returns the value for the queried key in args
// The key should be the only param in args
// The RESP value of the key is encoded and then returned
// evalGET returns response.clientio.NIL if key is expired or it does not exist
func evalGET(args []string, store *dstore.Store) *EvalResponse {
	if len(args) != 1 {
		return &EvalResponse{
			Result: nil,
			Error:  diceerrors.ErrWrongArgumentCount("GET"),
		}
	}

	key := args[0]

	obj := store.Get(key)

	// if key does not exist, return RESP encoded nil
	if obj == nil {
		return &EvalResponse{
			Result: clientio.NIL,
			Error:  nil,
		}
	}

	// Decode and return the value based on its encoding
	switch _, oEnc := object.ExtractTypeEncoding(obj); oEnc {
	case object.ObjEncodingInt:
		// Value is stored as an int64, so use type assertion
		if val, ok := obj.Value.(int64); ok {
			return &EvalResponse{
				Result: val,
				Error:  nil,
			}
		}

		return &EvalResponse{
			Result: nil,
			Error:  diceerrors.ErrUnexpectedType("int64", obj.Value),
		}

	case object.ObjEncodingEmbStr, object.ObjEncodingRaw:
		// Value is stored as a string, use type assertion
		if val, ok := obj.Value.(string); ok {
			return &EvalResponse{
				Result: val,
				Error:  nil,
			}
		}
		return &EvalResponse{
			Result: nil,
			Error:  diceerrors.ErrUnexpectedType("string", obj.Value),
		}

	case object.ObjEncodingByteArray:
		// Value is stored as a bytearray, use type assertion
		if val, ok := obj.Value.(*ByteArray); ok {
			return &EvalResponse{
				Result: string(val.data),
				Error:  nil,
			}
		}

		return &EvalResponse{
			Result: nil,
			Error:  diceerrors.ErrWrongTypeOperation,
		}

	default:
		return &EvalResponse{
			Result: nil,
			Error:  diceerrors.ErrWrongTypeOperation,
		}
	}
}

// GETSET atomically sets key to value and returns the old value stored at key.
// Returns an error when key exists but does not hold a string value.
// Any previous time to live associated with the key is
// discarded on successful SET operation.
//
// Returns:
// Bulk string reply: the old value stored at the key.
// Nil reply: if the key does not exist.
func evalGETSET(args []string, store *dstore.Store) *EvalResponse {
	if len(args) != 2 {
		return &EvalResponse{
			Result: nil,
			Error:  diceerrors.ErrWrongArgumentCount("GETSET"),
		}
	}

	key, value := args[0], args[1]
	getResp := evalGET([]string{key}, store)
	// Check if it's an error resp from GET
	if getResp.Error != nil {
		return getResp
	}

	// Previous TTL needs to be reset
	setResp := evalSET([]string{key, value}, store)
	// Check if it's an error resp from SET
	if setResp.Error != nil {
		return setResp
	}

	return getResp
}

// evalSETEX puts a new <key, value> pair in db as in the args
// args must contain only  key , expiry and value
// Returns encoded error response if <key,exp,value> is not part of args
// Returns encoded error response if expiry time value in not integer
// Returns encoded OK RESP once new entry is added
// If the key already exists then the value and expiry will be overwritten
func evalSETEX(args []string, store *dstore.Store) *EvalResponse {
	if len(args) != 3 {
		return &EvalResponse{
			Result: nil,
			Error:  diceerrors.ErrWrongArgumentCount("SETEX"),
		}
	}

	var key, value string
	key, value = args[0], args[2]

	exDuration, err := strconv.ParseInt(args[1], 10, 64)
	if err != nil {
		return &EvalResponse{
			Result: nil,
			Error:  diceerrors.ErrIntegerOutOfRange,
		}
	}
	if exDuration <= 0 || exDuration >= maxExDuration {
		return &EvalResponse{
			Result: nil,
			Error:  diceerrors.ErrInvalidExpireTime("SETEX"),
		}
	}
	newArgs := []string{key, value, Ex, args[1]}

	return evalSET(newArgs, store)
}

// Key, start and end are mandatory args.
// Returns a substring from the key(if it's a string) from start -> end.
// Returns ""(empty string) if key is not present and if start > end.
func evalGETRANGE(args []string, store *dstore.Store) *EvalResponse {
	if len(args) != 3 {
		return &EvalResponse{
			Result: nil,
			Error:  diceerrors.ErrWrongArgumentCount("GETRANGE"),
		}
	}

	key := args[0]
	obj := store.Get(key)
	if obj == nil {
		return &EvalResponse{
			Result: string(""),
			Error:  nil,
		}
	}

	start, err := strconv.Atoi(args[1])
	if err != nil {
		return &EvalResponse{
			Result: nil,
			Error:  diceerrors.ErrIntegerOutOfRange,
		}
	}
	end, err := strconv.Atoi(args[2])
	if err != nil {
		return &EvalResponse{
			Result: nil,
			Error:  diceerrors.ErrIntegerOutOfRange,
		}
	}

	var str string
	switch _, oEnc := object.ExtractTypeEncoding(obj); oEnc {
	case object.ObjEncodingEmbStr, object.ObjEncodingRaw:
		if val, ok := obj.Value.(string); ok {
			str = val
		} else {
			return &EvalResponse{
				Result: nil,
				Error:  diceerrors.ErrGeneral("expected string but got another type"),
			}
		}
	case object.ObjEncodingInt:
		str = strconv.FormatInt(obj.Value.(int64), 10)
	default:
		return &EvalResponse{
			Result: nil,
			Error:  diceerrors.ErrWrongTypeOperation,
		}
	}

	if str == "" {
		return &EvalResponse{
			Result: string(""),
			Error:  nil,
		}
	}

	if start < 0 {
		start = len(str) + start
	}

	if end < 0 {
		end = len(str) + end
	}

	if start >= len(str) || end < 0 || start > end {
		return &EvalResponse{
			Result: string(""),
			Error:  nil,
		}
	}

	if start < 0 {
		start = 0
	}

	if end >= len(str) {
		end = len(str) - 1
	}

	return &EvalResponse{
		Result: str[start : end+1],
		Error:  nil,
	}
}

// evalZADD adds all the specified members with the specified scores to the sorted set stored at key.
// If a specified member is already a member of the sorted set, the score is updated and the element
// reinserted at the right position to ensure the correct ordering.
// If key does not exist, a new sorted set with the specified members as sole members is created.
func evalZADD(args []string, store *dstore.Store) *EvalResponse {
	if len(args) < 3 || len(args)%2 == 0 {
		return &EvalResponse{
			Result: nil,
			Error:  diceerrors.ErrWrongArgumentCount("ZADD"),
		}
	}

	key := args[0]
	obj := store.Get(key)
	var sortedSet *sortedset.Set

	if obj != nil {
		var err []byte
		sortedSet, err = sortedset.FromObject(obj)
		if err != nil {
			return &EvalResponse{
				Result: nil,
				Error:  diceerrors.ErrWrongTypeOperation,
			}
		}
	} else {
		sortedSet = sortedset.New()
	}

	added := 0
	for i := 1; i < len(args); i += 2 {
		scoreStr := args[i]
		member := args[i+1]

		score, err := strconv.ParseFloat(scoreStr, 64)
		if err != nil || math.IsNaN(score) {
			return &EvalResponse{
				Result: nil,
				Error:  diceerrors.ErrInvalidNumberFormat,
			}
		}

		wasInserted := sortedSet.Upsert(score, member)

		if wasInserted {
			added += 1
		}
	}

	obj = store.NewObj(sortedSet, -1, object.ObjTypeSortedSet, object.ObjEncodingBTree)
	store.Put(key, obj, dstore.WithPutCmd(dstore.ZAdd))

	return &EvalResponse{
		Result: added,
		Error:  nil,
	}
}

// evalZRANGE returns the specified range of elements in the sorted set stored at key.
// The elements are considered to be ordered from the lowest to the highest score.
func evalZRANGE(args []string, store *dstore.Store) *EvalResponse {
	if len(args) < 3 {
		return &EvalResponse{
			Result: nil,
			Error:  diceerrors.ErrWrongArgumentCount("ZRANGE"),
		}
	}

	key := args[0]
	startStr := args[1]
	stopStr := args[2]

	withScores := false
	reverse := false
	for i := 3; i < len(args); i++ {
		arg := strings.ToUpper(args[i])
		if arg == WithScores {
			withScores = true
		} else if arg == REV {
			reverse = true
		} else {
			return &EvalResponse{
				Result: nil,
				Error:  diceerrors.ErrSyntax,
			}
		}
	}

	start, err := strconv.Atoi(startStr)
	if err != nil {
		return &EvalResponse{
			Result: nil,
			Error:  diceerrors.ErrInvalidNumberFormat,
		}
	}

	stop, err := strconv.Atoi(stopStr)
	if err != nil {
		return &EvalResponse{
			Result: nil,
			Error:  diceerrors.ErrInvalidNumberFormat,
		}
	}

	obj := store.Get(key)
	if obj == nil {
		return &EvalResponse{
			Result: []string{},
			Error:  nil,
		}
	}

	sortedSet, errMsg := sortedset.FromObject(obj)

	if errMsg != nil {
		return &EvalResponse{
			Result: nil,
			Error:  diceerrors.ErrWrongTypeOperation,
		}
	}

	result := sortedSet.GetRange(start, stop, withScores, reverse)

	return &EvalResponse{
		Result: result,
		Error:  nil,
	}
}

// evalAPPEND takes two arguments: the key and the value to append to the key's current value.
// If the key does not exist, it creates a new key with the given value (so APPEND will be similar to SET in this special case)
// If key already exists and is a string (or integers stored as strings), this command appends the value at the end of the string
func evalAPPEND(args []string, store *dstore.Store) *EvalResponse {
	if len(args) != 2 {
		return &EvalResponse{
			Result: nil,
			Error:  diceerrors.ErrWrongArgumentCount("APPEND"),
		}
	}

	key, value := args[0], args[1]
	obj := store.Get(key)

	if obj == nil {
		// Key does not exist path

		// check if the value starts with '0' and has more than 1 character to handle leading zeros
		if len(value) > 1 && value[0] == '0' {
			// treat as string if has leading zeros
			store.Put(key, store.NewObj(value, -1, object.ObjTypeString, object.ObjEncodingRaw))
			return &EvalResponse{
				Result: len(value),
				Error:  nil,
			}
		}

		// Deduce type and encoding based on the value if no leading zeros
		oType, oEnc := deduceTypeEncoding(value)

		var storedValue interface{}
		// Store the value with the appropriate encoding based on the type
		switch oEnc {
		case object.ObjEncodingInt:
			storedValue, _ = strconv.ParseInt(value, 10, 64)
		case object.ObjEncodingEmbStr, object.ObjEncodingRaw:
			storedValue = value
		default:
			return &EvalResponse{
				Result: nil,
				Error:  diceerrors.ErrWrongTypeOperation,
			}
		}

		store.Put(key, store.NewObj(storedValue, -1, oType, oEnc))

		return &EvalResponse{
			Result: len(value),
			Error:  nil,
		}
	}
	// Key exists path
	_, currentEnc := object.ExtractTypeEncoding(obj)

	var currentValueStr string
	switch currentEnc {
	case object.ObjEncodingInt:
		// If the encoding is an integer, convert the current value to a string for concatenation
		currentValueStr = strconv.FormatInt(obj.Value.(int64), 10)
	case object.ObjEncodingEmbStr, object.ObjEncodingRaw:
		// If the encoding is a string, retrieve the string value for concatenation
		currentValueStr = obj.Value.(string)
	default:
		// If the encoding is neither integer nor string, return a "wrong type" error
		return &EvalResponse{
			Result: nil,
			Error:  diceerrors.ErrWrongTypeOperation,
		}
	}

	newValue := currentValueStr + value

	store.Put(key, store.NewObj(newValue, -1, object.ObjTypeString, object.ObjEncodingRaw))

	return &EvalResponse{
		Result: len(newValue),
		Error:  nil,
	}
}

// evalZRANK returns the rank of the member in the sorted set stored at key.
// The rank (or index) is 0-based, which means that the member with the lowest score has rank 0.
// If the 'WITHSCORE' option is specified, it returns both the rank and the score of the member.
// Returns nil if the key does not exist or the member is not a member of the sorted set.
func evalZRANK(args []string, store *dstore.Store) *EvalResponse {
	if len(args) < 2 || len(args) > 3 {
		return &EvalResponse{
			Result: nil,
			Error:  diceerrors.ErrWrongArgumentCount("ZRANK"),
		}
	}

	key := args[0]
	member := args[1]
	withScore := false

	if len(args) == 3 {
		if !strings.EqualFold(args[2], WithScore) {
			return &EvalResponse{
				Result: nil,
				Error:  diceerrors.ErrSyntax,
			}
		}
		withScore = true
	}

	obj := store.Get(key)
	if obj == nil {
		return &EvalResponse{
			Result: clientio.NIL,
			Error:  nil,
		}
	}

	sortedSet, err := sortedset.FromObject(obj)
	if err != nil {
		return &EvalResponse{
			Result: nil,
			Error:  diceerrors.ErrWrongTypeOperation,
		}
	}
	rank, score := sortedSet.RankWithScore(member, false)
	if rank == -1 {
		return &EvalResponse{
			Result: clientio.NIL,
			Error:  nil,
		}
	}

	if withScore {
		scoreStr := strconv.FormatFloat(score, 'f', -1, 64) 
		return &EvalResponse{
			Result: []interface{}{rank, scoreStr},
			Error:  nil,
		}
	}

	return &EvalResponse{
		Result: rank,
		Error:  nil,
	}
}

// evalJSONCLEAR Clear container values (arrays/objects) and set numeric values to 0,
// Already cleared values are ignored for empty containers and zero numbers
// args must contain at least the key;  (path unused in this implementation)
// Returns encoded error if key is expired, or it does not exist
// Returns encoded error response if incorrect number of arguments
// Returns an integer reply specifying the number of matching JSON arrays
// and objects cleared + number of matching JSON numerical values zeroed.
func evalJSONCLEAR(args []string, store *dstore.Store) *EvalResponse {
	if len(args) < 1 {
		return &EvalResponse{
			Result: nil,
			Error:  diceerrors.ErrWrongArgumentCount("JSON.CLEAR"),
		}
	}
	key := args[0]

	// Default path is root if not specified
	path := defaultRootPath
	if len(args) > 1 {
		path = args[1]
	}

	// Retrieve the object from the database
	obj := store.Get(key)
	if obj == nil {
		return &EvalResponse{
			Result: nil,
			Error:  nil,
		}
	}

	errWithMessage := object.AssertTypeAndEncoding(obj.TypeEncoding, object.ObjTypeJSON, object.ObjEncodingJSON)
	if errWithMessage != nil {
		return &EvalResponse{
			Result: nil,
			Error:  diceerrors.ErrWrongTypeOperation,
		}
	}

	jsonData := obj.Value

	_, err := sonic.Marshal(jsonData)
	if err != nil {
		return &EvalResponse{
			Result: nil,
			Error:  diceerrors.ErrWrongTypeOperation,
		}
	}

	var countClear int64 = 0
	if len(args) == 1 || path == defaultRootPath {
		if jsonData != struct{}{} {
			// If path is root and len(args) == 1, return it instantly
			newObj := store.NewObj(struct{}{}, -1, object.ObjTypeJSON, object.ObjEncodingJSON)
			store.Put(key, newObj)
			countClear++
			return &EvalResponse{
				Result: countClear,
				Error:  nil,
			}
		}
	}

	expr, err := jp.ParseString(path)
	if err != nil {
		return &EvalResponse{
			Result: nil,
			Error:  diceerrors.ErrJSONPathNotFound(path),
		}
	}

	newData, err := expr.Modify(jsonData, func(element any) (altered any, changed bool) {
		switch utils.GetJSONFieldType(element) {
		case utils.IntegerType, utils.NumberType:
			if element != utils.NumberZeroValue {
				countClear++
				return utils.NumberZeroValue, true
			}
		case utils.ArrayType:
			if len(element.([]interface{})) != 0 {
				countClear++
				return []interface{}{}, true
			}
		case utils.ObjectType:
			if element != struct{}{} {
				countClear++
				return struct{}{}, true
			}
		default:
			return element, false
		}
		return
	})
	if err != nil {
		return &EvalResponse{
			Result: nil,
			Error:  diceerrors.ErrGeneral(err.Error()),
		}
	}

	jsonData = newData
	obj.Value = jsonData
	return &EvalResponse{
		Result: countClear,
		Error:  nil,
	}
}

// PFADD Adds all the element arguments to the HyperLogLog data structure stored at the variable
// name specified as first argument.
//
// Returns:
// If the approximated cardinality estimated by the HyperLogLog changed after executing the command,
// returns 1, otherwise 0 is returned.
func evalPFADD(args []string, store *dstore.Store) *EvalResponse {
	if len(args) < 1 {
		return &EvalResponse{
			Result: nil,
			Error:  diceerrors.ErrWrongArgumentCount("PFADD"),
		}
	}

	key := args[0]
	obj := store.Get(key)

	// If key doesn't exist prior initial cardinality changes hence return 1
	if obj == nil {
		hll := hyperloglog.New()
		for _, arg := range args[1:] {
			hll.Insert([]byte(arg))
		}

		obj = store.NewObj(hll, -1, object.ObjTypeString, object.ObjEncodingRaw)

		store.Put(key, obj)
		return &EvalResponse{
			Result: int64(1),
			Error:  nil,
		}
	}

	existingHll, ok := obj.Value.(*hyperloglog.Sketch)
	if !ok {
		return &EvalResponse{
			Result: nil,
			Error:  diceerrors.ErrInvalidHyperLogLogKey,
		}
	}
	initialCardinality := existingHll.Estimate()
	for _, arg := range args[1:] {
		existingHll.Insert([]byte(arg))
	}

	if newCardinality := existingHll.Estimate(); initialCardinality != newCardinality {
		return &EvalResponse{
			Result: int64(1),
			Error:  nil,
		}
	}

	return &EvalResponse{
		Result: int64(0),
		Error:  nil,
	}
}

// evalJSONSTRLEN Report the length of the JSON String at path in key
// Returns by recursive descent an array of integer replies for each path,
// the string's length, or nil, if the matching JSON value is not a string.
func evalJSONSTRLEN(args []string, store *dstore.Store) *EvalResponse {
	if len(args) < 1 {
		return &EvalResponse{
			Result: nil,
			Error:  diceerrors.ErrWrongArgumentCount("JSON.STRLEN"),
		}
	}

	key := args[0]

	obj := store.Get(key)

	if obj == nil {
		return &EvalResponse{
			Result: nil,
			Error:  nil,
		}
	}

	if len(args) < 2 {
		// no recursive
		// making consistent with arrlen
		// to-do parsing
		jsonData := obj.Value

		jsonDataType := strings.ToLower(utils.GetJSONFieldType(jsonData))
		if jsonDataType == "number" {
			jsonDataFloat := jsonData.(float64)
			if jsonDataFloat == float64(int64(jsonDataFloat)) {
				jsonDataType = "integer"
			}
		}
		if jsonDataType != utils.StringType {
			return &EvalResponse{
				Result: nil,
				Error:  diceerrors.ErrUnexpectedJSONPathType("string", jsonDataType),
			}
		}
		return &EvalResponse{
			Result: int64(len(jsonData.(string))),
			Error:  nil,
		}
	}

	path := args[1]

	// Check if the object is of JSON type
	errWithMessage := object.AssertTypeAndEncoding(obj.TypeEncoding, object.ObjTypeJSON, object.ObjEncodingJSON)
	if errWithMessage != nil {
		return &EvalResponse{
			Result: nil,
			Error:  diceerrors.ErrWrongTypeOperation,
		}
	}

	jsonData := obj.Value
	if path == defaultRootPath {
		defaultStringResult := make([]interface{}, 0, 1)
		if utils.GetJSONFieldType(jsonData) == utils.StringType {
			defaultStringResult = append(defaultStringResult, int64(len(jsonData.(string))))
		} else {
			defaultStringResult = append(defaultStringResult, nil)
		}

		return &EvalResponse{
			Result: defaultStringResult,
			Error:  nil,
		}
	}

	// Parse the JSONPath expression
	expr, err := jp.ParseString(path)
	if err != nil {
		return &EvalResponse{
			Result: nil,
			Error:  diceerrors.ErrJSONPathNotFound(path),
		}
	}
	// Execute the JSONPath query
	results := expr.Get(jsonData)
	if len(results) == 0 {
		return &EvalResponse{
			Result: []interface{}{},
			Error:  nil,
		}
	}
	strLenResults := make([]interface{}, 0, len(results))
	for _, result := range results {
		switch utils.GetJSONFieldType(result) {
		case utils.StringType:
			strLenResults = append(strLenResults, int64(len(result.(string))))
		default:
			strLenResults = append(strLenResults, nil)
		}
	}
	return &EvalResponse{
		Result: strLenResults,
		Error:  nil,
	}
}

func evalPFCOUNT(args []string, store *dstore.Store) *EvalResponse {
	if len(args) < 1 {
		return &EvalResponse{
			Result: nil,
			Error:  diceerrors.ErrWrongArgumentCount("PFCOUNT"),
		}
	}

	unionHll := hyperloglog.New()

	for _, arg := range args {
		obj := store.Get(arg)
		if obj != nil {
			currKeyHll, ok := obj.Value.(*hyperloglog.Sketch)
			if !ok {
				return &EvalResponse{
					Result: nil,
					Error:  diceerrors.ErrInvalidHyperLogLogKey,
				}
			}
			err := unionHll.Merge(currKeyHll)
			if err != nil {
				return &EvalResponse{
					Result: nil,
					Error:  diceerrors.ErrCorruptedHyperLogLogObject,
				}
			}
		}
	}

	return &EvalResponse{
		Result: unionHll.Estimate(),
		Error:  nil,
	}
}

// evalJSONOBJLEN return the number of keys in the JSON object at path in key.
// Returns an array of integer replies, an integer for each matching value,
// which is the json objects length, or nil, if the matching value is not a json.
// Returns encoded error if the key doesn't exist or key is expired or the matching value is not an array.
// Returns encoded error response if incorrect number of arguments
func evalJSONOBJLEN(args []string, store *dstore.Store) *EvalResponse {
	if len(args) < 1 {
		return &EvalResponse{
			Result: nil,
			Error:  diceerrors.ErrWrongArgumentCount("JSON.OBJLEN"),
		}
	}

	key := args[0]

	// Retrieve the object from the database
	obj := store.Get(key)
	if obj == nil {
		return &EvalResponse{
			Result: nil,
			Error:  nil,
		}
	}

	// check if the object is json
	errWithMessage := object.AssertTypeAndEncoding(obj.TypeEncoding, object.ObjTypeJSON, object.ObjEncodingJSON)
	if errWithMessage != nil {
		return &EvalResponse{
			Result: nil,
			Error:  diceerrors.ErrWrongTypeOperation,
		}
	}

	// get the value & check for marsheling error
	jsonData := obj.Value
	_, err := sonic.Marshal(jsonData)
	if err != nil {
		return &EvalResponse{
			Result: nil,
			Error:  diceerrors.ErrWrongTypeOperation,
		}
	}
	if len(args) == 1 {
		// check if the value is of json type
		if utils.GetJSONFieldType(jsonData) == utils.ObjectType {
			if castedData, ok := jsonData.(map[string]interface{}); ok {
				return &EvalResponse{
					Result: int64(len(castedData)),
					Error:  nil,
				}
			}
			return &EvalResponse{
				Result: nil,
				Error:  nil,
			}
		}
		return &EvalResponse{
			Result: nil,
			Error:  diceerrors.ErrWrongTypeOperation,
		}
	}

	path, isDefinitePath := utils.ParseInputJSONPath(args[1])

	expr, err := jp.ParseString(path)
	if err != nil {
		return &EvalResponse{
			Result: nil,
			Error:  diceerrors.ErrJSONPathNotFound(path),
		}
	}

	// get all values for matching paths
	results := expr.Get(jsonData)

	objectLen := make([]interface{}, 0, len(results))

	for _, result := range results {
		switch utils.GetJSONFieldType(result) {
		case utils.ObjectType:
			if castedResult, ok := result.(map[string]interface{}); ok {
				objectLen = append(objectLen, int64(len(castedResult)))
			} else {
				objectLen = append(objectLen, nil)
			}
		default:
			// If it is a definitePath, and the only value is not JSON, throw wrong type error
			if isDefinitePath {
				return &EvalResponse{
					Result: nil,
					Error:  diceerrors.ErrWrongTypeOperation,
				}
			}
			objectLen = append(objectLen, nil)
		}
	}

	// Must return a single integer if it is a definite Path
	if isDefinitePath {
		if len(objectLen) == 0 {
			return &EvalResponse{
				Result: nil,
				Error:  nil,
			}
		}
		return &EvalResponse{
			Result: objectLen[0],
			Error:  nil,
		}
	}

	return &EvalResponse{
		Result: objectLen,
		Error:  nil,
	}
}

func evalPFMERGE(args []string, store *dstore.Store) *EvalResponse {
	if len(args) < 1 {
		return &EvalResponse{
			Result: nil,
			Error:  diceerrors.ErrWrongArgumentCount("PFMERGE"),
		}
	}

	var mergedHll *hyperloglog.Sketch
	destKey := args[0]
	obj := store.Get(destKey)

	// If destKey doesn't exist, create a new HLL, else fetch the existing
	if obj == nil {
		mergedHll = hyperloglog.New()
	} else {
		var ok bool
		mergedHll, ok = obj.Value.(*hyperloglog.Sketch)
		if !ok {
			return &EvalResponse{
				Result: nil,
				Error:  diceerrors.ErrInvalidHyperLogLogKey,
			}
		}
	}

	for _, arg := range args {
		obj := store.Get(arg)
		if obj != nil {
			currKeyHll, ok := obj.Value.(*hyperloglog.Sketch)
			if !ok {
				return &EvalResponse{
					Result: nil,
					Error:  diceerrors.ErrInvalidHyperLogLogKey,
				}
			}

			err := mergedHll.Merge(currKeyHll)
			if err != nil {
				return &EvalResponse{
					Result: nil,
					Error:  diceerrors.ErrCorruptedHyperLogLogObject,
				}
			}
		}
	}

	// Save the mergedHll
	obj = store.NewObj(mergedHll, -1, object.ObjTypeString, object.ObjEncodingRaw)
	store.Put(destKey, obj)

	return &EvalResponse{
		Result: clientio.OK,
		Error:  nil,
	}
}

// Increments the number stored at field in the hash stored at key by increment.
//
// If key does not exist, a new key holding a hash is created.
// If field does not exist the value is set to the increment value passed
//
// The range of values supported by HINCRBY is limited to 64-bit signed integers.
//
// Usage: HINCRBY key field increment
func evalHINCRBY(args []string, store *dstore.Store) *EvalResponse {
	if len(args) < 3 {
		return &EvalResponse{
			Result: nil,
			Error:  diceerrors.ErrWrongArgumentCount("HINCRBY"),
		}
	}

	increment, err := strconv.ParseInt(args[2], 10, 64)
	if err != nil {
		return &EvalResponse{
			Result: nil,
			Error:  diceerrors.ErrIntegerOutOfRange,
		}
	}
	var hashmap HashMap
	key := args[0]
	obj := store.Get(key)
	if obj != nil {
		if err := object.AssertTypeAndEncoding(obj.TypeEncoding, object.ObjTypeHashMap, object.ObjEncodingHashMap); err != nil {
			return &EvalResponse{
				Result: nil,
				Error:  diceerrors.ErrWrongTypeOperation,
			}
		}
		hashmap = obj.Value.(HashMap)
	}

	if hashmap == nil {
		hashmap = make(HashMap)
	}

	field := args[1]
	numkey, err := hashmap.incrementValue(field, increment)
	if err != nil {
		return &EvalResponse{
			Result: nil,
			Error:  diceerrors.ErrGeneral(err.Error()),
		}
	}

	obj = store.NewObj(hashmap, -1, object.ObjTypeHashMap, object.ObjEncodingHashMap)
	store.Put(key, obj)

	return &EvalResponse{
		Result: numkey,
		Error:  nil,
	}
}

// Increments the number stored at field in the hash stored at key by the specified floating point increment.
//
// If key does not exist, a new key holding a hash is created.
// If field does not exist, the value is set to the increment passed before the operation is performed.
//
// The precision of the increment is not restricted to integers, allowing for floating point values.
//
// Usage: HINCRBYFLOAT key field increment
func evalHINCRBYFLOAT(args []string, store *dstore.Store) *EvalResponse {
	if len(args) < 3 {
		return &EvalResponse{
			Result: nil,
			Error:  diceerrors.ErrWrongArgumentCount("HINCRBYFLOAT"),
		}
	}

	increment, err := strconv.ParseFloat(strings.TrimSpace(args[2]), 64)
	if err != nil {
		return &EvalResponse{
			Result: nil,
			Error:  diceerrors.ErrInvalidNumberFormat,
		}
	}

	key := args[0]
	obj := store.Get(key)
	var hashmap HashMap
	if obj != nil {
		if err := object.AssertTypeAndEncoding(obj.TypeEncoding, object.ObjTypeHashMap, object.ObjEncodingHashMap); err != nil {
			return &EvalResponse{
				Result: nil,
				Error:  diceerrors.ErrWrongTypeOperation,
			}
		}
		hashmap = obj.Value.(HashMap)
	}

	if hashmap == nil {
		hashmap = make(HashMap)
	}

	field := args[1]
	numkey, err := hashmap.incrementFloatValue(field, increment)
	if err != nil {
		return &EvalResponse{
			Result: nil,
			Error:  diceerrors.ErrGeneral(err.Error()),
		}
	}

	obj = store.NewObj(hashmap, -1, object.ObjTypeHashMap, object.ObjEncodingHashMap)
	store.Put(key, obj)

	return &EvalResponse{
		Result: numkey,
		Error:  nil,
	}
}

// evalHRANDFIELD returns random fields from a hash stored at key.
// If only the key is provided, one random field is returned.
// If count is provided, it returns that many unique random fields. A negative count allows repeated selections.
// The "WITHVALUES" option returns both fields and values.
// Returns nil if the key doesn't exist or the hash is empty.
// Errors: arity error, type error for non-hash, syntax error for "WITHVALUES", or count format error.
func evalHRANDFIELD(args []string, store *dstore.Store) *EvalResponse {
	if len(args) < 1 || len(args) > 3 {
		return &EvalResponse{
			Result: nil,
			Error:  diceerrors.ErrWrongArgumentCount("HRANDFIELD"),
		}
	}

	key := args[0]
	obj := store.Get(key)
	if obj == nil {
		return &EvalResponse{
			Result: clientio.NIL,
			Error:  nil,
		}
	}

	if err := object.AssertTypeAndEncoding(obj.TypeEncoding, object.ObjTypeHashMap, object.ObjEncodingHashMap); err != nil {
		return &EvalResponse{
			Result: nil,
			Error:  diceerrors.ErrWrongTypeOperation,
		}
	}

	hashMap := obj.Value.(HashMap)
	if len(hashMap) == 0 {
		return &EvalResponse{
			Result: clientio.EmptyArray,
			Error:  nil,
		}
	}

	count := 1
	withValues := false

	if len(args) > 1 {
		var err error
		// The second argument is the count.
		count, err = strconv.Atoi(args[1])
		if err != nil {
			return &EvalResponse{
				Result: nil,
				Error:  diceerrors.ErrIntegerOutOfRange,
			}
		}

		// The third argument is the "WITHVALUES" option.
		if len(args) == 3 {
			if !strings.EqualFold(args[2], WithValues) {
				return &EvalResponse{
					Result: nil,
					Error:  diceerrors.ErrSyntax,
				}
			}
			withValues = true
		}
	}

	return selectRandomFields(hashMap, count, withValues)
}

// evalINCR increments the value of the specified key in args by 1,
// if the key exists and the value is integer format.
// The key should be the only param in args.
// If the key does not exist, new key is created with value 0,
// the value of the new key is then incremented.
// The value for the queried key should be of integer format,
// if not evalINCR returns encoded error response.
// evalINCR returns the incremented value for the key if there are no errors.
func evalINCR(args []string, store *dstore.Store) *EvalResponse {
	if len(args) != 1 {
		return &EvalResponse{
			Result: nil,
			Error:  diceerrors.ErrWrongArgumentCount("INCR"),
		}
	}

	return incrDecrCmd(args, 1, store)
}

// INCRBY increments the value of the specified key in args by increment integer specified,
// if the key exists and the value is integer format.
// The key and the increment integer should be the only param in args.
// If the key does not exist, new key is created with value 0,
// the value of the new key is then incremented.
// The value for the queried key should be of integer format,
// if not INCRBY returns error response.
// evalINCRBY returns the incremented value for the key if there are no errors.
func evalINCRBY(args []string, store *dstore.Store) *EvalResponse {
	if len(args) != 2 {
		return &EvalResponse{
			Result: nil,
			Error:  diceerrors.ErrWrongArgumentCount("INCRBY"),
		}
	}

	incrAmount, err := strconv.ParseInt(args[1], 10, 64)
	if err != nil {
		return &EvalResponse{
			Result: nil,
			Error:  diceerrors.ErrIntegerOutOfRange,
		}
	}
	return incrDecrCmd(args, incrAmount, store)
}

// evalDECR decrements the value of the specified key in args by 1,
// if the key exists and the value is integer format.
// The key should be the only param in args.
// If the key does not exist, new key is created with value 0,
// the value of the new key is then decremented.
// The value for the queried key should be of integer format,
// if not evalDECR returns error response.
// evalDECR returns the decremented value for the key if there are no errors.
func evalDECR(args []string, store *dstore.Store) *EvalResponse {
	if len(args) != 1 {
		return &EvalResponse{
			Result: nil,
			Error:  diceerrors.ErrWrongArgumentCount("DECR"),
		}
	}
	return incrDecrCmd(args, -1, store)
}

// evalDECRBY decrements the value of the specified key in args by the specified decrement,
// if the key exists and the value is integer format.
// The key should be the first parameter in args, and the decrement should be the second parameter.
// If the key does not exist, new key is created with value 0,
// the value of the new key is then decremented by specified decrement.
// The value for the queried key should be of integer format,
// if not evalDECRBY returns an error response.
// evalDECRBY returns the decremented value for the key after applying the specified decrement if there are no errors.
func evalDECRBY(args []string, store *dstore.Store) *EvalResponse {
	if len(args) != 2 {
		return &EvalResponse{
			Result: nil,
			Error:  diceerrors.ErrWrongArgumentCount("DECRBY"),
		}
	}
	decrAmount, err := strconv.ParseInt(args[1], 10, 64)
	if err != nil {
		return &EvalResponse{
			Result: nil,
			Error:  diceerrors.ErrIntegerOutOfRange,
		}
	}
	return incrDecrCmd(args, -decrAmount, store)
}

func incrDecrCmd(args []string, incr int64, store *dstore.Store) *EvalResponse {
	key := args[0]
	obj := store.Get(key)
	if obj == nil {
		obj = store.NewObj(incr, -1, object.ObjTypeInt, object.ObjEncodingInt)
		store.Put(key, obj)
		return &EvalResponse{
			Result: incr,
			Error:  nil,
		}
	}
	// if the type is not KV : return wrong type error
	// if the encoding or type is not int : return value is not an int error
	errStr := object.AssertType(obj.TypeEncoding, object.ObjTypeString)
	if errStr == nil {
		return &EvalResponse{
			Result: nil,
			Error:  diceerrors.ErrIntegerOutOfRange,
		}
	}

	errTypeInt := object.AssertType(obj.TypeEncoding, object.ObjTypeInt)
	errEncInt := object.AssertEncoding(obj.TypeEncoding, object.ObjEncodingInt)
	if errEncInt != nil || errTypeInt != nil {
		return &EvalResponse{
			Result: nil,
			Error:  diceerrors.ErrWrongTypeOperation,
		}
	}
	i, _ := obj.Value.(int64)
	if (incr < 0 && i < 0 && incr < (math.MinInt64-i)) ||
		(incr > 0 && i > 0 && incr > (math.MaxInt64-i)) {
		return &EvalResponse{
			Result: nil,
			Error:  diceerrors.ErrOverflow,
		}
	}

	i += incr
	obj.Value = i
	return &EvalResponse{
		Result: i,
		Error:  nil,
	}
}

// evalINCRBYFLOAT increments the value of the  key in args by the specified increment,
// if the key exists and the value is a number.
// The key should be the first parameter in args, and the increment should be the second parameter.
// If the key does not exist, a new key is created with increment's value.
// If the value at the key is a string, it should be parsable to float64,
// if not evalINCRBYFLOAT returns an  error response.
// evalINCRBYFLOAT returns the incremented value for the key after applying the specified increment if there are no errors.
func evalINCRBYFLOAT(args []string, store *dstore.Store) *EvalResponse {
	if len(args) != 2 {
		return &EvalResponse{
			Result: nil,
			Error:  diceerrors.ErrWrongArgumentCount("INCRBYFLOAT"),
		}
	}
	incr, err := strconv.ParseFloat(strings.TrimSpace(args[1]), 64)
	if err != nil {
		return &EvalResponse{
			Result: nil,
			Error:  diceerrors.ErrGeneral("value is not a valid float"),
		}
	}
	return incrByFloatCmd(args, incr, store)
}

func incrByFloatCmd(args []string, incr float64, store *dstore.Store) *EvalResponse {
	key := args[0]
	obj := store.Get(key)

	if obj == nil {
		strValue := formatFloat(incr, false)
		oType, oEnc := deduceTypeEncoding(strValue)
		obj = store.NewObj(strValue, -1, oType, oEnc)
		store.Put(key, obj)
		return &EvalResponse{
			Result: strValue,
			Error:  nil,
		}
	}

	errString := object.AssertType(obj.TypeEncoding, object.ObjTypeString)
	errInt := object.AssertType(obj.TypeEncoding, object.ObjTypeInt)
	if errString != nil && errInt != nil {
		return &EvalResponse{
			Result: nil,
			Error:  diceerrors.ErrWrongTypeOperation,
		}
	}

	value, err := floatValue(obj.Value)
	if err != nil {
		return &EvalResponse{
			Result: nil,
			Error:  diceerrors.ErrGeneral("value is not a valid float"),
		}
	}
	value += incr
	if math.IsInf(value, 0) {
		return &EvalResponse{
			Result: nil,
			Error:  diceerrors.ErrValueOutOfRange,
		}
	}
	strValue := formatFloat(value, true)

	oType, oEnc := deduceTypeEncoding(strValue)

	// Remove the trailing decimal for integer values
	// to maintain consistency with redis
	strValue = strings.TrimSuffix(strValue, ".0")

	obj.Value = strValue
	obj.TypeEncoding = oType | oEnc

	return &EvalResponse{
		Result: strValue,
		Error:  nil,
	}
}

// floatValue returns the float64 value for an interface which
// contains either a string or an int.
func floatValue(value interface{}) (float64, error) {
	switch raw := value.(type) {
	case string:
		parsed, err := strconv.ParseFloat(raw, 64)
		if err != nil {
			return 0, err
		}
		return parsed, nil
	case int64:
		return float64(raw), nil
	}

	return 0, fmt.Errorf(diceerrors.IntOrFloatErr)
}

// ZPOPMIN Removes and returns the member with the lowest score from the sorted set at the specified key.
// If multiple members have the same score, the one that comes first alphabetically is returned.
// You can also specify a count to remove and return multiple members at once.
// If the set is empty, it returns an empty result.
func evalZPOPMIN(args []string, store *dstore.Store) *EvalResponse {
	// Incorrect number of arguments should return error
	if len(args) < 1 || len(args) > 2 {
		return &EvalResponse{
			Result: clientio.NIL,
			Error:  diceerrors.ErrWrongArgumentCount("ZPOPMIN"),
		}
	}

	key := args[0]        // Key argument
	obj := store.Get(key) // Getting sortedSet object from store

	// If the sortedSet is nil, return an empty list
	if obj == nil {
		return &EvalResponse{
			Result: []string{},
			Error:  nil,
		}
	}

	sortedSet, err := sortedset.FromObject(obj)
	if err != nil {
		return &EvalResponse{
			Result: clientio.NIL,
			Error:  diceerrors.ErrWrongTypeOperation,
		}
	}

	count := 1
	// Check if the count argument is provided.
	if len(args) == 2 {
		countArg, err := strconv.Atoi(args[1])
		if err != nil {
			// Return an error if the argument is not a valid integer
			return &EvalResponse{
				Result: clientio.NIL,
				Error:  diceerrors.ErrIntegerOutOfRange,
			}
		}
		count = countArg
	}

	// If count is less than 1, empty array is returned
	if count < 1 {
		return &EvalResponse{
			Result: []string{},
			Error:  nil,
		}
	}

	// If the count argument is present, return all the members with lowest score sorted in ascending order.
	// If there are multiple lowest scores with same score value, it sorts the members in lexographical order of member name
	results := sortedSet.GetMin(count)

	return &EvalResponse{
		Result: results,
		Error:  nil,
	}
}

<<<<<<< HEAD
// evalJSONARRAPPEND appends the value(s) provided in the args to the given array path
// in the JSON object saved at key in arguments.
// Args must contain atleast a key, path and value.
// If the key does not exist or is expired, it returns response.NIL.
// If the object at given path is not an array, it returns response.NIL.
// Returns the new length of the array at path.
func evalJSONARRAPPEND(args []string, store *dstore.Store) *EvalResponse {
	if len(args) < 3 {
		return &EvalResponse{
			Result: nil,
			Error:  diceerrors.ErrWrongArgumentCount("JSON.ARRAPPEND"),
=======
// evalHLEN returns the number of fields contained in the hash stored at key.
//
// If key doesn't exist, it returns 0.
//
// Usage: HLEN key
func evalHLEN(args []string, store *dstore.Store) *EvalResponse {
	if len(args) != 1 {
		return &EvalResponse{
			Result: nil,
			Error:  diceerrors.ErrWrongArgumentCount("HLEN"),
>>>>>>> 12616de7
		}
	}

	key := args[0]
<<<<<<< HEAD
	path := args[1]
	values := args[2:]

	obj := store.Get(key)
	if obj == nil {
		return &EvalResponse{
			Result: clientio.NIL,
			Error:  nil,
		}
	}
	errWithMessage := object.AssertTypeAndEncoding(obj.TypeEncoding, object.ObjTypeJSON, object.ObjEncodingJSON)
	if errWithMessage != nil {
=======

	obj := store.Get(key)

	if obj == nil {
		return &EvalResponse{
			Result: clientio.IntegerZero,
			Error:  nil,
		}
	}

	if err := object.AssertTypeAndEncoding(obj.TypeEncoding, object.ObjTypeHashMap, object.ObjEncodingHashMap); err != nil {
>>>>>>> 12616de7
		return &EvalResponse{
			Result: nil,
			Error:  diceerrors.ErrWrongTypeOperation,
		}
	}
<<<<<<< HEAD
	jsonData := obj.Value

	expr, err := jp.ParseString(path)
	if err != nil {
		return &EvalResponse{
			Result: nil,
			Error:  diceerrors.ErrJSONPathNotFound(path),
		}
	}

	// Parse the input values as JSON
	parsedValues := make([]interface{}, len(values))
	for i, v := range values {
		var parsedValue interface{}
		err := sonic.UnmarshalString(v, &parsedValue)
		if err != nil {
			return &EvalResponse{
				Result: nil,
				Error:  diceerrors.ErrGeneral(err.Error()),
			}
		}
		parsedValues[i] = parsedValue
	}

	var resultsArray []interface{}
	modified := false

	// Capture the modified data when modifying the root path
	var newData interface{}
	var modifyErr error

	newData, modifyErr = expr.Modify(jsonData, func(data any) (interface{}, bool) {
		arr, ok := data.([]interface{})
		if !ok {
			// Not an array
			resultsArray = append(resultsArray, clientio.NIL)
			return data, false
		}

		// Append the parsed values to the array
		arr = append(arr, parsedValues...)

		resultsArray = append(resultsArray, int64(len(arr)))
		modified = true
		return arr, modified
	})

	if modifyErr != nil {
		return &EvalResponse{
			Result: nil,
			Error:  diceerrors.ErrGeneral(modifyErr.Error()),
		}
	}

	if !modified {
		// If no modification was made, it means the path did not exist or was not an array
		return &EvalResponse{
			Result: nil,
			Error:  diceerrors.ErrJSONPathNotFound(path),
		}
	}

	jsonData = newData
	obj.Value = jsonData

	return &EvalResponse{
		Result: resultsArray,
=======

	hashMap := obj.Value.(HashMap)
	return &EvalResponse{
		Result: len(hashMap),
		Error:  nil,
	}
}

// evalHSTRLEN returns the length of value associated with field in the hash stored at key.
//
// This command returns 0, if the specified field doesn't exist in the key
//
// If key doesn't exist, it returns 0.
//
// Usage: HSTRLEN key field value
func evalHSTRLEN(args []string, store *dstore.Store) *EvalResponse {
	if len(args) != 2 {
		return &EvalResponse{
			Result: nil,
			Error:  diceerrors.ErrWrongArgumentCount("HSTRLEN"),
		}
	}

	key := args[0]
	hmKey := args[1]
	obj := store.Get(key)

	var hashMap HashMap

	if obj != nil {
		if err := object.AssertTypeAndEncoding(obj.TypeEncoding, object.ObjTypeHashMap, object.ObjEncodingHashMap); err != nil {
			return &EvalResponse{
				Result: nil,
				Error:  diceerrors.ErrWrongTypeOperation,
			}
		}
		hashMap = obj.Value.(HashMap)
	} else {
		return &EvalResponse{
			Result: clientio.IntegerZero,
			Error:  nil,
		}
	}

	val, ok := hashMap.Get(hmKey)
	// Return 0, if specified field doesn't exist in the HashMap.
	if ok {
		return &EvalResponse{
			Result: len(*val),
			Error:  nil,
		}
	}
	return &EvalResponse{
		Result: clientio.IntegerZero,
>>>>>>> 12616de7
		Error:  nil,
	}
}

<<<<<<< HEAD
// evalJSONARRLEN return the length of the JSON array at path in key
// Returns an array of integer replies, an integer for each matching value,
// each is the array's length, or nil, if the matching value is not an array.
// Returns encoded error if the key doesn't exist or key is expired or the matching value is not an array.
// Returns encoded error response if incorrect number of arguments
func evalJSONARRLEN(args []string, store *dstore.Store) *EvalResponse {
	if len(args) < 1 {
		return &EvalResponse{
			Result: nil,
			Error:  diceerrors.ErrWrongArgumentCount("JSON.ARRLEN"),
		}
	}
	key := args[0]

	// Retrieve the object from the database
	obj := store.Get(key)

	// If the object is not present in the store or if its nil, then we should simply return nil.
	if obj == nil {
		return &EvalResponse{
			Result: clientio.NIL,
=======
// evalHSCAN return a two element multi-bulk reply, where the first element is a string representing the cursor,
// and the second element is a multi-bulk with an array of elements.
//
// The array of elements contain two elements, a field and a value, for every returned element of the Hash.
//
// If key doesn't exist, it returns an array containing 0 and empty array.
//
// Usage: HSCAN key cursor [MATCH pattern] [COUNT count]
func evalHSCAN(args []string, store *dstore.Store) *EvalResponse {
	if len(args) < 2 {
		return &EvalResponse{
			Result: nil,
			Error:  diceerrors.ErrWrongArgumentCount("HSCAN"),
		}
	}

	key := args[0]
	cursor, err := strconv.ParseInt(args[1], 10, 64)
	if err != nil {
		return &EvalResponse{
			Result: nil,
			Error:  diceerrors.ErrIntegerOutOfRange,
		}
	}

	obj := store.Get(key)
	if obj == nil {
		return &EvalResponse{
			Result: []interface{}{"0", []string{}},
>>>>>>> 12616de7
			Error:  nil,
		}
	}

<<<<<<< HEAD
	errWithMessage := object.AssertTypeAndEncoding(obj.TypeEncoding, object.ObjTypeJSON, object.ObjEncodingJSON)
	if errWithMessage != nil {
=======
	if err := object.AssertTypeAndEncoding(obj.TypeEncoding, object.ObjTypeHashMap, object.ObjEncodingHashMap); err != nil {
>>>>>>> 12616de7
		return &EvalResponse{
			Result: nil,
			Error:  diceerrors.ErrWrongTypeOperation,
		}
	}

<<<<<<< HEAD
	jsonData := obj.Value

	_, err := sonic.Marshal(jsonData)
	if err != nil {
		return &EvalResponse{
			Result: nil,
			Error:  diceerrors.ErrWrongTypeOperation,
		}
	}

	// This is the case if only argument passed to JSON.ARRLEN is the key itself.
	// This is valid only if the key holds an array; otherwise, an error should be returned.
	if len(args) == 1 {
		if utils.GetJSONFieldType(jsonData) == utils.ArrayType {
			return &EvalResponse{
				Result: len(jsonData.([]interface{})),
				Error:  nil,
			}
		}
		return &EvalResponse{
			Result: nil,
			Error:  diceerrors.ErrWrongTypeOperation,
		}
	}

	path := args[1] // Getting the path to find the length of the array
	expr, err := jp.ParseString(path)
	if err != nil {
		return &EvalResponse{
			Result: nil,
			Error:  diceerrors.ErrJSONPathNotFound(path),
		}
	}

	results := expr.Get(jsonData)

	// If there are no results, that means the JSONPath does not exist
	if len(results) == 0 {
		return &EvalResponse{
			Result: nil,
			Error:  diceerrors.ErrJSONPathNotFound(path),
		}
	}

	// If the results are greater than one, we need to print them as a list
	// This condition should be updated in future when supporting Complex JSONPaths
	if len(results) > 1 {
		arrlenList := make([]interface{}, 0, len(results))
		for _, result := range results {
			switch utils.GetJSONFieldType(result) {
			case utils.ArrayType:
				arrlenList = append(arrlenList, len(result.([]interface{})))
			default:
				arrlenList = append(arrlenList, clientio.NIL)
			}
		}

		return &EvalResponse{
			Result: arrlenList,
			Error:  nil,
		}
	}

	// Single result should be printed as single integer instead of list
	jsonValue := results[0]

	if utils.GetJSONFieldType(jsonValue) == utils.ArrayType {
		return &EvalResponse{
			Result: len(jsonValue.([]interface{})),
			Error:  nil,
		}
	}

	// If execution reaches this point, the provided path either does not exist.
	return &EvalResponse{
		Result: nil,
		Error:  diceerrors.ErrJSONPathNotFound(path),
	}
}

// popElementAndUpdateArray removes an element at the given index
// Returns popped element, remaining array and error
func popElementAndUpdateArray(arr []any, index string) (popElem any, updatedArray []any, err error) {
	if len(arr) == 0 {
		return nil, nil, nil
	}

	var idx int
	// if index is empty, pop last element
	if index == "" {
		idx = len(arr) - 1
	} else {
		var err error
		idx, err = strconv.Atoi(index)
		if err != nil {
			return nil, nil, err
		}
		// convert index to a valid index
		idx = adjustIndex(idx, arr)
	}

	popElem = arr[idx]
	arr = append(arr[:idx], arr[idx+1:]...)

	return popElem, arr, nil
}

func evalJSONARRPOP(args []string, store *dstore.Store) *EvalResponse {
	if len(args) < 1 {
		return &EvalResponse{
			Result: nil,
			Error:  diceerrors.ErrWrongArgumentCount("JSON.ARRPOP"),
		}
	}
	key := args[0]

	var path = defaultRootPath
	if len(args) >= 2 {
		path = args[1]
	}

	var index string
	if len(args) >= 3 {
		index = args[2]
	}

	// Retrieve the object from the database
	obj := store.Get(key)
	if obj == nil {
		return &EvalResponse{
			Result: nil,
			Error:  diceerrors.ErrKeyNotFound,
		}
	}

	errWithMessage := object.AssertTypeAndEncoding(obj.TypeEncoding, object.ObjTypeJSON, object.ObjEncodingJSON)
	if errWithMessage != nil {
		return &EvalResponse{
			Result: nil,
			Error:  diceerrors.ErrWrongTypeOperation,
		}
	}

	jsonData := obj.Value
	_, err := sonic.Marshal(jsonData)
	if err != nil {
		return &EvalResponse{
			Result: nil,
			Error:  diceerrors.ErrWrongTypeOperation,
		}
	}

	if path == defaultRootPath {
		arr, ok := jsonData.([]any)
		// if value can not be converted to array, it is of another type
		// returns nil in this case similar to redis
		// also, return nil if array is empty
		if !ok || len(arr) == 0 {
			return &EvalResponse{
				Result: nil,
				Error:  diceerrors.ErrWrongTypeOperation,
			}
		}
		popElem, arr, err := popElementAndUpdateArray(arr, index)
		if err != nil {
			return &EvalResponse{
				Result: nil,
				Error:  diceerrors.ErrGeneral(err.Error()),
			}
		}

		// save the remaining array
		newObj := store.NewObj(arr, -1, object.ObjTypeJSON, object.ObjEncodingJSON)
		store.Put(key, newObj)

		return &EvalResponse{
			Result: popElem,
			Error:  nil,
		}
	}

	// if path is not root then extract value at path
	expr, err := jp.ParseString(path)
	if err != nil {
		return &EvalResponse{
			Result: nil,
			Error:  diceerrors.ErrJSONPathNotFound(path),
		}
	}
	results := expr.Get(jsonData)

	// process value at each path
	popArr := make([]any, 0, len(results))
	for _, result := range results {
		arr, ok := result.([]any)
		// if value can not be converted to array, it is of another type
		// returns nil in this case similar to redis
		// also, return nil if array is empty
		if !ok || len(arr) == 0 {
			popArr = append(popArr, clientio.NIL)
			continue
		}

		popElem, arr, err := popElementAndUpdateArray(arr, index)
		if err != nil {
			return &EvalResponse{
				Result: nil,
				Error:  diceerrors.ErrGeneral(err.Error()),
			}
		}

		// update array in place in the json object
		err = expr.Set(jsonData, arr)
		if err != nil {
			return &EvalResponse{
				Result: nil,
				Error:  diceerrors.ErrGeneral(err.Error()),
			}
		}

		popArr = append(popArr, popElem)
	}
	return &EvalResponse{
		Result: popArr,
		Error:  nil,
	}
=======
	hashMap := obj.Value.(HashMap)
	pattern := "*"
	count := 10

	// Parse optional arguments
	for i := 2; i < len(args); i += 2 {
		switch strings.ToUpper(args[i]) {
		case "MATCH":
			if i+1 < len(args) {
				pattern = args[i+1]
			}
		case CountConst:
			if i+1 < len(args) {
				parsedCount, err := strconv.Atoi(args[i+1])
				if err != nil || parsedCount < 1 {
					return &EvalResponse{
						Result: nil,
						Error:  diceerrors.ErrIntegerOutOfRange,
					}
				}
				count = parsedCount
			}
		}
	}

	// Note that this implementation has a time complexity of O(N), where N is the number of keys in 'hashMap'.
	// This is in contrast to Redis, which implements HSCAN in O(1) time complexity by maintaining a cursor.
	keys := make([]string, 0, len(hashMap))
	for k := range hashMap {
		keys = append(keys, k)
	}
	sort.Strings(keys)

	matched := 0
	results := make([]string, 0, count*2)
	newCursor := 0

	g, err := glob.Compile(pattern)
	if err != nil {
		return &EvalResponse{
			Result: nil,
			Error:  diceerrors.ErrGeneral(fmt.Sprintf("Invalid glob pattern: %s", err)),
		}
	}

	// Scan the keys and add them to the results if they match the pattern
	for i := int(cursor); i < len(keys); i++ {
		if g.Match(keys[i]) {
			results = append(results, keys[i], hashMap[keys[i]])
			matched++
			if matched >= count {
				newCursor = i + 1
				break
			}
		}
	}

	// If we've scanned all keys, reset cursor to 0
	if newCursor >= len(keys) {
		newCursor = 0
	}

	return &EvalResponse{
		Result: []interface{}{strconv.Itoa(newCursor), results},
		Error:  nil,
	}
}
  
// evalBF.RESERVE evaluates the BF.RESERVE command responsible for initializing a
// new bloom filter and allocation it's relevant parameters based on given inputs.
// If no params are provided, it uses defaults.
func evalBFRESERVE(args []string, store *dstore.Store) *EvalResponse {
	if len(args) < 3 {
		return makeEvalError(diceerrors.ErrWrongArgumentCount("BF.RESERVE"))
	}

	opts, err := newBloomOpts(args[1:])
	if err != nil {
		return makeEvalError(err)
	}

	_, err = CreateBloomFilter(args[0], store, opts)
	if err != nil {
		return makeEvalError(err)
	}
	return makeEvalResult(clientio.OK)
}

// evalBFADD evaluates the BF.ADD command responsible for adding an element to a bloom filter. If the filter does not
// exist, it will create a new one with default parameters.
func evalBFADD(args []string, store *dstore.Store) *EvalResponse {
	if len(args) != 2 {
		return makeEvalError(diceerrors.ErrWrongArgumentCount("BF.ADD"))
	}

	bloom, err := getOrCreateBloomFilter(args[0], store, nil)
	if err != nil {
		return makeEvalError(err)
	}

	result, err := bloom.add(args[1])
	if err != nil {
		return makeEvalError(err)
	}

	return makeEvalResult(result)
}

// evalBFEXISTS evaluates the BF.EXISTS command responsible for checking existence of an element in a bloom filter.
func evalBFEXISTS(args []string, store *dstore.Store) *EvalResponse {
	// todo must work with objects of
	if len(args) != 2 {
		return makeEvalError(diceerrors.ErrWrongArgumentCount("BF.EXISTS"))
	}

	bloom, err := GetBloomFilter(args[0], store)
	if err != nil {
		return makeEvalError(err)
	}
	if bloom == nil {
		return makeEvalResult(clientio.IntegerZero)
	}
	result, err := bloom.exists(args[1])
	if err != nil {
		return makeEvalError(err)
	}
	return makeEvalResult(result)
}

// evalBFINFO evaluates the BF.INFO command responsible for returning the
// parameters and metadata of an existing bloom filter.
func evalBFINFO(args []string, store *dstore.Store) *EvalResponse {
	if len(args) < 1 || len(args) > 2 {
		return makeEvalError(diceerrors.ErrWrongArgumentCount("BF.INFO"))
	}

	bloom, err := GetBloomFilter(args[0], store)

	if err != nil {
		return makeEvalError(err)
	}

	if bloom == nil {
		return makeEvalError(diceerrors.ErrGeneral("not found"))
	}
	opt := ""
	if len(args) == 2 {
		opt = args[1]
	}
	result, err := bloom.info(opt)

	if err != nil {
		return makeEvalError(err)
	}

	return makeEvalResult(result)
>>>>>>> 12616de7
}<|MERGE_RESOLUTION|>--- conflicted
+++ resolved
@@ -1647,19 +1647,6 @@
 	}
 }
 
-<<<<<<< HEAD
-// evalJSONARRAPPEND appends the value(s) provided in the args to the given array path
-// in the JSON object saved at key in arguments.
-// Args must contain atleast a key, path and value.
-// If the key does not exist or is expired, it returns response.NIL.
-// If the object at given path is not an array, it returns response.NIL.
-// Returns the new length of the array at path.
-func evalJSONARRAPPEND(args []string, store *dstore.Store) *EvalResponse {
-	if len(args) < 3 {
-		return &EvalResponse{
-			Result: nil,
-			Error:  diceerrors.ErrWrongArgumentCount("JSON.ARRAPPEND"),
-=======
 // evalHLEN returns the number of fields contained in the hash stored at key.
 //
 // If key doesn't exist, it returns 0.
@@ -1670,111 +1657,26 @@
 		return &EvalResponse{
 			Result: nil,
 			Error:  diceerrors.ErrWrongArgumentCount("HLEN"),
->>>>>>> 12616de7
 		}
 	}
 
 	key := args[0]
-<<<<<<< HEAD
-	path := args[1]
-	values := args[2:]
 
 	obj := store.Get(key)
+
 	if obj == nil {
 		return &EvalResponse{
-			Result: clientio.NIL,
-			Error:  nil,
-		}
-	}
-	errWithMessage := object.AssertTypeAndEncoding(obj.TypeEncoding, object.ObjTypeJSON, object.ObjEncodingJSON)
-	if errWithMessage != nil {
-=======
-
-	obj := store.Get(key)
-
-	if obj == nil {
-		return &EvalResponse{
 			Result: clientio.IntegerZero,
 			Error:  nil,
 		}
 	}
 
 	if err := object.AssertTypeAndEncoding(obj.TypeEncoding, object.ObjTypeHashMap, object.ObjEncodingHashMap); err != nil {
->>>>>>> 12616de7
-		return &EvalResponse{
-			Result: nil,
-			Error:  diceerrors.ErrWrongTypeOperation,
-		}
-	}
-<<<<<<< HEAD
-	jsonData := obj.Value
-
-	expr, err := jp.ParseString(path)
-	if err != nil {
-		return &EvalResponse{
-			Result: nil,
-			Error:  diceerrors.ErrJSONPathNotFound(path),
-		}
-	}
-
-	// Parse the input values as JSON
-	parsedValues := make([]interface{}, len(values))
-	for i, v := range values {
-		var parsedValue interface{}
-		err := sonic.UnmarshalString(v, &parsedValue)
-		if err != nil {
-			return &EvalResponse{
-				Result: nil,
-				Error:  diceerrors.ErrGeneral(err.Error()),
-			}
-		}
-		parsedValues[i] = parsedValue
-	}
-
-	var resultsArray []interface{}
-	modified := false
-
-	// Capture the modified data when modifying the root path
-	var newData interface{}
-	var modifyErr error
-
-	newData, modifyErr = expr.Modify(jsonData, func(data any) (interface{}, bool) {
-		arr, ok := data.([]interface{})
-		if !ok {
-			// Not an array
-			resultsArray = append(resultsArray, clientio.NIL)
-			return data, false
-		}
-
-		// Append the parsed values to the array
-		arr = append(arr, parsedValues...)
-
-		resultsArray = append(resultsArray, int64(len(arr)))
-		modified = true
-		return arr, modified
-	})
-
-	if modifyErr != nil {
-		return &EvalResponse{
-			Result: nil,
-			Error:  diceerrors.ErrGeneral(modifyErr.Error()),
-		}
-	}
-
-	if !modified {
-		// If no modification was made, it means the path did not exist or was not an array
-		return &EvalResponse{
-			Result: nil,
-			Error:  diceerrors.ErrJSONPathNotFound(path),
-		}
-	}
-
-	jsonData = newData
-	obj.Value = jsonData
-
-	return &EvalResponse{
-		Result: resultsArray,
-=======
+		return &EvalResponse{
+			Result: nil,
+			Error:  diceerrors.ErrWrongTypeOperation,
+		}
+	}
 
 	hashMap := obj.Value.(HashMap)
 	return &EvalResponse{
@@ -1829,34 +1731,10 @@
 	}
 	return &EvalResponse{
 		Result: clientio.IntegerZero,
->>>>>>> 12616de7
 		Error:  nil,
 	}
 }
 
-<<<<<<< HEAD
-// evalJSONARRLEN return the length of the JSON array at path in key
-// Returns an array of integer replies, an integer for each matching value,
-// each is the array's length, or nil, if the matching value is not an array.
-// Returns encoded error if the key doesn't exist or key is expired or the matching value is not an array.
-// Returns encoded error response if incorrect number of arguments
-func evalJSONARRLEN(args []string, store *dstore.Store) *EvalResponse {
-	if len(args) < 1 {
-		return &EvalResponse{
-			Result: nil,
-			Error:  diceerrors.ErrWrongArgumentCount("JSON.ARRLEN"),
-		}
-	}
-	key := args[0]
-
-	// Retrieve the object from the database
-	obj := store.Get(key)
-
-	// If the object is not present in the store or if its nil, then we should simply return nil.
-	if obj == nil {
-		return &EvalResponse{
-			Result: clientio.NIL,
-=======
 // evalHSCAN return a two element multi-bulk reply, where the first element is a string representing the cursor,
 // and the second element is a multi-bulk with an array of elements.
 //
@@ -1886,24 +1764,311 @@
 	if obj == nil {
 		return &EvalResponse{
 			Result: []interface{}{"0", []string{}},
->>>>>>> 12616de7
-			Error:  nil,
-		}
-	}
-
-<<<<<<< HEAD
+			Error:  nil,
+		}
+	}
+
+	if err := object.AssertTypeAndEncoding(obj.TypeEncoding, object.ObjTypeHashMap, object.ObjEncodingHashMap); err != nil {
+		return &EvalResponse{
+			Result: nil,
+			Error:  diceerrors.ErrWrongTypeOperation,
+		}
+	}
+
+	hashMap := obj.Value.(HashMap)
+	pattern := "*"
+	count := 10
+
+	// Parse optional arguments
+	for i := 2; i < len(args); i += 2 {
+		switch strings.ToUpper(args[i]) {
+		case "MATCH":
+			if i+1 < len(args) {
+				pattern = args[i+1]
+			}
+		case CountConst:
+			if i+1 < len(args) {
+				parsedCount, err := strconv.Atoi(args[i+1])
+				if err != nil || parsedCount < 1 {
+					return &EvalResponse{
+						Result: nil,
+						Error:  diceerrors.ErrIntegerOutOfRange,
+					}
+				}
+				count = parsedCount
+			}
+		}
+	}
+
+	// Note that this implementation has a time complexity of O(N), where N is the number of keys in 'hashMap'.
+	// This is in contrast to Redis, which implements HSCAN in O(1) time complexity by maintaining a cursor.
+	keys := make([]string, 0, len(hashMap))
+	for k := range hashMap {
+		keys = append(keys, k)
+	}
+	sort.Strings(keys)
+
+	matched := 0
+	results := make([]string, 0, count*2)
+	newCursor := 0
+
+	g, err := glob.Compile(pattern)
+	if err != nil {
+		return &EvalResponse{
+			Result: nil,
+			Error:  diceerrors.ErrGeneral(fmt.Sprintf("Invalid glob pattern: %s", err)),
+		}
+	}
+
+	// Scan the keys and add them to the results if they match the pattern
+	for i := int(cursor); i < len(keys); i++ {
+		if g.Match(keys[i]) {
+			results = append(results, keys[i], hashMap[keys[i]])
+			matched++
+			if matched >= count {
+				newCursor = i + 1
+				break
+			}
+		}
+	}
+
+	// If we've scanned all keys, reset cursor to 0
+	if newCursor >= len(keys) {
+		newCursor = 0
+	}
+
+	return &EvalResponse{
+		Result: []interface{}{strconv.Itoa(newCursor), results},
+		Error:  nil,
+	}
+}
+  
+// evalBF.RESERVE evaluates the BF.RESERVE command responsible for initializing a
+// new bloom filter and allocation it's relevant parameters based on given inputs.
+// If no params are provided, it uses defaults.
+func evalBFRESERVE(args []string, store *dstore.Store) *EvalResponse {
+	if len(args) < 3 {
+		return makeEvalError(diceerrors.ErrWrongArgumentCount("BF.RESERVE"))
+	}
+
+	opts, err := newBloomOpts(args[1:])
+	if err != nil {
+		return makeEvalError(err)
+	}
+
+	_, err = CreateBloomFilter(args[0], store, opts)
+	if err != nil {
+		return makeEvalError(err)
+	}
+	return makeEvalResult(clientio.OK)
+}
+
+// evalBFADD evaluates the BF.ADD command responsible for adding an element to a bloom filter. If the filter does not
+// exist, it will create a new one with default parameters.
+func evalBFADD(args []string, store *dstore.Store) *EvalResponse {
+	if len(args) != 2 {
+		return makeEvalError(diceerrors.ErrWrongArgumentCount("BF.ADD"))
+	}
+
+	bloom, err := getOrCreateBloomFilter(args[0], store, nil)
+	if err != nil {
+		return makeEvalError(err)
+	}
+
+	result, err := bloom.add(args[1])
+	if err != nil {
+		return makeEvalError(err)
+	}
+
+	return makeEvalResult(result)
+}
+
+// evalBFEXISTS evaluates the BF.EXISTS command responsible for checking existence of an element in a bloom filter.
+func evalBFEXISTS(args []string, store *dstore.Store) *EvalResponse {
+	// todo must work with objects of
+	if len(args) != 2 {
+		return makeEvalError(diceerrors.ErrWrongArgumentCount("BF.EXISTS"))
+	}
+
+	bloom, err := GetBloomFilter(args[0], store)
+	if err != nil {
+		return makeEvalError(err)
+	}
+	if bloom == nil {
+		return makeEvalResult(clientio.IntegerZero)
+	}
+	result, err := bloom.exists(args[1])
+	if err != nil {
+		return makeEvalError(err)
+	}
+	return makeEvalResult(result)
+}
+
+// evalBFINFO evaluates the BF.INFO command responsible for returning the
+// parameters and metadata of an existing bloom filter.
+func evalBFINFO(args []string, store *dstore.Store) *EvalResponse {
+	if len(args) < 1 || len(args) > 2 {
+		return makeEvalError(diceerrors.ErrWrongArgumentCount("BF.INFO"))
+	}
+
+	bloom, err := GetBloomFilter(args[0], store)
+
+	if err != nil {
+		return makeEvalError(err)
+	}
+
+	if bloom == nil {
+		return makeEvalError(diceerrors.ErrGeneral("not found"))
+	}
+	opt := ""
+	if len(args) == 2 {
+		opt = args[1]
+	}
+	result, err := bloom.info(opt)
+
+	if err != nil {
+		return makeEvalError(err)
+	}
+
+	return makeEvalResult(result)
+}
+
+// evalJSONARRAPPEND appends the value(s) provided in the args to the given array path
+// in the JSON object saved at key in arguments.
+// Args must contain atleast a key, path and value.
+// If the key does not exist or is expired, it returns response.NIL.
+// If the object at given path is not an array, it returns response.NIL.
+// Returns the new length of the array at path.
+func evalJSONARRAPPEND(args []string, store *dstore.Store) *EvalResponse {
+	if len(args) < 3 {
+		return &EvalResponse{
+			Result: nil,
+			Error:  diceerrors.ErrWrongArgumentCount("JSON.ARRAPPEND"),
+		}
+	}
+
+	key := args[0]
+	path := args[1]
+	values := args[2:]
+
+	obj := store.Get(key)
+	if obj == nil {
+		return &EvalResponse{
+			Result: clientio.NIL,
+			Error:  nil,
+		}
+	}
 	errWithMessage := object.AssertTypeAndEncoding(obj.TypeEncoding, object.ObjTypeJSON, object.ObjEncodingJSON)
 	if errWithMessage != nil {
-=======
-	if err := object.AssertTypeAndEncoding(obj.TypeEncoding, object.ObjTypeHashMap, object.ObjEncodingHashMap); err != nil {
->>>>>>> 12616de7
-		return &EvalResponse{
-			Result: nil,
-			Error:  diceerrors.ErrWrongTypeOperation,
-		}
-	}
-
-<<<<<<< HEAD
+		return &EvalResponse{
+			Result: nil,
+			Error:  diceerrors.ErrWrongTypeOperation,
+		}
+	}
+	jsonData := obj.Value
+
+	expr, err := jp.ParseString(path)
+	if err != nil {
+		return &EvalResponse{
+			Result: nil,
+			Error:  diceerrors.ErrJSONPathNotFound(path),
+		}
+	}
+
+	// Parse the input values as JSON
+	parsedValues := make([]interface{}, len(values))
+	for i, v := range values {
+		var parsedValue interface{}
+		err := sonic.UnmarshalString(v, &parsedValue)
+		if err != nil {
+			return &EvalResponse{
+				Result: nil,
+				Error:  diceerrors.ErrGeneral(err.Error()),
+			}
+		}
+		parsedValues[i] = parsedValue
+	}
+
+	var resultsArray []interface{}
+	modified := false
+
+	// Capture the modified data when modifying the root path
+	var newData interface{}
+	var modifyErr error
+
+	newData, modifyErr = expr.Modify(jsonData, func(data any) (interface{}, bool) {
+		arr, ok := data.([]interface{})
+		if !ok {
+			// Not an array
+			resultsArray = append(resultsArray, clientio.NIL)
+			return data, false
+		}
+
+		// Append the parsed values to the array
+		arr = append(arr, parsedValues...)
+
+		resultsArray = append(resultsArray, int64(len(arr)))
+		modified = true
+		return arr, modified
+	})
+
+	if modifyErr != nil {
+		return &EvalResponse{
+			Result: nil,
+			Error:  diceerrors.ErrGeneral(modifyErr.Error()),
+		}
+	}
+
+	if !modified {
+		// If no modification was made, it means the path did not exist or was not an array
+		return &EvalResponse{
+			Result: nil,
+			Error:  diceerrors.ErrJSONPathNotFound(path),
+		}
+	}
+
+	jsonData = newData
+	obj.Value = jsonData
+
+	return &EvalResponse{
+		Result: resultsArray,
+		Error:  nil,
+	}
+}
+
+// evalJSONARRLEN return the length of the JSON array at path in key
+// Returns an array of integer replies, an integer for each matching value,
+// each is the array's length, or nil, if the matching value is not an array.
+// Returns encoded error if the key doesn't exist or key is expired or the matching value is not an array.
+// Returns encoded error response if incorrect number of arguments
+func evalJSONARRLEN(args []string, store *dstore.Store) *EvalResponse {
+	if len(args) < 1 {
+		return &EvalResponse{
+			Result: nil,
+			Error:  diceerrors.ErrWrongArgumentCount("JSON.ARRLEN"),
+		}
+	}
+	key := args[0]
+
+	// Retrieve the object from the database
+	obj := store.Get(key)
+
+	// If the object is not present in the store or if its nil, then we should simply return nil.
+	if obj == nil {
+		return &EvalResponse{
+			Result: clientio.NIL,
+			Error:  nil,
+		}
+	}
+
+	errWithMessage := object.AssertTypeAndEncoding(obj.TypeEncoding, object.ObjTypeJSON, object.ObjEncodingJSON)
+	if errWithMessage != nil {
+		return &EvalResponse{
+			Result: nil,
+			Error:  diceerrors.ErrWrongTypeOperation,
+		}
+	}
+
 	jsonData := obj.Value
 
 	_, err := sonic.Marshal(jsonData)
@@ -2130,162 +2295,4 @@
 		Result: popArr,
 		Error:  nil,
 	}
-=======
-	hashMap := obj.Value.(HashMap)
-	pattern := "*"
-	count := 10
-
-	// Parse optional arguments
-	for i := 2; i < len(args); i += 2 {
-		switch strings.ToUpper(args[i]) {
-		case "MATCH":
-			if i+1 < len(args) {
-				pattern = args[i+1]
-			}
-		case CountConst:
-			if i+1 < len(args) {
-				parsedCount, err := strconv.Atoi(args[i+1])
-				if err != nil || parsedCount < 1 {
-					return &EvalResponse{
-						Result: nil,
-						Error:  diceerrors.ErrIntegerOutOfRange,
-					}
-				}
-				count = parsedCount
-			}
-		}
-	}
-
-	// Note that this implementation has a time complexity of O(N), where N is the number of keys in 'hashMap'.
-	// This is in contrast to Redis, which implements HSCAN in O(1) time complexity by maintaining a cursor.
-	keys := make([]string, 0, len(hashMap))
-	for k := range hashMap {
-		keys = append(keys, k)
-	}
-	sort.Strings(keys)
-
-	matched := 0
-	results := make([]string, 0, count*2)
-	newCursor := 0
-
-	g, err := glob.Compile(pattern)
-	if err != nil {
-		return &EvalResponse{
-			Result: nil,
-			Error:  diceerrors.ErrGeneral(fmt.Sprintf("Invalid glob pattern: %s", err)),
-		}
-	}
-
-	// Scan the keys and add them to the results if they match the pattern
-	for i := int(cursor); i < len(keys); i++ {
-		if g.Match(keys[i]) {
-			results = append(results, keys[i], hashMap[keys[i]])
-			matched++
-			if matched >= count {
-				newCursor = i + 1
-				break
-			}
-		}
-	}
-
-	// If we've scanned all keys, reset cursor to 0
-	if newCursor >= len(keys) {
-		newCursor = 0
-	}
-
-	return &EvalResponse{
-		Result: []interface{}{strconv.Itoa(newCursor), results},
-		Error:  nil,
-	}
-}
-  
-// evalBF.RESERVE evaluates the BF.RESERVE command responsible for initializing a
-// new bloom filter and allocation it's relevant parameters based on given inputs.
-// If no params are provided, it uses defaults.
-func evalBFRESERVE(args []string, store *dstore.Store) *EvalResponse {
-	if len(args) < 3 {
-		return makeEvalError(diceerrors.ErrWrongArgumentCount("BF.RESERVE"))
-	}
-
-	opts, err := newBloomOpts(args[1:])
-	if err != nil {
-		return makeEvalError(err)
-	}
-
-	_, err = CreateBloomFilter(args[0], store, opts)
-	if err != nil {
-		return makeEvalError(err)
-	}
-	return makeEvalResult(clientio.OK)
-}
-
-// evalBFADD evaluates the BF.ADD command responsible for adding an element to a bloom filter. If the filter does not
-// exist, it will create a new one with default parameters.
-func evalBFADD(args []string, store *dstore.Store) *EvalResponse {
-	if len(args) != 2 {
-		return makeEvalError(diceerrors.ErrWrongArgumentCount("BF.ADD"))
-	}
-
-	bloom, err := getOrCreateBloomFilter(args[0], store, nil)
-	if err != nil {
-		return makeEvalError(err)
-	}
-
-	result, err := bloom.add(args[1])
-	if err != nil {
-		return makeEvalError(err)
-	}
-
-	return makeEvalResult(result)
-}
-
-// evalBFEXISTS evaluates the BF.EXISTS command responsible for checking existence of an element in a bloom filter.
-func evalBFEXISTS(args []string, store *dstore.Store) *EvalResponse {
-	// todo must work with objects of
-	if len(args) != 2 {
-		return makeEvalError(diceerrors.ErrWrongArgumentCount("BF.EXISTS"))
-	}
-
-	bloom, err := GetBloomFilter(args[0], store)
-	if err != nil {
-		return makeEvalError(err)
-	}
-	if bloom == nil {
-		return makeEvalResult(clientio.IntegerZero)
-	}
-	result, err := bloom.exists(args[1])
-	if err != nil {
-		return makeEvalError(err)
-	}
-	return makeEvalResult(result)
-}
-
-// evalBFINFO evaluates the BF.INFO command responsible for returning the
-// parameters and metadata of an existing bloom filter.
-func evalBFINFO(args []string, store *dstore.Store) *EvalResponse {
-	if len(args) < 1 || len(args) > 2 {
-		return makeEvalError(diceerrors.ErrWrongArgumentCount("BF.INFO"))
-	}
-
-	bloom, err := GetBloomFilter(args[0], store)
-
-	if err != nil {
-		return makeEvalError(err)
-	}
-
-	if bloom == nil {
-		return makeEvalError(diceerrors.ErrGeneral("not found"))
-	}
-	opt := ""
-	if len(args) == 2 {
-		opt = args[1]
-	}
-	result, err := bloom.info(opt)
-
-	if err != nil {
-		return makeEvalError(err)
-	}
-
-	return makeEvalResult(result)
->>>>>>> 12616de7
 }