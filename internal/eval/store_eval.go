--- conflicted
+++ resolved
@@ -1,15 +1,12 @@
 package eval
 
 import (
-<<<<<<< HEAD
-	"github.com/bytedance/sonic"
-	"github.com/ohler55/ojg/jp"
-=======
 	"math"
->>>>>>> f05bad43
 	"strconv"
 	"strings"
 
+  "github.com/bytedance/sonic"
+	"github.com/ohler55/ojg/jp"
 	"github.com/dicedb/dice/internal/clientio"
 	diceerrors "github.com/dicedb/dice/internal/errors"
 	"github.com/dicedb/dice/internal/eval/sortedset"
@@ -324,7 +321,137 @@
 	return evalSET(newArgs, store)
 }
 
-<<<<<<< HEAD
+// evalZADD adds all the specified members with the specified scores to the sorted set stored at key.
+// If a specified member is already a member of the sorted set, the score is updated and the element
+// reinserted at the right position to ensure the correct ordering.
+// If key does not exist, a new sorted set with the specified members as sole members is created.
+func evalZADD(args []string, store *dstore.Store) *EvalResponse {
+	if len(args) < 3 || len(args)%2 == 0 {
+		return &EvalResponse{
+			Result: nil,
+			Error:  diceerrors.ErrWrongArgumentCount("ZADD"),
+		}
+	}
+
+	key := args[0]
+	obj := store.Get(key)
+
+	var sortedSet *sortedset.Set
+
+	if obj != nil {
+		var err []byte
+		sortedSet, err = sortedset.FromObject(obj)
+		if err != nil {
+			return &EvalResponse{
+				Result: nil,
+				Error:  diceerrors.ErrWrongTypeOperation,
+			}
+		}
+	} else {
+		sortedSet = sortedset.New()
+	}
+
+	added := 0
+	for i := 1; i < len(args); i += 2 {
+		scoreStr := args[i]
+		member := args[i+1]
+
+		score, err := strconv.ParseFloat(scoreStr, 64)
+		if err != nil || math.IsNaN(score) {
+			return &EvalResponse{
+				Result: nil,
+				Error:  diceerrors.ErrInvalidNumberFormat,
+			}
+		}
+
+		wasInserted := sortedSet.Upsert(score, member)
+
+		if wasInserted {
+			added += 1
+		}
+	}
+
+	obj = store.NewObj(sortedSet, -1, object.ObjTypeSortedSet, object.ObjEncodingBTree)
+	store.Put(key, obj, dstore.WithPutCmd(dstore.ZAdd))
+
+	return &EvalResponse{
+		Result: added,
+		Error:  nil,
+	}
+}
+
+// evalZRANGE returns the specified range of elements in the sorted set stored at key.
+// The elements are considered to be ordered from the lowest to the highest score.
+func evalZRANGE(args []string, store *dstore.Store) *EvalResponse {
+	if len(args) < 3 {
+		return &EvalResponse{
+			Result: nil,
+			Error:  diceerrors.ErrWrongArgumentCount("ZRANGE"),
+		}
+	}
+
+	key := args[0]
+	startStr := args[1]
+	stopStr := args[2]
+
+	withScores := false
+	reverse := false
+	for i := 3; i < len(args); i++ {
+		arg := strings.ToUpper(args[i])
+		if arg == WithScores {
+			withScores = true
+		} else if arg == REV {
+			reverse = true
+		} else {
+			return &EvalResponse{
+				Result: nil,
+				Error:  diceerrors.ErrSyntax,
+			}
+		}
+	}
+
+	start, err := strconv.Atoi(startStr)
+	if err != nil {
+		return &EvalResponse{
+			Result: nil,
+			Error:  diceerrors.ErrInvalidNumberFormat,
+		}
+	}
+
+	stop, err := strconv.Atoi(stopStr)
+	if err != nil {
+		return &EvalResponse{
+			Result: nil,
+			Error:  diceerrors.ErrInvalidNumberFormat,
+		}
+	}
+
+	obj := store.Get(key)
+	if obj == nil {
+		return &EvalResponse{
+			Result: []string{},
+			Error:  nil,
+		}
+	}
+
+
+	sortedSet, errMsg := sortedset.FromObject(obj)
+
+	if errMsg != nil {
+		return &EvalResponse{
+			Result: nil,
+			Error:  diceerrors.ErrWrongTypeOperation,
+		}
+	}
+
+	result := sortedSet.GetRange(start, stop, withScores, reverse)
+
+	return &EvalResponse{
+		Result: result,
+		Error:  nil,
+	}
+}
+
 // evalJSONCLEAR Clear container values (arrays/objects) and set numeric values to 0,
 // Already cleared values are ignored for empty containers and zero numbers
 // args must contain at least the key;  (path unused in this implementation)
@@ -429,68 +556,10 @@
 	obj.Value = jsonData
 	return &EvalResponse{
 		Result: countClear,
-=======
-// evalZADD adds all the specified members with the specified scores to the sorted set stored at key.
-// If a specified member is already a member of the sorted set, the score is updated and the element
-// reinserted at the right position to ensure the correct ordering.
-// If key does not exist, a new sorted set with the specified members as sole members is created.
-func evalZADD(args []string, store *dstore.Store) *EvalResponse {
-	if len(args) < 3 || len(args)%2 == 0 {
-		return &EvalResponse{
-			Result: nil,
-			Error:  diceerrors.ErrWrongArgumentCount("ZADD"),
-		}
-	}
-
-	key := args[0]
-	obj := store.Get(key)
-
-	var sortedSet *sortedset.Set
-
-	if obj != nil {
-		var err []byte
-		sortedSet, err = sortedset.FromObject(obj)
-		if err != nil {
-			return &EvalResponse{
-				Result: nil,
-				Error:  diceerrors.ErrWrongTypeOperation,
-			}
-		}
-	} else {
-		sortedSet = sortedset.New()
-	}
-
-	added := 0
-	for i := 1; i < len(args); i += 2 {
-		scoreStr := args[i]
-		member := args[i+1]
-
-		score, err := strconv.ParseFloat(scoreStr, 64)
-		if err != nil || math.IsNaN(score) {
-			return &EvalResponse{
-				Result: nil,
-				Error:  diceerrors.ErrInvalidNumberFormat,
-			}
-		}
-
-		wasInserted := sortedSet.Upsert(score, member)
-
-		if wasInserted {
-			added += 1
-		}
-	}
-
-	obj = store.NewObj(sortedSet, -1, object.ObjTypeSortedSet, object.ObjEncodingBTree)
-	store.Put(key, obj, dstore.WithPutCmd(dstore.ZAdd))
-
-	return &EvalResponse{
-		Result: added,
->>>>>>> f05bad43
-		Error:  nil,
+    Error:  nil,
 	}
 }
 
-<<<<<<< HEAD
 // evalJSONSTRLEN Report the length of the JSON String at path in key
 // Returns by recursive descent an array of integer replies for each path,
 // the string's length, or nil, if the matching JSON value is not a string.
@@ -499,20 +568,10 @@
 		return &EvalResponse{
 			Result: nil,
 			Error:  diceerrors.ErrWrongArgumentCount("JSON.STRLEN"),
-=======
-// evalZRANGE returns the specified range of elements in the sorted set stored at key.
-// The elements are considered to be ordered from the lowest to the highest score.
-func evalZRANGE(args []string, store *dstore.Store) *EvalResponse {
-	if len(args) < 3 {
-		return &EvalResponse{
-			Result: nil,
-			Error:  diceerrors.ErrWrongArgumentCount("ZRANGE"),
->>>>>>> f05bad43
 		}
 	}
 
 	key := args[0]
-<<<<<<< HEAD
 
 	obj := store.Get(key)
 
@@ -618,52 +677,10 @@
 	if obj == nil {
 		return &EvalResponse{
 			Result: nil,
-=======
-	startStr := args[1]
-	stopStr := args[2]
-
-	withScores := false
-	reverse := false
-	for i := 3; i < len(args); i++ {
-		arg := strings.ToUpper(args[i])
-		if arg == WithScores {
-			withScores = true
-		} else if arg == REV {
-			reverse = true
-		} else {
-			return &EvalResponse{
-				Result: nil,
-				Error:  diceerrors.ErrSyntax,
-			}
-		}
-	}
-
-	start, err := strconv.Atoi(startStr)
-	if err != nil {
-		return &EvalResponse{
-			Result: nil,
-			Error:  diceerrors.ErrInvalidNumberFormat,
-		}
-	}
-
-	stop, err := strconv.Atoi(stopStr)
-	if err != nil {
-		return &EvalResponse{
-			Result: nil,
-			Error:  diceerrors.ErrInvalidNumberFormat,
-		}
-	}
-
-	obj := store.Get(key)
-	if obj == nil {
-		return &EvalResponse{
-			Result: []string{},
->>>>>>> f05bad43
 			Error:  nil,
 		}
 	}
 
-<<<<<<< HEAD
 	// check if the object is json
 	errWithMessage := object.AssertTypeAndEncoding(obj.TypeEncoding, object.ObjTypeJSON, object.ObjEncodingJSON)
 	if errWithMessage != nil {
@@ -696,18 +713,12 @@
 				Error:  nil,
 			}
 		}
-=======
-	sortedSet, errMsg := sortedset.FromObject(obj)
-
-	if errMsg != nil {
->>>>>>> f05bad43
-		return &EvalResponse{
-			Result: nil,
-			Error:  diceerrors.ErrWrongTypeOperation,
-		}
-	}
-
-<<<<<<< HEAD
+		return &EvalResponse{
+			Result: nil,
+			Error:  diceerrors.ErrWrongTypeOperation,
+		}
+	}
+
 	path := args[1]
 
 	expr, err := jp.ParseString(path)
@@ -737,12 +748,6 @@
 	}
 	return &EvalResponse{
 		Result: objectLen,
-=======
-	result := sortedSet.GetRange(start, stop, withScores, reverse)
-
-	return &EvalResponse{
-		Result: result,
->>>>>>> f05bad43
 		Error:  nil,
 	}
 }