package eval

import (
	"math"
	"strconv"
	"strings"

	"github.com/bytedance/sonic"
	"github.com/axiomhq/hyperloglog"
	"github.com/dicedb/dice/internal/clientio"
	diceerrors "github.com/dicedb/dice/internal/errors"
	"github.com/dicedb/dice/internal/eval/sortedset"
	"github.com/dicedb/dice/internal/object"
	"github.com/dicedb/dice/internal/server/utils"
	dstore "github.com/dicedb/dice/internal/store"
	"github.com/ohler55/ojg/jp"
)

// evalSET puts a new <key, value> pair in db as in the args
// args must contain key and value.
// args can also contain multiple options -
//
//	EX or ex which will set the expiry time(in secs) for the key
//	PX or px which will set the expiry time(in milliseconds) for the key
//	EXAT or exat which will set the specified Unix time at which the key will expire, in seconds (a positive integer).
//	PXAT or PX which will the specified Unix time at which the key will expire, in milliseconds (a positive integer).
//	XX orr xx which will only set the key if it already exists.
//
// Returns encoded error response if at least a <key, value> pair is not part of args
// Returns encoded error response if expiry time value in not integer
// Returns encoded error response if both PX and EX flags are present
// Returns encoded OK RESP once new entry is added
// If the key already exists then the value will be overwritten and expiry will be discarded
func evalSET(args []string, store *dstore.Store) *EvalResponse {
	if len(args) <= 1 {
		return &EvalResponse{
			Result: nil,
			Error:  diceerrors.ErrWrongArgumentCount("SET"),
		}
	}

	var key, value string
	var exDurationMs int64 = -1
	var state exDurationState = Uninitialized
	var keepttl bool = false

	key, value = args[0], args[1]
	oType, oEnc := deduceTypeEncoding(value)

	for i := 2; i < len(args); i++ {
		arg := strings.ToUpper(args[i])
		switch arg {
		case Ex, Px:
			if state != Uninitialized {
				return &EvalResponse{
					Result: nil,
					Error:  diceerrors.ErrSyntax,
				}
			}
			i++
			if i == len(args) {
				return &EvalResponse{
					Result: nil,
					Error:  diceerrors.ErrSyntax,
				}
			}

			exDuration, err := strconv.ParseInt(args[i], 10, 64)
			if err != nil {
				return &EvalResponse{
					Result: nil,
					Error:  diceerrors.ErrIntegerOutOfRange,
				}
			}

			if exDuration <= 0 || exDuration >= maxExDuration {
				return &EvalResponse{
					Result: nil,
					Error:  diceerrors.ErrInvalidExpireTime("SET"),
				}
			}

			// converting seconds to milliseconds
			if arg == Ex {
				exDuration *= 1000
			}
			exDurationMs = exDuration
			state = Initialized

		case Pxat, Exat:
			if state != Uninitialized {
				return &EvalResponse{
					Result: nil,
					Error:  diceerrors.ErrSyntax,
				}
			}
			i++
			if i == len(args) {
				return &EvalResponse{
					Result: nil,
					Error:  diceerrors.ErrSyntax,
				}
			}
			exDuration, err := strconv.ParseInt(args[i], 10, 64)
			if err != nil {
				return &EvalResponse{
					Result: nil,
					Error:  diceerrors.ErrIntegerOutOfRange,
				}
			}

			if exDuration < 0 {
				return &EvalResponse{
					Result: nil,
					Error:  diceerrors.ErrInvalidExpireTime("SET"),
				}
			}

			if arg == Exat {
				exDuration *= 1000
			}
			exDurationMs = exDuration - utils.GetCurrentTime().UnixMilli()
			// If the expiry time is in the past, set exDurationMs to 0
			// This will be used to signal immediate expiration
			if exDurationMs < 0 {
				exDurationMs = 0
			}
			state = Initialized

		case XX:
			// Get the key from the hash table
			obj := store.Get(key)

			// if key does not exist, return RESP encoded nil
			if obj == nil {
				return &EvalResponse{
					Result: clientio.NIL,
					Error:  nil,
				}
			}
		case NX:
			obj := store.Get(key)
			if obj != nil {
				return &EvalResponse{
					Result: clientio.NIL,
					Error:  nil,
				}
			}
		case KeepTTL:
			keepttl = true
		default:
			return &EvalResponse{
				Result: nil,
				Error:  diceerrors.ErrSyntax,
			}
		}
	}

	// Cast the value properly based on the encoding type
	var storedValue interface{}
	switch oEnc {
	case object.ObjEncodingInt:
		storedValue, _ = strconv.ParseInt(value, 10, 64)
	case object.ObjEncodingEmbStr, object.ObjEncodingRaw:
		storedValue = value
	default:
		return &EvalResponse{
			Result: nil,
			Error:  diceerrors.ErrUnsupportedEncoding(int(oEnc)),
		}
	}

	// putting the k and value in a Hash Table
	store.Put(key, store.NewObj(storedValue, exDurationMs, oType, oEnc), dstore.WithKeepTTL(keepttl))

	return &EvalResponse{
		Result: clientio.OK,
		Error:  nil,
	}
}

// evalGET returns the value for the queried key in args
// The key should be the only param in args
// The RESP value of the key is encoded and then returned
// evalGET returns response.clientio.NIL if key is expired or it does not exist
func evalGET(args []string, store *dstore.Store) *EvalResponse {
	if len(args) != 1 {
		return &EvalResponse{
			Result: nil,
			Error:  diceerrors.ErrWrongArgumentCount("GET"),
		}
	}

	key := args[0]

	obj := store.Get(key)

	// if key does not exist, return RESP encoded nil
	if obj == nil {
		return &EvalResponse{
			Result: clientio.NIL,
			Error:  nil,
		}
	}

	// Decode and return the value based on its encoding
	switch _, oEnc := object.ExtractTypeEncoding(obj); oEnc {
	case object.ObjEncodingInt:
		// Value is stored as an int64, so use type assertion
		if val, ok := obj.Value.(int64); ok {
			return &EvalResponse{
				Result: val,
				Error:  nil,
			}
		}

		return &EvalResponse{
			Result: nil,
			Error:  diceerrors.ErrUnexpectedType("int64", obj.Value),
		}

	case object.ObjEncodingEmbStr, object.ObjEncodingRaw:
		// Value is stored as a string, use type assertion
		if val, ok := obj.Value.(string); ok {
			return &EvalResponse{
				Result: val,
				Error:  nil,
			}
		}
		return &EvalResponse{
			Result: nil,
			Error:  diceerrors.ErrUnexpectedType("string", obj.Value),
		}

	case object.ObjEncodingByteArray:
		// Value is stored as a bytearray, use type assertion
		if val, ok := obj.Value.(*ByteArray); ok {
			return &EvalResponse{
				Result: string(val.data),
				Error:  nil,
			}
		}

		return &EvalResponse{
			Result: nil,
			Error:  diceerrors.ErrWrongTypeOperation,
		}

	default:
		return &EvalResponse{
			Result: nil,
			Error:  diceerrors.ErrWrongTypeOperation,
		}
	}
}

// GETSET atomically sets key to value and returns the old value stored at key.
// Returns an error when key exists but does not hold a string value.
// Any previous time to live associated with the key is
// discarded on successful SET operation.
//
// Returns:
// Bulk string reply: the old value stored at the key.
// Nil reply: if the key does not exist.
func evalGETSET(args []string, store *dstore.Store) *EvalResponse {
	if len(args) != 2 {
		return &EvalResponse{
			Result: nil,
			Error:  diceerrors.ErrWrongArgumentCount("GETSET"),
		}
	}

	key, value := args[0], args[1]
	getResp := evalGET([]string{key}, store)
	// Check if it's an error resp from GET
	if getResp.Error != nil {
		return getResp
	}

	// Previous TTL needs to be reset
	setResp := evalSET([]string{key, value}, store)
	// Check if it's an error resp from SET
	if setResp.Error != nil {
		return setResp
	}

	return getResp
}

// evalSETEX puts a new <key, value> pair in db as in the args
// args must contain only  key , expiry and value
// Returns encoded error response if <key,exp,value> is not part of args
// Returns encoded error response if expiry time value in not integer
// Returns encoded OK RESP once new entry is added
// If the key already exists then the value and expiry will be overwritten
func evalSETEX(args []string, store *dstore.Store) *EvalResponse {
	if len(args) != 3 {
		return &EvalResponse{
			Result: nil,
			Error:  diceerrors.ErrWrongArgumentCount("SETEX"),
		}
	}

	var key, value string
	key, value = args[0], args[2]

	exDuration, err := strconv.ParseInt(args[1], 10, 64)
	if err != nil {
		return &EvalResponse{
			Result: nil,
			Error:  diceerrors.ErrIntegerOutOfRange,
		}
	}
	if exDuration <= 0 || exDuration >= maxExDuration {
		return &EvalResponse{
			Result: nil,
			Error:  diceerrors.ErrInvalidExpireTime("SETEX"),
		}
	}
	newArgs := []string{key, value, Ex, args[1]}

	return evalSET(newArgs, store)
}

// Key, start and end are mandatory args.
// Returns a substring from the key(if it's a string) from start -> end.
// Returns ""(empty string) if key is not present and if start > end.
func evalGETRANGE(args []string, store *dstore.Store) *EvalResponse {
	if len(args) != 3 {
		return &EvalResponse{
			Result: nil,
			Error:  diceerrors.ErrWrongArgumentCount("GETRANGE"),
		}
	}

	key := args[0]
	obj := store.Get(key)
	if obj == nil {
		return &EvalResponse{
			Result: string(""),
			Error:  nil,
		}
	}

	start, err := strconv.Atoi(args[1])
	if err != nil {
		return &EvalResponse{
			Result: nil,
			Error:  diceerrors.ErrIntegerOutOfRange,
		}
	}
	end, err := strconv.Atoi(args[2])
	if err != nil {
		return &EvalResponse{
			Result: nil,
			Error:  diceerrors.ErrIntegerOutOfRange,
		}
	}

	var str string
	switch _, oEnc := object.ExtractTypeEncoding(obj); oEnc {
	case object.ObjEncodingEmbStr, object.ObjEncodingRaw:
		if val, ok := obj.Value.(string); ok {
			str = val
		} else {
			return &EvalResponse{
				Result: nil,
				Error:  diceerrors.ErrGeneral("expected string but got another type"),
			}
		}
	case object.ObjEncodingInt:
		str = strconv.FormatInt(obj.Value.(int64), 10)
	default:
		return &EvalResponse{
			Result: nil,
			Error:  diceerrors.ErrWrongTypeOperation,
		}
	}

	if str == "" {
		return &EvalResponse{
			Result: string(""),
			Error:  nil,
		}
	}

	if start < 0 {
		start = len(str) + start
	}

	if end < 0 {
		end = len(str) + end
	}

	if start >= len(str) || end < 0 || start > end {
		return &EvalResponse{
			Result: string(""),
			Error:  nil,
		}
	}

	if start < 0 {
		start = 0
	}

	if end >= len(str) {
		end = len(str) - 1
	}

	return &EvalResponse{
		Result: str[start : end+1],
		Error:  nil,
	}
}

// evalZADD adds all the specified members with the specified scores to the sorted set stored at key.
// If a specified member is already a member of the sorted set, the score is updated and the element
// reinserted at the right position to ensure the correct ordering.
// If key does not exist, a new sorted set with the specified members as sole members is created.
func evalZADD(args []string, store *dstore.Store) *EvalResponse {
	if len(args) < 3 || len(args)%2 == 0 {
		return &EvalResponse{
			Result: nil,
			Error:  diceerrors.ErrWrongArgumentCount("ZADD"),
		}
	}

	key := args[0]
	obj := store.Get(key)
	var sortedSet *sortedset.Set

	if obj != nil {
		var err []byte
		sortedSet, err = sortedset.FromObject(obj)
		if err != nil {
			return &EvalResponse{
				Result: nil,
				Error:  diceerrors.ErrWrongTypeOperation,
			}
		}
	} else {
		sortedSet = sortedset.New()
	}

	added := 0
	for i := 1; i < len(args); i += 2 {
		scoreStr := args[i]
		member := args[i+1]

		score, err := strconv.ParseFloat(scoreStr, 64)
		if err != nil || math.IsNaN(score) {
			return &EvalResponse{
				Result: nil,
				Error:  diceerrors.ErrInvalidNumberFormat,
			}
		}

		wasInserted := sortedSet.Upsert(score, member)

		if wasInserted {
			added += 1
		}
	}

	obj = store.NewObj(sortedSet, -1, object.ObjTypeSortedSet, object.ObjEncodingBTree)
	store.Put(key, obj, dstore.WithPutCmd(dstore.ZAdd))

	return &EvalResponse{
		Result: added,
		Error:  nil,
	}
}

// evalZRANGE returns the specified range of elements in the sorted set stored at key.
// The elements are considered to be ordered from the lowest to the highest score.
func evalZRANGE(args []string, store *dstore.Store) *EvalResponse {
	if len(args) < 3 {
		return &EvalResponse{
			Result: nil,
			Error:  diceerrors.ErrWrongArgumentCount("ZRANGE"),
		}
	}

	key := args[0]
	startStr := args[1]
	stopStr := args[2]

	withScores := false
	reverse := false
	for i := 3; i < len(args); i++ {
		arg := strings.ToUpper(args[i])
		if arg == WithScores {
			withScores = true
		} else if arg == REV {
			reverse = true
		} else {
			return &EvalResponse{
				Result: nil,
				Error:  diceerrors.ErrSyntax,
			}
		}
	}

	start, err := strconv.Atoi(startStr)
	if err != nil {
		return &EvalResponse{
			Result: nil,
			Error:  diceerrors.ErrInvalidNumberFormat,
		}
	}

	stop, err := strconv.Atoi(stopStr)
	if err != nil {
		return &EvalResponse{
			Result: nil,
			Error:  diceerrors.ErrInvalidNumberFormat,
		}
	}

	obj := store.Get(key)
	if obj == nil {
		return &EvalResponse{
			Result: []string{},
			Error:  nil,
		}
	}

	sortedSet, errMsg := sortedset.FromObject(obj)

	if errMsg != nil {
		return &EvalResponse{
			Result: nil,
			Error:  diceerrors.ErrWrongTypeOperation,
		}
	}

	result := sortedSet.GetRange(start, stop, withScores, reverse)

	return &EvalResponse{
		Result: result,
		Error:  nil,
	}
}

<<<<<<< HEAD
// evalAPPEND takes two arguments: the key and the value to append to the key's current value.
// If the key does not exist, it creates a new key with the given value (so APPEND will be similar to SET in this special case)
// If key already exists and is a string (or integers stored as strings), this command appends the value at the end of the string
func evalAPPEND(args []string, store *dstore.Store) *EvalResponse {
	if len(args) != 2 {
		return &EvalResponse{
			Result: nil,
			Error:  diceerrors.ErrWrongArgumentCount("APPEND"),
		}
	}

	key, value := args[0], args[1]
	obj := store.Get(key)

	if obj == nil {
		// Key does not exist path
		oType, oEnc := deduceTypeEncoding(value)

		var storedValue interface{}
		// Store the value with the appropriate encoding based on the type
		switch oEnc {
		case object.ObjEncodingInt:
			storedValue, _ = strconv.ParseInt(value, 10, 64)
		case object.ObjEncodingEmbStr, object.ObjEncodingRaw:
			storedValue = value
		default:
			return &EvalResponse{
				Result: nil,
				Error:  diceerrors.ErrWrongTypeOperation,
			}
		}

		store.Put(key, store.NewObj(storedValue, -1, oType, oEnc))

		return &EvalResponse{
			Result: len(value),
			Error:  nil,
		}
	}
	// Key exists path
	_, currentEnc := object.ExtractTypeEncoding(obj)

	var currentValueStr string
	switch currentEnc {
	case object.ObjEncodingInt:
		// If the encoding is an integer, convert the current value to a string for concatenation
		currentValueStr = strconv.FormatInt(obj.Value.(int64), 10)
	case object.ObjEncodingEmbStr, object.ObjEncodingRaw:
		// If the encoding is a string, retrieve the string value for concatenation
		currentValueStr = obj.Value.(string)
	default:
		// If the encoding is neither integer nor string, return a "wrong type" error
=======
// evalJSONCLEAR Clear container values (arrays/objects) and set numeric values to 0,
// Already cleared values are ignored for empty containers and zero numbers
// args must contain at least the key;  (path unused in this implementation)
// Returns encoded error if key is expired, or it does not exist
// Returns encoded error response if incorrect number of arguments
// Returns an integer reply specifying the number of matching JSON arrays
// and objects cleared + number of matching JSON numerical values zeroed.
func evalJSONCLEAR(args []string, store *dstore.Store) *EvalResponse {
	if len(args) < 1 {
		return &EvalResponse{
			Result: nil,
			Error:  diceerrors.ErrWrongArgumentCount("JSON.CLEAR"),
		}
	}
	key := args[0]

	// Default path is root if not specified
	path := defaultRootPath
	if len(args) > 1 {
		path = args[1]
	}

	// Retrieve the object from the database
	obj := store.Get(key)
	if obj == nil {
		return &EvalResponse{
			Result: nil,
			Error:  nil,
		}
	}

	errWithMessage := object.AssertTypeAndEncoding(obj.TypeEncoding, object.ObjTypeJSON, object.ObjEncodingJSON)
	if errWithMessage != nil {
		return &EvalResponse{
			Result: nil,
			Error:  diceerrors.ErrWrongTypeOperation,
		}
	}

	jsonData := obj.Value

	_, err := sonic.Marshal(jsonData)
	if err != nil {
		return &EvalResponse{
			Result: nil,
			Error:  diceerrors.ErrWrongTypeOperation,
		}
	}

	var countClear int64 = 0
	if len(args) == 1 || path == defaultRootPath {
		if jsonData != struct{}{} {
			// If path is root and len(args) == 1, return it instantly
			newObj := store.NewObj(struct{}{}, -1, object.ObjTypeJSON, object.ObjEncodingJSON)
			store.Put(key, newObj)
			countClear++
			return &EvalResponse{
				Result: countClear,
				Error:  nil,
			}
		}
	}

	expr, err := jp.ParseString(path)
	if err != nil {
		return &EvalResponse{
			Result: nil,
			Error:  diceerrors.ErrJSONPathNotFound(path),
		}
	}

	newData, err := expr.Modify(jsonData, func(element any) (altered any, changed bool) {
		switch utils.GetJSONFieldType(element) {
		case utils.IntegerType, utils.NumberType:
			if element != utils.NumberZeroValue {
				countClear++
				return utils.NumberZeroValue, true
			}
		case utils.ArrayType:
			if len(element.([]interface{})) != 0 {
				countClear++
				return []interface{}{}, true
			}
		case utils.ObjectType:
			if element != struct{}{} {
				countClear++
				return struct{}{}, true
			}
		default:
			return element, false
		}
		return
	})
	if err != nil {
		return &EvalResponse{
			Result: nil,
			Error:  diceerrors.ErrGeneral(err.Error()),
		}
	}

	jsonData = newData
	obj.Value = jsonData
	return &EvalResponse{
		Result: countClear,
    Error:  nil,
	}
}

// PFADD Adds all the element arguments to the HyperLogLog data structure stored at the variable
// name specified as first argument.
//
// Returns:
// If the approximated cardinality estimated by the HyperLogLog changed after executing the command,
// returns 1, otherwise 0 is returned.
func evalPFADD(args []string, store *dstore.Store) *EvalResponse {
	if len(args) < 1 {
		return &EvalResponse{
			Result: nil,
			Error:  diceerrors.ErrWrongArgumentCount("PFADD"),
		}
	}

	key := args[0]
	obj := store.Get(key)

	// If key doesn't exist prior initial cardinality changes hence return 1
	if obj == nil {
		hll := hyperloglog.New()
		for _, arg := range args[1:] {
			hll.Insert([]byte(arg))
		}

		obj = store.NewObj(hll, -1, object.ObjTypeString, object.ObjEncodingRaw)

		store.Put(key, obj)
		return &EvalResponse{
			Result: int64(1),
			Error:  nil,
		}
	}

	existingHll, ok := obj.Value.(*hyperloglog.Sketch)
	if !ok {
		return &EvalResponse{
			Result: nil,
			Error:  diceerrors.ErrGeneral(diceerrors.WrongTypeHllErr),
		}
	}
	initialCardinality := existingHll.Estimate()
	for _, arg := range args[1:] {
		existingHll.Insert([]byte(arg))
	}

	if newCardinality := existingHll.Estimate(); initialCardinality != newCardinality {
		return &EvalResponse{
			Result: int64(1),
			Error:  nil,
		}
	}

	return &EvalResponse{
		Result: int64(0),
		Error:  nil,
	}
}

// evalJSONSTRLEN Report the length of the JSON String at path in key
// Returns by recursive descent an array of integer replies for each path,
// the string's length, or nil, if the matching JSON value is not a string.
func evalJSONSTRLEN(args []string, store *dstore.Store) *EvalResponse {
	if len(args) < 1 {
		return &EvalResponse{
			Result: nil,
			Error:  diceerrors.ErrWrongArgumentCount("JSON.STRLEN"),
		}
	}

	key := args[0]

	obj := store.Get(key)

	if obj == nil {
		return &EvalResponse{
			Result: nil,
			Error:  nil,
		}
	}

	if len(args) < 2 {
		// no recursive
		// making consistent with arrlen
		// to-do parsing
		jsonData := obj.Value

		jsonDataType := strings.ToLower(utils.GetJSONFieldType(jsonData))
		if jsonDataType == "number" {
			jsonDataFloat := jsonData.(float64)
			if jsonDataFloat == float64(int64(jsonDataFloat)) {
				jsonDataType = "integer"
			}
		}
		if jsonDataType != utils.StringType {
			return &EvalResponse{
				Result: nil,
				Error:  diceerrors.ErrUnexpectedJSONPathType("string", jsonDataType),
			}
		}
		return &EvalResponse{
			Result: int64(len(jsonData.(string))),
			Error:  nil,
		}
	}

	path := args[1]

	// Check if the object is of JSON type
	errWithMessage := object.AssertTypeAndEncoding(obj.TypeEncoding, object.ObjTypeJSON, object.ObjEncodingJSON)
	if errWithMessage != nil {
		return &EvalResponse{
			Result: nil,
			Error:  diceerrors.ErrWrongTypeOperation,
		}
	}

	jsonData := obj.Value
	if path == defaultRootPath {
		defaultStringResult := make([]interface{}, 0, 1)
		if utils.GetJSONFieldType(jsonData) == utils.StringType {
			defaultStringResult = append(defaultStringResult, int64(len(jsonData.(string))))
		} else {
			defaultStringResult = append(defaultStringResult, nil)
		}

		return &EvalResponse{
			Result: defaultStringResult,
			Error:  nil,
		}
	}

	// Parse the JSONPath expression
	expr, err := jp.ParseString(path)
	if err != nil {
		return &EvalResponse{
			Result: nil,
			Error:  diceerrors.ErrJSONPathNotFound(path),
		}
	}
	// Execute the JSONPath query
	results := expr.Get(jsonData)
	if len(results) == 0 {
		return &EvalResponse{
			Result: []interface{}{},
			Error:  nil,
		}
	}
	strLenResults := make([]interface{}, 0, len(results))
	for _, result := range results {
		switch utils.GetJSONFieldType(result) {
		case utils.StringType:
			strLenResults = append(strLenResults, int64(len(result.(string))))
		default:
			strLenResults = append(strLenResults, nil)
		}
	}
	return &EvalResponse{
		Result: strLenResults,
    Error:  nil,
	}
}

func evalPFCOUNT(args []string, store *dstore.Store) *EvalResponse {
	if len(args) < 1 {
		return &EvalResponse{
			Result: nil,
			Error:  diceerrors.ErrWrongArgumentCount("PFCOUNT"),
		}
	}

	unionHll := hyperloglog.New()

	for _, arg := range args {
		obj := store.Get(arg)
		if obj != nil {
			currKeyHll, ok := obj.Value.(*hyperloglog.Sketch)
			if !ok {
				return &EvalResponse{
					Result: nil,
					Error:  diceerrors.ErrGeneral(diceerrors.WrongTypeHllErr),
				}
			}
			err := unionHll.Merge(currKeyHll)
			if err != nil {
				return &EvalResponse{
					Result: nil,
					Error:  diceerrors.ErrGeneral(diceerrors.InvalidHllErr),
				}
			}
		}
	}

	return &EvalResponse{
		Result: unionHll.Estimate(),
		Error:  nil,
	}
}

// evalJSONOBJLEN return the number of keys in the JSON object at path in key.
// Returns an array of integer replies, an integer for each matching value,
// which is the json objects length, or nil, if the matching value is not a json.
// Returns encoded error if the key doesn't exist or key is expired or the matching value is not an array.
// Returns encoded error response if incorrect number of arguments
func evalJSONOBJLEN(args []string, store *dstore.Store) *EvalResponse {
	if len(args) < 1 {
		return &EvalResponse{
			Result: nil,
			Error:  diceerrors.ErrWrongArgumentCount("JSON.OBJLEN"),
		}
	}

	key := args[0]

	// Retrieve the object from the database
	obj := store.Get(key)
	if obj == nil {
		return &EvalResponse{
			Result: nil,
			Error:  nil,
		}
	}

	// check if the object is json
	errWithMessage := object.AssertTypeAndEncoding(obj.TypeEncoding, object.ObjTypeJSON, object.ObjEncodingJSON)
	if errWithMessage != nil {
>>>>>>> 76236a4e
		return &EvalResponse{
			Result: nil,
			Error:  diceerrors.ErrWrongTypeOperation,
		}
	}

<<<<<<< HEAD
	newValue := currentValueStr + value

	store.Put(key, store.NewObj(newValue, -1, object.ObjTypeString, object.ObjEncodingRaw))

	return &EvalResponse{
		Result: len(newValue),
=======
	// get the value & check for marsheling error
	jsonData := obj.Value
	_, err := sonic.Marshal(jsonData)
	if err != nil {
		return &EvalResponse{
			Result: nil,
			Error:  diceerrors.ErrWrongTypeOperation,
		}
	}
	if len(args) == 1 {
		// check if the value is of json type
		if utils.GetJSONFieldType(jsonData) == utils.ObjectType {
			if castedData, ok := jsonData.(map[string]interface{}); ok {
				return &EvalResponse{
					Result: int64(len(castedData)),
					Error:  nil,
				}
			}
			return &EvalResponse{
				Result: nil,
				Error:  nil,
			}
		}
		return &EvalResponse{
			Result: nil,
			Error:  diceerrors.ErrWrongTypeOperation,
		}
	}

	path := args[1]

	expr, err := jp.ParseString(path)
	if err != nil {
		return &EvalResponse{
			Result: nil,
			Error:  diceerrors.ErrJSONPathNotFound(path),
		}
	}

	// get all values for matching paths
	results := expr.Get(jsonData)

	objectLen := make([]interface{}, 0, len(results))

	for _, result := range results {
		switch utils.GetJSONFieldType(result) {
		case utils.ObjectType:
			if castedResult, ok := result.(map[string]interface{}); ok {
				objectLen = append(objectLen, int64(len(castedResult)))
			} else {
				objectLen = append(objectLen, nil)
			}
		default:
			objectLen = append(objectLen, nil)
		}
	}
	return &EvalResponse{
		Result: objectLen,
    Error:  nil,
	}
}

func evalPFMERGE(args []string, store *dstore.Store) *EvalResponse {
	if len(args) < 1 {
		return &EvalResponse{
			Result: nil,
			Error:  diceerrors.ErrWrongArgumentCount("PFMERGE"),
		}
	}

	var mergedHll *hyperloglog.Sketch
	destKey := args[0]
	obj := store.Get(destKey)

	// If destKey doesn't exist, create a new HLL, else fetch the existing
	if obj == nil {
		mergedHll = hyperloglog.New()
	} else {
		var ok bool
		mergedHll, ok = obj.Value.(*hyperloglog.Sketch)
		if !ok {
			return &EvalResponse{
				Result: nil,
				Error:  diceerrors.ErrGeneral(diceerrors.WrongTypeHllErr),
			}
		}
	}

	for _, arg := range args {
		obj := store.Get(arg)
		if obj != nil {
			currKeyHll, ok := obj.Value.(*hyperloglog.Sketch)
			if !ok {
				return &EvalResponse{
					Result: nil,
					Error:  diceerrors.ErrGeneral(diceerrors.WrongTypeHllErr),
				}
			}

			err := mergedHll.Merge(currKeyHll)
			if err != nil {
				return &EvalResponse{
					Result: nil,
					Error:  diceerrors.ErrGeneral(diceerrors.InvalidHllErr),
				}
			}
		}
	}

	// Save the mergedHll
	obj = store.NewObj(mergedHll, -1, object.ObjTypeString, object.ObjEncodingRaw)
	store.Put(destKey, obj)

	return &EvalResponse{
		Result: clientio.OK,
>>>>>>> 76236a4e
		Error:  nil,
	}
}<|MERGE_RESOLUTION|>--- conflicted
+++ resolved
@@ -5,8 +5,8 @@
 	"strconv"
 	"strings"
 
+	"github.com/axiomhq/hyperloglog"
 	"github.com/bytedance/sonic"
-	"github.com/axiomhq/hyperloglog"
 	"github.com/dicedb/dice/internal/clientio"
 	diceerrors "github.com/dicedb/dice/internal/errors"
 	"github.com/dicedb/dice/internal/eval/sortedset"
@@ -542,7 +542,6 @@
 	}
 }
 
-<<<<<<< HEAD
 // evalAPPEND takes two arguments: the key and the value to append to the key's current value.
 // If the key does not exist, it creates a new key with the given value (so APPEND will be similar to SET in this special case)
 // If key already exists and is a string (or integers stored as strings), this command appends the value at the end of the string
@@ -594,8 +593,22 @@
 		// If the encoding is a string, retrieve the string value for concatenation
 		currentValueStr = obj.Value.(string)
 	default:
-		// If the encoding is neither integer nor string, return a "wrong type" error
-=======
+		return &EvalResponse{
+			Result: nil,
+			Error:  diceerrors.ErrWrongTypeOperation,
+		}
+	}
+
+	newValue := currentValueStr + value
+
+	store.Put(key, store.NewObj(newValue, -1, object.ObjTypeString, object.ObjEncodingRaw))
+
+	return &EvalResponse{
+		Result: len(newValue),
+		Error:  nil,
+	}
+}
+
 // evalJSONCLEAR Clear container values (arrays/objects) and set numeric values to 0,
 // Already cleared values are ignored for empty containers and zero numbers
 // args must contain at least the key;  (path unused in this implementation)
@@ -700,7 +713,7 @@
 	obj.Value = jsonData
 	return &EvalResponse{
 		Result: countClear,
-    Error:  nil,
+		Error:  nil,
 	}
 }
 
@@ -862,7 +875,7 @@
 	}
 	return &EvalResponse{
 		Result: strLenResults,
-    Error:  nil,
+		Error:  nil,
 	}
 }
 
@@ -929,21 +942,12 @@
 	// check if the object is json
 	errWithMessage := object.AssertTypeAndEncoding(obj.TypeEncoding, object.ObjTypeJSON, object.ObjEncodingJSON)
 	if errWithMessage != nil {
->>>>>>> 76236a4e
 		return &EvalResponse{
 			Result: nil,
 			Error:  diceerrors.ErrWrongTypeOperation,
 		}
 	}
 
-<<<<<<< HEAD
-	newValue := currentValueStr + value
-
-	store.Put(key, store.NewObj(newValue, -1, object.ObjTypeString, object.ObjEncodingRaw))
-
-	return &EvalResponse{
-		Result: len(newValue),
-=======
 	// get the value & check for marsheling error
 	jsonData := obj.Value
 	_, err := sonic.Marshal(jsonData)
@@ -1002,7 +1006,7 @@
 	}
 	return &EvalResponse{
 		Result: objectLen,
-    Error:  nil,
+		Error:  nil,
 	}
 }
 
@@ -1059,7 +1063,6 @@
 
 	return &EvalResponse{
 		Result: clientio.OK,
->>>>>>> 76236a4e
 		Error:  nil,
 	}
 }