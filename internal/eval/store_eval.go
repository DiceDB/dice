--- conflicted
+++ resolved
@@ -3219,92 +3219,6 @@
 	}
 }
 
-<<<<<<< HEAD
-// evalLRANGE returns the specified elements of the list stored at key.
-//
-// Returns Array reply: a list of elements in the specified range, or an empty array if the key doesn't exist.
-//
-// Usage: LRANGE key start stop
-func evalLRANGE(args []string, store *dstore.Store) *EvalResponse {
-	if len(args) != 3 {
-		return makeEvalError(errors.New("-wrong number of arguments for LRANGE"))
-	}
-	key := args[0]
-	start, err := strconv.ParseInt(args[1], 10, 64)
-	if err != nil {
-		return makeEvalError(errors.New("-ERR value is not an integer or out of range"))
-	}
-	stop, err := strconv.ParseInt(args[2], 10, 64)
-	if err != nil {
-		return makeEvalError(errors.New("-ERR value is not an integer or out of range"))
-	}
-
-	obj := store.Get(key)
-	if obj == nil {
-		return makeEvalResult([]string{})
-	}
-
-	// if object is a set type, return error
-	if object.AssertType(obj.TypeEncoding, object.ObjTypeSet) == nil {
-		return makeEvalError(errors.New(diceerrors.WrongTypeErr))
-	}
-
-	if err := object.AssertType(obj.TypeEncoding, object.ObjTypeByteList); err != nil {
-		return makeEvalError(err)
-	}
-
-	if err := object.AssertEncoding(obj.TypeEncoding, object.ObjEncodingDeque); err != nil {
-		return makeEvalError(err)
-	}
-
-	q := obj.Value.(*Deque)
-	res, err := q.LRange(start, stop)
-	if err != nil {
-		return makeEvalError(err)
-	}
-	return makeEvalResult(res)
-}
-
-// evalLINSERT command inserts the element at a key before / after the pivot element.
-//
-// Returns the list length (integer) after a successful insert operation, 0 when the key doesn't exist, -1 when the pivot wasn't found.
-//
-// Usage: LINSERT key <BEFORE | AFTER> pivot element
-func evalLINSERT(args []string, store *dstore.Store) *EvalResponse {
-	if len(args) != 4 {
-		return makeEvalError(errors.New("-wrong number of arguments for LINSERT"))
-	}
-
-	key := args[0]
-	beforeAfter := strings.ToLower(args[1])
-	pivot := args[2]
-	element := args[3]
-
-	obj := store.Get(key)
-	if obj == nil {
-		return makeEvalResult(0)
-	}
-
-	// if object is a set type, return error
-	if object.AssertType(obj.TypeEncoding, object.ObjTypeSet) == nil {
-		return makeEvalError(errors.New(diceerrors.WrongTypeErr))
-	}
-
-	if err := object.AssertType(obj.TypeEncoding, object.ObjTypeByteList); err != nil {
-		return makeEvalError(err)
-	}
-
-	if err := object.AssertEncoding(obj.TypeEncoding, object.ObjEncodingDeque); err != nil {
-		return makeEvalError(err)
-	}
-
-	q := obj.Value.(*Deque)
-	res, err := q.LInsert(pivot, element, beforeAfter)
-	if err != nil {
-		return makeEvalError(err)
-	}
-	return makeEvalResult(res)
-=======
 // GETEX key [EX seconds | PX milliseconds | EXAT unix-time-seconds |
 // PXAT unix-time-milliseconds | PERSIST]
 // Get the value of key and optionally set its expiration.
@@ -3820,5 +3734,90 @@
 		Result: count,
 		Error:  nil,
 	}
->>>>>>> 5d469f1b
+}
+
+// evalLRANGE returns the specified elements of the list stored at key.
+//
+// Returns Array reply: a list of elements in the specified range, or an empty array if the key doesn't exist.
+//
+// Usage: LRANGE key start stop
+func evalLRANGE(args []string, store *dstore.Store) *EvalResponse {
+	if len(args) != 3 {
+		return makeEvalError(errors.New("-wrong number of arguments for LRANGE"))
+	}
+	key := args[0]
+	start, err := strconv.ParseInt(args[1], 10, 64)
+	if err != nil {
+		return makeEvalError(errors.New("-ERR value is not an integer or out of range"))
+	}
+	stop, err := strconv.ParseInt(args[2], 10, 64)
+	if err != nil {
+		return makeEvalError(errors.New("-ERR value is not an integer or out of range"))
+	}
+
+	obj := store.Get(key)
+	if obj == nil {
+		return makeEvalResult([]string{})
+	}
+
+	// if object is a set type, return error
+	if object.AssertType(obj.TypeEncoding, object.ObjTypeSet) == nil {
+		return makeEvalError(errors.New(diceerrors.WrongTypeErr))
+	}
+
+	if err := object.AssertType(obj.TypeEncoding, object.ObjTypeByteList); err != nil {
+		return makeEvalError(err)
+	}
+
+	if err := object.AssertEncoding(obj.TypeEncoding, object.ObjEncodingDeque); err != nil {
+		return makeEvalError(err)
+	}
+
+	q := obj.Value.(*Deque)
+	res, err := q.LRange(start, stop)
+	if err != nil {
+		return makeEvalError(err)
+	}
+	return makeEvalResult(res)
+}
+
+// evalLINSERT command inserts the element at a key before / after the pivot element.
+//
+// Returns the list length (integer) after a successful insert operation, 0 when the key doesn't exist, -1 when the pivot wasn't found.
+//
+// Usage: LINSERT key <BEFORE | AFTER> pivot element
+func evalLINSERT(args []string, store *dstore.Store) *EvalResponse {
+	if len(args) != 4 {
+		return makeEvalError(errors.New("-wrong number of arguments for LINSERT"))
+	}
+
+	key := args[0]
+	beforeAfter := strings.ToLower(args[1])
+	pivot := args[2]
+	element := args[3]
+
+	obj := store.Get(key)
+	if obj == nil {
+		return makeEvalResult(0)
+	}
+
+	// if object is a set type, return error
+	if object.AssertType(obj.TypeEncoding, object.ObjTypeSet) == nil {
+		return makeEvalError(errors.New(diceerrors.WrongTypeErr))
+	}
+
+	if err := object.AssertType(obj.TypeEncoding, object.ObjTypeByteList); err != nil {
+		return makeEvalError(err)
+	}
+
+	if err := object.AssertEncoding(obj.TypeEncoding, object.ObjEncodingDeque); err != nil {
+		return makeEvalError(err)
+	}
+
+	q := obj.Value.(*Deque)
+	res, err := q.LInsert(pivot, element, beforeAfter)
+	if err != nil {
+		return makeEvalError(err)
+	}
+	return makeEvalResult(res)
 }