// Copyright (c) 2022-present, DiceDB contributors
// All rights reserved. Licensed under the BSD 3-Clause License. See LICENSE file in the project root for full license information.

package iothread

import (
	"context"
	"log/slog"
	"strings"

	"github.com/dicedb/dice/internal/auth"
	"github.com/dicedb/dice/internal/clientio/iohandler"
	"github.com/dicedb/dice/internal/cmd"
)

type IOThread struct {
	id                string
	IoHandler         iohandler.IOHandler
	Session           *auth.Session
	ioThreadReadChan  chan []byte      // Channel to send data to the command handler
	ioThreadWriteChan chan interface{} // Channel to receive data from the command handler
	ioThreadErrChan   chan error       // Channel to receive errors from the ioHandler
}

func NewIOThread(id string, ioHandler iohandler.IOHandler,
	ioThreadReadChan chan []byte, ioThreadWriteChan chan interface{},
	ioThreadErrChan chan error) *IOThread {
	return &IOThread{
		id:                id,
		IoHandler:         ioHandler,
		Session:           auth.NewSession(),
		ioThreadReadChan:  ioThreadReadChan,
		ioThreadWriteChan: ioThreadWriteChan,
		ioThreadErrChan:   ioThreadErrChan,
	}
}

func (t *IOThread) ID() string {
	return t.id
}

func (t *IOThread) Start(ctx context.Context) error {
	// local channels to communicate between Start and startInputReader goroutine
	incomingDataChan := make(chan []byte) // data channel
	readErrChan := make(chan error)       // error channel

	runCtx, runCancel := context.WithCancel(ctx)
	defer runCancel()

	// This method is run in a separate goroutine to ensure that the main event loop in the Start method
	// remains non-blocking and responsive to other events, such as adhoc requests or context cancellations.
	go t.startInputReader(runCtx, incomingDataChan, readErrChan)

	for {
		select {
		case <-ctx.Done():
			if err := t.Stop(); err != nil {
				slog.Warn("Error stopping io-thread:", slog.String("id", t.id), slog.Any("error", err))
			}
			return ctx.Err()
		case data := <-incomingDataChan:
			t.ioThreadReadChan <- data
		case err := <-readErrChan:
			slog.Debug("Read error in io-thread, connection closed possibly", slog.String("id", t.id), slog.Any("error", err))
			t.ioThreadErrChan <- err
			return err
		case resp := <-t.ioThreadWriteChan:
			err := t.IoHandler.Write(ctx, resp)
			if err != nil {
				slog.Debug("error while sending response to the client", slog.String("id", t.id), slog.Any("error", err))
				continue
			}
			slog.Debug("wrote response to client", slog.Any("resp", resp))
		}
	}
}

func (t *IOThread) StartSync(
	ctx context.Context, execute func(c *cmd.Cmd) (*cmd.CmdRes, error),
	handleWatch func(c *cmd.Cmd, t *IOThread),
	handleUnwatch func(c *cmd.Cmd, t *IOThread),
	notifyWatchers func(c *cmd.Cmd, execute func(c *cmd.Cmd) (*cmd.CmdRes, error))) error {
	slog.Debug("io thread started", slog.String("id", t.id))
	for {
		c, err := t.IoHandler.ReadSync()
		if err != nil {
			return err
		}
		c.ThreadID = t.id
		res, err := execute(c)
		if err != nil {
			res.R.Err = err.Error()
		}
<<<<<<< HEAD
		err = t.ioHandler.WriteSync(ctx, res)
		res.ResetErr()
=======

		if strings.HasSuffix(c.C.Cmd, ".WATCH") {
			handleWatch(c, t)
		}

		if strings.HasSuffix(c.C.Cmd, "UNWATCH") {
			handleUnwatch(c, t)
		}

		err = t.IoHandler.WriteSync(ctx, res)
>>>>>>> a84565de
		if err != nil {
			return err
		}

		go notifyWatchers(c, execute)
	}
}

// startInputReader continuously reads input data from the ioHandler and sends it to the incomingDataChan.
func (t *IOThread) startInputReader(ctx context.Context, incomingDataChan chan []byte, readErrChan chan error) {
	defer close(incomingDataChan)
	defer close(readErrChan)

	for {
		data, err := t.IoHandler.Read(ctx)
		if err != nil {
			select {
			case readErrChan <- err:
			case <-ctx.Done():
			}
			return
		}

		select {
		case incomingDataChan <- data:
		case <-ctx.Done():
			return
		}
	}
}

func (t *IOThread) Stop() error {
	t.Session.Expire()
	return nil
}<|MERGE_RESOLUTION|>--- conflicted
+++ resolved
@@ -91,10 +91,6 @@
 		if err != nil {
 			res.R.Err = err.Error()
 		}
-<<<<<<< HEAD
-		err = t.ioHandler.WriteSync(ctx, res)
-		res.ResetErr()
-=======
 
 		if strings.HasSuffix(c.C.Cmd, ".WATCH") {
 			handleWatch(c, t)
@@ -105,7 +101,6 @@
 		}
 
 		err = t.IoHandler.WriteSync(ctx, res)
->>>>>>> a84565de
 		if err != nil {
 			return err
 		}
