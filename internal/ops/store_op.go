package ops

import (
	"github.com/dicedb/dice/internal/cmd"
	"github.com/dicedb/dice/internal/comm"
	"github.com/dicedb/dice/internal/eval"
)

type StoreOp struct {
<<<<<<< HEAD
	SeqID       int16         // SeqID is the sequence id of the operation within a single request (optional, may be used for ordering)
	RequestID   int32         // RequestID identifies the request that this StoreOp belongs to
	Cmd         *cmd.RedisCmd // Cmd is the atomic Store command (e.g., GET, SET)
	ShardID     int           // ShardID of the shard on which the Store command will be executed
	WorkerID    string        // WorkerID is the ID of the worker that sent this Store operation
	Client      *comm.Client  // Client that sent this Store operation. TODO: This can potentially replace the WorkerID in the future
	HTTPOp      bool          // HTTPOp is true if this Store operation is an HTTP operation
	WebsocketOp bool          // WebsocketOp is true if this Store operaton is a Websocket operation
=======
	SeqID     uint8         // SeqID is the sequence id of the operation within a single request (optional, may be used for ordering)
	RequestID uint32        // RequestID identifies the request that this StoreOp belongs to
	Cmd       *cmd.RedisCmd // Cmd is the atomic Store command (e.g., GET, SET)
	ShardID   uint8         // ShardID of the shard on which the Store command will be executed
	WorkerID  string        // WorkerID is the ID of the worker that sent this Store operation
	Client    *comm.Client  // Client that sent this Store operation. TODO: This can potentially replace the WorkerID in the future
	HTTPOp    bool          // HTTPOp is true if this Store operation is a HTTP operation
>>>>>>> 7b362686
}

// StoreResponse represents the response of a Store operation.
type StoreResponse struct {
	RequestID    uint32            // RequestID that this StoreResponse belongs to
	EvalResponse eval.EvalResponse // Result of the Store operation, for now the type is set to []byte, but this can change in the future.
}<|MERGE_RESOLUTION|>--- conflicted
+++ resolved
@@ -7,24 +7,14 @@
 )
 
 type StoreOp struct {
-<<<<<<< HEAD
-	SeqID       int16         // SeqID is the sequence id of the operation within a single request (optional, may be used for ordering)
-	RequestID   int32         // RequestID identifies the request that this StoreOp belongs to
+	SeqID       uint8         // SeqID is the sequence id of the operation within a single request (optional, may be used for ordering)
+	RequestID   uint32        // RequestID identifies the request that this StoreOp belongs to
 	Cmd         *cmd.RedisCmd // Cmd is the atomic Store command (e.g., GET, SET)
-	ShardID     int           // ShardID of the shard on which the Store command will be executed
+	ShardID     uint8         // ShardID of the shard on which the Store command will be executed
 	WorkerID    string        // WorkerID is the ID of the worker that sent this Store operation
 	Client      *comm.Client  // Client that sent this Store operation. TODO: This can potentially replace the WorkerID in the future
-	HTTPOp      bool          // HTTPOp is true if this Store operation is an HTTP operation
+	HTTPOp      bool          // HTTPOp is true if this Store operation is a HTTP operation
 	WebsocketOp bool          // WebsocketOp is true if this Store operaton is a Websocket operation
-=======
-	SeqID     uint8         // SeqID is the sequence id of the operation within a single request (optional, may be used for ordering)
-	RequestID uint32        // RequestID identifies the request that this StoreOp belongs to
-	Cmd       *cmd.RedisCmd // Cmd is the atomic Store command (e.g., GET, SET)
-	ShardID   uint8         // ShardID of the shard on which the Store command will be executed
-	WorkerID  string        // WorkerID is the ID of the worker that sent this Store operation
-	Client    *comm.Client  // Client that sent this Store operation. TODO: This can potentially replace the WorkerID in the future
-	HTTPOp    bool          // HTTPOp is true if this Store operation is a HTTP operation
->>>>>>> 7b362686
 }
 
 // StoreResponse represents the response of a Store operation.
