--- conflicted
+++ resolved
@@ -74,8 +74,6 @@
 	AdhocQueryChan chan AdhocQuery
 )
 
-<<<<<<< HEAD
-=======
 func NewClientIdentifier(clientIdentifierID int, isHTTPClient bool) ClientIdentifier {
 	return ClientIdentifier{
 		ClientIdentifierID: clientIdentifierID,
@@ -103,7 +101,6 @@
 	return NewCacheStoreRegMap()
 }
 
->>>>>>> b903a2a9
 // NewQueryManager initializes a new Manager.
 func NewQueryManager(logger *slog.Logger) *Manager {
 	QuerySubscriptionChan = make(chan QuerySubscription)
