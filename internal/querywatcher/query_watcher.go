--- conflicted
+++ resolved
@@ -6,11 +6,8 @@
 	"encoding/json"
 	"errors"
 	"fmt"
-<<<<<<< HEAD
+	"log/slog"
 	"net/http"
-=======
-	"log/slog"
->>>>>>> 7eae1568
 	"sync"
 	"syscall"
 	"time"
@@ -216,7 +213,7 @@
 			rp := clientio.NewRESPParser(bytes.NewBuffer(encodedResult))
 			val, err := rp.DecodeOne()
 			if err != nil {
-				log.Errorf("Error decoding response: %v", err)
+				w.logger.Error("Error decoding response: %v", slog.Any("error", err))
 				return true
 			}
 
@@ -238,14 +235,14 @@
 			}
 
 			if err != nil {
-				log.Errorf("Error marshaling QueryData to JSON: %v", err)
+				w.logger.Error("Error marshaling QueryData to JSON: %v", slog.Any("error", err))
 				return true
 			}
 
 			// Format the response as SSE event
 			_, err = clientResponseChannel.Write(responseJSON)
 			if err != nil {
-				log.Errorf("Error writing SSE data: %v", err)
+				w.logger.Error("Error writing SSE data: %v", slog.Any("error", err))
 				return true
 			}
 			flusher, ok := clientResponseChannel.(http.Flusher)
@@ -267,7 +264,7 @@
 			// This is a regular client, use clientFD to send the response
 			go w.sendWithRetry(query, clientResponseChannel, encodedResult)
 		default:
-			log.Warnf("Invalid Client, response channel invalid.")
+			w.logger.Warn("Invalid Client, response channel invalid.")
 		}
 
 		return true
@@ -291,31 +288,14 @@
 			continue
 		}
 
-<<<<<<< HEAD
-		log.Error(fmt.Sprintf("error writing to client %d: %v", clientFD, err))
-		w.removeWatcher(query, clientFD, nil)
-		return
-	}
-
-	log.Error(fmt.Sprintf("failed to write to client %d after %d retries", clientFD, maxRetries))
-	w.removeWatcher(query, clientFD, nil)
-=======
 		w.logger.Error(
 			"error writing to client",
 			slog.Int("client", clientFD),
 			slog.Any("error", err),
 		)
-		w.removeWatcher(query, clientFD)
+		w.removeWatcher(query, clientFD, nil)
 		return
 	}
-
-	w.logger.Error(
-		"failed to write to client after retries",
-		slog.Int("fd", clientFD),
-		slog.Int("retries", maxRetries),
-	)
-	w.removeWatcher(query, clientFD)
->>>>>>> 7eae1568
 }
 
 // serveAdhocQueries listens for adhoc queries, executes them, and sends the result back to the client.
@@ -366,22 +346,21 @@
 }
 
 // removeWatcher removes a client from the watchlist for a query.
-func (w *QueryManager) removeWatcher(query *sql.DSQLQuery, clientFD int, httpClientRespWriter http.ResponseWriter) {
+func (w *QueryManager) removeWatcher(query *sql.DSQLQuery, clientFD int,
+	httpClientRespWriter http.ResponseWriter) {
 	queryString := query.String()
 	if clients, ok := w.WatchList.Load(queryString); ok {
-<<<<<<< HEAD
 		if httpClientRespWriter != nil {
 			httpClientRequestID, _ := clients.(*sync.Map).Load(httpClientRespWriter)
 			clients.(*sync.Map).Delete(httpClientRespWriter)
-			log.Debugf("HTTP client with id '%d' no longer watching query: %s", httpClientRequestID, queryString)
+			w.logger.Debug("HTTP client with no longer watching query",
+				slog.Any("httpClientRequestID", httpClientRequestID),
+				slog.Any("queryString", queryString))
 		} else {
 			clients.(*sync.Map).Delete(clientFD)
-			log.Debugf("client '%d' no longer watching query: %s", clientFD, queryString)
-		}
-=======
-		clients.(*sync.Map).Delete(clientFD)
-		w.logger.Debug("client no longer watching query", slog.Int("client", clientFD), slog.String("query", queryString))
->>>>>>> 7eae1568
+			w.logger.Debug("client no longer watching query", slog.Int("client", clientFD),
+				slog.String("query", queryString))
+		}
 
 		// If no more clients for this query, remove the query from WatchList
 		if w.clientCount(clients.(*sync.Map)) == 0 {
