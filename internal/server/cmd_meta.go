--- conflicted
+++ resolved
@@ -346,14 +346,14 @@
 		Cmd:     "HMGET",
 		CmdType: SingleShard,
 	}
-<<<<<<< HEAD
 	lrangeCmdMeta = CmdsMeta{
 		Cmd:     "LRANGE",
 		CmdType: SingleShard,
 	}
 	linsertCmdMeta = CmdsMeta{
 		Cmd:	 "LINSERT",
-=======
+    CmdType: SingleShard,
+  }
 	lpushCmdMeta = CmdsMeta{
 		Cmd:     "LPUSH",
 		CmdType: SingleShard,
@@ -372,10 +372,8 @@
 	}
 	llenCmdMeta = CmdsMeta{
 		Cmd:     "LLEN",
->>>>>>> 9c35e905
-		CmdType: SingleShard,
-	}
-
+		CmdType: SingleShard,
+	}
 	jsonForgetCmdMeta = CmdsMeta{
 		Cmd:     "JSON.FORGET",
 		CmdType: SingleShard,
@@ -499,17 +497,13 @@
 	WorkerCmdsMeta["BITFIELD"] = bitfieldCmdMeta
 	WorkerCmdsMeta["BITPOS"] = bitposCmdMeta
 	WorkerCmdsMeta["BITFIELD_RO"] = bitfieldroCmdMeta
-<<<<<<< HEAD
 	WorkerCmdsMeta["LRANGE"] = lrangeCmdMeta
 	WorkerCmdsMeta["LINSERT"] = linsertCmdMeta
-=======
 	WorkerCmdsMeta["LPUSH"] = lpushCmdMeta
 	WorkerCmdsMeta["RPUSH"] = rpushCmdMeta
 	WorkerCmdsMeta["LPOP"] = lpopCmdMeta
 	WorkerCmdsMeta["RPOP"] = rpopCmdMeta
 	WorkerCmdsMeta["LLEN"] = llenCmdMeta
->>>>>>> 9c35e905
-
 	WorkerCmdsMeta["JSON.FORGET"] = jsonForgetCmdMeta
 	WorkerCmdsMeta["JSON.DEL"] = jsonDelCmdMeta
 	WorkerCmdsMeta["JSON.TOGGLE"] = jsonToggleCmdMeta
