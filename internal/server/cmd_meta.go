--- conflicted
+++ resolved
@@ -70,7 +70,18 @@
 		Cmd:     "ZRANGE",
 		CmdType: SingleShard,
 	}
-<<<<<<< HEAD
+	pfaddCmdMeta = CmdsMeta{
+		Cmd:     "PFADD",
+		CmdType: SingleShard,
+	}
+	pfcountCmdMeta = CmdsMeta{
+		Cmd:     "PFCOUNT",
+		CmdType: SingleShard,
+	}
+	pfmergeCmdMeta = CmdsMeta{
+		Cmd:     "PFMERGE",
+		CmdType: SingleShard,
+	}
 	setbitCmdMeta = CmdsMeta{
 		Cmd:     "SETBIT",
 		CmdType: SingleShard,
@@ -97,18 +108,6 @@
 	}
 	bitfieldroCmdMeta = CmdsMeta{
 		Cmd:     "BITFIELD_RO",
-=======
-	pfaddCmdMeta = CmdsMeta{
-		Cmd:     "PFADD",
-		CmdType: SingleShard,
-	}
-	pfcountCmdMeta = CmdsMeta{
-		Cmd:     "PFCOUNT",
-		CmdType: SingleShard,
-	}
-	pfmergeCmdMeta = CmdsMeta{
-		Cmd:     "PFMERGE",
->>>>>>> 7ce93166
 		CmdType: SingleShard,
 	}
 
@@ -129,8 +128,10 @@
 	WorkerCmdsMeta["GETSET"] = getsetCmdMeta
 	WorkerCmdsMeta["SETEX"] = setexCmdMeta
 	WorkerCmdsMeta["ZADD"] = zaddCmdMeta
-<<<<<<< HEAD
-	WorkerCmdsMeta["ZRANGE"] = zrangeCmdMeta	
+	WorkerCmdsMeta["ZRANGE"] = zrangeCmdMeta
+	WorkerCmdsMeta["PFADD"] = pfaddCmdMeta
+	WorkerCmdsMeta["PFCOUNT"] = pfcountCmdMeta
+	WorkerCmdsMeta["PFMERGE"] = pfmergeCmdMeta
 	WorkerCmdsMeta["SETBIT"] = setbitCmdMeta
 	WorkerCmdsMeta["GETBIT"] = getbitCmdMeta
 	WorkerCmdsMeta["BITCOUNT"] = bitcountCmdMeta
@@ -139,11 +140,5 @@
 	WorkerCmdsMeta["BITPOS"] = bitposCmdMeta
 	WorkerCmdsMeta["BITFIELD_RO"] = bitfieldroCmdMeta
 
-=======
-	WorkerCmdsMeta["ZRANGE"] = zrangeCmdMeta
-	WorkerCmdsMeta["PFADD"] = pfaddCmdMeta
-	WorkerCmdsMeta["PFCOUNT"] = pfcountCmdMeta
-	WorkerCmdsMeta["PFMERGE"] = pfmergeCmdMeta
->>>>>>> 7ce93166
 	// Additional commands (multishard, custom) can be added here as needed.
 }