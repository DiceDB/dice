--- conflicted
+++ resolved
@@ -62,7 +62,6 @@
 		Cmd:     "SETEX",
 		CmdType: SingleShard,
 	}
-<<<<<<< HEAD
 	jsonArrAppendCmdMeta = CmdsMeta{
 		Cmd:     "JSON.ARRAPPEND",
 		CmdType: SingleShard,
@@ -73,7 +72,6 @@
 	}
 	jsonArrPopCmdMeta = CmdsMeta{
 		Cmd:     "JSON.ARRPOP",
-=======
 	zaddCmdMeta = CmdsMeta{
 		Cmd:     "ZADD",
 		CmdType: SingleShard,
@@ -107,7 +105,6 @@
 
 	jsonobjlenCmdMeta = CmdsMeta{
 		Cmd:     "JSON.OBJLEN",
->>>>>>> 43392c17
 		CmdType: SingleShard,
 	}
 
@@ -127,12 +124,9 @@
 	WorkerCmdsMeta["GET"] = getCmdMeta
 	WorkerCmdsMeta["GETSET"] = getsetCmdMeta
 	WorkerCmdsMeta["SETEX"] = setexCmdMeta
-<<<<<<< HEAD
 	WorkerCmdsMeta["JSON.ARRAPPEND"] = jsonArrAppendCmdMeta
 	WorkerCmdsMeta["JSON.ARRLEN"] = jsonArrLenCmdMeta
 	WorkerCmdsMeta["JSON.ARRPOP"] = jsonArrPopCmdMeta
-
-=======
 	WorkerCmdsMeta["JSON.CLEAR"] = jsonclearCmdMeta
 	WorkerCmdsMeta["JSON.STRLEN"] = jsonstrlenCmdMeta
 	WorkerCmdsMeta["JSON.OBJLEN"] = jsonobjlenCmdMeta
@@ -141,6 +135,5 @@
 	WorkerCmdsMeta["PFADD"] = pfaddCmdMeta
 	WorkerCmdsMeta["PFCOUNT"] = pfcountCmdMeta
 	WorkerCmdsMeta["PFMERGE"] = pfmergeCmdMeta
->>>>>>> 43392c17
 	// Additional commands (multishard, custom) can be added here as needed.
 }