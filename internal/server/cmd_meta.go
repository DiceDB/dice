package server

import (
	"github.com/dicedb/dice/internal/cmd"
	"github.com/dicedb/dice/internal/comm"
	"github.com/dicedb/dice/internal/eval"
	"github.com/dicedb/dice/internal/shard"
)

// CmdType defines the type of DiceDB command based on how it interacts with shards.
// It uses an integer value to represent different command types.
type CmdType int

// Enum values for CmdType using iota for auto-increment.
// Global commands don't interact with shards, SingleShard commands interact with one shard,
// MultiShard commands interact with multiple shards, and Custom commands require a direct client connection.
const (
	Global      CmdType = iota // Global commands don't need to interact with shards.
	SingleShard                // Single-shard commands interact with only one shard.
	MultiShard                 // MultiShard commands interact with multiple shards using scatter-gather logic.
	Custom                     // Custom commands involve direct client communication.
)

// CmdsMeta stores metadata about DiceDB commands, including how they are processed across shards.
// CmdType indicates how the command should be handled, while Breakup and Gather provide logic
// for breaking up multishard commands and gathering their responses.
type CmdsMeta struct {
	Cmd          string                                                                                  // Command name.
	Breakup      func(mgr *shard.ShardManager, DiceDBCmd *cmd.DiceDBCmd, c *comm.Client) []cmd.DiceDBCmd // Function to break up multishard commands.
	Gather       func(responses ...eval.EvalResponse) []byte                                             // Function to gather responses from shards.
	RespNoShards func(args []string) []byte                                                              // Function for commands that don't interact with shards.
	CmdType                                                                                              // Enum indicating the command type.
}

// WorkerCmdsMeta is a map that associates command names with their corresponding metadata.
var (
	WorkerCmdsMeta = map[string]CmdsMeta{}

	// Metadata for global commands that don't interact with shards.
	// PING is an example of global command.
	pingCmdMeta = CmdsMeta{
		Cmd:          "PING",
		CmdType:      Global,
		RespNoShards: eval.RespPING,
	}

	// Metadata for single-shard commands that only interact with one shard.
	// These commands don't require breakup and gather logic.
	setCmdMeta = CmdsMeta{
		Cmd:     "SET",
		CmdType: SingleShard,
	}
	getCmdMeta = CmdsMeta{
		Cmd:     "GET",
		CmdType: SingleShard,
	}
	getsetCmdMeta = CmdsMeta{
		Cmd:     "GETSET",
		CmdType: SingleShard,
	}
	setexCmdMeta = CmdsMeta{
		Cmd:     "SETEX",
		CmdType: SingleShard,
	}
	getrangeCmdMeta = CmdsMeta{
		Cmd:     "GETRANGE",
		CmdType: SingleShard,
	}
	zaddCmdMeta = CmdsMeta{
		Cmd:     "ZADD",
		CmdType: SingleShard,
	}
	zrangeCmdMeta = CmdsMeta{
		Cmd:     "ZRANGE",
		CmdType: SingleShard,
	}
	appendCmdMeta = CmdsMeta{
		Cmd:     "APPEND",
		CmdType: SingleShard,
	}
	zpopminCmdMeta = CmdsMeta{
		Cmd:     "ZPOPMIN",
		CmdType: SingleShard,
	}
	zrankCmdMeta = CmdsMeta{
		Cmd:     "ZRANK",
		CmdType: SingleShard,
	}
	pfaddCmdMeta = CmdsMeta{
		Cmd:     "PFADD",
		CmdType: SingleShard,
	}
	pfcountCmdMeta = CmdsMeta{
		Cmd:     "PFCOUNT",
		CmdType: SingleShard,
	}
	pfmergeCmdMeta = CmdsMeta{
		Cmd:     "PFMERGE",
		CmdType: SingleShard,
	}

	jsonclearCmdMeta = CmdsMeta{
		Cmd:     "JSON.CLEAR",
		CmdType: SingleShard,
	}

	jsonstrlenCmdMeta = CmdsMeta{
		Cmd:     "JSON.STRLEN",
		CmdType: SingleShard,
	}

	jsonobjlenCmdMeta = CmdsMeta{
		Cmd:     "JSON.OBJLEN",
		CmdType: SingleShard,
	}

<<<<<<< HEAD
	zpopmaxCmdMeta = CmdsMeta{
		Cmd:     "ZPOPMAX",
		CmdType: SingleShard,
	}
=======
	incrCmdMeta = CmdsMeta{
		Cmd:     "INCR",
		CmdType: SingleShard,
	}
	incrByCmdMeta = CmdsMeta{
		Cmd:     "INCRBY",
		CmdType: SingleShard,
	}
	decrCmdMeta = CmdsMeta{
		Cmd:     "DECR",
		CmdType: SingleShard,
	}
	decrByCmdMeta = CmdsMeta{
		Cmd:     "DECRBY",
		CmdType: SingleShard,
	}
	incrByFloatCmdMeta = CmdsMeta{
		Cmd:     "INCRBYFLOAT",
		CmdType: SingleShard,
	}
	hincrbyCmdMeta = CmdsMeta{
		Cmd:     "HINCRBY",
		CmdType: SingleShard,
	}
	hincrbyfloatCmdMeta = CmdsMeta{
		Cmd:     "HINCRBYFLOAT",
		CmdType: SingleShard,
	}
	hrandfieldCmdMeta = CmdsMeta{
		Cmd:     "HRANDFIELD",
		CmdType: SingleShard,
	}

>>>>>>> c4eb2497
	// Metadata for multishard commands would go here.
	// These commands require both breakup and gather logic.

	// Metadata for custom commands requiring specific client-side logic would go here.
)

// init initializes the WorkerCmdsMeta map by associating each command name with its corresponding metadata.
func init() {
	// Global commands.
	WorkerCmdsMeta["PING"] = pingCmdMeta

	// Single-shard commands.
	WorkerCmdsMeta["SET"] = setCmdMeta
	WorkerCmdsMeta["GET"] = getCmdMeta
	WorkerCmdsMeta["GETSET"] = getsetCmdMeta
	WorkerCmdsMeta["SETEX"] = setexCmdMeta
	WorkerCmdsMeta["GETRANGE"] = getrangeCmdMeta
	WorkerCmdsMeta["APPEND"] = appendCmdMeta
	WorkerCmdsMeta["JSON.CLEAR"] = jsonclearCmdMeta
	WorkerCmdsMeta["JSON.STRLEN"] = jsonstrlenCmdMeta
	WorkerCmdsMeta["JSON.OBJLEN"] = jsonobjlenCmdMeta
	WorkerCmdsMeta["ZADD"] = zaddCmdMeta
	WorkerCmdsMeta["ZRANGE"] = zrangeCmdMeta
	WorkerCmdsMeta["ZRANK"] = zrankCmdMeta
	WorkerCmdsMeta["PFADD"] = pfaddCmdMeta
	WorkerCmdsMeta["ZPOPMIN"] = zpopminCmdMeta
	WorkerCmdsMeta["PFCOUNT"] = pfcountCmdMeta
	WorkerCmdsMeta["PFMERGE"] = pfmergeCmdMeta
<<<<<<< HEAD
	WorkerCmdsMeta["ZPOPMAX"] = zpopmaxCmdMeta
=======
	WorkerCmdsMeta["INCR"] = incrCmdMeta
	WorkerCmdsMeta["INCRBY"] = incrByCmdMeta
	WorkerCmdsMeta["INCR"] = incrCmdMeta
	WorkerCmdsMeta["DECR"] = decrCmdMeta
	WorkerCmdsMeta["DECRBY"] = decrByCmdMeta
	WorkerCmdsMeta["INCRBYFLOAT"] = incrByFloatCmdMeta
	WorkerCmdsMeta["HINCRBY"] = hincrbyCmdMeta
	WorkerCmdsMeta["HINCRBYFLOAT"] = hincrbyfloatCmdMeta
	WorkerCmdsMeta["HRANDFIELD"] = hrandfieldCmdMeta
	WorkerCmdsMeta["PFADD"] = pfaddCmdMeta
	WorkerCmdsMeta["ZPOPMIN"] = zpopminCmdMeta
	WorkerCmdsMeta["PFCOUNT"] = pfcountCmdMeta
	WorkerCmdsMeta["PFMERGE"] = pfmergeCmdMeta
	WorkerCmdsMeta["HINCRBY"] = hincrbyCmdMeta
	WorkerCmdsMeta["HINCRBYFLOAT"] = hincrbyfloatCmdMeta
	WorkerCmdsMeta["HRANDFIELD"] = hrandfieldCmdMeta
	WorkerCmdsMeta["PFADD"] = pfaddCmdMeta
	WorkerCmdsMeta["PFCOUNT"] = pfcountCmdMeta
	WorkerCmdsMeta["PFMERGE"] = pfmergeCmdMeta
	WorkerCmdsMeta["HINCRBY"] = hincrbyCmdMeta
	WorkerCmdsMeta["HINCRBYFLOAT"] = hincrbyfloatCmdMeta
	WorkerCmdsMeta["HRANDFIELD"] = hrandfieldCmdMeta
>>>>>>> c4eb2497
	// Additional commands (multishard, custom) can be added here as needed.
}<|MERGE_RESOLUTION|>--- conflicted
+++ resolved
@@ -114,46 +114,42 @@
 		CmdType: SingleShard,
 	}
 
-<<<<<<< HEAD
+	incrCmdMeta = CmdsMeta{
+		Cmd:     "INCR",
+		CmdType: SingleShard,
+	}
+	incrByCmdMeta = CmdsMeta{
+		Cmd:     "INCRBY",
+		CmdType: SingleShard,
+	}
+	decrCmdMeta = CmdsMeta{
+		Cmd:     "DECR",
+		CmdType: SingleShard,
+	}
+	decrByCmdMeta = CmdsMeta{
+		Cmd:     "DECRBY",
+		CmdType: SingleShard,
+	}
+	incrByFloatCmdMeta = CmdsMeta{
+		Cmd:     "INCRBYFLOAT",
+		CmdType: SingleShard,
+	}
+	hincrbyCmdMeta = CmdsMeta{
+		Cmd:     "HINCRBY",
+		CmdType: SingleShard,
+	}
+	hincrbyfloatCmdMeta = CmdsMeta{
+		Cmd:     "HINCRBYFLOAT",
+		CmdType: SingleShard,
+	}
+	hrandfieldCmdMeta = CmdsMeta{
+		Cmd:     "HRANDFIELD",
+		CmdType: SingleShard,
+	}
 	zpopmaxCmdMeta = CmdsMeta{
 		Cmd:     "ZPOPMAX",
 		CmdType: SingleShard,
 	}
-=======
-	incrCmdMeta = CmdsMeta{
-		Cmd:     "INCR",
-		CmdType: SingleShard,
-	}
-	incrByCmdMeta = CmdsMeta{
-		Cmd:     "INCRBY",
-		CmdType: SingleShard,
-	}
-	decrCmdMeta = CmdsMeta{
-		Cmd:     "DECR",
-		CmdType: SingleShard,
-	}
-	decrByCmdMeta = CmdsMeta{
-		Cmd:     "DECRBY",
-		CmdType: SingleShard,
-	}
-	incrByFloatCmdMeta = CmdsMeta{
-		Cmd:     "INCRBYFLOAT",
-		CmdType: SingleShard,
-	}
-	hincrbyCmdMeta = CmdsMeta{
-		Cmd:     "HINCRBY",
-		CmdType: SingleShard,
-	}
-	hincrbyfloatCmdMeta = CmdsMeta{
-		Cmd:     "HINCRBYFLOAT",
-		CmdType: SingleShard,
-	}
-	hrandfieldCmdMeta = CmdsMeta{
-		Cmd:     "HRANDFIELD",
-		CmdType: SingleShard,
-	}
-
->>>>>>> c4eb2497
 	// Metadata for multishard commands would go here.
 	// These commands require both breakup and gather logic.
 
@@ -182,9 +178,6 @@
 	WorkerCmdsMeta["ZPOPMIN"] = zpopminCmdMeta
 	WorkerCmdsMeta["PFCOUNT"] = pfcountCmdMeta
 	WorkerCmdsMeta["PFMERGE"] = pfmergeCmdMeta
-<<<<<<< HEAD
-	WorkerCmdsMeta["ZPOPMAX"] = zpopmaxCmdMeta
-=======
 	WorkerCmdsMeta["INCR"] = incrCmdMeta
 	WorkerCmdsMeta["INCRBY"] = incrByCmdMeta
 	WorkerCmdsMeta["INCR"] = incrCmdMeta
@@ -207,6 +200,6 @@
 	WorkerCmdsMeta["HINCRBY"] = hincrbyCmdMeta
 	WorkerCmdsMeta["HINCRBYFLOAT"] = hincrbyfloatCmdMeta
 	WorkerCmdsMeta["HRANDFIELD"] = hrandfieldCmdMeta
->>>>>>> c4eb2497
+	WorkerCmdsMeta["ZPOPMAX"] = zpopmaxCmdMeta
 	// Additional commands (multishard, custom) can be added here as needed.
 }