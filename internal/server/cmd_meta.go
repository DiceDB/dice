package server

import (
	"github.com/dicedb/dice/internal/cmd"
	"github.com/dicedb/dice/internal/comm"
	"github.com/dicedb/dice/internal/eval"
	"github.com/dicedb/dice/internal/shard"
)

// CmdType defines the type of DiceDB command based on how it interacts with shards.
// It uses an integer value to represent different command types.
type CmdType int

// Enum values for CmdType using iota for auto-increment.
// Global commands don't interact with shards, SingleShard commands interact with one shard,
// MultiShard commands interact with multiple shards, and Custom commands require a direct client connection.
const (
	Global      CmdType = iota // Global commands don't need to interact with shards.
	SingleShard                // Single-shard commands interact with only one shard.
	MultiShard                 // MultiShard commands interact with multiple shards using scatter-gather logic.
	Custom                     // Custom commands involve direct client communication.
)

// CmdsMeta stores metadata about DiceDB commands, including how they are processed across shards.
// CmdType indicates how the command should be handled, while Breakup and Gather provide logic
// for breaking up multishard commands and gathering their responses.
type CmdsMeta struct {
	Cmd          string                                                                                  // Command name.
	Breakup      func(mgr *shard.ShardManager, DiceDBCmd *cmd.DiceDBCmd, c *comm.Client) []cmd.DiceDBCmd // Function to break up multishard commands.
	Gather       func(responses ...eval.EvalResponse) []byte                                             // Function to gather responses from shards.
	RespNoShards func(args []string) []byte                                                              // Function for commands that don't interact with shards.
	CmdType                                                                                              // Enum indicating the command type.
}

// WorkerCmdsMeta is a map that associates command names with their corresponding metadata.
var (
	WorkerCmdsMeta = map[string]CmdsMeta{}

	// Metadata for global commands that don't interact with shards.
	// PING is an example of global command.
	pingCmdMeta = CmdsMeta{
		Cmd:          "PING",
		CmdType:      Global,
		RespNoShards: eval.RespPING,
	}

	// Metadata for single-shard commands that only interact with one shard.
	// These commands don't require breakup and gather logic.
	setCmdMeta = CmdsMeta{
		Cmd:     "SET",
		CmdType: SingleShard,
	}
	getCmdMeta = CmdsMeta{
		Cmd:     "GET",
		CmdType: SingleShard,
	}
	getsetCmdMeta = CmdsMeta{
		Cmd:     "GETSET",
		CmdType: SingleShard,
	}
	setexCmdMeta = CmdsMeta{
		Cmd:     "SETEX",
		CmdType: SingleShard,
	}
<<<<<<< HEAD
	saddCmdMeta = CmdsMeta{
		Cmd:     "SADD",
		CmdType: SingleShard,
	}
	sremCmdMeta = CmdsMeta{
		Cmd:     "SREM",
		CmdType: SingleShard,
	}
	scardCmdMeta = CmdsMeta{
		Cmd:     "SCARD",
		CmdType: SingleShard,
	}
	smembersCmdMeta = CmdsMeta{
		Cmd: "SMEMBERS",
	}

=======
	jsonArrAppendCmdMeta = CmdsMeta{
		Cmd:     "JSON.ARRAPPEND",
		CmdType: SingleShard,
	}
	jsonArrLenCmdMeta = CmdsMeta{
		Cmd:     "JSON.ARRLEN",
		CmdType: SingleShard,
	}
	jsonArrPopCmdMeta = CmdsMeta{
		Cmd:     "JSON.ARRPOP",
		CmdType: SingleShard,
	}
>>>>>>> 4de30383
	getrangeCmdMeta = CmdsMeta{
		Cmd:     "GETRANGE",
		CmdType: SingleShard,
	}
	zaddCmdMeta = CmdsMeta{
		Cmd:     "ZADD",
		CmdType: SingleShard,
	}
	zcountCmdMeta = CmdsMeta{
		Cmd:     "ZCOUNT",
		CmdType: SingleShard,
	}
	zrangeCmdMeta = CmdsMeta{
		Cmd:     "ZRANGE",
		CmdType: SingleShard,
	}
	appendCmdMeta = CmdsMeta{
		Cmd:     "APPEND",
		CmdType: SingleShard,
	}
	zpopminCmdMeta = CmdsMeta{
		Cmd:     "ZPOPMIN",
		CmdType: SingleShard,
	}
	zrankCmdMeta = CmdsMeta{
		Cmd:     "ZRANK",
		CmdType: SingleShard,
	}
	pfaddCmdMeta = CmdsMeta{
		Cmd:     "PFADD",
		CmdType: SingleShard,
	}
	pfcountCmdMeta = CmdsMeta{
		Cmd:     "PFCOUNT",
		CmdType: SingleShard,
	}
	pfmergeCmdMeta = CmdsMeta{
		Cmd:     "PFMERGE",
		CmdType: SingleShard,
	}

	jsonclearCmdMeta = CmdsMeta{
		Cmd:     "JSON.CLEAR",
		CmdType: SingleShard,
	}

	jsonstrlenCmdMeta = CmdsMeta{
		Cmd:     "JSON.STRLEN",
		CmdType: SingleShard,
	}

	jsonobjlenCmdMeta = CmdsMeta{
		Cmd:     "JSON.OBJLEN",
		CmdType: SingleShard,
	}
	hlenCmdMeta = CmdsMeta{
		Cmd:     "HLEN",
		CmdType: SingleShard,
	}
	hstrlenCmdMeta = CmdsMeta{
		Cmd:     "HSTRLEN",
		CmdType: SingleShard,
	}
	hscanCmdMeta = CmdsMeta{
		Cmd:     "HSCAN",
		CmdType: SingleShard,
	}

	jsonarrinsertCmdMeta = CmdsMeta{
		Cmd:     "JSON.ARRINSERT",
		CmdType: SingleShard,
	}

	jsonarrtrimCmdMeta = CmdsMeta{
		Cmd:     "JSON.ARRTRIM",
		CmdType: SingleShard,
	}

	jsonobjkeystCmdMeta = CmdsMeta{
		Cmd:     "JSON.OBJKEYS",
		CmdType: SingleShard,
	}

	incrCmdMeta = CmdsMeta{
		Cmd:     "INCR",
		CmdType: SingleShard,
	}
	incrByCmdMeta = CmdsMeta{
		Cmd:     "INCRBY",
		CmdType: SingleShard,
	}
	decrCmdMeta = CmdsMeta{
		Cmd:     "DECR",
		CmdType: SingleShard,
	}
	decrByCmdMeta = CmdsMeta{
		Cmd:     "DECRBY",
		CmdType: SingleShard,
	}
	incrByFloatCmdMeta = CmdsMeta{
		Cmd:     "INCRBYFLOAT",
		CmdType: SingleShard,
	}
	hincrbyCmdMeta = CmdsMeta{
		Cmd:     "HINCRBY",
		CmdType: SingleShard,
	}
	hincrbyfloatCmdMeta = CmdsMeta{
		Cmd:     "HINCRBYFLOAT",
		CmdType: SingleShard,
	}
	hrandfieldCmdMeta = CmdsMeta{
		Cmd:     "HRANDFIELD",
		CmdType: SingleShard,
	}
	zpopmaxCmdMeta = CmdsMeta{
		Cmd:     "ZPOPMAX",
		CmdType: SingleShard,
	}
	bfaddCmdMeta = CmdsMeta{
		Cmd:     "BF.ADD",
		CmdType: SingleShard,
	}
	bfreserveCmdMeta = CmdsMeta{
		Cmd:     "BF.RESERVE",
		CmdType: SingleShard,
	}
	bfexistsCmdMeta = CmdsMeta{
		Cmd:     "BF.EXISTS",
		CmdType: SingleShard,
	}
	bfinfoCmdMeta = CmdsMeta{
		Cmd:     "BF.INFO",
		CmdType: SingleShard,
	}

	cmsInitByDimCmdMeta = CmdsMeta{
		Cmd:     "CMS.INITBYDIM",
		CmdType: SingleShard,
	}

	cmsInitByProbCmdMeta = CmdsMeta{
		Cmd:     "CMS.INITBYPROB",
		CmdType: SingleShard,
	}

	cmsInfoCmdMeta = CmdsMeta{
		Cmd:     "CMS.INFO",
		CmdType: SingleShard,
	}

	cmsIncrByCmdMeta = CmdsMeta{
		Cmd:     "CMS.INCRBY",
		CmdType: SingleShard,
	}

	cmsQueryCmdMeta = CmdsMeta{
		Cmd:     "CMS.QUERY",
		CmdType: SingleShard,
	}

	cmsMergeCmdMeta = CmdsMeta{
		Cmd:     "CMS.MERGE",
		CmdType: SingleShard,
	}

	// Metadata for multishard commands would go here.
	// These commands require both breakup and gather logic.

	// Metadata for custom commands requiring specific client-side logic would go here.
)

// init initializes the WorkerCmdsMeta map by associating each command name with its corresponding metadata.
func init() {
	// Global commands.
	WorkerCmdsMeta["PING"] = pingCmdMeta

	// Single-shard commands.
	WorkerCmdsMeta["SET"] = setCmdMeta
	WorkerCmdsMeta["GET"] = getCmdMeta
	WorkerCmdsMeta["GETSET"] = getsetCmdMeta
	WorkerCmdsMeta["SETEX"] = setexCmdMeta
<<<<<<< HEAD
	WorkerCmdsMeta["SADD"] = saddCmdMeta
	WorkerCmdsMeta["SREM"] = sremCmdMeta
	WorkerCmdsMeta["SCARD"] = scardCmdMeta
	WorkerCmdsMeta["SMEMBERS"] = smembersCmdMeta
=======
	WorkerCmdsMeta["JSON.ARRAPPEND"] = jsonArrAppendCmdMeta
	WorkerCmdsMeta["JSON.ARRLEN"] = jsonArrLenCmdMeta
	WorkerCmdsMeta["JSON.ARRPOP"] = jsonArrPopCmdMeta
>>>>>>> 4de30383
	WorkerCmdsMeta["GETRANGE"] = getrangeCmdMeta
	WorkerCmdsMeta["APPEND"] = appendCmdMeta
	WorkerCmdsMeta["JSON.CLEAR"] = jsonclearCmdMeta
	WorkerCmdsMeta["JSON.STRLEN"] = jsonstrlenCmdMeta
	WorkerCmdsMeta["JSON.OBJLEN"] = jsonobjlenCmdMeta
	WorkerCmdsMeta["JSON.ARRINSERT"] = jsonarrinsertCmdMeta
	WorkerCmdsMeta["JSON.ARRTRIM"] = jsonarrtrimCmdMeta
	WorkerCmdsMeta["JSON.OBJKEYS"] = jsonobjkeystCmdMeta
	WorkerCmdsMeta["ZADD"] = zaddCmdMeta
	WorkerCmdsMeta["ZCOUNT"] = zcountCmdMeta
	WorkerCmdsMeta["ZRANGE"] = zrangeCmdMeta
	WorkerCmdsMeta["ZRANK"] = zrankCmdMeta
	WorkerCmdsMeta["PFADD"] = pfaddCmdMeta
	WorkerCmdsMeta["ZPOPMIN"] = zpopminCmdMeta
	WorkerCmdsMeta["PFCOUNT"] = pfcountCmdMeta
	WorkerCmdsMeta["PFMERGE"] = pfmergeCmdMeta
	WorkerCmdsMeta["HLEN"] = hlenCmdMeta
	WorkerCmdsMeta["HSTRLEN"] = hstrlenCmdMeta
	WorkerCmdsMeta["HSCAN"] = hscanCmdMeta
	WorkerCmdsMeta["INCR"] = incrCmdMeta
	WorkerCmdsMeta["INCRBY"] = incrByCmdMeta
	WorkerCmdsMeta["INCR"] = incrCmdMeta
	WorkerCmdsMeta["DECR"] = decrCmdMeta
	WorkerCmdsMeta["DECRBY"] = decrByCmdMeta
	WorkerCmdsMeta["INCRBYFLOAT"] = incrByFloatCmdMeta
	WorkerCmdsMeta["HINCRBY"] = hincrbyCmdMeta
	WorkerCmdsMeta["HINCRBYFLOAT"] = hincrbyfloatCmdMeta
	WorkerCmdsMeta["HRANDFIELD"] = hrandfieldCmdMeta
	WorkerCmdsMeta["PFADD"] = pfaddCmdMeta
	WorkerCmdsMeta["ZPOPMIN"] = zpopminCmdMeta
	WorkerCmdsMeta["PFCOUNT"] = pfcountCmdMeta
	WorkerCmdsMeta["PFMERGE"] = pfmergeCmdMeta
	WorkerCmdsMeta["HINCRBY"] = hincrbyCmdMeta
	WorkerCmdsMeta["HINCRBYFLOAT"] = hincrbyfloatCmdMeta
	WorkerCmdsMeta["HRANDFIELD"] = hrandfieldCmdMeta
	WorkerCmdsMeta["PFADD"] = pfaddCmdMeta
	WorkerCmdsMeta["PFCOUNT"] = pfcountCmdMeta
	WorkerCmdsMeta["PFMERGE"] = pfmergeCmdMeta
	WorkerCmdsMeta["HINCRBY"] = hincrbyCmdMeta
	WorkerCmdsMeta["HINCRBYFLOAT"] = hincrbyfloatCmdMeta
	WorkerCmdsMeta["HRANDFIELD"] = hrandfieldCmdMeta
	WorkerCmdsMeta["ZPOPMAX"] = zpopmaxCmdMeta
	WorkerCmdsMeta["BF.ADD"] = bfaddCmdMeta
	WorkerCmdsMeta["BF.RESERVE"] = bfreserveCmdMeta
	WorkerCmdsMeta["BF.EXISTS"] = bfexistsCmdMeta
	WorkerCmdsMeta["BF.INFO"] = bfinfoCmdMeta
	WorkerCmdsMeta["CMS.INITBYDIM"] = cmsInitByDimCmdMeta
	WorkerCmdsMeta["CMS.INITBYPROB"] = cmsInitByProbCmdMeta
	WorkerCmdsMeta["CMS.INFO"] = cmsInfoCmdMeta
	WorkerCmdsMeta["CMS.INCRBY"] = cmsIncrByCmdMeta
	WorkerCmdsMeta["CMS.QUERY"] = cmsQueryCmdMeta
	WorkerCmdsMeta["CMS.MERGE"] = cmsMergeCmdMeta
	// Additional commands (multishard, custom) can be added here as needed.
}<|MERGE_RESOLUTION|>--- conflicted
+++ resolved
@@ -62,7 +62,6 @@
 		Cmd:     "SETEX",
 		CmdType: SingleShard,
 	}
-<<<<<<< HEAD
 	saddCmdMeta = CmdsMeta{
 		Cmd:     "SADD",
 		CmdType: SingleShard,
@@ -79,7 +78,6 @@
 		Cmd: "SMEMBERS",
 	}
 
-=======
 	jsonArrAppendCmdMeta = CmdsMeta{
 		Cmd:     "JSON.ARRAPPEND",
 		CmdType: SingleShard,
@@ -92,7 +90,7 @@
 		Cmd:     "JSON.ARRPOP",
 		CmdType: SingleShard,
 	}
->>>>>>> 4de30383
+
 	getrangeCmdMeta = CmdsMeta{
 		Cmd:     "GETRANGE",
 		CmdType: SingleShard,
@@ -275,16 +273,16 @@
 	WorkerCmdsMeta["GET"] = getCmdMeta
 	WorkerCmdsMeta["GETSET"] = getsetCmdMeta
 	WorkerCmdsMeta["SETEX"] = setexCmdMeta
-<<<<<<< HEAD
+
 	WorkerCmdsMeta["SADD"] = saddCmdMeta
 	WorkerCmdsMeta["SREM"] = sremCmdMeta
 	WorkerCmdsMeta["SCARD"] = scardCmdMeta
 	WorkerCmdsMeta["SMEMBERS"] = smembersCmdMeta
-=======
+
 	WorkerCmdsMeta["JSON.ARRAPPEND"] = jsonArrAppendCmdMeta
 	WorkerCmdsMeta["JSON.ARRLEN"] = jsonArrLenCmdMeta
 	WorkerCmdsMeta["JSON.ARRPOP"] = jsonArrPopCmdMeta
->>>>>>> 4de30383
+
 	WorkerCmdsMeta["GETRANGE"] = getrangeCmdMeta
 	WorkerCmdsMeta["APPEND"] = appendCmdMeta
 	WorkerCmdsMeta["JSON.CLEAR"] = jsonclearCmdMeta
