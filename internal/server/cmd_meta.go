package server

import (
	"github.com/dicedb/dice/internal/cmd"
	"github.com/dicedb/dice/internal/comm"
	"github.com/dicedb/dice/internal/eval"
	"github.com/dicedb/dice/internal/shard"
)

// CmdType defines the type of DiceDB command based on how it interacts with shards.
// It uses an integer value to represent different command types.
type CmdType int

// Enum values for CmdType using iota for auto-increment.
// Global commands don't interact with shards, SingleShard commands interact with one shard,
// MultiShard commands interact with multiple shards, and Custom commands require a direct client connection.
const (
	Global      CmdType = iota // Global commands don't need to interact with shards.
	SingleShard                // Single-shard commands interact with only one shard.
	MultiShard                 // MultiShard commands interact with multiple shards using scatter-gather logic.
	Custom                     // Custom commands involve direct client communication.
)

// CmdsMeta stores metadata about DiceDB commands, including how they are processed across shards.
// CmdType indicates how the command should be handled, while Breakup and Gather provide logic
// for breaking up multishard commands and gathering their responses.
type CmdsMeta struct {
	Cmd          string                                                                                  // Command name.
	Breakup      func(mgr *shard.ShardManager, DiceDBCmd *cmd.DiceDBCmd, c *comm.Client) []cmd.DiceDBCmd // Function to break up multishard commands.
	Gather       func(responses ...eval.EvalResponse) []byte                                             // Function to gather responses from shards.
	RespNoShards func(args []string) []byte                                                              // Function for commands that don't interact with shards.
	CmdType                                                                                              // Enum indicating the command type.
}

// WorkerCmdsMeta is a map that associates command names with their corresponding metadata.
var (
	WorkerCmdsMeta = map[string]CmdsMeta{}

	// Metadata for global commands that don't interact with shards.
	// PING is an example of global command.
	pingCmdMeta = CmdsMeta{
		Cmd:          "PING",
		CmdType:      Global,
		RespNoShards: eval.RespPING,
	}

	// Metadata for single-shard commands that only interact with one shard.
	// These commands don't require breakup and gather logic.
	setCmdMeta = CmdsMeta{
		Cmd:     "SET",
		CmdType: SingleShard,
	}
	expireCmdMeta = CmdsMeta{
		Cmd:     "EXPIRE",
		CmdType: SingleShard,
	}
	expireAtCmdMeta = CmdsMeta{
		Cmd:     "EXPIREAT",
		CmdType: SingleShard,
	}
	expireTimeCmdMeta = CmdsMeta{
		Cmd:     "EXPIRETIME",
		CmdType: SingleShard,
	}
	getCmdMeta = CmdsMeta{
		Cmd:     "GET",
		CmdType: SingleShard,
	}
	getsetCmdMeta = CmdsMeta{
		Cmd:     "GETSET",
		CmdType: SingleShard,
	}
	setexCmdMeta = CmdsMeta{
		Cmd:     "SETEX",
		CmdType: SingleShard,
	}
	saddCmdMeta = CmdsMeta{
		Cmd:     "SADD",
		CmdType: SingleShard,
	}
	sremCmdMeta = CmdsMeta{
		Cmd:     "SREM",
		CmdType: SingleShard,
	}
	scardCmdMeta = CmdsMeta{
		Cmd:     "SCARD",
		CmdType: SingleShard,
	}
	smembersCmdMeta = CmdsMeta{
		Cmd: "SMEMBERS",
	}

	jsonArrAppendCmdMeta = CmdsMeta{
		Cmd:     "JSON.ARRAPPEND",
		CmdType: SingleShard,
	}
	jsonArrLenCmdMeta = CmdsMeta{
		Cmd:     "JSON.ARRLEN",
		CmdType: SingleShard,
	}
	jsonArrPopCmdMeta = CmdsMeta{
		Cmd:     "JSON.ARRPOP",
		CmdType: SingleShard,
	}

	getrangeCmdMeta = CmdsMeta{
		Cmd:     "GETRANGE",
		CmdType: SingleShard,
	}
	hexistsCmdMeta = CmdsMeta{
		Cmd:     "HEXISTS",
		CmdType: SingleShard,
	}
	hkeysCmdMeta = CmdsMeta{
		Cmd:     "HKEYS",
		CmdType: SingleShard,
	}
	hvalsCmdMeta = CmdsMeta{
		Cmd:     "HVALS",
		CmdType: SingleShard,
	}
	zaddCmdMeta = CmdsMeta{
		Cmd:     "ZADD",
		CmdType: SingleShard,
	}
	zcountCmdMeta = CmdsMeta{
		Cmd:     "ZCOUNT",
		CmdType: SingleShard,
	}
	zrangeCmdMeta = CmdsMeta{
		Cmd:     "ZRANGE",
		CmdType: SingleShard,
	}
	appendCmdMeta = CmdsMeta{
		Cmd:     "APPEND",
		CmdType: SingleShard,
	}
	zpopminCmdMeta = CmdsMeta{
		Cmd:     "ZPOPMIN",
		CmdType: SingleShard,
	}
	zrankCmdMeta = CmdsMeta{
		Cmd:     "ZRANK",
		CmdType: SingleShard,
	}
	zcardCmdMeta = CmdsMeta{
		Cmd:     "ZCARD",
		CmdType: SingleShard,
	}
	zremCmdMeta = CmdsMeta{
		Cmd:     "ZREM",
		CmdType: SingleShard,
	}
	pfaddCmdMeta = CmdsMeta{
		Cmd:     "PFADD",
		CmdType: SingleShard,
	}
	pfcountCmdMeta = CmdsMeta{
		Cmd:     "PFCOUNT",
		CmdType: SingleShard,
	}
	pfmergeCmdMeta = CmdsMeta{
		Cmd:     "PFMERGE",
		CmdType: SingleShard,
	}
<<<<<<< HEAD
	delCmdMeta = CmdsMeta{
		Cmd:     "DEL",
		CmdType: SingleShard,
	}
	existsCmdMeta = CmdsMeta{
		Cmd:     "EXISTS",
		CmdType: SingleShard,
	}
	persistCmdMeta = CmdsMeta{
		Cmd:     "PERSIST",
		CmdType: SingleShard,
	}
	typeCmdMeta = CmdsMeta{
		Cmd:     "TYPE",
=======
	ttlCmdMeta = CmdsMeta{
		Cmd:     "TTL",
		CmdType: SingleShard,
	}
	pttlCmdMeta = CmdsMeta{
		Cmd:     "PTTL",
		CmdType: SingleShard,
	}
	setbitCmdMeta = CmdsMeta{
		Cmd:     "SETBIT",
		CmdType: SingleShard,
	}
	getbitCmdMeta = CmdsMeta{
		Cmd:     "GETBIT",
		CmdType: SingleShard,
	}
	bitcountCmdMeta = CmdsMeta{
		Cmd:     "BITCOUNT",
		CmdType: SingleShard,
	}
	bitfieldCmdMeta = CmdsMeta{
		Cmd:     "BITFIELD",
		CmdType: SingleShard,
	}
	bitposCmdMeta = CmdsMeta{
		Cmd:     "BITPOS",
		CmdType: SingleShard,
	}
	bitfieldroCmdMeta = CmdsMeta{
		Cmd:     "BITFIELD_RO",
>>>>>>> 44779c2b
		CmdType: SingleShard,
	}

	jsonclearCmdMeta = CmdsMeta{
		Cmd:     "JSON.CLEAR",
		CmdType: SingleShard,
	}

	jsonstrlenCmdMeta = CmdsMeta{
		Cmd:     "JSON.STRLEN",
		CmdType: SingleShard,
	}

	jsonobjlenCmdMeta = CmdsMeta{
		Cmd:     "JSON.OBJLEN",
		CmdType: SingleShard,
	}
	hlenCmdMeta = CmdsMeta{
		Cmd:     "HLEN",
		CmdType: SingleShard,
	}
	hstrlenCmdMeta = CmdsMeta{
		Cmd:     "HSTRLEN",
		CmdType: SingleShard,
	}
	hscanCmdMeta = CmdsMeta{
		Cmd:     "HSCAN",
		CmdType: SingleShard,
	}

	jsonarrinsertCmdMeta = CmdsMeta{
		Cmd:     "JSON.ARRINSERT",
		CmdType: SingleShard,
	}

	jsonarrtrimCmdMeta = CmdsMeta{
		Cmd:     "JSON.ARRTRIM",
		CmdType: SingleShard,
	}

	jsonobjkeystCmdMeta = CmdsMeta{
		Cmd:     "JSON.OBJKEYS",
		CmdType: SingleShard,
	}

	incrCmdMeta = CmdsMeta{
		Cmd:     "INCR",
		CmdType: SingleShard,
	}
	incrByCmdMeta = CmdsMeta{
		Cmd:     "INCRBY",
		CmdType: SingleShard,
	}
	decrCmdMeta = CmdsMeta{
		Cmd:     "DECR",
		CmdType: SingleShard,
	}
	decrByCmdMeta = CmdsMeta{
		Cmd:     "DECRBY",
		CmdType: SingleShard,
	}
	incrByFloatCmdMeta = CmdsMeta{
		Cmd:     "INCRBYFLOAT",
		CmdType: SingleShard,
	}
	hincrbyCmdMeta = CmdsMeta{
		Cmd:     "HINCRBY",
		CmdType: SingleShard,
	}
	hincrbyfloatCmdMeta = CmdsMeta{
		Cmd:     "HINCRBYFLOAT",
		CmdType: SingleShard,
	}
	hrandfieldCmdMeta = CmdsMeta{
		Cmd:     "HRANDFIELD",
		CmdType: SingleShard,
	}
	zpopmaxCmdMeta = CmdsMeta{
		Cmd:     "ZPOPMAX",
		CmdType: SingleShard,
	}
	bfaddCmdMeta = CmdsMeta{
		Cmd:     "BF.ADD",
		CmdType: SingleShard,
	}
	bfreserveCmdMeta = CmdsMeta{
		Cmd:     "BF.RESERVE",
		CmdType: SingleShard,
	}
	bfexistsCmdMeta = CmdsMeta{
		Cmd:     "BF.EXISTS",
		CmdType: SingleShard,
	}
	bfinfoCmdMeta = CmdsMeta{
		Cmd:     "BF.INFO",
		CmdType: SingleShard,
	}

	cmsInitByDimCmdMeta = CmdsMeta{
		Cmd:     "CMS.INITBYDIM",
		CmdType: SingleShard,
	}

	cmsInitByProbCmdMeta = CmdsMeta{
		Cmd:     "CMS.INITBYPROB",
		CmdType: SingleShard,
	}

	cmsInfoCmdMeta = CmdsMeta{
		Cmd:     "CMS.INFO",
		CmdType: SingleShard,
	}

	cmsIncrByCmdMeta = CmdsMeta{
		Cmd:     "CMS.INCRBY",
		CmdType: SingleShard,
	}

	cmsQueryCmdMeta = CmdsMeta{
		Cmd:     "CMS.QUERY",
		CmdType: SingleShard,
	}

	cmsMergeCmdMeta = CmdsMeta{
		Cmd:     "CMS.MERGE",
		CmdType: SingleShard,
	}
	getexCmdMeta = CmdsMeta{
		Cmd:     "GETEX",
		CmdType: SingleShard,
	}
	getdelCmdMeta = CmdsMeta{
		Cmd:     "GETDEL",
		CmdType: SingleShard,
	}
	hsetCmdMeta = CmdsMeta{
		Cmd:     "HSET",
		CmdType: SingleShard,
	}
	hgetCmdMeta = CmdsMeta{
		Cmd:     "HGET",
		CmdType: SingleShard,
	}
	hsetnxCmdMeta = CmdsMeta{
		Cmd:     "HSETNX",
		CmdType: SingleShard,
	}
	hdelCmdMeta = CmdsMeta{
		Cmd:     "HDEL",
		CmdType: SingleShard,
	}
	hmsetCmdMeta = CmdsMeta{
		Cmd:     "HMSET",
		CmdType: SingleShard,
	}
	hmgetCmdMeta = CmdsMeta{
		Cmd:     "HMGET",
		CmdType: SingleShard,
	}

	// Metadata for multishard commands would go here.
	// These commands require both breakup and gather logic.

	// Metadata for custom commands requiring specific client-side logic would go here.
)

// init initializes the WorkerCmdsMeta map by associating each command name with its corresponding metadata.
func init() {
	// Global commands.
	WorkerCmdsMeta["PING"] = pingCmdMeta

	// Single-shard commands.
	WorkerCmdsMeta["SET"] = setCmdMeta
	WorkerCmdsMeta["EXPIRE"] = expireCmdMeta
	WorkerCmdsMeta["EXPIREAT"] = expireAtCmdMeta
	WorkerCmdsMeta["EXPIRETIME"] = expireTimeCmdMeta
	WorkerCmdsMeta["GET"] = getCmdMeta
	WorkerCmdsMeta["GETSET"] = getsetCmdMeta
	WorkerCmdsMeta["SETEX"] = setexCmdMeta

	WorkerCmdsMeta["SADD"] = saddCmdMeta
	WorkerCmdsMeta["SREM"] = sremCmdMeta
	WorkerCmdsMeta["SCARD"] = scardCmdMeta
	WorkerCmdsMeta["SMEMBERS"] = smembersCmdMeta

	WorkerCmdsMeta["JSON.ARRAPPEND"] = jsonArrAppendCmdMeta
	WorkerCmdsMeta["JSON.ARRLEN"] = jsonArrLenCmdMeta
	WorkerCmdsMeta["JSON.ARRPOP"] = jsonArrPopCmdMeta

	WorkerCmdsMeta["GETRANGE"] = getrangeCmdMeta
	WorkerCmdsMeta["APPEND"] = appendCmdMeta
	WorkerCmdsMeta["JSON.CLEAR"] = jsonclearCmdMeta
	WorkerCmdsMeta["JSON.STRLEN"] = jsonstrlenCmdMeta
	WorkerCmdsMeta["JSON.OBJLEN"] = jsonobjlenCmdMeta
	WorkerCmdsMeta["HEXISTS"] = hexistsCmdMeta
	WorkerCmdsMeta["HKEYS"] = hkeysCmdMeta
	WorkerCmdsMeta["HVALS"] = hvalsCmdMeta
	WorkerCmdsMeta["JSON.ARRINSERT"] = jsonarrinsertCmdMeta
	WorkerCmdsMeta["JSON.ARRTRIM"] = jsonarrtrimCmdMeta
	WorkerCmdsMeta["JSON.OBJKEYS"] = jsonobjkeystCmdMeta
	WorkerCmdsMeta["ZADD"] = zaddCmdMeta
	WorkerCmdsMeta["ZCOUNT"] = zcountCmdMeta
	WorkerCmdsMeta["ZRANGE"] = zrangeCmdMeta
	WorkerCmdsMeta["ZRANK"] = zrankCmdMeta
	WorkerCmdsMeta["ZCARD"] = zcardCmdMeta
	WorkerCmdsMeta["ZREM"] = zremCmdMeta
	WorkerCmdsMeta["PFADD"] = pfaddCmdMeta
	WorkerCmdsMeta["ZPOPMIN"] = zpopminCmdMeta
	WorkerCmdsMeta["PFCOUNT"] = pfcountCmdMeta
	WorkerCmdsMeta["PFMERGE"] = pfmergeCmdMeta
	WorkerCmdsMeta["DEL"] = delCmdMeta
	WorkerCmdsMeta["EXISTS"] = existsCmdMeta
	WorkerCmdsMeta["PERSIST"] = persistCmdMeta
	WorkerCmdsMeta["TYPE"] = typeCmdMeta
	WorkerCmdsMeta["HLEN"] = hlenCmdMeta
	WorkerCmdsMeta["HSTRLEN"] = hstrlenCmdMeta
	WorkerCmdsMeta["HSCAN"] = hscanCmdMeta
	WorkerCmdsMeta["INCR"] = incrCmdMeta
	WorkerCmdsMeta["INCRBY"] = incrByCmdMeta
	WorkerCmdsMeta["INCR"] = incrCmdMeta
	WorkerCmdsMeta["DECR"] = decrCmdMeta
	WorkerCmdsMeta["DECRBY"] = decrByCmdMeta
	WorkerCmdsMeta["INCRBYFLOAT"] = incrByFloatCmdMeta
	WorkerCmdsMeta["HINCRBY"] = hincrbyCmdMeta
	WorkerCmdsMeta["HINCRBYFLOAT"] = hincrbyfloatCmdMeta
	WorkerCmdsMeta["HRANDFIELD"] = hrandfieldCmdMeta
	WorkerCmdsMeta["PFADD"] = pfaddCmdMeta
	WorkerCmdsMeta["ZPOPMIN"] = zpopminCmdMeta
	WorkerCmdsMeta["PFCOUNT"] = pfcountCmdMeta
	WorkerCmdsMeta["PFMERGE"] = pfmergeCmdMeta
	WorkerCmdsMeta["TTL"] = ttlCmdMeta
	WorkerCmdsMeta["PTTL"] = pttlCmdMeta
	WorkerCmdsMeta["HINCRBY"] = hincrbyCmdMeta
	WorkerCmdsMeta["HINCRBYFLOAT"] = hincrbyfloatCmdMeta
	WorkerCmdsMeta["HRANDFIELD"] = hrandfieldCmdMeta
	WorkerCmdsMeta["PFADD"] = pfaddCmdMeta
	WorkerCmdsMeta["PFCOUNT"] = pfcountCmdMeta
	WorkerCmdsMeta["PFMERGE"] = pfmergeCmdMeta
	WorkerCmdsMeta["HINCRBY"] = hincrbyCmdMeta
	WorkerCmdsMeta["HINCRBYFLOAT"] = hincrbyfloatCmdMeta
	WorkerCmdsMeta["HRANDFIELD"] = hrandfieldCmdMeta
	WorkerCmdsMeta["ZPOPMAX"] = zpopmaxCmdMeta
	WorkerCmdsMeta["BF.ADD"] = bfaddCmdMeta
	WorkerCmdsMeta["BF.RESERVE"] = bfreserveCmdMeta
	WorkerCmdsMeta["BF.EXISTS"] = bfexistsCmdMeta
	WorkerCmdsMeta["BF.INFO"] = bfinfoCmdMeta
	WorkerCmdsMeta["CMS.INITBYDIM"] = cmsInitByDimCmdMeta
	WorkerCmdsMeta["CMS.INITBYPROB"] = cmsInitByProbCmdMeta
	WorkerCmdsMeta["CMS.INFO"] = cmsInfoCmdMeta
	WorkerCmdsMeta["CMS.INCRBY"] = cmsIncrByCmdMeta
	WorkerCmdsMeta["CMS.QUERY"] = cmsQueryCmdMeta
	WorkerCmdsMeta["CMS.MERGE"] = cmsMergeCmdMeta
	WorkerCmdsMeta["GETEX"] = getexCmdMeta
	WorkerCmdsMeta["GETDEL"] = getdelCmdMeta
	WorkerCmdsMeta["HSET"] = hsetCmdMeta
	WorkerCmdsMeta["HGET"] = hgetCmdMeta
	WorkerCmdsMeta["HSETNX"] = hsetnxCmdMeta
	WorkerCmdsMeta["HDEL"] = hdelCmdMeta
	WorkerCmdsMeta["HMSET"] = hmsetCmdMeta
	WorkerCmdsMeta["HMGET"] = hmgetCmdMeta
	WorkerCmdsMeta["SETBIT"] = setbitCmdMeta
	WorkerCmdsMeta["GETBIT"] = getbitCmdMeta
	WorkerCmdsMeta["BITCOUNT"] = bitcountCmdMeta
	WorkerCmdsMeta["BITFIELD"] = bitfieldCmdMeta
	WorkerCmdsMeta["BITPOS"] = bitposCmdMeta
	WorkerCmdsMeta["BITFIELD_RO"] = bitfieldroCmdMeta

	// Additional commands (multishard, custom) can be added here as needed.
}<|MERGE_RESOLUTION|>--- conflicted
+++ resolved
@@ -163,7 +163,38 @@
 		Cmd:     "PFMERGE",
 		CmdType: SingleShard,
 	}
-<<<<<<< HEAD
+	ttlCmdMeta = CmdsMeta{
+		Cmd:     "TTL",
+		CmdType: SingleShard,
+	}
+	pttlCmdMeta = CmdsMeta{
+		Cmd:     "PTTL",
+		CmdType: SingleShard,
+	}
+	setbitCmdMeta = CmdsMeta{
+		Cmd:     "SETBIT",
+		CmdType: SingleShard,
+	}
+	getbitCmdMeta = CmdsMeta{
+		Cmd:     "GETBIT",
+		CmdType: SingleShard,
+	}
+	bitcountCmdMeta = CmdsMeta{
+		Cmd:     "BITCOUNT",
+		CmdType: SingleShard,
+	}
+	bitfieldCmdMeta = CmdsMeta{
+		Cmd:     "BITFIELD",
+		CmdType: SingleShard,
+	}
+	bitposCmdMeta = CmdsMeta{
+		Cmd:     "BITPOS",
+		CmdType: SingleShard,
+	}
+	bitfieldroCmdMeta = CmdsMeta{
+		Cmd:     "BITFIELD_RO",
+		CmdType: SingleShard,
+	}
 	delCmdMeta = CmdsMeta{
 		Cmd:     "DEL",
 		CmdType: SingleShard,
@@ -178,38 +209,6 @@
 	}
 	typeCmdMeta = CmdsMeta{
 		Cmd:     "TYPE",
-=======
-	ttlCmdMeta = CmdsMeta{
-		Cmd:     "TTL",
-		CmdType: SingleShard,
-	}
-	pttlCmdMeta = CmdsMeta{
-		Cmd:     "PTTL",
-		CmdType: SingleShard,
-	}
-	setbitCmdMeta = CmdsMeta{
-		Cmd:     "SETBIT",
-		CmdType: SingleShard,
-	}
-	getbitCmdMeta = CmdsMeta{
-		Cmd:     "GETBIT",
-		CmdType: SingleShard,
-	}
-	bitcountCmdMeta = CmdsMeta{
-		Cmd:     "BITCOUNT",
-		CmdType: SingleShard,
-	}
-	bitfieldCmdMeta = CmdsMeta{
-		Cmd:     "BITFIELD",
-		CmdType: SingleShard,
-	}
-	bitposCmdMeta = CmdsMeta{
-		Cmd:     "BITPOS",
-		CmdType: SingleShard,
-	}
-	bitfieldroCmdMeta = CmdsMeta{
-		Cmd:     "BITFIELD_RO",
->>>>>>> 44779c2b
 		CmdType: SingleShard,
 	}
 
