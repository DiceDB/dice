package server

import (
	"github.com/dicedb/dice/internal/cmd"
	"github.com/dicedb/dice/internal/comm"
	"github.com/dicedb/dice/internal/eval"
	"github.com/dicedb/dice/internal/shard"
)

// CmdType defines the type of DiceDB command based on how it interacts with shards.
// It uses an integer value to represent different command types.
type CmdType int

// Enum values for CmdType using iota for auto-increment.
// Global commands don't interact with shards, SingleShard commands interact with one shard,
// MultiShard commands interact with multiple shards, and Custom commands require a direct client connection.
const (
	Global      CmdType = iota // Global commands don't need to interact with shards.
	SingleShard                // Single-shard commands interact with only one shard.
	MultiShard                 // MultiShard commands interact with multiple shards using scatter-gather logic.
	Custom                     // Custom commands involve direct client communication.
)

// CmdsMeta stores metadata about DiceDB commands, including how they are processed across shards.
// CmdType indicates how the command should be handled, while Breakup and Gather provide logic
// for breaking up multishard commands and gathering their responses.
type CmdsMeta struct {
	Cmd          string                                                                                  // Command name.
	Breakup      func(mgr *shard.ShardManager, DiceDBCmd *cmd.DiceDBCmd, c *comm.Client) []cmd.DiceDBCmd // Function to break up multishard commands.
	Gather       func(responses ...eval.EvalResponse) []byte                                             // Function to gather responses from shards.
	RespNoShards func(args []string) []byte                                                              // Function for commands that don't interact with shards.
	CmdType                                                                                              // Enum indicating the command type.
}

// WorkerCmdsMeta is a map that associates command names with their corresponding metadata.
var (
	WorkerCmdsMeta = map[string]CmdsMeta{}

	// Metadata for global commands that don't interact with shards.
	// PING is an example of global command.
	pingCmdMeta = CmdsMeta{
		Cmd:          "PING",
		CmdType:      Global,
		RespNoShards: eval.RespPING,
	}

	// Metadata for single-shard commands that only interact with one shard.
	// These commands don't require breakup and gather logic.
	setCmdMeta = CmdsMeta{
		Cmd:     "SET",
		CmdType: SingleShard,
	}
	getCmdMeta = CmdsMeta{
		Cmd:     "GET",
		CmdType: SingleShard,
	}
	getsetCmdMeta = CmdsMeta{
		Cmd:     "GETSET",
		CmdType: SingleShard,
	}
	setexCmdMeta = CmdsMeta{
		Cmd:     "SETEX",
		CmdType: SingleShard,
	}
<<<<<<< HEAD
	jsonArrAppendCmdMeta = CmdsMeta{
		Cmd:     "JSON.ARRAPPEND",
		CmdType: SingleShard,
	}
	jsonArrLenCmdMeta = CmdsMeta{
		Cmd:     "JSON.ARRLEN",
		CmdType: SingleShard,
	}
	jsonArrPopCmdMeta = CmdsMeta{
		Cmd:     "JSON.ARRPOP",
=======
	getrangeCmdMeta = CmdsMeta{
		Cmd:     "GETRANGE",
>>>>>>> c4eb2497
		CmdType: SingleShard,
	}
	zaddCmdMeta = CmdsMeta{
		Cmd:     "ZADD",
		CmdType: SingleShard,
	}
	zrangeCmdMeta = CmdsMeta{
		Cmd:     "ZRANGE",
		CmdType: SingleShard,
	}
	appendCmdMeta = CmdsMeta{
		Cmd:     "APPEND",
		CmdType: SingleShard,
	}
	zpopminCmdMeta = CmdsMeta{
		Cmd:     "ZPOPMIN",
		CmdType: SingleShard,
	}
	zrankCmdMeta = CmdsMeta{
		Cmd:     "ZRANK",
		CmdType: SingleShard,
	}
	pfaddCmdMeta = CmdsMeta{
		Cmd:     "PFADD",
		CmdType: SingleShard,
	}
	pfcountCmdMeta = CmdsMeta{
		Cmd:     "PFCOUNT",
		CmdType: SingleShard,
	}
	pfmergeCmdMeta = CmdsMeta{
		Cmd:     "PFMERGE",
		CmdType: SingleShard,
	}

	jsonclearCmdMeta = CmdsMeta{
		Cmd:     "JSON.CLEAR",
		CmdType: SingleShard,
	}

	jsonstrlenCmdMeta = CmdsMeta{
		Cmd:     "JSON.STRLEN",
		CmdType: SingleShard,
	}

	jsonobjlenCmdMeta = CmdsMeta{
		Cmd:     "JSON.OBJLEN",
		CmdType: SingleShard,
	}

	incrCmdMeta = CmdsMeta{
		Cmd:     "INCR",
		CmdType: SingleShard,
	}
	incrByCmdMeta = CmdsMeta{
		Cmd:     "INCRBY",
		CmdType: SingleShard,
	}
	decrCmdMeta = CmdsMeta{
		Cmd:     "DECR",
		CmdType: SingleShard,
	}
	decrByCmdMeta = CmdsMeta{
		Cmd:     "DECRBY",
		CmdType: SingleShard,
	}
	incrByFloatCmdMeta = CmdsMeta{
		Cmd:     "INCRBYFLOAT",
		CmdType: SingleShard,
	}
	hincrbyCmdMeta = CmdsMeta{
		Cmd:     "HINCRBY",
		CmdType: SingleShard,
	}
	hincrbyfloatCmdMeta = CmdsMeta{
		Cmd:     "HINCRBYFLOAT",
		CmdType: SingleShard,
	}
	hrandfieldCmdMeta = CmdsMeta{
		Cmd:     "HRANDFIELD",
		CmdType: SingleShard,
	}

	// Metadata for multishard commands would go here.
	// These commands require both breakup and gather logic.

	// Metadata for custom commands requiring specific client-side logic would go here.
)

// init initializes the WorkerCmdsMeta map by associating each command name with its corresponding metadata.
func init() {
	// Global commands.
	WorkerCmdsMeta["PING"] = pingCmdMeta

	// Single-shard commands.
	WorkerCmdsMeta["SET"] = setCmdMeta
	WorkerCmdsMeta["GET"] = getCmdMeta
	WorkerCmdsMeta["GETSET"] = getsetCmdMeta
	WorkerCmdsMeta["SETEX"] = setexCmdMeta
<<<<<<< HEAD
	WorkerCmdsMeta["JSON.ARRAPPEND"] = jsonArrAppendCmdMeta
	WorkerCmdsMeta["JSON.ARRLEN"] = jsonArrLenCmdMeta
	WorkerCmdsMeta["JSON.ARRPOP"] = jsonArrPopCmdMeta
=======
	WorkerCmdsMeta["GETRANGE"] = getrangeCmdMeta
	WorkerCmdsMeta["APPEND"] = appendCmdMeta
>>>>>>> c4eb2497
	WorkerCmdsMeta["JSON.CLEAR"] = jsonclearCmdMeta
	WorkerCmdsMeta["JSON.STRLEN"] = jsonstrlenCmdMeta
	WorkerCmdsMeta["JSON.OBJLEN"] = jsonobjlenCmdMeta
	WorkerCmdsMeta["ZADD"] = zaddCmdMeta
	WorkerCmdsMeta["ZRANGE"] = zrangeCmdMeta
	WorkerCmdsMeta["ZRANK"] = zrankCmdMeta
	WorkerCmdsMeta["PFADD"] = pfaddCmdMeta
	WorkerCmdsMeta["ZPOPMIN"] = zpopminCmdMeta
	WorkerCmdsMeta["PFCOUNT"] = pfcountCmdMeta
	WorkerCmdsMeta["PFMERGE"] = pfmergeCmdMeta
	WorkerCmdsMeta["INCR"] = incrCmdMeta
	WorkerCmdsMeta["INCRBY"] = incrByCmdMeta
	WorkerCmdsMeta["INCR"] = incrCmdMeta
	WorkerCmdsMeta["DECR"] = decrCmdMeta
	WorkerCmdsMeta["DECRBY"] = decrByCmdMeta
	WorkerCmdsMeta["INCRBYFLOAT"] = incrByFloatCmdMeta
	WorkerCmdsMeta["HINCRBY"] = hincrbyCmdMeta
	WorkerCmdsMeta["HINCRBYFLOAT"] = hincrbyfloatCmdMeta
	WorkerCmdsMeta["HRANDFIELD"] = hrandfieldCmdMeta
	WorkerCmdsMeta["PFADD"] = pfaddCmdMeta
	WorkerCmdsMeta["ZPOPMIN"] = zpopminCmdMeta
	WorkerCmdsMeta["PFCOUNT"] = pfcountCmdMeta
	WorkerCmdsMeta["PFMERGE"] = pfmergeCmdMeta
	WorkerCmdsMeta["HINCRBY"] = hincrbyCmdMeta
	WorkerCmdsMeta["HINCRBYFLOAT"] = hincrbyfloatCmdMeta
	WorkerCmdsMeta["HRANDFIELD"] = hrandfieldCmdMeta
	WorkerCmdsMeta["PFADD"] = pfaddCmdMeta
	WorkerCmdsMeta["PFCOUNT"] = pfcountCmdMeta
	WorkerCmdsMeta["PFMERGE"] = pfmergeCmdMeta
	WorkerCmdsMeta["HINCRBY"] = hincrbyCmdMeta
	WorkerCmdsMeta["HINCRBYFLOAT"] = hincrbyfloatCmdMeta
	WorkerCmdsMeta["HRANDFIELD"] = hrandfieldCmdMeta
	// Additional commands (multishard, custom) can be added here as needed.
}<|MERGE_RESOLUTION|>--- conflicted
+++ resolved
@@ -62,7 +62,6 @@
 		Cmd:     "SETEX",
 		CmdType: SingleShard,
 	}
-<<<<<<< HEAD
 	jsonArrAppendCmdMeta = CmdsMeta{
 		Cmd:     "JSON.ARRAPPEND",
 		CmdType: SingleShard,
@@ -73,10 +72,10 @@
 	}
 	jsonArrPopCmdMeta = CmdsMeta{
 		Cmd:     "JSON.ARRPOP",
-=======
+    CmdType: SingleShard,
+  }
 	getrangeCmdMeta = CmdsMeta{
 		Cmd:     "GETRANGE",
->>>>>>> c4eb2497
 		CmdType: SingleShard,
 	}
 	zaddCmdMeta = CmdsMeta{
@@ -176,14 +175,11 @@
 	WorkerCmdsMeta["GET"] = getCmdMeta
 	WorkerCmdsMeta["GETSET"] = getsetCmdMeta
 	WorkerCmdsMeta["SETEX"] = setexCmdMeta
-<<<<<<< HEAD
 	WorkerCmdsMeta["JSON.ARRAPPEND"] = jsonArrAppendCmdMeta
 	WorkerCmdsMeta["JSON.ARRLEN"] = jsonArrLenCmdMeta
 	WorkerCmdsMeta["JSON.ARRPOP"] = jsonArrPopCmdMeta
-=======
 	WorkerCmdsMeta["GETRANGE"] = getrangeCmdMeta
 	WorkerCmdsMeta["APPEND"] = appendCmdMeta
->>>>>>> c4eb2497
 	WorkerCmdsMeta["JSON.CLEAR"] = jsonclearCmdMeta
 	WorkerCmdsMeta["JSON.STRLEN"] = jsonstrlenCmdMeta
 	WorkerCmdsMeta["JSON.OBJLEN"] = jsonobjlenCmdMeta
