--- conflicted
+++ resolved
@@ -62,7 +62,10 @@
 		Cmd:     "SETEX",
 		CmdType: SingleShard,
 	}
-<<<<<<< HEAD
+	getrangeCmdMeta = CmdsMeta{
+		Cmd:     "GETRANGE",
+		CmdType: SingleShard,
+	}
 	hexistsCmdMeta = CmdsMeta{
 		Cmd:     "HEXISTS",
 		CmdType: SingleShard,
@@ -73,10 +76,6 @@
 	}
 	hvalsCmdMeta = CmdsMeta{
 		Cmd:     "HVALS",
-=======
-	getrangeCmdMeta = CmdsMeta{
-		Cmd:     "GETRANGE",
->>>>>>> c7ad6506
 		CmdType: SingleShard,
 	}
 	zaddCmdMeta = CmdsMeta{
@@ -192,17 +191,14 @@
 	WorkerCmdsMeta["GET"] = getCmdMeta
 	WorkerCmdsMeta["GETSET"] = getsetCmdMeta
 	WorkerCmdsMeta["SETEX"] = setexCmdMeta
-<<<<<<< HEAD
-	WorkerCmdsMeta["HEXISTS"] = hexistsCmdMeta
-	WorkerCmdsMeta["HKEYS"] = hkeysCmdMeta
-	WorkerCmdsMeta["HVALS"] = hvalsCmdMeta
-=======
 	WorkerCmdsMeta["GETRANGE"] = getrangeCmdMeta
 	WorkerCmdsMeta["APPEND"] = appendCmdMeta
 	WorkerCmdsMeta["JSON.CLEAR"] = jsonclearCmdMeta
 	WorkerCmdsMeta["JSON.STRLEN"] = jsonstrlenCmdMeta
 	WorkerCmdsMeta["JSON.OBJLEN"] = jsonobjlenCmdMeta
->>>>>>> c7ad6506
+	WorkerCmdsMeta["HEXISTS"] = hexistsCmdMeta
+	WorkerCmdsMeta["HKEYS"] = hkeysCmdMeta
+	WorkerCmdsMeta["HVALS"] = hvalsCmdMeta
 	WorkerCmdsMeta["ZADD"] = zaddCmdMeta
 	WorkerCmdsMeta["ZRANGE"] = zrangeCmdMeta
 	WorkerCmdsMeta["ZRANK"] = zrankCmdMeta
