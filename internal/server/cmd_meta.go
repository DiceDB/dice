package server

import (
	"github.com/dicedb/dice/internal/cmd"
	"github.com/dicedb/dice/internal/comm"
	"github.com/dicedb/dice/internal/eval"
	"github.com/dicedb/dice/internal/shard"
)

// CmdType defines the type of DiceDB command based on how it interacts with shards.
// It uses an integer value to represent different command types.
type CmdType int

// Enum values for CmdType using iota for auto-increment.
// Global commands don't interact with shards, SingleShard commands interact with one shard,
// MultiShard commands interact with multiple shards, and Custom commands require a direct client connection.
const (
	Global      CmdType = iota // Global commands don't need to interact with shards.
	SingleShard                // Single-shard commands interact with only one shard.
	MultiShard                 // MultiShard commands interact with multiple shards using scatter-gather logic.
	Custom                     // Custom commands involve direct client communication.
)

// CmdsMeta stores metadata about DiceDB commands, including how they are processed across shards.
// CmdType indicates how the command should be handled, while Breakup and Gather provide logic
// for breaking up multishard commands and gathering their responses.
type CmdsMeta struct {
	Cmd          string                                                                                  // Command name.
	Breakup      func(mgr *shard.ShardManager, DiceDBCmd *cmd.DiceDBCmd, c *comm.Client) []cmd.DiceDBCmd // Function to break up multishard commands.
	Gather       func(responses ...eval.EvalResponse) []byte                                             // Function to gather responses from shards.
	RespNoShards func(args []string) []byte                                                              // Function for commands that don't interact with shards.
	CmdType                                                                                              // Enum indicating the command type.
}

// WorkerCmdsMeta is a map that associates command names with their corresponding metadata.
var (
	WorkerCmdsMeta = map[string]CmdsMeta{}

	// Metadata for global commands that don't interact with shards.
	// PING is an example of global command.
	pingCmdMeta = CmdsMeta{
		Cmd:          "PING",
		CmdType:      Global,
		RespNoShards: eval.RespPING,
	}

	// Metadata for single-shard commands that only interact with one shard.
	// These commands don't require breakup and gather logic.
	setCmdMeta = CmdsMeta{
		Cmd:     "SET",
		CmdType: SingleShard,
	}
	getCmdMeta = CmdsMeta{
		Cmd:     "GET",
		CmdType: SingleShard,
	}
	getsetCmdMeta = CmdsMeta{
		Cmd:     "GETSET",
		CmdType: SingleShard,
	}
	setexCmdMeta = CmdsMeta{
		Cmd:     "SETEX",
		CmdType: SingleShard,
	}
<<<<<<< HEAD
	setbitCmdMeta = CmdsMeta{
		Cmd:     "SETBIT",
		CmdType: SingleShard,
	}
	getbitCmdMeta = CmdsMeta{
		Cmd:     "GETBIT",
		CmdType: SingleShard,
	}
	bitcountCmdMeta = CmdsMeta{
		Cmd:     "BITCOUNT",
		CmdType: SingleShard,
	}
	bitfieldCmdMeta = CmdsMeta{
		Cmd:     "BITFIELD",
		CmdType: SingleShard,
	}
	bitopCmdMeta = CmdsMeta{
		Cmd:     "BITOP",
		CmdType: SingleShard,
	}
	bitposCmdMeta = CmdsMeta{
		Cmd:     "BITPOS",
		CmdType: SingleShard,
	}
	bitfieldroCmdMeta = CmdsMeta{
		Cmd:     "BITFIELD_RO",
=======
	zaddCmdMeta = CmdsMeta{
		Cmd:     "ZADD",
		CmdType: SingleShard,
	}
	zrangeCmdMeta = CmdsMeta{
		Cmd:     "ZRANGE",
>>>>>>> 88484710
		CmdType: SingleShard,
	}

	// Metadata for multishard commands would go here.
	// These commands require both breakup and gather logic.

	// Metadata for custom commands requiring specific client-side logic would go here.
)

// init initializes the WorkerCmdsMeta map by associating each command name with its corresponding metadata.
func init() {
	// Global commands.
	WorkerCmdsMeta["PING"] = pingCmdMeta

	// Single-shard commands.
	WorkerCmdsMeta["SET"] = setCmdMeta
	WorkerCmdsMeta["GET"] = getCmdMeta
	WorkerCmdsMeta["GETSET"] = getsetCmdMeta
	WorkerCmdsMeta["SETEX"] = setexCmdMeta
<<<<<<< HEAD
	WorkerCmdsMeta["SETBIT"] = setbitCmdMeta
	WorkerCmdsMeta["GETBIT"] = getbitCmdMeta
	WorkerCmdsMeta["BITCOUNT"] = bitcountCmdMeta
	WorkerCmdsMeta["BITFIELD"] = bitfieldCmdMeta
	WorkerCmdsMeta["BITOP"] = bitopCmdMeta
	WorkerCmdsMeta["BITPOS"] = bitposCmdMeta
	WorkerCmdsMeta["BITFIELD_RO"] = bitfieldroCmdMeta

=======
	WorkerCmdsMeta["ZADD"] = zaddCmdMeta
	WorkerCmdsMeta["ZRANGE"] = zrangeCmdMeta
>>>>>>> 88484710
	// Additional commands (multishard, custom) can be added here as needed.
}<|MERGE_RESOLUTION|>--- conflicted
+++ resolved
@@ -62,7 +62,14 @@
 		Cmd:     "SETEX",
 		CmdType: SingleShard,
 	}
-<<<<<<< HEAD
+	zaddCmdMeta = CmdsMeta{
+		Cmd:     "ZADD",
+		CmdType: SingleShard,
+	}
+	zrangeCmdMeta = CmdsMeta{
+		Cmd:     "ZRANGE",
+		CmdType: SingleShard,
+	}
 	setbitCmdMeta = CmdsMeta{
 		Cmd:     "SETBIT",
 		CmdType: SingleShard,
@@ -89,14 +96,6 @@
 	}
 	bitfieldroCmdMeta = CmdsMeta{
 		Cmd:     "BITFIELD_RO",
-=======
-	zaddCmdMeta = CmdsMeta{
-		Cmd:     "ZADD",
-		CmdType: SingleShard,
-	}
-	zrangeCmdMeta = CmdsMeta{
-		Cmd:     "ZRANGE",
->>>>>>> 88484710
 		CmdType: SingleShard,
 	}
 
@@ -116,7 +115,8 @@
 	WorkerCmdsMeta["GET"] = getCmdMeta
 	WorkerCmdsMeta["GETSET"] = getsetCmdMeta
 	WorkerCmdsMeta["SETEX"] = setexCmdMeta
-<<<<<<< HEAD
+	WorkerCmdsMeta["ZADD"] = zaddCmdMeta
+	WorkerCmdsMeta["ZRANGE"] = zrangeCmdMeta	
 	WorkerCmdsMeta["SETBIT"] = setbitCmdMeta
 	WorkerCmdsMeta["GETBIT"] = getbitCmdMeta
 	WorkerCmdsMeta["BITCOUNT"] = bitcountCmdMeta
@@ -125,9 +125,5 @@
 	WorkerCmdsMeta["BITPOS"] = bitposCmdMeta
 	WorkerCmdsMeta["BITFIELD_RO"] = bitfieldroCmdMeta
 
-=======
-	WorkerCmdsMeta["ZADD"] = zaddCmdMeta
-	WorkerCmdsMeta["ZRANGE"] = zrangeCmdMeta
->>>>>>> 88484710
 	// Additional commands (multishard, custom) can be added here as needed.
 }