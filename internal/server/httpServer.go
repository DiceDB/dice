--- conflicted
+++ resolved
@@ -6,24 +6,17 @@
 	"encoding/json"
 	"errors"
 	"fmt"
-<<<<<<< HEAD
 	"hash/crc32"
-=======
 	"log/slog"
->>>>>>> 7eae1568
 	"net/http"
 	"strings"
 	"sync"
 	"time"
 
-<<<<<<< HEAD
 	"github.com/dicedb/dice/internal/clientio"
 	"github.com/dicedb/dice/internal/cmd"
 	"github.com/dicedb/dice/internal/server/utils"
 
-	"github.com/charmbracelet/log"
-=======
->>>>>>> 7eae1568
 	"github.com/dicedb/dice/config"
 	"github.com/dicedb/dice/internal/ops"
 	"github.com/dicedb/dice/internal/querywatcher"
@@ -48,7 +41,6 @@
 	logger       *slog.Logger
 }
 
-<<<<<<< HEAD
 type HTTPQwatchResponse struct {
 	Cmd   string `json:"cmd"`
 	Query string `json:"query"`
@@ -71,14 +63,11 @@
 	cim.mux.ServeHTTP(w, r)
 }
 
-func NewHTTPServer(shardManager *shard.ShardManager, watchChan chan dstore.WatchEvent) *HTTPServer {
-=======
 func NewHTTPServer(
 	shardManager *shard.ShardManager,
 	watchChan chan dstore.WatchEvent,
 	logger *slog.Logger,
 ) *HTTPServer {
->>>>>>> 7eae1568
 	mux := http.NewServeMux()
 	caseInsensitiveMux := &CaseInsensitiveMux{mux: mux}
 	srv := &http.Server{
@@ -122,14 +111,9 @@
 		defer wg.Done()
 		<-ctx.Done()
 		err = s.httpServer.Shutdown(httpCtx)
-<<<<<<< HEAD
 		// TODO: Check for clean connection close in case a QWATCH client still subscribed
 		if err != nil && !errors.Is(err, context.Canceled) {
-			log.Errorf("HTTP Server Shutdown Failed: %v", err)
-=======
-		if err != nil {
 			s.logger.Error("HTTP Server Shutdown Failed", slog.Any("error", err))
->>>>>>> 7eae1568
 			return
 		}
 	}()
@@ -149,27 +133,19 @@
 	// convert to REDIS cmd
 	redisCmd, err := utils.ParseHTTPRequest(request)
 	if err != nil {
-<<<<<<< HEAD
-		log.Errorf("Error parsing HTTP request: %v", err)
 		http.Error(writer, "Error parsing HTTP request", http.StatusBadRequest)
-=======
 		s.logger.Error("Error parsing HTTP request", slog.Any("error", err))
->>>>>>> 7eae1568
 		return
 	}
 
 	if unimplementedCommands[redisCmd.Cmd] {
-<<<<<<< HEAD
-		log.Errorf("Command %s is not implemented", redisCmd.Cmd)
 		http.Error(writer, "Command is not implemented with HTTP", http.StatusBadRequest)
-=======
 		s.logger.Error("Command %s is not implemented", slog.String("cmd", redisCmd.Cmd))
 		_, err := writer.Write([]byte("Command is not implemented with HTTP"))
 		if err != nil {
 			s.logger.Error("Error writing response", slog.Any("error", err))
 			return
 		}
->>>>>>> 7eae1568
 		return
 	}
 
@@ -183,21 +159,20 @@
 
 	// Wait for response
 	resp := <-s.ioChan
-	s.writeResponse(writer, resp.Result)
-}
-
-<<<<<<< HEAD
+	s.writeResponse(writer, resp.EvalResponse.Result.([]byte))
+}
+
 func (s *HTTPServer) DiceHTTPQwatchHandler(writer http.ResponseWriter, request *http.Request) {
 	// convert to REDIS cmd
 	redisCmd, err := utils.ParseHTTPRequest(request)
 	if err != nil {
-		log.Errorf("Error parsing HTTP request: %v", err)
+		s.logger.Error("Error parsing HTTP request", slog.Any("err", err))
 		http.Error(writer, "Error parsing HTTP request", http.StatusBadRequest)
 		return
 	}
 
 	if len(redisCmd.Args) < 1 {
-		log.Errorf("Invalid request for QWATCH")
+		s.logger.Error("Invalid request for QWATCH")
 		http.Error(writer, "Invalid request for QWATCH", http.StatusBadRequest)
 		return
 	}
@@ -232,19 +207,20 @@
 		RequestID:            clientID,
 	}
 
-	log.Infof("Registered client with id %d for watching query %s", clientID, clientWriter.Query)
+	s.logger.Info("Registered client for watching query", slog.Any("clientID", clientID),
+		slog.Any("query", clientWriter.Query))
 	s.shardManager.GetShard(0).ReqChan <- storeOp
 
 	// Wait for 1st sync response from server for QWATCH and flush it to client
 	resp := <-s.ioChan
-	s.writeResponse(writer, resp.Result)
+	s.writeResponse(writer, resp.EvalResponse.Result.([]byte))
 	flusher.Flush()
 	// Keep listening for context cancellation (client disconnect) and continuous responses
 	doneChan := request.Context().Done()
 	for {
 		<-doneChan
 		// Client disconnected or request finished
-		log.Infof("Client disconnected")
+		s.logger.Info("Client disconnected")
 		unWatchCmd := &cmd.RedisCmd{
 			Cmd:  "QUNWATCH",
 			Args: []string{clientWriter.Query},
@@ -252,7 +228,7 @@
 		storeOp.Cmd = unWatchCmd
 		s.shardManager.GetShard(0).ReqChan <- storeOp
 		resp := <-s.ioChan
-		s.writeResponse(writer, resp.Result)
+		s.writeResponse(writer, resp.EvalResponse.Result.([]byte))
 		return
 	}
 }
@@ -261,37 +237,22 @@
 	rp := clientio.NewRESPParser(bytes.NewBuffer(result))
 	val, err := rp.DecodeOne()
 	if err != nil {
-		log.Error("Error decoding response", "error", err)
+		s.logger.Error("Error decoding response", "error", err)
 		http.Error(writer, "Internal Server Error", http.StatusInternalServerError)
-=======
-	rp := clientio.NewRESPParser(bytes.NewBuffer(resp.EvalResponse.Result.([]byte)))
-	val, err := rp.DecodeOne()
-	if err != nil {
-		s.logger.Error("Error decoding response", slog.Any("error", err))
->>>>>>> 7eae1568
 		return
 	}
 
 	responseJSON, err := json.Marshal(val)
 	if err != nil {
-<<<<<<< HEAD
-		log.Error("Error marshaling response", "error", err)
+		s.logger.Error("Error marshaling response", "error", err)
 		http.Error(writer, "Internal Server Error", http.StatusInternalServerError)
-=======
-		s.logger.Error("Error marshaling response", slog.Any("error", err))
->>>>>>> 7eae1568
 		return
 	}
 
 	writer.Header().Set("Content-Type", "application/json")
 	_, err = writer.Write(responseJSON)
 	if err != nil {
-<<<<<<< HEAD
-		log.Error("Error writing response", "error", err)
-=======
-		s.logger.Error("Error writing response", slog.Any("error", err))
-		return
->>>>>>> 7eae1568
+		s.logger.Error("Error writing response", "error", err)
 	}
 }
 
