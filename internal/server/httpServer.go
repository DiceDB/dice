package server

import (
	"bytes"
	"context"
	"encoding/json"
	"fmt"
	"hash/crc32"
	"log/slog"
	"net/http"
	"strings"
	"sync"
	"time"

	"github.com/dicedb/dice/config"
	"github.com/dicedb/dice/internal/clientio"
	"github.com/dicedb/dice/internal/cmd"
	"github.com/dicedb/dice/internal/comm"
	derrors "github.com/dicedb/dice/internal/errors"
	"github.com/dicedb/dice/internal/ops"
	"github.com/dicedb/dice/internal/server/utils"
	"github.com/dicedb/dice/internal/shard"
)

const Abort = "ABORT"

var unimplementedCommands = map[string]bool{
	"QUNWATCH": true,
}

const stringNil = "(nil)"

type HTTPServer struct {
	shardManager       *shard.ShardManager
	ioChan             chan *ops.StoreResponse
	httpServer         *http.Server
	logger             *slog.Logger
	qwatchResponseChan chan comm.QwatchResponse
	shutdownChan       chan struct{}
}

type HTTPQwatchResponse struct {
	Cmd   string `json:"cmd"`
	Query string `json:"query"`
	Data  []any  `json:"data"`
}

// CaseInsensitiveMux wraps ServeMux and forces REST paths to lowecase
type CaseInsensitiveMux struct {
	mux *http.ServeMux
}

func (cim *CaseInsensitiveMux) ServeHTTP(w http.ResponseWriter, r *http.Request) {
	// Convert the path to lowercase before passing to the underlying mux.
	r.URL.Path = strings.ToLower(r.URL.Path)
	cim.mux.ServeHTTP(w, r)
}

func NewHTTPServer(shardManager *shard.ShardManager, logger *slog.Logger) *HTTPServer {
	mux := http.NewServeMux()
	caseInsensitiveMux := &CaseInsensitiveMux{mux: mux}
	srv := &http.Server{
		Addr:              fmt.Sprintf(":%d", config.HTTPPort),
		Handler:           caseInsensitiveMux,
		ReadHeaderTimeout: 5 * time.Second,
	}

	httpServer := &HTTPServer{
		shardManager:       shardManager,
		ioChan:             make(chan *ops.StoreResponse, 1000),
		httpServer:         srv,
		logger:             logger,
		qwatchResponseChan: make(chan comm.QwatchResponse),
		shutdownChan:       make(chan struct{}),
	}

	mux.HandleFunc("/", httpServer.DiceHTTPHandler)
	mux.HandleFunc("/qwatch", httpServer.DiceHTTPQwatchHandler)
	mux.HandleFunc("/health", func(w http.ResponseWriter, r *http.Request) {
		_, err := w.Write([]byte("ok"))
		if err != nil {
			return
		}
	})

	return httpServer
}

func (s *HTTPServer) Run(ctx context.Context) error {
	var wg sync.WaitGroup
	var err error

	httpCtx, cancelHTTP := context.WithCancel(ctx)
	defer cancelHTTP()

	s.shardManager.RegisterWorker("httpServer", s.ioChan)

	wg.Add(1)
	go func() {
		defer wg.Done()
		select {
		case <-ctx.Done():
		case <-s.shutdownChan:
			err = derrors.ErrAborted
			s.logger.Debug("Shutting down HTTP Server")
		}

		shutdownErr := s.httpServer.Shutdown(httpCtx)
		if shutdownErr != nil {
			s.logger.Error("HTTP Server Shutdown Failed", slog.Any("error", err))
			err = shutdownErr
			return
		}
	}()

	wg.Add(1)
	go func() {
		defer wg.Done()
		s.logger.Info("HTTP Server running", slog.String("addr", s.httpServer.Addr))
		err = s.httpServer.ListenAndServe()
	}()

	wg.Wait()
	return err
}

func (s *HTTPServer) DiceHTTPHandler(writer http.ResponseWriter, request *http.Request) {
	// convert to REDIS cmd
	diceDBCmd, err := utils.ParseHTTPRequest(request)
	if err != nil {
		responseJSON, _ := json.Marshal(utils.HTTPResponse{Status: utils.HTTPStatusError, Data: "Invalid HTTP request format"})
		writer.Header().Set("Content-Type", "application/json")
		writer.WriteHeader(http.StatusBadRequest) // Set HTTP status code to 500
		_, err = writer.Write(responseJSON)
		if err != nil {
			s.logger.Error("Error writing response", "error", err)
		}
		s.logger.Error("Error parsing HTTP request", slog.Any("error", err))
		return
	}

	if diceDBCmd.Cmd == Abort {
		s.logger.Debug("ABORT command received")
		s.logger.Debug("Shutting down HTTP Server")
		close(s.shutdownChan)
		return
	}

	if unimplementedCommands[diceDBCmd.Cmd] {
<<<<<<< HEAD
		http.Error(writer, fmt.Sprintf("Command %s is not implemented with HTTP", diceDBCmd.Cmd), http.StatusBadRequest)
=======
		responseJSON, _ := json.Marshal(utils.HTTPResponse{Status: utils.HTTPStatusError, Data: "Command is not implemented with HTTP"})
		writer.Header().Set("Content-Type", "application/json")
		writer.WriteHeader(http.StatusBadRequest) // Set HTTP status code to 500
		_, err = writer.Write(responseJSON)
		if err != nil {
			s.logger.Error("Error writing response", "error", err)
		}
>>>>>>> b22fa9dc
		s.logger.Error("Command %s is not implemented", slog.String("cmd", diceDBCmd.Cmd))
		return
	}

	// send request to Shard Manager
	s.shardManager.GetShard(0).ReqChan <- &ops.StoreOp{
		Cmd:      diceDBCmd,
		WorkerID: "httpServer",
		ShardID:  0,
		HTTPOp:   true,
	}

	// Wait for response
	resp := <-s.ioChan

	s.writeResponse(writer, resp, diceDBCmd)
}

func (s *HTTPServer) DiceHTTPQwatchHandler(writer http.ResponseWriter, request *http.Request) {
	// convert to REDIS cmd
	diceDBCmd, err := utils.ParseHTTPRequest(request)
	if err != nil {
		http.Error(writer, "Error parsing HTTP request", http.StatusBadRequest)
		s.logger.Error("Error parsing HTTP request", slog.Any("error", err))
		return
	}

	if len(diceDBCmd.Args) < 1 {
		s.logger.Error("Invalid request for QWATCH")
		http.Error(writer, "Invalid request for QWATCH", http.StatusBadRequest)
		return
	}

	// Check if the qwatchResponse channel exists
	if s.qwatchResponseChan == nil {
		http.Error(writer, "Internal error", http.StatusInternalServerError)
		return
	}

	// Check if the connection supports flushing
	flusher, ok := writer.(http.Flusher)
	if !ok {
		http.Error(writer, "Streaming unsupported", http.StatusBadRequest)
		return
	}

	// Set SSE headers
	writer.Header().Set("Content-Type", "text/event-stream")
	writer.Header().Set("Cache-Control", "no-cache")
	writer.Header().Set("Connection", "keep-alive")
	writer.WriteHeader(http.StatusOK)
	// We're a generating a unique client id, to keep track in core of requests from registered clients
	clientIdentifierID := generateUniqueInt32(request)
	qwatchQuery := diceDBCmd.Args[0]
	qwatchClient := comm.NewHTTPQwatchClient(s.qwatchResponseChan, clientIdentifierID)
	// Prepare the store operation
	storeOp := &ops.StoreOp{
		Cmd:      diceDBCmd,
		WorkerID: "httpServer",
		ShardID:  0,
		Client:   qwatchClient,
		HTTPOp:   true,
	}

	s.logger.Info("Registered client for watching query", slog.Any("clientID", clientIdentifierID),
		slog.Any("query", qwatchQuery))
	s.shardManager.GetShard(0).ReqChan <- storeOp

	// Wait for 1st sync response from server for QWATCH and flush it to client
	resp := <-s.ioChan
	s.writeQWatchResponse(writer, resp)
	flusher.Flush()
	// Keep listening for context cancellation (client disconnect) and continuous responses
	doneChan := request.Context().Done()
	for {
		select {
		case resp := <-s.qwatchResponseChan:
			// Since we're reusing
			if resp.ClientIdentifierID == clientIdentifierID {
				s.writeQWatchResponse(writer, resp)
			}
		case <-s.shutdownChan:
			return
		case <-doneChan:
			// Client disconnected or request finished
			s.logger.Info("Client disconnected")
			unWatchCmd := &cmd.DiceDBCmd{
				Cmd:  "QUNWATCH",
				Args: []string{qwatchQuery},
			}
			storeOp.Cmd = unWatchCmd
			s.shardManager.GetShard(0).ReqChan <- storeOp
			resp := <-s.ioChan
			s.writeResponse(writer, resp, diceDBCmd)
			return
		}
	}
}

func (s *HTTPServer) writeQWatchResponse(writer http.ResponseWriter, response interface{}) {
	var result interface{}
	var err error

	// Use type assertion to handle both types of responses
	switch resp := response.(type) {
	case comm.QwatchResponse:
		result = resp.Result
		err = resp.Error
	case *ops.StoreResponse:
		result = resp.EvalResponse.Result
		err = resp.EvalResponse.Error
	default:
		s.logger.Error("Unsupported response type")
		http.Error(writer, "Internal Server Error", http.StatusInternalServerError)
		return
	}

	var rp *clientio.RESPParser
	if err != nil {
		rp = clientio.NewRESPParser(bytes.NewBuffer([]byte(err.Error())))
	} else {
		rp = clientio.NewRESPParser(bytes.NewBuffer(result.([]byte)))
	}

	val, err := rp.DecodeOne()
	if err != nil {
		s.logger.Error("Error decoding response: %v", slog.Any("error", err))
		http.Error(writer, "Internal Server Error", http.StatusInternalServerError)
		return
	}

	var responseJSON []byte
	// Convert the decoded response to the HTTPQwatchResponse struct
	// which will be sent to the HTTP SSE client if not of expected type response just encode and send
	switch v := val.(type) {
	case []interface{}:
		if len(v) >= 3 {
			qwatchResp := HTTPQwatchResponse{
				Cmd:   v[0].(string),
				Query: v[1].(string),
				Data:  v[2].([]interface{}),
			}
			responseJSON, err = json.Marshal(qwatchResp)
		}
	default:
		responseJSON, err = json.Marshal(val)
	}

	if err != nil {
		s.logger.Error("Error marshaling QueryData to JSON: %v", slog.Any("error", err))
		http.Error(writer, "Internal Server Error", http.StatusInternalServerError)
		return
	}

	// Format the response as SSE event
	_, err = writer.Write(responseJSON)
	if err != nil {
		s.logger.Error("Error writing SSE data: %v", slog.Any("error", err))
		http.Error(writer, "Internal Server Error", http.StatusInternalServerError)
		return
	}

	flusher, ok := writer.(http.Flusher)
	if !ok {
		http.Error(writer, "Streaming unsupported", http.StatusInternalServerError)
		return
	}

	flusher.Flush() // Flush the response to send it to the client
}

func (s *HTTPServer) writeResponse(writer http.ResponseWriter, result *ops.StoreResponse, diceDBCmd *cmd.DiceDBCmd) {
	_, ok := WorkerCmdsMeta[diceDBCmd.Cmd]
	var rp *clientio.RESPParser

	var responseValue interface{}
	var isDiceErr bool = false
	var httpResponse utils.HTTPResponse
	// TODO: Remove this conditional check and if (true) condition when all commands are migrated
	if !ok {
		var err error
		if result.EvalResponse.Error != nil {
			rp = clientio.NewRESPParser(bytes.NewBuffer([]byte(result.EvalResponse.Error.Error())))
		} else {
			rp = clientio.NewRESPParser(bytes.NewBuffer(result.EvalResponse.Result.([]byte)))
		}

		res, err := rp.DecodeOne()
		responseValue = replaceNilInInterface(res)
		if err != nil {
			s.logger.Error("Error decoding response", "error", err)
			httpResponse := utils.HTTPResponse{Status: utils.HTTPStatusError, Data: "Internal Server Error"}
			responseJSON, _ := json.Marshal(httpResponse)
			writer.Header().Set("Content-Type", "application/json")
			writer.WriteHeader(http.StatusInternalServerError) // Set HTTP status code to 500
			_, err = writer.Write(responseJSON)
			if err != nil {
				s.logger.Error("Error writing response", "error", err)
			}
			return
		}
	} else {
		if result.EvalResponse.Error != nil {
			isDiceErr = true
			responseValue = result.EvalResponse.Error.Error()
		} else {
			responseValue = result.EvalResponse.Result
		}
	}

	// func HandlePredefinedResponse(response interface{}) []byte {
	respArr := []string{
		"(nil)",  // Represents a RESP Nil Bulk String, which indicates a null value.
		"OK",     // Represents a RESP Simple String with value "OK".
		"QUEUED", // Represents a Simple String indicating that a command has been queued.
		"0",      // Represents a RESP Integer with value 0.
		"1",      // Represents a RESP Integer with value 1.
		"-1",     // Represents a RESP Integer with value -1.
		"-2",     // Represents a RESP Integer with value -2.
		"*0",     // Represents an empty RESP Array.
	}

	if val, ok := responseValue.(clientio.RespType); ok {
		responseValue = respArr[val]
	}

	if responseValue == stringNil {
		responseValue = nil // in order to convert it in json null
	}

	if bt, ok := responseValue.([]byte); ok {
		responseValue = string(bt)
	}
	if isDiceErr {
		httpResponse = utils.HTTPResponse{Status: utils.HTTPStatusError, Data: responseValue}
	} else {
		httpResponse = utils.HTTPResponse{Status: utils.HTTPStatusSuccess, Data: responseValue}
	}

	responseJSON, err := json.Marshal(httpResponse)
	if err != nil {
		s.logger.Error("Error marshaling response", "error", err)
		http.Error(writer, "Internal Server Error", http.StatusInternalServerError)
		return
	}

	writer.Header().Set("Content-Type", "application/json")
	writer.WriteHeader(http.StatusOK)
	_, err = writer.Write(responseJSON)
	if err != nil {
		s.logger.Error("Error writing response", "error", err)
	}
}

func generateUniqueInt32(r *http.Request) uint32 {
	var sb strings.Builder
	sb.WriteString(r.RemoteAddr)
	sb.WriteString(r.UserAgent())
	sb.WriteString(r.Method)
	sb.WriteString(r.URL.Path)

	// Hash the string using CRC32 and cast it to an int32
	return crc32.ChecksumIEEE([]byte(sb.String()))
}

func replaceNilInInterface(data interface{}) interface{} {
	switch v := data.(type) {
	case string:
		if v == stringNil {
			return nil
		}
		return v
	case []interface{}:
		// Process each element in the slice
		for i, elem := range v {
			v[i] = replaceNilInInterface(elem)
		}
		return v
	case map[string]interface{}:
		// Process each value in the map
		for key, value := range v {
			v[key] = replaceNilInInterface(value)
		}
		return v
	default:
		// For other types, return as is
		return data
	}
}<|MERGE_RESOLUTION|>--- conflicted
+++ resolved
@@ -147,17 +147,13 @@
 	}
 
 	if unimplementedCommands[diceDBCmd.Cmd] {
-<<<<<<< HEAD
-		http.Error(writer, fmt.Sprintf("Command %s is not implemented with HTTP", diceDBCmd.Cmd), http.StatusBadRequest)
-=======
-		responseJSON, _ := json.Marshal(utils.HTTPResponse{Status: utils.HTTPStatusError, Data: "Command is not implemented with HTTP"})
+		responseJSON, _ := json.Marshal(utils.HTTPResponse{Status: utils.HTTPStatusError, Data: fmt.Sprintf("Command %s is not implemented with HTTP", diceDBCmd.Cmd)})
 		writer.Header().Set("Content-Type", "application/json")
 		writer.WriteHeader(http.StatusBadRequest) // Set HTTP status code to 500
 		_, err = writer.Write(responseJSON)
 		if err != nil {
 			s.logger.Error("Error writing response", "error", err)
 		}
->>>>>>> b22fa9dc
 		s.logger.Error("Command %s is not implemented", slog.String("cmd", diceDBCmd.Cmd))
 		return
 	}
