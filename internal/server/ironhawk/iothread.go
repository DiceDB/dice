--- conflicted
+++ resolved
@@ -95,14 +95,8 @@
 		}
 
 		// Log command to WAL if enabled and not a replay
-<<<<<<< HEAD
-		if wal.GetWAL() != nil && !_c.IsReplay {
-			// Create WAL entry using protobuf message
-			if err := wal.GetWAL().LogCommand(_c.C); err != nil {
-=======
 		if wal.DefaultWAL != nil && !_c.IsReplay {
 			if err := wal.DefaultWAL.LogCommand(_c.C); err != nil {
->>>>>>> 565613d1
 				slog.Error("failed to log command to WAL", slog.Any("error", err))
 			}
 		}
