--- conflicted
+++ resolved
@@ -11,13 +11,11 @@
 
 	"github.com/dicedb/dice/internal/auth"
 	"github.com/dicedb/dice/internal/cmd"
-<<<<<<< HEAD
 	"github.com/dicedb/dice/internal/otel"
 	"go.opentelemetry.io/otel/attribute"
 	"go.opentelemetry.io/otel/metric"
-=======
+
 	"github.com/dicedb/dicedb-go/wire"
->>>>>>> 9199255e
 )
 
 type IOThread struct {
@@ -56,7 +54,6 @@
 		if err != nil {
 			res = &cmd.CmdRes{R: &wire.Response{Err: err.Error()}}
 		}
-<<<<<<< HEAD
 		otel.CmdLatencyInMsHistogram.Record(
 			ctx,
 			time.Since(_telCmdExecStartTime).Milliseconds(),
@@ -66,9 +63,6 @@
 				),
 			),
 		)
-=======
-
->>>>>>> 9199255e
 		// TODO: Optimize this. We are doing this for all command execution
 		// Also, we are allowing people to override the client ID.
 		// Also, CLientID is duplicated in command and io-thread.
