--- conflicted
+++ resolved
@@ -39,7 +39,6 @@
 
 type Server struct {
 	abstractserver.AbstractServer
-<<<<<<< HEAD
 	Host                     string
 	Port                     int
 	serverFD                 int
@@ -50,45 +49,20 @@
 	cmdWatchSubscriptionChan chan watchmanager.WatchSubscription
 	cmdWatchChan             chan dstore.CmdWatchEvent
 	globalErrorChan          chan error
-	logger                   *slog.Logger
 }
 
 func NewServer(shardManager *shard.ShardManager, workerManager *worker.WorkerManager, cmdWatchSubscriptionChan chan watchmanager.WatchSubscription,
-	cmdWatchChan chan dstore.CmdWatchEvent, globalErrChan chan error, l *slog.Logger) *Server {
+	cmdWatchChan chan dstore.CmdWatchEvent, globalErrChan chan error) *Server {
 	return &Server{
 		Host:                     config.DiceConfig.AsyncServer.Addr,
 		Port:                     config.DiceConfig.AsyncServer.Port,
 		connBacklogSize:          DefaultConnBacklogSize,
 		workerManager:            workerManager,
 		shardManager:             shardManager,
-		watchManager:             watchmanager.NewManager(cmdWatchSubscriptionChan, l),
+		watchManager:             watchmanager.NewManager(cmdWatchSubscriptionChan),
 		cmdWatchChan:             cmdWatchChan,
 		cmdWatchSubscriptionChan: cmdWatchSubscriptionChan,
 		globalErrorChan:          globalErrChan,
-		logger:                   l,
-=======
-	Host            string
-	Port            int
-	serverFD        int
-	connBacklogSize int
-	workerManager   *worker.WorkerManager
-	shardManager    *shard.ShardManager
-	watchManager    *watchmanager.Manager
-	cmdWatchChan    chan dstore.CmdWatchEvent
-	globalErrorChan chan error
-}
-
-func NewServer(shardManager *shard.ShardManager, workerManager *worker.WorkerManager, cmdWatchChan chan dstore.CmdWatchEvent, globalErrChan chan error) *Server {
-	return &Server{
-		Host:            config.DiceConfig.AsyncServer.Addr,
-		Port:            config.DiceConfig.AsyncServer.Port,
-		connBacklogSize: DefaultConnBacklogSize,
-		workerManager:   workerManager,
-		shardManager:    shardManager,
-		watchManager:    watchmanager.NewManager(),
-		cmdWatchChan:    cmdWatchChan,
-		globalErrorChan: globalErrChan,
->>>>>>> b2e2af0c
 	}
 }
 
@@ -224,11 +198,7 @@
 			preprocessingChan := make(chan *ops.StoreResponse) // preprocessingChan is specifically for handling responses from shards for commands that require preprocessing
 
 			wID := GenerateUniqueWorkerID()
-<<<<<<< HEAD
-			w := worker.NewWorker(wID, responseChan, preprocessingChan, s.cmdWatchSubscriptionChan, ioHandler, parser, s.shardManager, s.globalErrorChan, s.logger)
-=======
-			w := worker.NewWorker(wID, responseChan, preprocessingChan, ioHandler, parser, s.shardManager, s.globalErrorChan)
->>>>>>> b2e2af0c
+			w := worker.NewWorker(wID, responseChan, preprocessingChan, s.cmdWatchSubscriptionChan, ioHandler, parser, s.shardManager, s.globalErrorChan)]
 
 			// Register the worker with the worker manager
 			err = s.workerManager.RegisterWorker(w)
