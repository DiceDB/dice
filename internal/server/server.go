--- conflicted
+++ resolved
@@ -99,22 +99,17 @@
 		return ErrInvalidIPAddress
 	}
 
-<<<<<<< HEAD
 	if err := syscall.Bind(serverFD, &syscall.SockaddrInet4{
-=======
-	s.logger.Info(
+		Port: config.DiceConfig.Server.Port,
+		Addr: [4]byte{ip4[0], ip4[1], ip4[2], ip4[3]},
+	}); err != nil {
+		return err
+	}
+  s.logger.Info(
 		"DiceDB is running",
 		slog.String("version", "0.0.4"),
 		slog.Int("port", config.DiceConfig.Server.Port),
 	)
-	return syscall.Bind(serverFD, &syscall.SockaddrInet4{
->>>>>>> a3b1cb7a
-		Port: config.DiceConfig.Server.Port,
-		Addr: [4]byte{ip4[0], ip4[1], ip4[2], ip4[3]},
-	}); err != nil {
-		return err
-	}
-	log.Infof("DiceDB %s running on port %d", "0.0.3", config.DiceConfig.Server.Port)
 	return nil
 }
 
