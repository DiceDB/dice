--- conflicted
+++ resolved
@@ -55,19 +55,6 @@
 		ioChan:                 make(chan *ops.StoreResponse, 1000),
 		watchChan:              watchChan,
 		logger:                 logger,
-	}
-}
-
-// NewAsyncTestServer initializes a new TestAsyncServer which reads test config
-func NewAsyncTestServer(shardManager *shard.ShardManager, watchChan chan dstore.WatchEvent) *AsyncServer {
-	return &AsyncServer{
-		maxClients:             config.TestServerMaxClients,
-		connectedClients:       make(map[int]*comm.Client),
-		shardManager:           shardManager,
-		queryWatcher:           querywatcher.NewQueryManager(),
-		multiplexerPollTimeout: config.TestServerMultiplexerPollTimeout,
-		ioChan:                 make(chan *ops.StoreResponse, 1000),
-		watchChan:              watchChan,
 	}
 }
 
@@ -232,15 +219,11 @@
 			for _, event := range events {
 				if event.Fd == s.serverFD {
 					if err := s.acceptConnection(); err != nil {
-<<<<<<< HEAD
-						log.Warn(err)
+						s.logger.Warn(err.Error())
 						// Close the event FD on error
 						if closeErr := syscall.Close(event.Fd); closeErr != nil {
-							log.Error("Failed to close event FD:", closeErr)
+							s.logger.Error("Failed to close event FD:", slog.Any("error", closeErr))
 						}
-=======
-						s.logger.Warn(err.Error())
->>>>>>> 55160a23
 					}
 				} else {
 					if err := s.handleClientEvent(event); err != nil {
