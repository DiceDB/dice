package utils

import (
	"encoding/json"
	"errors"
	"fmt"
	"io"
	"net/http"
	"strings"

	"github.com/dicedb/dice/internal/cmd"
	diceerrors "github.com/dicedb/dice/internal/errors"
)

const (
	Key         = "key"
	Keys        = "keys"
	KeyPrefix   = "key_prefix"
	Field       = "field"
	Path        = "path"
	Value       = "value"
	Values      = "values"
	User        = "user"
	Password    = "password"
	Seconds     = "seconds"
	KeyValues   = "key_values"
	True        = "true"
	QwatchQuery = "query"
	Offset      = "offset"
	Member      = "member"
	Members     = "members"
)

func ParseHTTPRequest(r *http.Request) (*cmd.RedisCmd, error) {
	command := strings.TrimPrefix(r.URL.Path, "/")
	if command == "" {
		return nil, errors.New("invalid command")
	}

	command = strings.ToUpper(command)
	var args []string

	// Extract query parameters
	queryParams := r.URL.Query()
	keyPrefix := queryParams.Get(KeyPrefix)

	if keyPrefix != "" && command == JSONIngest {
		args = append(args, keyPrefix)
	}
	// Step 1: Handle JSON body if present
	if r.Body != nil {
		body, err := io.ReadAll(r.Body)
		if err != nil {
			return nil, err
		}

		if len(body) > 0 {
			var jsonBody map[string]interface{}
			if err := json.Unmarshal(body, &jsonBody); err != nil {
				return nil, err
			}

			if len(jsonBody) == 0 {
				return nil, fmt.Errorf("empty JSON object")
			}

			// Define keys to exclude and process their values first
			// Update as we support more commands
			var priorityKeys = []string{
				Key,
				Keys,
				Field,
				Path,
				Value,
				Values,
				Seconds,
				User,
				Password,
				KeyValues,
				QwatchQuery,
				Offset,
				Member,
				Members,
			}
			for _, key := range priorityKeys {
				if val, exists := jsonBody[key]; exists {
					if key == Keys {
						for _, v := range val.([]interface{}) {
							args = append(args, fmt.Sprintf("%v", v))
						}
						delete(jsonBody, key)
						continue
					}
					if key == Values {
						for _, v := range val.([]interface{}) {
							args = append(args, fmt.Sprintf("%v", v))
						}
						delete(jsonBody, key)
						continue
					}
					// MultiKey operations
					if key == KeyValues {
						// Handle KeyValues separately
						for k, v := range val.(map[string]interface{}) {
							args = append(args, k, fmt.Sprintf("%v", v))
						}
						delete(jsonBody, key)
						continue
					}
<<<<<<< HEAD

					if key == Value {

						var jsonValue string

						switch v := val.(type) {

						case string:
							// Use the string directly without marshaling
							jsonValue = v
						default:
							// Marshal non-string values (like maps, slices) into JSON
							jsonBytes, err := json.Marshal(v)
							if err != nil {
								return nil, err
							}
							jsonValue = string(jsonBytes)
						}

						args = append(args, jsonValue)

						delete(jsonBody, key)
						continue
					}

=======
					if key == Members {
						for _, v := range val.([]interface{}) {
							args = append(args, fmt.Sprintf("%v", v))
						}
						delete(jsonBody, key)
						continue
					}
>>>>>>> 7c379593
					args = append(args, fmt.Sprintf("%v", val))
					delete(jsonBody, key)
				}
			}

			// Process remaining keys in the JSON body
			for key, val := range jsonBody {
				switch v := val.(type) {
				case string:
					// Handle unary operations like 'nx' where value is "true"
					args = append(args, key)
					if !strings.EqualFold(v, True) {
						args = append(args, v)
					}
				case map[string]interface{}, []interface{}:
					// Marshal nested JSON structures back into a string
					jsonValue, err := json.Marshal(v)
					if err != nil {
						return nil, err
					}
					args = append(args, string(jsonValue))
				default:
					args = append(args, key)
					// Append other types as strings
					value := fmt.Sprintf("%v", v)
					if !strings.EqualFold(value, True) {
						args = append(args, value)
					}
				}
			}
		}
	}

	// Step 2: Return the constructed Redis command
	return &cmd.RedisCmd{
		Cmd:  command,
		Args: args,
	}, nil
}

func ParseWebsocketMessage(msg []byte) (*cmd.RedisCmd, error) {
	cmdStr := string(msg)
	cmdStr = strings.TrimSpace(cmdStr)

	if cmdStr == "" {
		return nil, diceerrors.ErrEmptyCommand
	}

	cmdArr := strings.Split(cmdStr, " ")
	command := strings.ToUpper(cmdArr[0])
	cmdArr = cmdArr[1:] // args

	// if key prefix is empty for JSON.INGEST command
	// add "" to cmdArr
	if command == JSONIngest && len(cmdArr) == 2 {
		cmdArr = append([]string{""}, cmdArr...)
	}

	return &cmd.RedisCmd{
		Cmd:  command,
		Args: cmdArr,
	}, nil
}<|MERGE_RESOLUTION|>--- conflicted
+++ resolved
@@ -107,8 +107,7 @@
 						delete(jsonBody, key)
 						continue
 					}
-<<<<<<< HEAD
-
+          
 					if key == Value {
 
 						var jsonValue string
@@ -133,7 +132,6 @@
 						continue
 					}
 
-=======
 					if key == Members {
 						for _, v := range val.([]interface{}) {
 							args = append(args, fmt.Sprintf("%v", v))
@@ -141,7 +139,6 @@
 						delete(jsonBody, key)
 						continue
 					}
->>>>>>> 7c379593
 					args = append(args, fmt.Sprintf("%v", val))
 					delete(jsonBody, key)
 				}
