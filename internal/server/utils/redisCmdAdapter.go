--- conflicted
+++ resolved
@@ -12,29 +12,19 @@
 )
 
 const (
-<<<<<<< HEAD
 	Key         = "key"
+	Keys        = "keys"
 	KeyPrefix   = "key_prefix"
 	Field       = "field"
 	Path        = "path"
 	Value       = "value"
+	Values      = "values"
+	User        = "user"
+	Password    = "password"
+	Seconds     = "seconds"
 	KeyValues   = "key_values"
+	True        = "true"
 	QwatchQuery = "query"
-	True        = "true"
-=======
-	Key       = "key"
-	Keys      = "keys"
-	KeyPrefix = "key_prefix"
-	Field     = "field"
-	Path      = "path"
-	Value     = "value"
-	Values    = "values"
-	User      = "user"
-	Password  = "password"
-	Seconds   = "seconds"
-	KeyValues = "key_values"
-	True      = "true"
->>>>>>> 79a97eed
 )
 
 func ParseHTTPRequest(r *http.Request) (*cmd.RedisCmd, error) {
@@ -72,11 +62,7 @@
 
 			// Define keys to exclude and process their values first
 			// Update as we support more commands
-<<<<<<< HEAD
-			var priorityKeys = [6]string{
-=======
-			var priorityKeys = [10]string{
->>>>>>> 79a97eed
+			var priorityKeys = [11]string{
 				Key,
 				Keys,
 				Field,
