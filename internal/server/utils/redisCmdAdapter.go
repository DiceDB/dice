--- conflicted
+++ resolved
@@ -5,13 +5,14 @@
 	"encoding/json"
 	"errors"
 	"fmt"
-	"github.com/dicedb/dice/internal/cmd"
-	diceerrors "github.com/dicedb/dice/internal/errors"
 	"io"
 	"net/http"
 	"regexp"
 	"strconv"
 	"strings"
+
+	"github.com/dicedb/dice/internal/cmd"
+	diceerrors "github.com/dicedb/dice/internal/errors"
 )
 
 const (
@@ -33,11 +34,8 @@
 	Members     = "members"
 	Index       = "index"
 	JSON        = "json"
-<<<<<<< HEAD
 	QWatch      = "Q.WATCH"
-=======
 	ABORT       = "ABORT"
->>>>>>> 20839013
 )
 
 func ParseHTTPRequest(r *http.Request) (*cmd.DiceDBCmd, error) {
