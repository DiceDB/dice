package utils

import (
<<<<<<< HEAD
	bytes_ext "bytes"
=======
	"encoding/base64"
>>>>>>> fb61f0aa
	"encoding/json"
	"errors"
	"fmt"
	"io"
	"net/http"
	"regexp"
	"strconv"
	"strings"

	"github.com/dicedb/dice/internal/cmd"
	diceerrors "github.com/dicedb/dice/internal/errors"
)

const (
	Key              = "key"
	Keys             = "keys"
	KeyPrefix        = "key_prefix"
	Field            = "field"
	Path             = "path"
	Value            = "value"
	Values           = "values"
	User             = "user"
	Password         = "password"
	Seconds          = "seconds"
	KeyValues        = "key_values"
	True             = "true"
	QwatchQuery      = "query"
	Offset           = "offset"
	Member           = "member"
	Members          = "members"
	Index            = "index"
	JSON             = "json"
	QWatch           = "Q.WATCH"
	ABORT            = "ABORT"
	IsByteEncodedVal = "isByteEncodedVal"
)

func ParseHTTPRequest(r *http.Request) (*cmd.DiceDBCmd, error) {
	commandParts := strings.Split(strings.TrimPrefix(r.URL.Path, "/"), "/")
	if len(commandParts) == 0 {
		return nil, errors.New("invalid command")
	}

	command := strings.ToUpper(commandParts[0])

	var subcommand string
	if len(commandParts) > 1 {
		subcommand = strings.ToUpper(commandParts[1])
	}

	var args []string

	// Handle subcommand and multiple arguments
	if subcommand != "" {
		args = append(args, subcommand)
	}

	// Extract query parameters
	queryParams := r.URL.Query()
	keyPrefix := queryParams.Get(KeyPrefix)

	if keyPrefix != "" && command == JSONIngest {
		args = append(args, keyPrefix)
	}
	// Step 1: Handle JSON body if present
	if r.Body != nil {
		body, err := io.ReadAll(r.Body)
		if err != nil {
			return nil, err
		}

		if len(body) > 0 {
			var jsonBody map[string]interface{}
			if err := unmarshalRequestBody(body, &jsonBody); err != nil {
				fmt.Println("Error unmarshaling body:", err)
				return nil, err
			}

			if len(jsonBody) == 0 && command != ABORT {
				return nil, fmt.Errorf("empty JSON object")
			}

			// Define keys to exclude and process their values first
			// Update as we support more commands
			processPriorityKeys(jsonBody, &args)

			// Process remaining keys in the JSON body
			for key, val := range jsonBody {
				switch v := val.(type) {
				case string:
					// Handle unary operations like 'nx' where value is "true"
					args = append(args, key)
					if !strings.EqualFold(v, True) {
						args = append(args, v)
					}
				case map[string]interface{}, []interface{}:
					// Marshal nested JSON structures back into a string
					jsonValue, err := json.Marshal(v)
					if err != nil {
						return nil, err
					}
					args = append(args, string(jsonValue))
				default:
					args = append(args, key)
					// Append other types as strings
					value := fmt.Sprintf("%v", v)
					if !strings.EqualFold(value, True) {
						args = append(args, value)
					}
				}
			}
		}
	}

	// Step 2: Return the constructed DiceDB command
	return &cmd.DiceDBCmd{
		Cmd:  command,
		Args: args,
	}, nil
}

func ParseWebsocketMessage(msg []byte) (*cmd.DiceDBCmd, error) {
	cmdStr := strings.TrimSpace(string(msg))
	if cmdStr == "" {
		return nil, diceerrors.ErrEmptyCommand
	}

	var command string
	idx := strings.Index(cmdStr, " ")
	// handle commands with no args
	if idx == -1 {
		command = strings.ToUpper(cmdStr)
		return &cmd.DiceDBCmd{
			Cmd:  command,
			Args: nil,
		}, nil
	}

	// handle commands with args
	command = strings.ToUpper(cmdStr[:idx])
	cmdStr = cmdStr[idx+1:]

	regexPattern := `"(.*?)"|'(.*?)'|(\S+)`
	re := regexp.MustCompile(regexPattern)
	matches := re.FindAllStringSubmatch(cmdStr, -1)

	var cmdArr []string // args

	// handle qwatch commands
	if command == QWatch {
		// remove quotes from query string
		cmdStr, err := strconv.Unquote(cmdStr)
		if err != nil {
			return nil, fmt.Errorf("error parsing q.watch query: %v", err)
		}
		cmdArr = []string{cmdStr}
	} else {
		// handle other commands
		for _, match := range matches {
			if match[1] != "" {
				cmdArr = append(cmdArr, match[1])
			} else if match[2] != "" {
				cmdArr = append(cmdArr, match[2])
			} else {
				cmdArr = append(cmdArr, match[3])
			}
		}
	}

	// if key prefix is empty for JSON.INGEST command
	// add "" to cmdArr
	if command == JSONIngest && len(cmdArr) == 2 {
		cmdArr = append([]string{""}, cmdArr...)
	}

	return &cmd.DiceDBCmd{
		Cmd:  command,
		Args: cmdArr,
	}, nil
}

func processPriorityKeys(jsonBody map[string]interface{}, args *[]string) {
	for _, key := range getPriorityKeys() {
		if val, exists := jsonBody[key]; exists {
			switch key {
			case Keys, Members:
				for _, v := range val.([]interface{}) {
					*args = append(*args, fmt.Sprintf("%v", v))
				}
			case JSON:
				jsonValue, _ := json.Marshal(val)
				*args = append(*args, string(jsonValue))
			case KeyValues:
				for k, v := range val.(map[string]interface{}) {
					*args = append(*args, k, fmt.Sprintf("%v", v))
				}
			case Value:
				if _, ok := jsonBody[IsByteEncodedVal]; ok {
					*args = append(*args, formatValue(true, val))
				} else {
					*args = append(*args, formatValue(false, val))
				}
				// Delete the byte encoded val key as it's not required once value is decoded
				delete(jsonBody, IsByteEncodedVal)
			case Values:
				for _, v := range val.([]interface{}) {
					*args = append(*args, fmt.Sprintf("%v", v))
				}
			default:
				*args = append(*args, fmt.Sprintf("%v", val))
			}
			delete(jsonBody, key)
		}
	}
}

func getPriorityKeys() []string {
	return []string{
		Key, Keys, Field, Path, JSON, Index, Value, Values, Seconds, User, Password,
		KeyValues, QwatchQuery, Offset, Member, Members,
	}
}

func formatValue(isByteEncodedVal bool, val interface{}) string {
	switch v := val.(type) {
	case string:
		if isByteEncodedVal && isBase64Encoded(v) {
			decoded, err := base64.StdEncoding.DecodeString(v)
			if err == nil {
				// Replace the base64 string with the decoded `[]byte`
				return string(decoded)
			}
		}
		return v
	default:
		jsonBytes, _ := json.Marshal(v)
		return string(jsonBytes)
	}
}

<<<<<<< HEAD
func unmarshalRequestBody(data []byte, v *map[string]interface{}) error {
	var rawMap map[string]interface{}

	if err := json.Unmarshal(data, &rawMap); err != nil {
		return err
	}

	for key, val := range rawMap {
		switch val := val.(type) {
		case float64:
			// force check whether the float64 value is a big integer
			// if it is, typecast it and set the value for the key in the rawMap
			if val == float64(int64(val)) {
				rawMap[key] = json.Number(strconv.FormatInt(int64(val), 10))
			}
		case map[string]interface{}:
			jsonValue, err := json.Marshal(val)
			if err != nil {
				return err
			}
			// recursively unmarshal nested JSON body
			var nestedMap map[string]interface{}
			if err := unmarshalRequestBody(jsonValue, &nestedMap); err != nil {
				return err
			}
			rawMap[key] = nestedMap
		case []interface{}:
			for i, item := range val {
				if nestedMap, ok := item.(map[string]interface{}); ok {
					jsonValue, err := json.Marshal(nestedMap)
					if err != nil {
						return err
					}
					// recursively unmarshal nested JSON body
					var nestedNestedMap map[string]interface{}
					if err := unmarshalRequestBody(jsonValue, &nestedNestedMap); err != nil {
						return err
					}
					val[i] = nestedNestedMap
				}
			}
		}
	}

	bytes, err := json.Marshal(rawMap)
	if err != nil {
		return err
	}

	decoder := json.NewDecoder(bytes_ext.NewReader(bytes))
	decoder.UseNumber() // Ensures all numbers are kept as json.Number
	return decoder.Decode(&v)

=======
func isBase64Encoded(s string) bool {
	if len(s)%4 == 0 && s != "" {
		for _, r := range s {
			if !(r >= 'A' && r <= 'Z') && !(r >= 'a' && r <= 'z') && !(r >= '0' && r <= '9') && r != '+' && r != '/' && r != '=' {
				return false
			}
		}
		return true
	}
	return false
>>>>>>> fb61f0aa
}<|MERGE_RESOLUTION|>--- conflicted
+++ resolved
@@ -1,11 +1,8 @@
 package utils
 
 import (
-<<<<<<< HEAD
 	bytes_ext "bytes"
-=======
 	"encoding/base64"
->>>>>>> fb61f0aa
 	"encoding/json"
 	"errors"
 	"fmt"
@@ -246,7 +243,18 @@
 	}
 }
 
-<<<<<<< HEAD
+func isBase64Encoded(s string) bool {
+	if len(s)%4 == 0 && s != "" {
+		for _, r := range s {
+			if !(r >= 'A' && r <= 'Z') && !(r >= 'a' && r <= 'z') && !(r >= '0' && r <= '9') && r != '+' && r != '/' && r != '=' {
+				return false
+			}
+		}
+		return true
+	}
+	return false
+}
+
 func unmarshalRequestBody(data []byte, v *map[string]interface{}) error {
 	var rawMap map[string]interface{}
 
@@ -300,16 +308,4 @@
 	decoder.UseNumber() // Ensures all numbers are kept as json.Number
 	return decoder.Decode(&v)
 
-=======
-func isBase64Encoded(s string) bool {
-	if len(s)%4 == 0 && s != "" {
-		for _, r := range s {
-			if !(r >= 'A' && r <= 'Z') && !(r >= 'a' && r <= 'z') && !(r >= '0' && r <= '9') && r != '+' && r != '/' && r != '=' {
-				return false
-			}
-		}
-		return true
-	}
-	return false
->>>>>>> fb61f0aa
 }