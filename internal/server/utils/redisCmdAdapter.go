--- conflicted
+++ resolved
@@ -5,10 +5,7 @@
 	"encoding/json"
 	"errors"
 	"fmt"
-<<<<<<< HEAD
-
-=======
->>>>>>> a6575735
+
 	"io"
 	"net/http"
 	"regexp"
