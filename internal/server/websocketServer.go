package server

import (
	"bytes"
	"context"
	"encoding/json"
	"errors"
	"fmt"
	"log/slog"
	"net"
	"net/http"
	"os"
	"strconv"
	"sync"
	"syscall"
	"time"

	"github.com/dicedb/dice/internal/server/abstractserver"

	"github.com/dicedb/dice/config"
	"github.com/dicedb/dice/internal/clientio"
	"github.com/dicedb/dice/internal/cmd"
	"github.com/dicedb/dice/internal/comm"
	diceerrors "github.com/dicedb/dice/internal/errors"
	"github.com/dicedb/dice/internal/ops"
	"github.com/dicedb/dice/internal/server/utils"
	"github.com/dicedb/dice/internal/shard"
	"github.com/gorilla/websocket"
	"golang.org/x/exp/rand"
)

const Qwatch = "Q.WATCH"
const Qunwatch = "Q.UNWATCH"

type QuerySubscription struct {
	Subscribe          bool // true for subscribe, not used for unsubscribe
	Cmd                *cmd.DiceDBCmd
	ClientIdentifierID uint32
	Client             *websocket.Conn
}

type WebsocketServer struct {
	abstractserver.AbstractServer
	shardManager       *shard.ShardManager
	ioChan             chan *ops.StoreResponse
	websocketServer    *http.Server
	upgrader           websocket.Upgrader
	subscriptionChan   chan QuerySubscription // to subscribe clients
	subscribedClients  sync.Map               // to maintain records of subscribed clients
	qwatchResponseChan chan comm.QwatchResponse
	shutdownChan       chan struct{}
	mu                 sync.Mutex
}

func NewWebSocketServer(shardManager *shard.ShardManager, port int) *WebsocketServer {
	mux := http.NewServeMux()
	srv := &http.Server{
		Addr:              fmt.Sprintf(":%d", port),
		Handler:           mux,
		ReadHeaderTimeout: 5 * time.Second,
	}

	upgrader := websocket.Upgrader{
		CheckOrigin: func(r *http.Request) bool { return true },
	}

	websocketServer := &WebsocketServer{
		shardManager:       shardManager,
		ioChan:             make(chan *ops.StoreResponse, 1000),
		websocketServer:    srv,
		upgrader:           upgrader,
		subscriptionChan:   make(chan QuerySubscription),
		subscribedClients:  sync.Map{},
		qwatchResponseChan: make(chan comm.QwatchResponse),
		shutdownChan:       make(chan struct{}),
	}

	mux.HandleFunc("/", websocketServer.WebsocketHandler)
	return websocketServer
}

func (s *WebsocketServer) Run(ctx context.Context) error {
	var wg sync.WaitGroup
	var err error

	wsCtx, cancelWS := context.WithCancel(ctx)
	defer cancelWS()

	s.shardManager.RegisterWorker("wsServer", s.ioChan, nil)

	// start server
	wg.Add(1)
	go func() {
		defer wg.Done()
		slog.Info("also listenting WebSocket on", slog.String("port", s.websocketServer.Addr[1:]))
		err = s.websocketServer.ListenAndServe()
		if err != nil && !errors.Is(err, http.ErrServerClosed) {
			slog.Error("error while listenting on WebSocket", slog.Any("error", err))
		}
	}()

	// shutdown server gracefully
	wg.Add(1)
	go func() {
		defer wg.Done()
		select {
		case <-ctx.Done():
		case <-s.shutdownChan:
			err = diceerrors.ErrAborted
			slog.Debug("Shutting down Websocket Server", slog.Any("time", time.Now()))
		}

		shutdownErr := s.websocketServer.Shutdown(wsCtx)
		if shutdownErr != nil {
			slog.Error("Websocket Server shutdown failed:", slog.Any("error", shutdownErr))
			return
		}
	}()

	// listen for Q.WATCH subscriptions
	wg.Add(1)
	go func() {
		defer wg.Done()
		s.listenForSubscriptions(wsCtx)
	}()

	// process Q.WATCH updates
	wg.Add(1)
	go func() {
		defer wg.Done()
		s.processQwatchUpdates(wsCtx)
	}()

	wg.Wait()
	return err
}

func (s *WebsocketServer) WebsocketHandler(w http.ResponseWriter, r *http.Request) {
	// upgrade http connection to websocket
	conn, err := s.upgrader.Upgrade(w, r, nil)
	if err != nil {
		return
	}

	// closing handshake
	defer func() {
		s.mu.Lock()
		defer s.mu.Unlock()
		_ = conn.WriteMessage(websocket.CloseMessage, websocket.FormatCloseMessage(websocket.CloseNormalClosure, "close 1000 (normal)"))
		conn.Close()
	}()

	maxRetries := config.DiceConfig.WebSocket.MaxWriteResponseRetries
	for {
		// read incoming message
		_, msg, err := conn.ReadMessage()
		if err != nil {
			// acceptable close errors
			errs := []int{websocket.CloseNormalClosure, websocket.CloseGoingAway, websocket.CloseAbnormalClosure}
			if !websocket.IsCloseError(err, errs...) {
				slog.Warn("failed to read message from client", slog.Any("error", err))
			}
			break
		}

		// parse message
		diceDBCmd, err := utils.ParseWebsocketMessage(msg)
		if errors.Is(err, diceerrors.ErrEmptyCommand) {
			continue
		} else if err != nil {
<<<<<<< HEAD
			msg := fmt.Sprintf("error: parsing failed: %v", err)
			if err := s.writeResponseWithRetries(conn, []byte(msg), maxRetries); err != nil {
				s.logger.Debug(fmt.Sprintf("Error writing message: %v", err))
=======
			if err := s.writeResponseWithRetries(conn, []byte("error: parsing failed"), maxRetries); err != nil {
				slog.Debug(fmt.Sprintf("Error writing message: %v", err))
>>>>>>> b21c735c
			}
			continue
		}

		// TODO - on abort, close client connection instead of closing server?
		if diceDBCmd.Cmd == Abort {
			close(s.shutdownChan)
			break
		}

<<<<<<< HEAD
=======
		if unimplementedCommandsWebsocket[diceDBCmd.Cmd] {
			if err := s.writeResponseWithRetries(conn, []byte("Command is not implemented with Websocket"), maxRetries); err != nil {
				slog.Debug(fmt.Sprintf("Error writing message: %v", err))
			}
			continue
		}

>>>>>>> b21c735c
		// create request
		sp := &ops.StoreOp{
			Cmd:         diceDBCmd,
			WorkerID:    "wsServer",
			ShardID:     0,
			WebsocketOp: true,
		}

		// subscribe
		if diceDBCmd.Cmd == Qwatch {
			id := generateUniqueInt32(r)
			sp.Client = comm.NewHTTPQwatchClient(s.qwatchResponseChan, id)
			fmt.Println("id is: ", id)
			s.subscribe(conn, diceDBCmd, id)
		}

		// unsubscribe
		if diceDBCmd.Cmd == Qunwatch {
			s.unsubscribe(conn, diceDBCmd)

			id, err := strconv.Atoi(diceDBCmd.Args[0])
			if err != nil {
				msg := fmt.Sprintf("invalid client id: %v. err: %v", diceDBCmd.Args[0], err)
				s.writeResponseWithRetries(conn, []byte(msg), maxRetries)
			}
			sp.Client = comm.NewHTTPQwatchClient(s.qwatchResponseChan, uint32(id))

			diceDBCmd.Args = diceDBCmd.Args[1:] // pop clientID
		}

		// execute command
		s.shardManager.GetShard(0).ReqChan <- sp
		resp := <-s.ioChan
		if err := s.processResponse(conn, diceDBCmd, resp); err != nil {
			break
		}
	}
}

func (s *WebsocketServer) subscribe(conn *websocket.Conn, diceDBCmd *cmd.DiceDBCmd, id uint32) {
	// subscribe client
	event := QuerySubscription{
		Subscribe:          true,
		Cmd:                diceDBCmd,
		ClientIdentifierID: id,
		Client:             conn,
	}
	s.subscriptionChan <- event
}

func (s *WebsocketServer) unsubscribe(conn *websocket.Conn, diceDBCmd *cmd.DiceDBCmd) {
	maxRetries := config.DiceConfig.WebSocket.MaxWriteResponseRetries
	// convert id
	id, err := strconv.Atoi(diceDBCmd.Args[0])
	if err != nil {
		msg := fmt.Sprintf("invalid client id: %v. err: %v", diceDBCmd.Args[0], err)
		s.writeResponseWithRetries(conn, []byte(msg), maxRetries)
	}

	// check if client exits
	_, err = s.getClientById(uint32(id))
	if err != nil {
		msg := fmt.Sprintf("error getting client: %v", err)
		s.writeResponseWithRetries(conn, []byte(msg), maxRetries)
	}

	// remove client
	s.deleteClientById(uint32(id))
}

func (s *WebsocketServer) listenForSubscriptions(ctx context.Context) {
	for {
		select {
		case event := <-s.subscriptionChan:
			if event.Subscribe {
				s.subscribedClients.LoadOrStore(event.ClientIdentifierID, event.Client)
			}
		case <-s.shutdownChan:
			return
		case <-ctx.Done():
			return
		}
	}
}

func (s *WebsocketServer) processQwatchUpdates(ctx context.Context) {
	for {
		select {
		case resp := <-s.qwatchResponseChan:
<<<<<<< HEAD
			client, err := s.getClientById(resp.ClientIdentifierID)
			if err != nil {
				s.logger.Error("message received but client not found or invalid", slog.Any("error", err))
=======
			client, ok := s.subscribedClients.Load(resp.ClientIdentifierID)
			if !ok {
				slog.Debug("message received but client not found", slog.Any("clientIdentifierID", resp.ClientIdentifierID))
				continue
			}
			conn, ok := client.(*websocket.Conn)
			if !ok {
				slog.Debug("error typecasting client to *websocket.Conn")
				continue
>>>>>>> b21c735c
			}

			dicDBCmd := &cmd.DiceDBCmd{
				Cmd:  Qwatch,
				Args: []string{},
			}

<<<<<<< HEAD
			if err := s.processResponse(client, dicDBCmd, resp); err != nil {
				s.logger.Debug("Error writing qwatch update to client", slog.Any("clientIdentifierID", resp.ClientIdentifierID), slog.Any("error", err))
=======
			if err := s.processResponse(conn, dicDBCmd, resp); err != nil {
				slog.Debug("Error writing response to client. Shutting down goroutine for q.watch updates", slog.Any("clientIdentifierID", resp.ClientIdentifierID), slog.Any("error", err))
>>>>>>> b21c735c
				continue
			}
		case <-s.shutdownChan:
			return
		case <-ctx.Done():
			return
		}
	}
}

func (s *WebsocketServer) processResponse(conn *websocket.Conn, diceDBCmd *cmd.DiceDBCmd, response interface{}) error {
	var result interface{}
	var err error
	maxRetries := config.DiceConfig.WebSocket.MaxWriteResponseRetries

	// check response type
	switch resp := response.(type) {
	case comm.QwatchResponse:
		result = resp.Result
		err = resp.Error
	case *ops.StoreResponse:
		result = resp.EvalResponse.Result
		err = resp.EvalResponse.Error
	default:
		slog.Debug("Unsupported response type")
		if err := s.writeResponseWithRetries(conn, []byte("error: 500 Internal Server Error"), maxRetries); err != nil {
			slog.Debug(fmt.Sprintf("Error writing message: %v", err))
			return fmt.Errorf("error writing response: %v", err)
		}
		return nil
	}

	_, ok := WorkerCmdsMeta[diceDBCmd.Cmd]
	respArr := []string{
		"(nil)",  // Represents a RESP Nil Bulk String, which indicates a null value.
		"OK",     // Represents a RESP Simple String with value "OK".
		"QUEUED", // Represents a Simple String indicating that a command has been queued.
		"0",      // Represents a RESP Integer with value 0.
		"1",      // Represents a RESP Integer with value 1.
		"-1",     // Represents a RESP Integer with value -1.
		"-2",     // Represents a RESP Integer with value -2.
		"*0",     // Represents an empty RESP Array.
	}

	var responseValue interface{}
	// TODO: Remove this conditional check and if (true) condition when all commands are migrated
	if !ok {
		var rp *clientio.RESPParser
		if err != nil {
			rp = clientio.NewRESPParser(bytes.NewBuffer([]byte(err.Error())))
		} else {
			rp = clientio.NewRESPParser(bytes.NewBuffer(result.([]byte)))
		}

		responseValue, err = rp.DecodeOne()
		if err != nil {
			slog.Debug("Error decoding response", "error", err)
			if err := s.writeResponseWithRetries(conn, []byte("error: 500 Internal Server Error"), maxRetries); err != nil {
				slog.Debug(fmt.Sprintf("Error writing message: %v", err))
				return fmt.Errorf("error writing response: %v", err)
			}
			return nil
		}
	} else {
		if err != nil {
			responseValue = err.Error()
		} else {
			responseValue = result
		}
	}

	if val, ok := responseValue.(clientio.RespType); ok {
		responseValue = respArr[val]
	}

	if bt, ok := responseValue.([]byte); ok {
		responseValue = string(bt)
	}

	respBytes, err := json.Marshal(responseValue)
	if err != nil {
		slog.Debug("Error marshaling json", "error", err)
		if err := s.writeResponseWithRetries(conn, []byte("error: marshaling json"), maxRetries); err != nil {
			slog.Debug(fmt.Sprintf("Error writing message: %v", err))
			return fmt.Errorf("error writing response: %v", err)
		}
		return nil
	}

	// success
	if err := s.writeResponseWithRetries(conn, respBytes, config.DiceConfig.WebSocket.MaxWriteResponseRetries); err != nil {
		slog.Debug(fmt.Sprintf("Error writing message: %v", err))
		return fmt.Errorf("error writing response: %v", err)
	}

	return nil
}

func (s *WebsocketServer) getClientById(id uint32) (*websocket.Conn, error) {
	client, ok := s.subscribedClients.Load(id)
	if !ok {
		return nil, fmt.Errorf("client not found: %v", id)
	}
	conn, ok := client.(*websocket.Conn)
	if !ok {
		return nil, fmt.Errorf("error typecasting client")
	}
	return conn, nil
}

func (s *WebsocketServer) deleteClientById(id uint32) {
	s.subscribedClients.Delete(id)
}

func (s *WebsocketServer) writeResponseWithRetries(conn *websocket.Conn, text []byte, maxRetries int) error {
	s.mu.Lock()
	defer s.mu.Unlock()
	return WriteResponseWithRetries(conn, text, maxRetries)
}

// WriteResponseWithRetries wrties response with retries for transient errors
func WriteResponseWithRetries(conn *websocket.Conn, text []byte, maxRetries int) error {
	for attempts := 0; attempts < maxRetries; attempts++ {
		// Set a write deadline
		if err := conn.SetWriteDeadline(time.Now().Add(config.DiceConfig.WebSocket.WriteResponseTimeout)); err != nil {
			slog.Error(fmt.Sprintf("Error setting write deadline: %v", err))
			return err
		}

		// Attempt to write message
		err := conn.WriteMessage(websocket.TextMessage, text)
		if err == nil {
			break // Exit loop if write succeeds
		}

		// Handle network errors
		var netErr *net.OpError
		if !errors.As(err, &netErr) {
			return fmt.Errorf("error writing message: %w", err)
		}

		opErr, ok := netErr.Err.(*os.SyscallError)
		if !ok {
			return fmt.Errorf("network operation error: %w", err)
		}

		if opErr.Syscall != "write" {
			return fmt.Errorf("unexpected syscall error: %w", err)
		}

		switch opErr.Err {
		case syscall.EPIPE:
			return fmt.Errorf("broken pipe: %w", err)
		case syscall.ECONNRESET:
			return fmt.Errorf("connection reset by peer: %w", err)
		case syscall.ENOBUFS:
			return fmt.Errorf("no buffer space available: %w", err)
		case syscall.EAGAIN:
			// Exponential backoff with jitter
			backoffDuration := time.Duration(attempts+1)*100*time.Millisecond + time.Duration(rand.Intn(50))*time.Millisecond

			slog.Warn(fmt.Sprintf(
				"Temporary issue (EAGAIN) on attempt %d. Retrying in %v...",
				attempts+1, backoffDuration,
			))

			time.Sleep(backoffDuration)
			continue
		default:
			return fmt.Errorf("write error: %w", err)
		}
	}

	return nil
}<|MERGE_RESOLUTION|>--- conflicted
+++ resolved
@@ -168,14 +168,9 @@
 		if errors.Is(err, diceerrors.ErrEmptyCommand) {
 			continue
 		} else if err != nil {
-<<<<<<< HEAD
 			msg := fmt.Sprintf("error: parsing failed: %v", err)
 			if err := s.writeResponseWithRetries(conn, []byte(msg), maxRetries); err != nil {
-				s.logger.Debug(fmt.Sprintf("Error writing message: %v", err))
-=======
-			if err := s.writeResponseWithRetries(conn, []byte("error: parsing failed"), maxRetries); err != nil {
 				slog.Debug(fmt.Sprintf("Error writing message: %v", err))
->>>>>>> b21c735c
 			}
 			continue
 		}
@@ -186,16 +181,6 @@
 			break
 		}
 
-<<<<<<< HEAD
-=======
-		if unimplementedCommandsWebsocket[diceDBCmd.Cmd] {
-			if err := s.writeResponseWithRetries(conn, []byte("Command is not implemented with Websocket"), maxRetries); err != nil {
-				slog.Debug(fmt.Sprintf("Error writing message: %v", err))
-			}
-			continue
-		}
-
->>>>>>> b21c735c
 		// create request
 		sp := &ops.StoreOp{
 			Cmd:         diceDBCmd,
@@ -285,21 +270,9 @@
 	for {
 		select {
 		case resp := <-s.qwatchResponseChan:
-<<<<<<< HEAD
 			client, err := s.getClientById(resp.ClientIdentifierID)
 			if err != nil {
-				s.logger.Error("message received but client not found or invalid", slog.Any("error", err))
-=======
-			client, ok := s.subscribedClients.Load(resp.ClientIdentifierID)
-			if !ok {
-				slog.Debug("message received but client not found", slog.Any("clientIdentifierID", resp.ClientIdentifierID))
-				continue
-			}
-			conn, ok := client.(*websocket.Conn)
-			if !ok {
-				slog.Debug("error typecasting client to *websocket.Conn")
-				continue
->>>>>>> b21c735c
+				slog.Debug("message received but client not found or invalid", slog.Any("error", err))
 			}
 
 			dicDBCmd := &cmd.DiceDBCmd{
@@ -307,13 +280,8 @@
 				Args: []string{},
 			}
 
-<<<<<<< HEAD
 			if err := s.processResponse(client, dicDBCmd, resp); err != nil {
-				s.logger.Debug("Error writing qwatch update to client", slog.Any("clientIdentifierID", resp.ClientIdentifierID), slog.Any("error", err))
-=======
-			if err := s.processResponse(conn, dicDBCmd, resp); err != nil {
 				slog.Debug("Error writing response to client. Shutting down goroutine for q.watch updates", slog.Any("clientIdentifierID", resp.ClientIdentifierID), slog.Any("error", err))
->>>>>>> b21c735c
 				continue
 			}
 		case <-s.shutdownChan:
