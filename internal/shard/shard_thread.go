package shard

import (
	"context"
	"fmt"
	"sync"
	"time"

	"log/slog"

	"github.com/dicedb/dice/config"
	diceerrors "github.com/dicedb/dice/internal/errors"
	"github.com/dicedb/dice/internal/eval"
	"github.com/dicedb/dice/internal/ops"
	"github.com/dicedb/dice/internal/server/utils"
	dstore "github.com/dicedb/dice/internal/store"
)

type ShardID int8

type ShardError struct {
	shardID ShardID // shardID is the ID of the shard that encountered the error
	err     error   // err is the error that occurred
}

type ShardThread struct {
	id               ShardID                            // id is the unique identifier for the shard.
	store            *dstore.Store                      // store that the shard is responsible for.
	ReqChan          chan *ops.StoreOp                  // ReqChan is this shard's channel for receiving requests.
	workerMap        map[string]chan *ops.StoreResponse // workerMap maps workerID to its unique response channel
	workerMutex      sync.RWMutex                       // workerMutex is the workerMap's mutex for thread safety.
	errorChan        chan *ShardError                   // errorChan is the channel for sending system-level errors.
	lastCronExecTime time.Time                          // lastCronExecTime is the last time the shard executed cron tasks.
	cronFrequency    time.Duration                      // cronFrequency is the frequency at which the shard executes cron tasks.
	logger           *slog.Logger                       // logger is the logger for the shard.
}

// NewShardThread creates a new ShardThread instance with the given shard id and error channel.
func NewShardThread(id ShardID, errorChan chan *ShardError, watchChan chan dstore.WatchEvent, logger *slog.Logger) *ShardThread {
	return &ShardThread{
		id:               id,
		store:            dstore.NewStore(watchChan),
		ReqChan:          make(chan *ops.StoreOp, 1000),
		workerMap:        make(map[string]chan *ops.StoreResponse),
		errorChan:        errorChan,
		lastCronExecTime: utils.GetCurrentTime(),
		cronFrequency:    config.DiceConfig.Server.ShardCronFrequency,
		logger:           logger,
	}
}

// Start starts the shard thread, listening for incoming requests.
func (shard *ShardThread) Start(ctx context.Context) {
	ticker := time.NewTicker(shard.cronFrequency)
	defer ticker.Stop()

	for {
		select {
		case op := <-shard.ReqChan:
			shard.processRequest(op)
		case <-ticker.C:
			shard.runCronTasks()
		case <-ctx.Done():
			shard.cleanup()
			return
		}
	}
}

// runCronTasks runs the cron tasks for the shard. This includes deleting expired keys.
func (shard *ShardThread) runCronTasks() {
	dstore.DeleteExpiredKeys(shard.store)
	shard.lastCronExecTime = utils.GetCurrentTime()
}

func (shard *ShardThread) registerWorker(workerID string, workerChan chan *ops.StoreResponse) {
	shard.workerMutex.Lock()
	shard.workerMap[workerID] = workerChan
	shard.workerMutex.Unlock()
}

func (shard *ShardThread) unregisterWorker(workerID string) {
	shard.workerMutex.Lock()
	delete(shard.workerMap, workerID)
	shard.workerMutex.Unlock()
}

// processRequest processes a Store operation for the shard.
func (shard *ShardThread) processRequest(op *ops.StoreOp) {
	resp := eval.ExecuteCommand(op.Cmd, op.Client, shard.store, op.HTTPOp)

	shard.workerMutex.RLock()
	workerChan, ok := shard.workerMap[op.WorkerID]
	shard.workerMutex.RUnlock()

<<<<<<< HEAD
	if !ok {
=======
	if ok {
		workerChan <- &ops.StoreResponse{
			RequestID:    op.RequestID,
			EvalResponse: resp,
		}
	} else {
>>>>>>> 7eae1568
		shard.errorChan <- &ShardError{shardID: shard.id, err: fmt.Errorf(diceerrors.WorkerNotFoundErr, op.WorkerID)}
		return
	}

	workerChan <- &ops.StoreResponse{
		RequestID: op.RequestID,
		Result:    resp,
	}
}

<<<<<<< HEAD
func (shard *ShardThread) executeCommand(op *ops.StoreOp) []byte {
	diceCmd, ok := eval.DiceCmds[op.Cmd.Cmd]
	if !ok {
		return diceerrors.NewErrWithFormattedMessage("unknown command '%s', with args beginning with: %s", op.Cmd.Cmd, strings.Join(op.Cmd.Args, " "))
	}

	// The following commands could be handled at the shard level, however, we can randomly let any shard handle them
	// to reduce load on main server.
	switch diceCmd.Name {
	case "SUBSCRIBE", "QWATCH":
		return eval.EvalQWATCH(op, shard.store)
	case "UNSUBSCRIBE", "QUNWATCH":
		return eval.EvalQUNWATCH(op)
	case auth.AuthCmd:
		return eval.EvalAUTH(op.Cmd.Args, op.Client)
	case "ABORT":
		return clientio.RespOK
	default:
		return diceCmd.Eval(op.Cmd.Args, shard.store)
	}
}

=======
>>>>>>> 7eae1568
// cleanup handles cleanup logic when the shard stops.
func (shard *ShardThread) cleanup() {
	close(shard.ReqChan)
	if !config.DiceConfig.Server.WriteAOFOnCleanup {
		slog.Info("Skipping AOF dump.")
		return
	}

	eval.EvalBGREWRITEAOF([]string{}, shard.store)
}<|MERGE_RESOLUTION|>--- conflicted
+++ resolved
@@ -87,57 +87,23 @@
 
 // processRequest processes a Store operation for the shard.
 func (shard *ShardThread) processRequest(op *ops.StoreOp) {
-	resp := eval.ExecuteCommand(op.Cmd, op.Client, shard.store, op.HTTPOp)
+	resp := eval.ExecuteCommand(op.Cmd, op.Client, shard.store, op.HTTPOp, op.HTTPClientRespWriter, op.RequestID)
 
 	shard.workerMutex.RLock()
 	workerChan, ok := shard.workerMap[op.WorkerID]
 	shard.workerMutex.RUnlock()
 
-<<<<<<< HEAD
 	if !ok {
-=======
-	if ok {
-		workerChan <- &ops.StoreResponse{
-			RequestID:    op.RequestID,
-			EvalResponse: resp,
-		}
-	} else {
->>>>>>> 7eae1568
 		shard.errorChan <- &ShardError{shardID: shard.id, err: fmt.Errorf(diceerrors.WorkerNotFoundErr, op.WorkerID)}
 		return
 	}
 
 	workerChan <- &ops.StoreResponse{
-		RequestID: op.RequestID,
-		Result:    resp,
+		RequestID:    op.RequestID,
+		EvalResponse: resp,
 	}
 }
 
-<<<<<<< HEAD
-func (shard *ShardThread) executeCommand(op *ops.StoreOp) []byte {
-	diceCmd, ok := eval.DiceCmds[op.Cmd.Cmd]
-	if !ok {
-		return diceerrors.NewErrWithFormattedMessage("unknown command '%s', with args beginning with: %s", op.Cmd.Cmd, strings.Join(op.Cmd.Args, " "))
-	}
-
-	// The following commands could be handled at the shard level, however, we can randomly let any shard handle them
-	// to reduce load on main server.
-	switch diceCmd.Name {
-	case "SUBSCRIBE", "QWATCH":
-		return eval.EvalQWATCH(op, shard.store)
-	case "UNSUBSCRIBE", "QUNWATCH":
-		return eval.EvalQUNWATCH(op)
-	case auth.AuthCmd:
-		return eval.EvalAUTH(op.Cmd.Args, op.Client)
-	case "ABORT":
-		return clientio.RespOK
-	default:
-		return diceCmd.Eval(op.Cmd.Args, shard.store)
-	}
-}
-
-=======
->>>>>>> 7eae1568
 // cleanup handles cleanup logic when the shard stops.
 func (shard *ShardThread) cleanup() {
 	close(shard.ReqChan)
