--- conflicted
+++ resolved
@@ -5,7 +5,6 @@
 	"fmt"
 	"strings"
 	"sync"
-	"testing"
 	"time"
 
 	"github.com/charmbracelet/log"
@@ -130,16 +129,11 @@
 // cleanup handles cleanup logic when the shard stops.
 func (shard *ShardThread) cleanup() {
 	close(shard.ReqChan)
-<<<<<<< HEAD
-	if testing.Testing() {
-		// Avoiding AOF dump in case of testing env
-=======
 	if config.WriteAOFOnCleanup {
 		// Avoiding AOF dump for test enabled environments as
 		// the tests were taking longer due to background tasks which exceeded the WaitDelay,
 		// thus causing the test process to be forcibly terminated.
 		log.Info("Skipping AOF dump as test env enabled.")
->>>>>>> 7204ba13
 		return
 	}
 
