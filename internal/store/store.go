--- conflicted
+++ resolved
@@ -122,19 +122,6 @@
 	}
 }
 
-<<<<<<< HEAD
-func (store *Store) getHelper(k string, touch bool) *Obj {
-	var v *Obj
-	withLocks(func() {
-		v, _ = store.store.Get(k)
-		if v != nil {
-			if hasExpired(v, store) {
-				store.deleteKey(k, v)
-				v = nil
-			} else if touch {
-				v.LastAccessedAt = getLastAccessedAt(v.LastAccessedAt)
-			}
-=======
 // getHelper is a helper function to get the object from the store. It also updates the last accessed time if touch is true.
 func (store *Store) getHelper(k string, touch bool) *object.Obj {
 	var v *object.Obj
@@ -144,29 +131,12 @@
 			store.deleteKey(k, v)
 			v = nil
 		} else if touch {
-			v.LastAccessedAt = getCurrentClock()
->>>>>>> c392d6e3
+			v.LastAccessedAt = UpdateLastAccessedAt(v.LastAccessedAt)
 		}
 	}
 	return v
 }
 
-<<<<<<< HEAD
-func (store *Store) GetAll(keys []string) []*Obj {
-	response := make([]*Obj, 0, len(keys))
-	withLocks(func() {
-		for _, k := range keys {
-			v, _ := store.store.Get(k)
-			if v != nil {
-				if hasExpired(v, store) {
-					store.deleteKey(k, v)
-					response = append(response, nil)
-				} else {
-					v.LastAccessedAt = getLastAccessedAt(v.LastAccessedAt)
-					response = append(response, v)
-				}
-			} else {
-=======
 func (store *Store) GetAll(keys []string) []*object.Obj {
 	response := make([]*object.Obj, 0, len(keys))
 	for _, k := range keys {
@@ -174,10 +144,9 @@
 		if v != nil {
 			if hasExpired(v, store) {
 				store.deleteKey(k, v)
->>>>>>> c392d6e3
 				response = append(response, nil)
 			} else {
-				v.LastAccessedAt = getCurrentClock()
+				v.LastAccessedAt = UpdateLastAccessedAt(v.LastAccessedAt)
 				response = append(response, v)
 			}
 		} else {
