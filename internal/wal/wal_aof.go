// Copyright (c) 2022-present, DiceDB contributors
// All rights reserved. Licensed under the BSD 3-Clause License. See LICENSE file in the project root for full license information.

package wal

import (
	"bufio"
	"context"
	"encoding/binary"
	"fmt"
	"hash/crc32"
	"io"
	"log"
	"log/slog"
	"os"
	"path/filepath"
	"sort"
	"strconv"
	"strings"
	sync "sync"
	"time"

	"github.com/dicedb/dice/config"
)

const (
	segmentPrefix     = "seg-"
	segmentSuffix     = ".wal"
	defaultVersion    = "v0.0.1"
	RotationModeTime  = "time"
	RetentionModeTime = "time"
	WALModeUnbuffered = "unbuffered"
)

type AOF struct {
	logDir                 string
	currentSegmentFile     *os.File
	walMode                string
	writeMode              string
	maxSegmentSize         int
	maxSegmentCount        int
	currentSegmentIndex    int
	oldestSegmentIndex     int
	byteOffset             int
	bufferSize             int
	retentionMode          string
	recoveryMode           string
	rotationMode           string
	lastSequenceNo         uint64
	bufWriter              *bufio.Writer
	bufferSyncTicker       *time.Ticker
	segmentRotationTicker  *time.Ticker
	segmentRetentionTicker *time.Ticker
	mu                     sync.Mutex
	ctx                    context.Context
	cancel                 context.CancelFunc
}

func NewAOFWAL(directory string) (*AOF, error) {
	ctx, cancel := context.WithCancel(context.Background())

	return &AOF{
		logDir:                 directory,
		walMode:                config.Config.WALMode,
		bufferSyncTicker:       time.NewTicker(time.Duration(config.Config.WALBufferSyncIntervalMillis) * time.Millisecond),
		segmentRotationTicker:  time.NewTicker(time.Duration(config.Config.WALMaxSegmentRotationTimeSec) * time.Second),
		segmentRetentionTicker: time.NewTicker(time.Duration(config.Config.WALMaxSegmentRetentionDurationSec) * time.Second),
		writeMode:              config.Config.WALWriteMode,
		maxSegmentSize:         config.Config.WALMaxSegmentSizeMB * 1024 * 1024,
		maxSegmentCount:        config.Config.WALMaxSegmentCount,
		bufferSize:             config.Config.WALBufferSizeMB * 1024 * 1024,
		retentionMode:          config.Config.WALRetentionMode,
		recoveryMode:           config.Config.WALRecoveryMode,
		rotationMode:           config.Config.WALRotationMode,
		ctx:                    ctx,
		cancel:                 cancel,
	}, nil
}

func (wal *AOF) Init(t time.Time) error {
	// TODO - Restore existing checkpoints to memory

	// Create the directory if it doesn't exist
	if err := os.MkdirAll(wal.logDir, 0755); err != nil {
		return err
	}

	// Get the list of log segment files in the directory
	files, err := filepath.Glob(filepath.Join(wal.logDir, segmentPrefix+"*"+segmentSuffix))
	if err != nil {
		return err
	}

	if len(files) > 0 {
		slog.Info("Found existing log segments", slog.Any("files", files))
		// TODO - Check if we have newer WAL entries after the last checkpoint and simultaneously replay and checkpoint them
	}

	wal.lastSequenceNo = 0
	wal.currentSegmentIndex = 0
	wal.oldestSegmentIndex = 0
	wal.byteOffset = 0
	newFile, err := os.OpenFile(filepath.Join(wal.logDir, segmentPrefix+"0"+segmentSuffix), os.O_APPEND|os.O_CREATE|os.O_WRONLY, 0644)
	if err != nil {
		return err
	}
	wal.currentSegmentFile = newFile

	if _, err := wal.currentSegmentFile.Seek(0, io.SeekEnd); err != nil {
		return err
	}
	wal.bufWriter = bufio.NewWriterSize(wal.currentSegmentFile, wal.bufferSize)

	go wal.keepSyncingBuffer()

	if wal.rotationMode == RotationModeTime {
		go wal.rotateSegmentPeriodically()
	}

	if wal.retentionMode == RetentionModeTime {
		go wal.deleteSegmentPeriodically()
	}

	return nil
}

// WriteEntry writes an entry to the WAL.
func (wal *AOF) LogCommand(data []byte) error {
	return wal.writeEntry(data)
}

func (wal *AOF) writeEntry(data []byte) error {
	wal.mu.Lock()
	defer wal.mu.Unlock()

	wal.lastSequenceNo++
	entry := &WALEntry{
		Version:           defaultVersion,
		LogSequenceNumber: wal.lastSequenceNo,
		Data:              data,
		Crc32:             crc32.ChecksumIEEE(append(data, byte(wal.lastSequenceNo))),
		Timestamp:         time.Now().UnixNano(),
	}

	entrySize := getEntrySize(data)
	if err := wal.rotateLogIfNeeded(entrySize); err != nil {
		return err
	}

	wal.byteOffset += entrySize

	if err := wal.writeEntryToBuffer(entry); err != nil {
		return err
	}

	// if wal-mode unbuffered immediately sync to disk
	if wal.walMode == WALModeUnbuffered {
		if err := wal.Sync(); err != nil {
			return err
		}
	}

	return nil
}

func (wal *AOF) writeEntryToBuffer(entry *WALEntry) error {
	marshaledEntry := MustMarshal(entry)

	size := int32(len(marshaledEntry))
	if err := binary.Write(wal.bufWriter, binary.LittleEndian, size); err != nil {
		return err
	}
	_, err := wal.bufWriter.Write(marshaledEntry)

	return err
}

// rotateLogIfNeeded is not thread safe
func (wal *AOF) rotateLogIfNeeded(entrySize int) error {
	if wal.byteOffset+entrySize > wal.maxSegmentSize {
		if err := wal.rotateLog(); err != nil {
			return err
		}
	}
	return nil
}

// rotateLog is not thread safe
func (wal *AOF) rotateLog() error {
	if err := wal.Sync(); err != nil {
		return err
	}

	if err := wal.currentSegmentFile.Close(); err != nil {
		return err
	}

	wal.currentSegmentIndex++

	if wal.currentSegmentIndex-wal.oldestSegmentIndex+1 > wal.maxSegmentCount {
		if err := wal.deleteOldestSegment(); err != nil {
			return err
		}
		wal.oldestSegmentIndex++
	}

	newFile, err := os.OpenFile(filepath.Join(wal.logDir, segmentPrefix+fmt.Sprintf("%d", wal.currentSegmentIndex)+segmentSuffix), os.O_APPEND|os.O_CREATE|os.O_WRONLY, 0644)
	if err != nil {
		log.Fatalf("failed opening file: %s", err)
	}

	wal.byteOffset = 0

	wal.currentSegmentFile = newFile
	wal.bufWriter = bufio.NewWriter(newFile)

	return nil
}

func (wal *AOF) deleteOldestSegment() error {
	oldestSegmentFilePath := filepath.Join(wal.logDir, segmentPrefix+fmt.Sprintf("%d", wal.oldestSegmentIndex)+segmentSuffix)

	// TODO: checkpoint before deleting the file

	if err := os.Remove(oldestSegmentFilePath); err != nil {
		return err
	}
	wal.oldestSegmentIndex++

	return nil
}

// Close the WAL file. It also calls Sync() on the WAL.
func (wal *AOF) Close() error {
	wal.cancel()
	if err := wal.Sync(); err != nil {
		return err
	}
	return wal.currentSegmentFile.Close()
}

// Writes out any data in the WAL's in-memory buffer to the segment file. If
// fsync is enabled, it also calls fsync on the segment file.
func (wal *AOF) Sync() error {
	if err := wal.bufWriter.Flush(); err != nil {
		return err
	}
	if wal.writeMode == "fsync" {
		if err := wal.currentSegmentFile.Sync(); err != nil {
			return err
		}
	}

	return nil
}

func (wal *AOF) keepSyncingBuffer() {
	for {
		select {
		case <-wal.bufferSyncTicker.C:
			wal.mu.Lock()
			err := wal.Sync()
			wal.mu.Unlock()

			if err != nil {
				slog.Error("failed to sync buffer", slog.String("error", err.Error()))
			}

		case <-wal.ctx.Done():
			return
		}
	}
}

func (wal *AOF) rotateSegmentPeriodically() {
	for {
		select {
		case <-wal.segmentRotationTicker.C:
			wal.mu.Lock()
			err := wal.rotateLog()
			wal.mu.Unlock()
			if err != nil {
<<<<<<< HEAD
				log.Printf("Error while rotating segment periodically: %v", err)
=======
				slog.Error("failed to rotate segment", slog.String("error", err.Error()))
>>>>>>> 18528efc
			}

		case <-wal.ctx.Done():
			return
		}
	}
}

func (wal *AOF) deleteSegmentPeriodically() {
	for {
		select {
		case <-wal.segmentRetentionTicker.C:
			wal.mu.Lock()
			err := wal.deleteOldestSegment()
			wal.mu.Unlock()
			if err != nil {
				slog.Error("failed to delete segment", slog.String("error", err.Error()))
			}
		case <-wal.ctx.Done():
			return
		}
	}
}

func (wal *AOF) segmentFiles() ([]string, error) {
	// Get all segment files matching the pattern
	files, err := filepath.Glob(filepath.Join(wal.logDir, segmentPrefix+"*"+segmentSuffix))
	if err != nil {
		return nil, err
	}

	// Sort files by numeric suffix
	sort.Slice(files, func(i, j int) bool {
		parseSuffix := func(name string) int64 {
			num, _ := strconv.ParseInt(
				strings.TrimPrefix(strings.TrimSuffix(filepath.Base(name), segmentSuffix), segmentPrefix), 10, 64)
			return num
		}
		return parseSuffix(files[i]) < parseSuffix(files[j])
	})

	return files, nil
}

func (wal *AOF) Replay(callback func(*WALEntry) error) error {
	// Get list of segment files sorted by timestamp
	segments, err := wal.segmentFiles()
	if err != nil {
		return fmt.Errorf("error getting wal-segment files: %w", err)
	}

	// Process each segment file in order
	for _, segment := range segments {
		file, err := os.Open(segment)
		if err != nil {
			return fmt.Errorf("error opening wal-segment file %s: %w", segment, err)
		}

		reader := bufio.NewReader(file)
		for {
			// Read entry size
			var entrySize int32
			if err := binary.Read(reader, binary.LittleEndian, &entrySize); err != nil {
				if err == io.EOF {
					break
				}
				file.Close()
				return fmt.Errorf("error reading wal entry size: %w", err)
			}

			// Read entry data
			entryData := make([]byte, entrySize)
			if _, err := io.ReadFull(reader, entryData); err != nil {
				file.Close()
				return fmt.Errorf("error reading wal entry data: %w", err)
			}

			// Unmarshal entry
			var entry WALEntry
			MustUnmarshal(entryData, &entry)

			// Call provided replay function with parsed command
			if err := wal.ForEachCommand(&entry, callback); err != nil {
				file.Close()
				return fmt.Errorf("error replaying command: %w", err)
			}
		}
		file.Close()
	}

	return nil
}

func (wal *AOF) ForEachCommand(entry *WALEntry, callback func(*WALEntry) error) error {
	// Validate CRC
	expectedCRC := crc32.ChecksumIEEE(append(entry.Data, byte(entry.LogSequenceNumber)))
	if entry.Crc32 != expectedCRC {
		return fmt.Errorf("checksum mismatch for log sequence %d: expected %d, got %d",
			entry.LogSequenceNumber, expectedCRC, entry.Crc32)
	}

	return callback(entry)
}<|MERGE_RESOLUTION|>--- conflicted
+++ resolved
@@ -280,11 +280,7 @@
 			err := wal.rotateLog()
 			wal.mu.Unlock()
 			if err != nil {
-<<<<<<< HEAD
-				log.Printf("Error while rotating segment periodically: %v", err)
-=======
 				slog.Error("failed to rotate segment", slog.String("error", err.Error()))
->>>>>>> 18528efc
 			}
 
 		case <-wal.ctx.Done():
