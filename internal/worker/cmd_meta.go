--- conflicted
+++ resolved
@@ -192,11 +192,10 @@
 	CmdZRange: {
 		CmdType: SingleShard,
 	},
-<<<<<<< HEAD
 	CmdZPopMax: {
-=======
+		CmdType: SingleShard,
+	},
 	CmdZPopMin: {
->>>>>>> 045376e7
 		CmdType: SingleShard,
 	},
 }
