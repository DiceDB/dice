package worker

import (
	"context"
	"fmt"
	"log/slog"

	"github.com/dicedb/dice/internal/cmd"
	"github.com/dicedb/dice/internal/eval"
	"github.com/dicedb/dice/internal/ops"
)

type CmdType int

const (
	// Global represents a command that applies globally across all shards or nodes.
	// This type of command doesn't target a specific shard but affects the entire system.
	Global CmdType = iota

	// SingleShard represents a command that operates on a single shard.
	// This command is scoped to execute on one specific shard, optimizing for shard-local operations.
	SingleShard

	// MultiShard represents a command that operates across multiple shards.
	// This type of command spans more than one shard and may involve coordination between shards.
	MultiShard

	// Custom represents a command that is user-defined or has custom logic.
	// This command type allows for flexibility in executing specific, non-standard operations.
	Custom

	// Watch represents a command that is used to monitor changes or events.
	// This type of command listens for changes on specific keys or resources and responds accordingly.
	Watch

	// Unwatch represents a command that is used to stop monitoring changes or events.
	// This type of command stops listening for changes on specific keys or resources.
	Unwatch
)

// Global commands
const (
	CmdPing  = "PING"
	CmdAbort = "ABORT"
	CmdAuth  = "AUTH"
)

// Single-shard commands.
const (
	CmdExpire        = "EXPIRE"
	CmdExpireAt      = "EXPIREAT"
	CmdExpireTime    = "EXPIRETIME"
	CmdSet           = "SET"
	CmdGet           = "GET"
	CmdGetSet        = "GETSET"
	CmdGetEx         = "GETEX"
	CmdGetDel        = "GETDEL"
	CmdJSONArrAppend = "JSON.ARRAPPEND"
	CmdJSONArrLen    = "JSON.ARRLEN"
	CmdJSONArrPop    = "JSON.ARRPOP"
)

// Multi-shard commands.
const (
	CmdMset = "MSET"
	CmdMget = "MGET"
)

// Multi-Step-Multi-Shard commands
const (
	CmdRename = "RENAME"
	CmdCopy   = "COPY"
)

// Watch commands
const (
	CmdSadd     = "SADD"
	CmdSrem     = "SREM"
	CmdScard    = "SCARD"
	CmdSmembers = "SMEMBERS"

	CmdGetWatch      = "GET.WATCH"
	CmdGetUnWatch    = "GET.UNWATCH"
	CmdZRangeWatch   = "ZRANGE.WATCH"
	CmdHExists       = "HEXISTS"
	CmdHKeys         = "HKEYS"
	CmdHVals         = "HVALS"
	CmdZPopMin       = "ZPOPMIN"
	CmdJSONClear     = "JSON.CLEAR"
	CmdJSONStrlen    = "JSON.STRLEN"
	CmdJSONObjlen    = "JSON.OBJLEN"
	CmdZAdd          = "ZADD"
	CmdZRange        = "ZRANGE"
	CmdZRank         = "ZRANK"
	CmdZCount        = "ZCOUNT"
	CmdZRem          = "ZREM"
	CmdZCard         = "ZCARD"
	CmdPFAdd         = "PFADD"
	CmdPFCount       = "PFCOUNT"
	CmdPFMerge       = "PFMERGE"
	CmdTTL           = "TTL"
	CmdPTTL          = "PTTL"
	CmdIncr          = "INCR"
	CmdIncrBy        = "INCRBY"
	CmdDecr          = "DECR"
	CmdDecrBy        = "DECRBY"
	CmdIncrByFloat   = "INCRBYFLOAT"
	CmdHIncrBy       = "HINCRBY"
	CmdHIncrByFloat  = "HINCRBYFLOAT"
	CmdHRandField    = "HRANDFIELD"
	CmdGetRange      = "GETRANGE"
	CmdAppend        = "APPEND"
	CmdZPopMax       = "ZPOPMAX"
	CmdHLen          = "HLEN"
	CmdHStrLen       = "HSTRLEN"
	CmdHScan         = "HSCAN"
	CmdBFAdd         = "BF.ADD"
	CmdBFReserve     = "BF.RESERVE"
	CmdBFInfo        = "BF.INFO"
	CmdBFExists      = "BF.EXISTS"
	CmdCMSQuery      = "CMS.QUERY"
	CmdCMSInfo       = "CMS.INFO"
	CmdCMSInitByDim  = "CMS.INITBYDIM"
	CmdCMSInitByProb = "CMS.INITBYPROB"
	CmdCMSMerge      = "CMS.MERGE"
	CmdCMSIncrBy     = "CMS.INCRBY"
<<<<<<< HEAD
	CmdDel          = "DEL"
	CmdExists       = "EXISTS"
	CmdPersist      = "PERSIST"
	CmdTypeOf       = "TYPE"
=======
	CmdHSet          = "HSET"
	CmdHGet          = "HGET"
	CmdHSetnx        = "HSETNX"
	CmdHDel          = "HDEL"
	CmdHMSet         = "HMSET"
	CmdHMGet         = "HMGET"
	CmdSetBit        = "SETBIT"
	CmdGetBit        = "GETBIT"
	CmdBitCount      = "BITCOUNT"
	CmdBitField      = "BITFIELD"
	CmdBitPos        = "BITPOS"
	CmdBitFieldRO    = "BITFIELD_RO"
>>>>>>> 44779c2b
)

type CmdMeta struct {
	CmdType
	Cmd                  string
	WorkerCommandHandler func([]string) []byte

	// decomposeCommand is a function that takes a DiceDB command and breaks it down into smaller,
	// manageable DiceDB commands for each shard processing. It returns a slice of DiceDB commands.
	decomposeCommand func(ctx context.Context, worker *BaseWorker, DiceDBCmd *cmd.DiceDBCmd) ([]*cmd.DiceDBCmd, error)

	// composeResponse is a function that combines multiple responses from the execution of commands
	// into a single response object. It accepts a variadic parameter of EvalResponse objects
	// and returns a unified response interface. It is used in the command type "MultiShard"
	composeResponse func(responses ...ops.StoreResponse) interface{}

	// preProcessingReq indicates whether the command requires preprocessing before execution.
	// If set to true, it signals that a preliminary step (such as fetching values from shards)
	// is necessary before the main command is executed. This is important for commands that depend
	// on the current state of data in the database.
	preProcessingReq bool

	// preProcessResponse is a function that handles the preprocessing of a DiceDB command by
	// preparing the necessary operations (e.g., fetching values from shards) before the command
	// is executed. It takes the worker and the original DiceDB command as parameters and
	// ensures that any required information is retrieved and processed in advance. Use this when set
	// preProcessingReq = true.
	preProcessResponse func(worker *BaseWorker, DiceDBCmd *cmd.DiceDBCmd)
}

var CommandsMeta = map[string]CmdMeta{
	// Global commands.
	CmdPing: {
		CmdType:              Global,
		WorkerCommandHandler: eval.RespPING,
	},

	// Single-shard commands.
	CmdSet: {
		CmdType: SingleShard,
	},
	CmdExpire: {
		CmdType: SingleShard,
	},
	CmdExpireAt: {
		CmdType: SingleShard,
	},
	CmdExpireTime: {
		CmdType: SingleShard,
	},
	CmdGet: {
		CmdType: SingleShard,
	},
	CmdGetSet: {
		CmdType: SingleShard,
	},
	CmdGetEx: {
		CmdType: SingleShard,
	},
	CmdGetDel: {
		CmdType: SingleShard,
	},
	CmdSadd: {
		CmdType: SingleShard,
	},
	CmdSrem: {
		CmdType: SingleShard,
	},
	CmdScard: {
		CmdType: SingleShard,
	},
	CmdSmembers: {
		CmdType: SingleShard,
	},
	CmdHExists: {
		CmdType: SingleShard,
	},
	CmdHKeys: {
		CmdType: SingleShard,
	},
	CmdHVals: {
		CmdType: SingleShard,
	},
	CmdJSONArrAppend: {
		CmdType: SingleShard,
	},
	CmdJSONArrLen: {
		CmdType: SingleShard,
	},
	CmdJSONArrPop: {
		CmdType: SingleShard,
	},
	CmdGetRange: {
		CmdType: SingleShard,
	},
	CmdJSONClear: {
		CmdType: SingleShard,
	},
	CmdJSONStrlen: {
		CmdType: SingleShard,
	},
	CmdJSONObjlen: {
		CmdType: SingleShard,
	},
	CmdPFAdd: {
		CmdType: SingleShard,
	},
	CmdPFCount: {
		CmdType: SingleShard,
	},
	CmdPFMerge: {
		CmdType: SingleShard,
	},
	CmdTTL: {
		CmdType: SingleShard,
	},
	CmdPTTL: {
		CmdType: SingleShard,
	},
	CmdHLen: {
		CmdType: SingleShard,
	},
	CmdHStrLen: {
		CmdType: SingleShard,
	},
	CmdHScan: {
		CmdType: SingleShard,
	},
	CmdHIncrBy: {
		CmdType: SingleShard,
	},
	CmdHIncrByFloat: {
		CmdType: SingleShard,
	},
	CmdHRandField: {
		CmdType: SingleShard,
	},
<<<<<<< HEAD
	CmdDel: {
		CmdType: SingleShard,
	},
	CmdExists: {
		CmdType: SingleShard,
	},
	CmdPersist: {
		CmdType: SingleShard,
	},
	CmdTypeOf: {
=======
	CmdSetBit: {
		CmdType: SingleShard,
	},
	CmdGetBit: {
		CmdType: SingleShard,
	},
	CmdBitCount: {
		CmdType: SingleShard,
	},
	CmdBitField: {
		CmdType: SingleShard,
	},
	CmdBitPos: {
		CmdType: SingleShard,
	},
	CmdBitFieldRO: {
>>>>>>> 44779c2b
		CmdType: SingleShard,
	},

	// Multi-shard commands.
	CmdRename: {
		CmdType:            MultiShard,
		preProcessingReq:   true,
		preProcessResponse: preProcessRename,
		decomposeCommand:   decomposeRename,
		composeResponse:    composeRename,
	},

	CmdCopy: {
		CmdType:            MultiShard,
		preProcessingReq:   true,
		preProcessResponse: preProcessCopy,
		decomposeCommand:   decomposeCopy,
		composeResponse:    composeCopy,
	},

	CmdMset: {
		CmdType:          MultiShard,
		decomposeCommand: decomposeMSet,
		composeResponse:  composeMSet,
	},

	CmdMget: {
		CmdType:          MultiShard,
		decomposeCommand: decomposeMGet,
		composeResponse:  composeMGet,
	},
	CmdCMSQuery: {
		CmdType: SingleShard,
	},
	CmdCMSInfo: {
		CmdType: SingleShard,
	},
	CmdCMSIncrBy: {
		CmdType: SingleShard,
	},
	CmdCMSInitByDim: {
		CmdType: SingleShard,
	},
	CmdCMSInitByProb: {
		CmdType: SingleShard,
	},
	CmdCMSMerge: {
		CmdType: SingleShard,
	},
	CmdHSet: {
		CmdType: SingleShard,
	},
	CmdHGet: {
		CmdType: SingleShard,
	},
	CmdHSetnx: {
		CmdType: SingleShard,
	},
	CmdHDel: {
		CmdType: SingleShard,
	},
	CmdHMSet: {
		CmdType: SingleShard,
	},
	CmdHMGet: {
		CmdType: SingleShard,
	},

	// Custom commands.
	CmdAbort: {
		CmdType: Custom,
	},
	CmdAuth: {
		CmdType: Custom,
	},

	// Watch commands
	CmdGetWatch: {
		CmdType: Watch,
	},
	CmdZRangeWatch: {
		CmdType: Watch,
	},

	// Unwatch commands
	CmdGetUnWatch: {
		CmdType: Unwatch,
	},

	// Sorted set commands
	CmdZAdd: {
		CmdType: SingleShard,
	},
	CmdZCount: {
		CmdType: SingleShard,
	},
	CmdZRank: {
		CmdType: SingleShard,
	},
	CmdZRange: {
		CmdType: SingleShard,
	},
	CmdZCard: {
		CmdType: SingleShard,
	},
	CmdZRem: {
		CmdType: SingleShard,
	},
	CmdAppend: {
		CmdType: SingleShard,
	},
	CmdIncr: {
		CmdType: SingleShard,
	},
	CmdIncrBy: {
		CmdType: SingleShard,
	},
	CmdDecr: {
		CmdType: SingleShard,
	},
	CmdDecrBy: {
		CmdType: SingleShard,
	},
	CmdIncrByFloat: {
		CmdType: SingleShard,
	},
	CmdZPopMin: {
		CmdType: SingleShard,
	},
	CmdZPopMax: {
		CmdType: SingleShard,
	},

	// Bloom Filter
	CmdBFAdd: {
		CmdType: SingleShard,
	},
	CmdBFInfo: {
		CmdType: SingleShard,
	},
	CmdBFExists: {
		CmdType: SingleShard,
	},
	CmdBFReserve: {
		CmdType: SingleShard,
	},
}

func init() {
	for c, meta := range CommandsMeta {
		if err := validateCmdMeta(c, meta); err != nil {
			slog.Error("error validating worker command metadata %s: %v", c, err)
		}
	}
}

// validateCmdMeta ensures that the metadata for each command is properly configured
func validateCmdMeta(c string, meta CmdMeta) error {
	switch meta.CmdType {
	case Global:
		if meta.WorkerCommandHandler == nil {
			return fmt.Errorf("global command %s must have WorkerCommandHandler function", c)
		}
	case MultiShard:
		if meta.decomposeCommand == nil || meta.composeResponse == nil {
			return fmt.Errorf("multi-shard command %s must have both decomposeCommand and composeResponse implemented", c)
		}
	case SingleShard, Watch, Unwatch, Custom:
		// No specific validations for these types currently
	default:
		return fmt.Errorf("unknown command type for %s", c)
	}

	return nil
}<|MERGE_RESOLUTION|>--- conflicted
+++ resolved
@@ -124,12 +124,6 @@
 	CmdCMSInitByProb = "CMS.INITBYPROB"
 	CmdCMSMerge      = "CMS.MERGE"
 	CmdCMSIncrBy     = "CMS.INCRBY"
-<<<<<<< HEAD
-	CmdDel          = "DEL"
-	CmdExists       = "EXISTS"
-	CmdPersist      = "PERSIST"
-	CmdTypeOf       = "TYPE"
-=======
 	CmdHSet          = "HSET"
 	CmdHGet          = "HGET"
 	CmdHSetnx        = "HSETNX"
@@ -142,7 +136,10 @@
 	CmdBitField      = "BITFIELD"
 	CmdBitPos        = "BITPOS"
 	CmdBitFieldRO    = "BITFIELD_RO"
->>>>>>> 44779c2b
+	CmdDel           = "DEL"
+	CmdExists        = "EXISTS"
+	CmdPersist       = "PERSIST"
+	CmdTypeOf        = "TYPE"
 )
 
 type CmdMeta struct {
@@ -280,7 +277,24 @@
 	CmdHRandField: {
 		CmdType: SingleShard,
 	},
-<<<<<<< HEAD
+	CmdSetBit: {
+		CmdType: SingleShard,
+	},
+	CmdGetBit: {
+		CmdType: SingleShard,
+	},
+	CmdBitCount: {
+		CmdType: SingleShard,
+	},
+	CmdBitField: {
+		CmdType: SingleShard,
+	},
+	CmdBitPos: {
+		CmdType: SingleShard,
+	},
+	CmdBitFieldRO: {
+		CmdType: SingleShard,
+	},
 	CmdDel: {
 		CmdType: SingleShard,
 	},
@@ -291,24 +305,6 @@
 		CmdType: SingleShard,
 	},
 	CmdTypeOf: {
-=======
-	CmdSetBit: {
-		CmdType: SingleShard,
-	},
-	CmdGetBit: {
-		CmdType: SingleShard,
-	},
-	CmdBitCount: {
-		CmdType: SingleShard,
-	},
-	CmdBitField: {
-		CmdType: SingleShard,
-	},
-	CmdBitPos: {
-		CmdType: SingleShard,
-	},
-	CmdBitFieldRO: {
->>>>>>> 44779c2b
 		CmdType: SingleShard,
 	},
 
