--- conflicted
+++ resolved
@@ -64,17 +64,15 @@
 const (
 	CmdGetWatch    = "GET.WATCH"
 	CmdZRangeWatch = "ZRANGE.WATCH"
-<<<<<<< HEAD
-	CmdSadd        = "SADD"
-	CmdSrem        = "SREM"
-	CmdScard       = "SCARD"
-	CmdSmembers    = "SMEMBERS"
-=======
-	CmdZPopMin     = "ZPOPMIN"
-	CmdJSONClear   = "JSON.CLEAR"
-	CmdJSONStrlen  = "JSON.STRLEN"
-	CmdJSONObjlen  = "JSON.OBJLEN"
->>>>>>> cd796f40
+
+	CmdSadd     = "SADD"
+	CmdSrem     = "SREM"
+	CmdScard    = "SCARD"
+	CmdSmembers = "SMEMBERS"
+	CmdZPopMin    = "ZPOPMIN"
+	CmdJSONClear  = "JSON.CLEAR"
+	CmdJSONStrlen = "JSON.STRLEN"
+	CmdJSONObjlen = "JSON.OBJLEN"
 	CmdZAdd        = "ZADD"
 	CmdZRange      = "ZRANGE"
 	CmdZRank       = "ZRANK"
@@ -133,7 +131,6 @@
 	CmdGetSet: {
 		CmdType: SingleShard,
 	},
-<<<<<<< HEAD
 	CmdSadd: {
 		CmdType: SingleShard,
 	},
@@ -144,7 +141,8 @@
 		CmdType: SingleShard,
 	},
 	CmdSmembers: {
-=======
+		CmdType: SingleShard,
+	},
 	CmdJSONClear: {
 		CmdType: SingleShard,
 	},
@@ -152,7 +150,6 @@
 		CmdType: SingleShard,
 	},
 	CmdJSONObjlen: {
->>>>>>> cd796f40
 		CmdType: SingleShard,
 	},
 	CmdPFAdd: {
