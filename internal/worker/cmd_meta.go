--- conflicted
+++ resolved
@@ -84,16 +84,14 @@
 	CmdHRandField   = "HRANDFIELD"
 	CmdGetRange     = "GETRANGE"
 	CmdAppend       = "APPEND"
-<<<<<<< HEAD
 	CmdHLen         = "HLEN"
 	CmdHStrLen      = "HSTRLEN"
 	CmdHScan        = "HSCAN"
-=======
 	CmdBFAdd        = "BF.ADD"
 	CmdBFReserve    = "BF.RESERVE"
 	CmdBFInfo       = "BF.INFO"
 	CmdBFExists     = "BF.EXISTS"
->>>>>>> f3a69b80
+
 )
 
 type CmdMeta struct {
