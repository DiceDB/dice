--- conflicted
+++ resolved
@@ -31,22 +31,9 @@
 	CmdGetSet = "GETSET"
 )
 
-<<<<<<< HEAD
-// CommandsMeta holds metadata about a command in the command processing system.
-// It encapsulates the necessary information for executing and handling commands,
-// including their type, structure, and associated functions for processing and responding.
-type CommandsMeta struct {
-	CmdType // Represents the type of the command (Global, SingleShard, MultiShard, Custom)
-
-	isSimpleEnc bool // A flag indicating whether the command uses simple encoding or bulk encoding for responses.
-
-	// WorkerCommandHandler defines a function which don't go to shards, it returns response to clients from the worker level
-	// It takes a slice of strings representing command arguments and returns the encoded response.
-=======
 type CmdMeta struct {
 	CmdType
 	Cmd                  string
->>>>>>> 9e38ea67
 	WorkerCommandHandler func([]string) []byte
 
 	// decomposeCommand is a function that takes a Redis command and breaks it down into smaller,
@@ -66,26 +53,21 @@
 		WorkerCommandHandler: eval.RespPING,
 	},
 	CmdAbort: {
-		CmdType:     Custom,
-		isSimpleEnc: true,
+		CmdType: Custom,
 	},
 	CmdAuth: {
-		CmdType:     Custom,
-		isSimpleEnc: true,
+		CmdType: Custom,
 	},
 
 	// Single-shard commands.
 	CmdSet: {
-		CmdType:     SingleShard,
-		isSimpleEnc: true,
+		CmdType: SingleShard,
 	},
 	CmdGet: {
-		CmdType:     SingleShard,
-		isSimpleEnc: true,
+		CmdType: SingleShard,
 	},
 	CmdGetSet: {
-		CmdType:     SingleShard,
-		isSimpleEnc: true,
+		CmdType: SingleShard,
 	},
 }
 
