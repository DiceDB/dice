package worker

import (
	"context"
	"fmt"
	"log/slog"

	"github.com/dicedb/dice/internal/cmd"
	"github.com/dicedb/dice/internal/eval"
	"github.com/dicedb/dice/internal/ops"
)

type CmdType int

const (
	// Global represents a command that applies globally across all shards or nodes.
	// This type of command doesn't target a specific shard but affects the entire system.
	Global CmdType = iota

	// SingleShard represents a command that operates on a single shard.
	// This command is scoped to execute on one specific shard, optimizing for shard-local operations.
	SingleShard

	// MultiShard represents a command that operates across multiple shards.
	// This type of command spans more than one shard and may involve coordination between shards.
	MultiShard

	// Custom represents a command that is user-defined or has custom logic.
	// This command type allows for flexibility in executing specific, non-standard operations.
	Custom

	// Watch represents a command that is used to monitor changes or events.
	// This type of command listens for changes on specific keys or resources and responds accordingly.
	Watch

	// Unwatch represents a command that is used to stop monitoring changes or events.
	// This type of command stops listening for changes on specific keys or resources.
	Unwatch
)

// Global commands
const (
	CmdPing  = "PING"
	CmdAbort = "ABORT"
	CmdAuth  = "AUTH"
)

// Single-shard commands.
const (
	CmdExpire        = "EXPIRE"
	CmdExpireAt      = "EXPIREAT"
	CmdExpireTime    = "EXPIRETIME"
	CmdSet           = "SET"
	CmdGet           = "GET"
	CmdGetSet        = "GETSET"
	CmdGetEx         = "GETEX"
	CmdGetDel        = "GETDEL"
	CmdLrange        = "LRANGE"
	CmdLinsert       = "LINSERT"
	CmdJSONArrAppend = "JSON.ARRAPPEND"
	CmdJSONArrLen    = "JSON.ARRLEN"
	CmdJSONArrPop    = "JSON.ARRPOP"
<<<<<<< HEAD
	CmdLrange        = "LRANGE"
	CmdLinsert       = "LINSERT"
	CmdJSONForget    = "JSON.FORGET"
=======
	CmdJSONClear     = "JSON.CLEAR"
>>>>>>> d26d77a2
	CmdJSONDel       = "JSON.DEL"
	CmdJSONForget    = "JSON.FORGET"
	CmdJSONGet       = "JSON.GET"
	CmdJSONStrlen    = "JSON.STRLEN"
	CmdJSONObjlen    = "JSON.OBJLEN"
	CmdJSONNumIncrBY = "JSON.NUMINCRBY"
	CmdJSONNumMultBy = "JSON.NUMMULTBY"
	CmdJSONType      = "JSON.TYPE"
	CmdJSONToggle    = "JSON.TOGGLE"
	CmdJSONNumMultBY = "JSON.NUMMULTBY"
	CmdLPush         = "LPUSH"
	CmdRPush         = "RPUSH"
	CmdLPop          = "LPOP"
	CmdRPop          = "RPOP"
	CmdLLEN          = "LLEN"
)

// Multi-shard commands.
const (
	CmdMset     = "MSET"
	CmdMget     = "MGET"
	CmdSInter   = "SINTER"
	CmdSDiff    = "SDIFF"
	CmdJSONMget = "JSON.MGET"
	CmdKeys     = "KEYS"
)

// Multi-Step-Multi-Shard commands
const (
	CmdRename = "RENAME"
	CmdCopy   = "COPY"
)

// Watch commands
const (
	CmdHExists       = "HEXISTS"
	CmdHKeys         = "HKEYS"
	CmdHVals         = "HVALS"
	CmdZPopMin       = "ZPOPMIN"
	CmdZAdd          = "ZADD"
	CmdZRange        = "ZRANGE"
	CmdZRank         = "ZRANK"
	CmdZCount        = "ZCOUNT"
	CmdZRem          = "ZREM"
	CmdZCard         = "ZCARD"
	CmdPFAdd         = "PFADD"
	CmdPFCount       = "PFCOUNT"
	CmdPFCountWatch  = "PFCOUNT.WATCH"
	CmdPFMerge       = "PFMERGE"
	CmdTTL           = "TTL"
	CmdPTTL          = "PTTL"
	CmdIncr          = "INCR"
	CmdIncrBy        = "INCRBY"
	CmdDecr          = "DECR"
	CmdDecrBy        = "DECRBY"
	CmdIncrByFloat   = "INCRBYFLOAT"
	CmdHIncrBy       = "HINCRBY"
	CmdHIncrByFloat  = "HINCRBYFLOAT"
	CmdHRandField    = "HRANDFIELD"
	CmdGetRange      = "GETRANGE"
	CmdAppend        = "APPEND"
	CmdZPopMax       = "ZPOPMAX"
	CmdHLen          = "HLEN"
	CmdHStrLen       = "HSTRLEN"
	CmdHScan         = "HSCAN"
	CmdBFAdd         = "BF.ADD"
	CmdBFReserve     = "BF.RESERVE"
	CmdBFInfo        = "BF.INFO"
	CmdBFExists      = "BF.EXISTS"
	CmdCMSQuery      = "CMS.QUERY"
	CmdCMSInfo       = "CMS.INFO"
	CmdCMSInitByDim  = "CMS.INITBYDIM"
	CmdCMSInitByProb = "CMS.INITBYPROB"
	CmdCMSMerge      = "CMS.MERGE"
	CmdCMSIncrBy     = "CMS.INCRBY"
	CmdHSet          = "HSET"
	CmdHGet          = "HGET"
	CmdHSetnx        = "HSETNX"
	CmdHDel          = "HDEL"
	CmdHMSet         = "HMSET"
	CmdHMGet         = "HMGET"
	CmdSetBit        = "SETBIT"
	CmdGetBit        = "GETBIT"
	CmdBitCount      = "BITCOUNT"
	CmdBitField      = "BITFIELD"
	CmdBitPos        = "BITPOS"
	CmdBitFieldRO    = "BITFIELD_RO"
	CmdSadd          = "SADD"
	CmdSrem          = "SREM"
	CmdScard         = "SCARD"
	CmdSmembers      = "SMEMBERS"
	CmdDump          = "DUMP"
	CmdRestore       = "RESTORE"
)

// Watch commands
const (
	CmdGetWatch    = "GET.WATCH"
	CmdGetUnWatch  = "GET.UNWATCH"
	CmdZRangeWatch = "ZRANGE.WATCH"
)

type CmdMeta struct {
	CmdType
	Cmd                  string
	WorkerCommandHandler func([]string) []byte

	// decomposeCommand is a function that takes a DiceDB command and breaks it down into smaller,
	// manageable DiceDB commands for each shard processing. It returns a slice of DiceDB commands.
	decomposeCommand func(ctx context.Context, worker *BaseWorker, DiceDBCmd *cmd.DiceDBCmd) ([]*cmd.DiceDBCmd, error)

	// composeResponse is a function that combines multiple responses from the execution of commands
	// into a single response object. It accepts a variadic parameter of EvalResponse objects
	// and returns a unified response interface. It is used in the command type "MultiShard"
	composeResponse func(responses ...ops.StoreResponse) interface{}

	// preProcessingReq indicates whether the command requires preprocessing before execution.
	// If set to true, it signals that a preliminary step (such as fetching values from shards)
	// is necessary before the main command is executed. This is important for commands that depend
	// on the current state of data in the database.
	preProcessing bool

	// preProcessResponse is a function that handles the preprocessing of a DiceDB command by
	// preparing the necessary operations (e.g., fetching values from shards) before the command
	// is executed. It takes the worker and the original DiceDB command as parameters and
	// ensures that any required information is retrieved and processed in advance. Use this when set
	// preProcessingReq = true.
	preProcessResponse func(worker *BaseWorker, DiceDBCmd *cmd.DiceDBCmd) error
}

var CommandsMeta = map[string]CmdMeta{
	// Global commands.
	CmdPing: {
		CmdType:              Global,
		WorkerCommandHandler: eval.RespPING,
	},

	// Single-shard commands.
	CmdSet: {
		CmdType: SingleShard,
	},
	CmdExpire: {
		CmdType: SingleShard,
	},
	CmdExpireAt: {
		CmdType: SingleShard,
	},
	CmdExpireTime: {
		CmdType: SingleShard,
	},
	CmdGet: {
		CmdType: SingleShard,
	},
	CmdGetSet: {
		CmdType: SingleShard,
	},
	CmdGetEx: {
		CmdType: SingleShard,
	},
	CmdGetDel: {
		CmdType: SingleShard,
	},
	CmdSadd: {
		CmdType: SingleShard,
	},
	CmdSrem: {
		CmdType: SingleShard,
	},
	CmdScard: {
		CmdType: SingleShard,
	},
	CmdSmembers: {
		CmdType: SingleShard,
	},
	CmdHExists: {
		CmdType: SingleShard,
	},
	CmdHKeys: {
		CmdType: SingleShard,
	},
	CmdHVals: {
		CmdType: SingleShard,
	},
	CmdJSONArrAppend: {
		CmdType: SingleShard,
	},
	CmdJSONArrLen: {
		CmdType: SingleShard,
	},
	CmdJSONArrPop: {
		CmdType: SingleShard,
	},
	CmdJSONClear: {
		CmdType: SingleShard,
	},
	CmdJSONDel: {
		CmdType: SingleShard,
	},
	CmdJSONForget: {
		CmdType: SingleShard,
	},
	CmdJSONGet: {
		CmdType: SingleShard,
	},
	CmdJSONStrlen: {
		CmdType: SingleShard,
	},
	CmdJSONObjlen: {
		CmdType: SingleShard,
	},
	CmdJSONNumIncrBY: {
		CmdType: SingleShard,
	},
	CmdJSONNumMultBy: {
		CmdType: SingleShard,
	},
	CmdJSONType: {
		CmdType: SingleShard,
	},
	CmdJSONToggle: {
		CmdType: SingleShard,
	},
	CmdGetRange: {
		CmdType: SingleShard,
	},
	CmdPFAdd: {
		CmdType: SingleShard,
	},
	CmdPFCount: {
		CmdType: SingleShard,
	},
	CmdPFMerge: {
		CmdType: SingleShard,
	},
	CmdTTL: {
		CmdType: SingleShard,
	},
	CmdPTTL: {
		CmdType: SingleShard,
	},
	CmdHLen: {
		CmdType: SingleShard,
	},
	CmdHStrLen: {
		CmdType: SingleShard,
	},
	CmdHScan: {
		CmdType: SingleShard,
	},
	CmdHIncrBy: {
		CmdType: SingleShard,
	},
	CmdHIncrByFloat: {
		CmdType: SingleShard,
	},
	CmdHRandField: {
		CmdType: SingleShard,
	},
	CmdSetBit: {
		CmdType: SingleShard,
	},
	CmdGetBit: {
		CmdType: SingleShard,
	},
	CmdBitCount: {
		CmdType: SingleShard,
	},
	CmdBitField: {
		CmdType: SingleShard,
	},
	CmdBitPos: {
		CmdType: SingleShard,
	},
	CmdBitFieldRO: {
		CmdType: SingleShard,
	},
	CmdLrange: {
		CmdType: SingleShard,
	},
	CmdLinsert: {
		CmdType: SingleShard,
	},
	CmdLPush: {
		CmdType: SingleShard,
	},
	CmdRPush: {
		CmdType: SingleShard,
	},
	CmdLPop: {
		CmdType: SingleShard,
	},
	CmdRPop: {
		CmdType: SingleShard,
	},
	CmdLLEN: {
		CmdType: SingleShard,
	},
	CmdCMSQuery: {
		CmdType: SingleShard,
	},
	CmdCMSInfo: {
		CmdType: SingleShard,
	},
	CmdCMSIncrBy: {
		CmdType: SingleShard,
	},
	CmdCMSInitByDim: {
		CmdType: SingleShard,
	},
	CmdCMSInitByProb: {
		CmdType: SingleShard,
	},
	CmdCMSMerge: {
		CmdType: SingleShard,
	},
	CmdHSet: {
		CmdType: SingleShard,
	},
	CmdHGet: {
		CmdType: SingleShard,
	},
	CmdHSetnx: {
		CmdType: SingleShard,
	},
	CmdHDel: {
		CmdType: SingleShard,
	},
	CmdHMSet: {
		CmdType: SingleShard,
	},
	CmdHMGet: {
		CmdType: SingleShard,
	},
	// Sorted set commands
	CmdZAdd: {
		CmdType: SingleShard,
	},
	CmdZCount: {
		CmdType: SingleShard,
	},
	CmdZRank: {
		CmdType: SingleShard,
	},
	CmdZRange: {
		CmdType: SingleShard,
	},
	CmdZCard: {
		CmdType: SingleShard,
	},
	CmdZRem: {
		CmdType: SingleShard,
	},
	CmdAppend: {
		CmdType: SingleShard,
	},
	CmdIncr: {
		CmdType: SingleShard,
	},
	CmdIncrBy: {
		CmdType: SingleShard,
	},
	CmdDecr: {
		CmdType: SingleShard,
	},
	CmdDecrBy: {
		CmdType: SingleShard,
	},
	CmdIncrByFloat: {
		CmdType: SingleShard,
	},
	CmdZPopMin: {
		CmdType: SingleShard,
	},
	CmdZPopMax: {
		CmdType: SingleShard,
	},
	// Bloom Filter
	CmdBFAdd: {
		CmdType: SingleShard,
	},
	CmdBFInfo: {
		CmdType: SingleShard,
	},
	CmdBFExists: {
		CmdType: SingleShard,
	},
	CmdBFReserve: {
		CmdType: SingleShard,
	},
	CmdDump: {
		CmdType: SingleShard,
	},
	CmdRestore: {
		CmdType: SingleShard,
	},

	// Multi-shard commands.
	CmdRename: {
		CmdType:            MultiShard,
		preProcessing:      true,
		preProcessResponse: preProcessRename,
		decomposeCommand:   decomposeRename,
		composeResponse:    composeRename,
	},

	CmdCopy: {
		CmdType:            MultiShard,
		preProcessing:      true,
		preProcessResponse: customProcessCopy,
		decomposeCommand:   decomposeCopy,
		composeResponse:    composeCopy,
	},

	CmdMset: {
		CmdType:          MultiShard,
		decomposeCommand: decomposeMSet,
		composeResponse:  composeMSet,
	},

	CmdMget: {
		CmdType:          MultiShard,
		decomposeCommand: decomposeMGet,
		composeResponse:  composeMGet,
	},

	CmdSInter: {
		CmdType:          MultiShard,
		decomposeCommand: decomposeSInter,
		composeResponse:  composeSInter,
	},

	CmdSDiff: {
		CmdType:          MultiShard,
		decomposeCommand: decomposeSDiff,
		composeResponse:  composeSDiff,
	},

	CmdJSONMget: {
		CmdType:          MultiShard,
		decomposeCommand: decomposeJSONMget,
		composeResponse:  composeJSONMget,
	},

	// Custom commands.
	CmdAbort: {
		CmdType: Custom,
	},
	CmdAuth: {
		CmdType: Custom,
	},

	// Watch commands
	CmdGetWatch: {
		CmdType: Watch,
	},
	CmdZRangeWatch: {
		CmdType: Watch,
	},
	CmdPFCountWatch: {
		CmdType: Watch,
	},

	// Unwatch commands
	CmdGetUnWatch: {
		CmdType: Unwatch,
	},
}

func init() {
	for c, meta := range CommandsMeta {
		if err := validateCmdMeta(c, meta); err != nil {
			slog.Error("error validating worker command metadata %s: %v", c, err)
		}
	}
}

// validateCmdMeta ensures that the metadata for each command is properly configured
func validateCmdMeta(c string, meta CmdMeta) error {
	switch meta.CmdType {
	case Global:
		if meta.WorkerCommandHandler == nil {
			return fmt.Errorf("global command %s must have WorkerCommandHandler function", c)
		}
	case MultiShard:
		if meta.decomposeCommand == nil || meta.composeResponse == nil {
			return fmt.Errorf("multi-shard command %s must have both decomposeCommand and composeResponse implemented", c)
		}
	case SingleShard, Watch, Unwatch, Custom:
		// No specific validations for these types currently
	default:
		return fmt.Errorf("unknown command type for %s", c)
	}

	return nil
}<|MERGE_RESOLUTION|>--- conflicted
+++ resolved
@@ -60,13 +60,7 @@
 	CmdJSONArrAppend = "JSON.ARRAPPEND"
 	CmdJSONArrLen    = "JSON.ARRLEN"
 	CmdJSONArrPop    = "JSON.ARRPOP"
-<<<<<<< HEAD
-	CmdLrange        = "LRANGE"
-	CmdLinsert       = "LINSERT"
-	CmdJSONForget    = "JSON.FORGET"
-=======
 	CmdJSONClear     = "JSON.CLEAR"
->>>>>>> d26d77a2
 	CmdJSONDel       = "JSON.DEL"
 	CmdJSONForget    = "JSON.FORGET"
 	CmdJSONGet       = "JSON.GET"
