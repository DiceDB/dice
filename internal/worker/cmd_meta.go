--- conflicted
+++ resolved
@@ -58,7 +58,6 @@
 	CmdJSONArrAppend = "JSON.ARRAPPEND"
 	CmdJSONArrLen    = "JSON.ARRLEN"
 	CmdJSONArrPop    = "JSON.ARRPOP"
-<<<<<<< HEAD
 	CmdJSONClear     = "JSON.CLEAR"
 	CmdJSONDel       = "JSON.DEL"
 	CmdJSONForget    = "JSON.FORGET"
@@ -69,11 +68,6 @@
 	CmdJSONNumMultBy = "JSON.NUMMULTBY"
 	CmdJSONType      = "JSON.TYPE"
 	CmdJSONToggle    = "JSON.TOGGLE"
-=======
-	CmdJSONForget    = "JSON.FORGET"
-	CmdJSONDel       = "JSON.DEL"
-	CmdJSONToggle    = "JSON.TOGGLE"
-	CmdJSONNumIncrBY = "JSON.NUMINCRBY"
 	CmdJSONNumMultBY = "JSON.NUMMULTBY"
 	CmdLPush         = "LPUSH"
 	CmdRPush         = "RPUSH"
@@ -84,8 +78,11 @@
 
 // Multi-shard commands.
 const (
-	CmdMset = "MSET"
-	CmdMget = "MGET"
+	CmdMset     = "MSET"
+	CmdMget     = "MGET"
+	CmdSInter   = "SINTER"
+	CmdSDiff    = "SDIFF"
+	CmdJSONMget = "JSON.MGET"
 )
 
 // Multi-Step-Multi-Shard commands
@@ -96,15 +93,6 @@
 
 // Watch commands
 const (
-	CmdSadd     = "SADD"
-	CmdSrem     = "SREM"
-	CmdScard    = "SCARD"
-	CmdSmembers = "SMEMBERS"
-
-	CmdGetWatch      = "GET.WATCH"
-	CmdGetUnWatch    = "GET.UNWATCH"
-	CmdZRangeWatch   = "ZRANGE.WATCH"
->>>>>>> 9c35e905
 	CmdHExists       = "HEXISTS"
 	CmdHKeys         = "HKEYS"
 	CmdHVals         = "HVALS"
@@ -163,21 +151,6 @@
 	CmdSmembers      = "SMEMBERS"
 )
 
-// Multi-shard commands.
-const (
-	CmdMset     = "MSET"
-	CmdMget     = "MGET"
-	CmdSInter   = "SINTER"
-	CmdSDiff    = "SDIFF"
-	CmdJSONMget = "JSON.MGET"
-)
-
-// Multi-Step-Multi-Shard commands
-const (
-	CmdRename = "RENAME"
-	CmdCopy   = "COPY"
-)
-
 // Watch commands
 const (
 	CmdGetWatch    = "GET.WATCH"
@@ -359,23 +332,6 @@
 	CmdBitFieldRO: {
 		CmdType: SingleShard,
 	},
-<<<<<<< HEAD
-=======
-	CmdJSONForget: {
-		CmdType: SingleShard,
-	},
-	CmdJSONDel: {
-		CmdType: SingleShard,
-	},
-	CmdJSONToggle: {
-		CmdType: SingleShard,
-	},
-	CmdJSONNumIncrBY: {
-		CmdType: SingleShard,
-	},
-	CmdJSONNumMultBY: {
-		CmdType: SingleShard,
-	},
 	CmdLPush: {
 		CmdType: SingleShard,
 	},
@@ -391,36 +347,6 @@
 	CmdLLEN: {
 		CmdType: SingleShard,
 	},
-
-	// Multi-shard commands.
-	CmdRename: {
-		CmdType:            MultiShard,
-		preProcessingReq:   true,
-		preProcessResponse: preProcessRename,
-		decomposeCommand:   decomposeRename,
-		composeResponse:    composeRename,
-	},
-
-	CmdCopy: {
-		CmdType:            MultiShard,
-		preProcessingReq:   true,
-		preProcessResponse: preProcessCopy,
-		decomposeCommand:   decomposeCopy,
-		composeResponse:    composeCopy,
-	},
-
-	CmdMset: {
-		CmdType:          MultiShard,
-		decomposeCommand: decomposeMSet,
-		composeResponse:  composeMSet,
-	},
-
-	CmdMget: {
-		CmdType:          MultiShard,
-		decomposeCommand: decomposeMGet,
-		composeResponse:  composeMGet,
-	},
->>>>>>> 9c35e905
 	CmdCMSQuery: {
 		CmdType: SingleShard,
 	},
@@ -457,34 +383,6 @@
 	CmdHMGet: {
 		CmdType: SingleShard,
 	},
-<<<<<<< HEAD
-=======
-
-	// Custom commands.
-	CmdAbort: {
-		CmdType: Custom,
-	},
-	CmdAuth: {
-		CmdType: Custom,
-	},
-
-	// Watch commands
-	CmdGetWatch: {
-		CmdType: Watch,
-	},
-	CmdZRangeWatch: {
-		CmdType: Watch,
-	},
-	CmdPFCountWatch: {
-		CmdType: Watch,
-	},
-
-	// Unwatch commands
-	CmdGetUnWatch: {
-		CmdType: Unwatch,
-	},
-
->>>>>>> 9c35e905
 	// Sorted set commands
 	CmdZAdd: {
 		CmdType: SingleShard,
