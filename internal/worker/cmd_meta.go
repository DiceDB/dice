package worker

import (
	"context"
	"fmt"

	"github.com/dicedb/dice/internal/cmd"
	"github.com/dicedb/dice/internal/eval"
	"github.com/dicedb/dice/internal/logger"
	"github.com/dicedb/dice/internal/ops"
)

type CmdType int

const (
	// Global represents a command that applies globally across all shards or nodes.
	// This type of command doesn't target a specific shard but affects the entire system.
	Global CmdType = iota

	// SingleShard represents a command that operates on a single shard.
	// This command is scoped to execute on one specific shard, optimizing for shard-local operations.
	SingleShard

	// MultiShard represents a command that operates across multiple shards.
	// This type of command spans more than one shard and may involve coordination between shards.
	MultiShard

	// Custom represents a command that is user-defined or has custom logic.
	// This command type allows for flexibility in executing specific, non-standard operations.
	Custom

	// Watch represents a command that is used to monitor changes or events.
	// This type of command listens for changes on specific keys or resources and responds accordingly.
	Watch
)

// Global commands
const (
	CmdPing  = "PING"
	CmdAbort = "ABORT"
	CmdAuth  = "AUTH"
)

// Single-shard commands.
const (
<<<<<<< HEAD
	CmdSet           = "SET"
	CmdGet           = "GET"
	CmdGetSet        = "GETSET"
	CmdGetWatch      = "GET.WATCH"
	CmdZRangeWatch   = "ZRANGE.WATCH"
	CmdJSONArrAppend = "JSON.ARRAPPEND"
	CmdJSONArrLen    = "JSON.ARRLEN"
	CmdJSONArrPop    = "JSON.ARRPOP"
	CmdJSONClear     = "JSON.CLEAR"
	CmdJSONStrlen    = "JSON.STRLEN"
	CmdJSONObjlen    = "JSON.OBJLEN"
	CmdZAdd          = "ZADD"
	CmdZRange        = "ZRANGE"
	CmdPFAdd         = "PFADD"
	CmdPFCount       = "PFCOUNT"
	CmdPFMerge       = "PFMERGE"
=======
	CmdSet    = "SET"
	CmdGet    = "GET"
	CmdGetSet = "GETSET"
)

// Multi-shard commands.
const (
	CmdMset = "MSET"
	CmdMget = "MGET"
)

// Multi-Step-Multi-Shard commands
const (
	CmdRename = "RENAME"
	CmdCopy   = "COPY"
)

// Watch commands
const (
	CmdGetWatch    = "GET.WATCH"
	CmdZRangeWatch = "ZRANGE.WATCH"
	CmdZPopMin     = "ZPOPMIN"
	CmdJSONClear   = "JSON.CLEAR"
	CmdJSONStrlen  = "JSON.STRLEN"
	CmdJSONObjlen  = "JSON.OBJLEN"
	CmdZAdd        = "ZADD"
	CmdZRange      = "ZRANGE"
	CmdZRank       = "ZRANK"
	CmdPFAdd       = "PFADD"
	CmdPFCount     = "PFCOUNT"
	CmdPFMerge     = "PFMERGE"
>>>>>>> 1ca74928
)

type CmdMeta struct {
	CmdType
	Cmd                  string
	WorkerCommandHandler func([]string) []byte

	// decomposeCommand is a function that takes a DiceDB command and breaks it down into smaller,
	// manageable DiceDB commands for each shard processing. It returns a slice of DiceDB commands.
	decomposeCommand func(ctx context.Context, worker *BaseWorker, DiceDBCmd *cmd.DiceDBCmd) ([]*cmd.DiceDBCmd, error)

	// composeResponse is a function that combines multiple responses from the execution of commands
	// into a single response object. It accepts a variadic parameter of EvalResponse objects
	// and returns a unified response interface. It is used in the command type "MultiShard"
	composeResponse func(responses ...ops.StoreResponse) interface{}

	// preProcessingReq indicates whether the command requires preprocessing before execution.
	// If set to true, it signals that a preliminary step (such as fetching values from shards)
	// is necessary before the main command is executed. This is important for commands that depend
	// on the current state of data in the database.
	preProcessingReq bool

	// preProcessResponse is a function that handles the preprocessing of a DiceDB command by
	// preparing the necessary operations (e.g., fetching values from shards) before the command
	// is executed. It takes the worker and the original DiceDB command as parameters and
	// ensures that any required information is retrieved and processed in advance. Use this when set
	// preProcessingReq = true.
	preProcessResponse func(worker *BaseWorker, DiceDBCmd *cmd.DiceDBCmd)
}

var CommandsMeta = map[string]CmdMeta{
	// Global commands.
	CmdPing: {
		CmdType:              Global,
		WorkerCommandHandler: eval.RespPING,
	},

	// Single-shard commands.
	CmdSet: {
		CmdType: SingleShard,
	},
	CmdGet: {
		CmdType: SingleShard,
	},
	CmdGetSet: {
		CmdType: SingleShard,
	},
	CmdJSONArrAppend: {
		CmdType: SingleShard,
	},
	CmdJSONArrLen: {
		CmdType: SingleShard,
	},
	CmdJSONArrPop: {
		CmdType: SingleShard,
	},
	CmdJSONClear: {
		CmdType: SingleShard,
	},
	CmdJSONStrlen: {
		CmdType: SingleShard,
	},
	CmdJSONObjlen: {
		CmdType: SingleShard,
	},
	CmdPFAdd: {
		CmdType: SingleShard,
	},
	CmdPFCount: {
		CmdType: SingleShard,
	},
	CmdPFMerge: {
		CmdType: SingleShard,
	},

	// Multi-shard commands.
	CmdRename: {
		CmdType:            MultiShard,
		preProcessingReq:   true,
		preProcessResponse: preProcessRename,
		decomposeCommand:   decomposeRename,
		composeResponse:    composeRename,
	},

	CmdCopy: {
		CmdType:            MultiShard,
		preProcessingReq:   true,
		preProcessResponse: preProcessCopy,
		decomposeCommand:   decomposeCopy,
		composeResponse:    composeCopy,
	},

	CmdMset: {
		CmdType:          MultiShard,
		decomposeCommand: decomposeMSet,
		composeResponse:  composeMSet,
	},

	CmdMget: {
		CmdType:          MultiShard,
		decomposeCommand: decomposeMGet,
		composeResponse:  composeMGet,
	},

	// Custom commands.
	CmdAbort: {
		CmdType: Custom,
	},
	CmdAuth: {
		CmdType: Custom,
	},

	// Watch commands
	CmdGetWatch: {
		CmdType: Watch,
	},
	CmdZRangeWatch: {
		CmdType: Watch,
	},

	// Sorted set commands
	CmdZAdd: {
		CmdType: SingleShard,
	},
	CmdZRank: {
		CmdType: SingleShard,
	},
	CmdZRange: {
		CmdType: SingleShard,
	},
	CmdZPopMin: {
		CmdType: SingleShard,
	},
}

func init() {
	l := logger.New(logger.Opts{WithTimestamp: true})
	// Validate the metadata for each command
	for c, meta := range CommandsMeta {
		if err := validateCmdMeta(c, meta); err != nil {
			l.Error("error validating worker command metadata %s: %v", c, err)
		}
	}
}

// validateCmdMeta ensures that the metadata for each command is properly configured
func validateCmdMeta(c string, meta CmdMeta) error {
	switch meta.CmdType {
	case Global:
		if meta.WorkerCommandHandler == nil {
			return fmt.Errorf("global command %s must have WorkerCommandHandler function", c)
		}
	case MultiShard:
		if meta.decomposeCommand == nil || meta.composeResponse == nil {
			return fmt.Errorf("multi-shard command %s must have both decomposeCommand and composeResponse implemented", c)
		}
	case SingleShard, Watch, Custom:
		// No specific validations for these types currently
	default:
		return fmt.Errorf("unknown command type for %s", c)
	}

	return nil
}<|MERGE_RESOLUTION|>--- conflicted
+++ resolved
@@ -43,27 +43,12 @@
 
 // Single-shard commands.
 const (
-<<<<<<< HEAD
-	CmdSet           = "SET"
-	CmdGet           = "GET"
-	CmdGetSet        = "GETSET"
-	CmdGetWatch      = "GET.WATCH"
-	CmdZRangeWatch   = "ZRANGE.WATCH"
-	CmdJSONArrAppend = "JSON.ARRAPPEND"
-	CmdJSONArrLen    = "JSON.ARRLEN"
-	CmdJSONArrPop    = "JSON.ARRPOP"
-	CmdJSONClear     = "JSON.CLEAR"
-	CmdJSONStrlen    = "JSON.STRLEN"
-	CmdJSONObjlen    = "JSON.OBJLEN"
-	CmdZAdd          = "ZADD"
-	CmdZRange        = "ZRANGE"
-	CmdPFAdd         = "PFADD"
-	CmdPFCount       = "PFCOUNT"
-	CmdPFMerge       = "PFMERGE"
-=======
 	CmdSet    = "SET"
 	CmdGet    = "GET"
 	CmdGetSet = "GETSET"
+  CmdJSONArrAppend = "JSON.ARRAPPEND"
+	CmdJSONArrLen    = "JSON.ARRLEN"
+	CmdJSONArrPop    = "JSON.ARRPOP"
 )
 
 // Multi-shard commands.
@@ -92,7 +77,6 @@
 	CmdPFAdd       = "PFADD"
 	CmdPFCount     = "PFCOUNT"
 	CmdPFMerge     = "PFMERGE"
->>>>>>> 1ca74928
 )
 
 type CmdMeta struct {
