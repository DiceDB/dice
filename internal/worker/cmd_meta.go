--- conflicted
+++ resolved
@@ -186,7 +186,12 @@
 	CmdGetSet: {
 		CmdType: SingleShard,
 	},
-<<<<<<< HEAD
+	CmdGetEx: {
+		CmdType: SingleShard,
+	},
+	CmdGetDel: {
+		CmdType: SingleShard,
+	},
 	CmdSadd: {
 		CmdType: SingleShard,
 	},
@@ -197,12 +202,6 @@
 		CmdType: SingleShard,
 	},
 	CmdSmembers: {
-=======
-	CmdGetEx: {
-		CmdType: SingleShard,
-	},
-	CmdGetDel: {
->>>>>>> 0048dc67
 		CmdType: SingleShard,
 	},
 	CmdHExists: {
@@ -433,13 +432,8 @@
 		if meta.decomposeCommand == nil || meta.composeResponse == nil {
 			return fmt.Errorf("multi-shard command %s must have both decomposeCommand and composeResponse implemented", c)
 		}
-<<<<<<< HEAD
-	case SingleShard, Watch, Custom:
-	// No specific validations for these types currently
-=======
 	case SingleShard, Watch, Unwatch, Custom:
 		// No specific validations for these types currently
->>>>>>> 0048dc67
 	default:
 		return fmt.Errorf("unknown command type for %s", c)
 	}
