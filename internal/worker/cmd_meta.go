--- conflicted
+++ resolved
@@ -46,14 +46,11 @@
 	CmdGetSet      = "GETSET"
 	CmdGetWatch    = "GET.WATCH"
 	CmdZRangeWatch = "ZRANGE.WATCH"
-<<<<<<< HEAD
 	CmdHExists     = "HEXISTS"
 	CmdHKeys       = "HKEYS"
 	CmdHVals       = "HVALS"
-=======
 	CmdZAdd        = "ZADD"
 	CmdZRange      = "ZRANGE"
->>>>>>> 22fb6da8
 )
 
 type CmdMeta struct {
