package worker

import (
	"context"
	"fmt"

	"github.com/dicedb/dice/internal/cmd"
	"github.com/dicedb/dice/internal/eval"
	"github.com/dicedb/dice/internal/logger"
	"github.com/dicedb/dice/internal/ops"
)

type CmdType int

const (
	// Global represents a command that applies globally across all shards or nodes.
	// This type of command doesn't target a specific shard but affects the entire system.
	Global CmdType = iota

	// SingleShard represents a command that operates on a single shard.
	// This command is scoped to execute on one specific shard, optimizing for shard-local operations.
	SingleShard

	// MultiShard represents a command that operates across multiple shards.
	// This type of command spans more than one shard and may involve coordination between shards.
	MultiShard

	// Custom represents a command that is user-defined or has custom logic.
	// This command type allows for flexibility in executing specific, non-standard operations.
	Custom

	// Watch represents a command that is used to monitor changes or events.
	// This type of command listens for changes on specific keys or resources and responds accordingly.
	Watch
)

// Global commands
const (
	CmdPing  = "PING"
	CmdAbort = "ABORT"
	CmdAuth  = "AUTH"
)

// Single-shard commands.
const (
	CmdSet    = "SET"
	CmdGet    = "GET"
	CmdGetSet = "GETSET"
)

// Multi-shard commands.
const (
	CmdMset = "MSET"
	CmdMget = "MGET"
)

// Multi-Step-Multi-Shard commands
const (
	CmdRename = "RENAME"
	CmdCopy   = "COPY"
)

// Watch commands
const (
	CmdGetWatch    = "GET.WATCH"
	CmdZRangeWatch = "ZRANGE.WATCH"
	CmdGetRange    = "GETRANGE"
	CmdAppend      = "APPEND"
	CmdZPopMin     = "ZPOPMIN"
	CmdJSONClear   = "JSON.CLEAR"
	CmdJSONStrlen  = "JSON.STRLEN"
	CmdJSONObjlen  = "JSON.OBJLEN"
	CmdZAdd        = "ZADD"
	CmdZRange      = "ZRANGE"
	CmdZRank       = "ZRANK"
	CmdPFAdd       = "PFADD"
	CmdPFCount     = "PFCOUNT"
	CmdPFMerge     = "PFMERGE"
	CmdIncr        = "INCR"
	CmdIncrBy      = "INCRBY"
	CmdDecr        = "DECR"
	CmdDecrBy      = "DECRBY"
	CmdIncrByFloat = "INCRBYFLOAT"
)

type CmdMeta struct {
	CmdType
	Cmd                  string
	WorkerCommandHandler func([]string) []byte

	// decomposeCommand is a function that takes a DiceDB command and breaks it down into smaller,
	// manageable DiceDB commands for each shard processing. It returns a slice of DiceDB commands.
	decomposeCommand func(ctx context.Context, worker *BaseWorker, DiceDBCmd *cmd.DiceDBCmd) ([]*cmd.DiceDBCmd, error)

	// composeResponse is a function that combines multiple responses from the execution of commands
	// into a single response object. It accepts a variadic parameter of EvalResponse objects
	// and returns a unified response interface. It is used in the command type "MultiShard"
	composeResponse func(responses ...ops.StoreResponse) interface{}

	// preProcessingReq indicates whether the command requires preprocessing before execution.
	// If set to true, it signals that a preliminary step (such as fetching values from shards)
	// is necessary before the main command is executed. This is important for commands that depend
	// on the current state of data in the database.
	preProcessingReq bool

	// preProcessResponse is a function that handles the preprocessing of a DiceDB command by
	// preparing the necessary operations (e.g., fetching values from shards) before the command
	// is executed. It takes the worker and the original DiceDB command as parameters and
	// ensures that any required information is retrieved and processed in advance. Use this when set
	// preProcessingReq = true.
	preProcessResponse func(worker *BaseWorker, DiceDBCmd *cmd.DiceDBCmd)
}

var CommandsMeta = map[string]CmdMeta{
	// Global commands.
	CmdPing: {
		CmdType:              Global,
		WorkerCommandHandler: eval.RespPING,
	},

	// Single-shard commands.
	CmdSet: {
		CmdType: SingleShard,
	},
	CmdGet: {
		CmdType: SingleShard,
	},
	CmdGetSet: {
		CmdType: SingleShard,
	},
	CmdGetRange: {
		CmdType: SingleShard,
	},
	CmdJSONClear: {
		CmdType: SingleShard,
	},
	CmdJSONStrlen: {
		CmdType: SingleShard,
	},
	CmdJSONObjlen: {
		CmdType: SingleShard,
	},
	CmdPFAdd: {
		CmdType: SingleShard,
	},
	CmdPFCount: {
		CmdType: SingleShard,
	},
	CmdPFMerge: {
		CmdType: SingleShard,
	},

	// Multi-shard commands.
	CmdRename: {
		CmdType:            MultiShard,
		preProcessingReq:   true,
		preProcessResponse: preProcessRename,
		decomposeCommand:   decomposeRename,
		composeResponse:    composeRename,
	},

	CmdCopy: {
		CmdType:            MultiShard,
		preProcessingReq:   true,
		preProcessResponse: preProcessCopy,
		decomposeCommand:   decomposeCopy,
		composeResponse:    composeCopy,
	},

	CmdMset: {
		CmdType:          MultiShard,
		decomposeCommand: decomposeMSet,
		composeResponse:  composeMSet,
	},

	CmdMget: {
		CmdType:          MultiShard,
		decomposeCommand: decomposeMGet,
		composeResponse:  composeMGet,
	},

	// Custom commands.
	CmdAbort: {
		CmdType: Custom,
	},
	CmdAuth: {
		CmdType: Custom,
	},

	// Watch commands
	CmdGetWatch: {
		CmdType: Watch,
	},
	CmdZRangeWatch: {
		CmdType: Watch,
	},

	// Sorted set commands
	CmdZAdd: {
		CmdType: SingleShard,
	},
	CmdZRank: {
		CmdType: SingleShard,
	},
	CmdZRange: {
		CmdType: SingleShard,
	},
<<<<<<< HEAD
	CmdAppend: {
=======

	CmdIncr: {
		CmdType: SingleShard,
	},
	CmdIncrBy: {
		CmdType: SingleShard,
	},
	CmdDecr: {
		CmdType: SingleShard,
	},
	CmdDecrBy: {
		CmdType: SingleShard,
	},
	CmdIncrByFloat: {
>>>>>>> cd796f40
		CmdType: SingleShard,
	},
	CmdZPopMin: {
		CmdType: SingleShard,
	},
}

func init() {
	l := logger.New(logger.Opts{WithTimestamp: true})
	// Validate the metadata for each command
	for c, meta := range CommandsMeta {
		if err := validateCmdMeta(c, meta); err != nil {
			l.Error("error validating worker command metadata %s: %v", c, err)
		}
	}
}

// validateCmdMeta ensures that the metadata for each command is properly configured
func validateCmdMeta(c string, meta CmdMeta) error {
	switch meta.CmdType {
	case Global:
		if meta.WorkerCommandHandler == nil {
			return fmt.Errorf("global command %s must have WorkerCommandHandler function", c)
		}
	case MultiShard:
		if meta.decomposeCommand == nil || meta.composeResponse == nil {
			return fmt.Errorf("multi-shard command %s must have both decomposeCommand and composeResponse implemented", c)
		}
	case SingleShard, Watch, Custom:
		// No specific validations for these types currently
	default:
		return fmt.Errorf("unknown command type for %s", c)
	}

	return nil
}<|MERGE_RESOLUTION|>--- conflicted
+++ resolved
@@ -205,10 +205,9 @@
 	CmdZRange: {
 		CmdType: SingleShard,
 	},
-<<<<<<< HEAD
 	CmdAppend: {
-=======
-
+		CmdType: SingleShard,
+	},
 	CmdIncr: {
 		CmdType: SingleShard,
 	},
@@ -222,7 +221,6 @@
 		CmdType: SingleShard,
 	},
 	CmdIncrByFloat: {
->>>>>>> cd796f40
 		CmdType: SingleShard,
 	},
 	CmdZPopMin: {
