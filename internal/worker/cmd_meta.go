--- conflicted
+++ resolved
@@ -58,16 +58,13 @@
 	CmdJSONArrAppend = "JSON.ARRAPPEND"
 	CmdJSONArrLen    = "JSON.ARRLEN"
 	CmdJSONArrPop    = "JSON.ARRPOP"
-<<<<<<< HEAD
 	CmdLrange		= "LRANGE"
 	CmdLinsert		= "LINSERT"
-=======
 	CmdJSONForget    = "JSON.FORGET"
 	CmdJSONDel       = "JSON.DEL"
 	CmdJSONToggle    = "JSON.TOGGLE"
 	CmdJSONNumIncrBY = "JSON.NUMINCRBY"
 	CmdJSONNumMultBY = "JSON.NUMMULTBY"
->>>>>>> cf146377
 )
 
 // Multi-shard commands.
@@ -302,12 +299,10 @@
 	CmdBitFieldRO: {
 		CmdType: SingleShard,
 	},
-<<<<<<< HEAD
 	CmdLrange: {
 		CmdType: SingleShard,
 	},
 	CmdLinsert: {
-=======
 	CmdJSONForget: {
 		CmdType: SingleShard,
 	},
@@ -321,7 +316,6 @@
 		CmdType: SingleShard,
 	},
 	CmdJSONNumMultBY: {
->>>>>>> cf146377
 		CmdType: SingleShard,
 	},
 
