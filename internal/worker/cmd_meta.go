package worker

import (
	"context"
	"fmt"

	"github.com/dicedb/dice/internal/cmd"
	"github.com/dicedb/dice/internal/eval"
	"github.com/dicedb/dice/internal/logger"
	"github.com/dicedb/dice/internal/ops"
)

type CmdType int

const (
	// Global represents a command that applies globally across all shards or nodes.
	// This type of command doesn't target a specific shard but affects the entire system.
	Global CmdType = iota

	// SingleShard represents a command that operates on a single shard.
	// This command is scoped to execute on one specific shard, optimizing for shard-local operations.
	SingleShard

	// MultiShard represents a command that operates across multiple shards.
	// This type of command spans more than one shard and may involve coordination between shards.
	MultiShard

	// Custom represents a command that is user-defined or has custom logic.
	// This command type allows for flexibility in executing specific, non-standard operations.
	Custom

	// Watch represents a command that is used to monitor changes or events.
	// This type of command listens for changes on specific keys or resources and responds accordingly.
	Watch
)

// Global commands
const (
	CmdPing  = "PING"
	CmdAbort = "ABORT"
	CmdAuth  = "AUTH"
)

// Single-shard commands.
const (
	CmdSet    = "SET"
	CmdGet    = "GET"
	CmdGetSet = "GETSET"
)

// Multi-shard commands.
const (
	CmdMset = "MSET"
	CmdMget = "MGET"
)

// Multi-Step-Multi-Shard commands
const (
	CmdRename = "RENAME"
	CmdCopy   = "COPY"
)

// Watch commands
const (
	CmdGetWatch    = "GET.WATCH"
	CmdZRangeWatch = "ZRANGE.WATCH"
<<<<<<< HEAD
	CmdGetRange    = "GETRANGE"
	CmdAppend      = "APPEND"
=======
	CmdZPopMin     = "ZPOPMIN"
>>>>>>> 045376e7
	CmdJSONClear   = "JSON.CLEAR"
	CmdJSONStrlen  = "JSON.STRLEN"
	CmdJSONObjlen  = "JSON.OBJLEN"
	CmdZAdd        = "ZADD"
	CmdZRange      = "ZRANGE"
	CmdPFAdd       = "PFADD"
	CmdPFCount     = "PFCOUNT"
	CmdPFMerge     = "PFMERGE"
)

type CmdMeta struct {
	CmdType
	Cmd                  string
	WorkerCommandHandler func([]string) []byte

	// decomposeCommand is a function that takes a DiceDB command and breaks it down into smaller,
	// manageable DiceDB commands for each shard processing. It returns a slice of DiceDB commands.
	decomposeCommand func(ctx context.Context, worker *BaseWorker, DiceDBCmd *cmd.DiceDBCmd) ([]*cmd.DiceDBCmd, error)

	// composeResponse is a function that combines multiple responses from the execution of commands
	// into a single response object. It accepts a variadic parameter of EvalResponse objects
	// and returns a unified response interface. It is used in the command type "MultiShard"
	composeResponse func(responses ...ops.StoreResponse) interface{}

	// preProcessingReq indicates whether the command requires preprocessing before execution.
	// If set to true, it signals that a preliminary step (such as fetching values from shards)
	// is necessary before the main command is executed. This is important for commands that depend
	// on the current state of data in the database.
	preProcessingReq bool

	// preProcessResponse is a function that handles the preprocessing of a DiceDB command by
	// preparing the necessary operations (e.g., fetching values from shards) before the command
	// is executed. It takes the worker and the original DiceDB command as parameters and
	// ensures that any required information is retrieved and processed in advance. Use this when set
	// preProcessingReq = true.
	preProcessResponse func(worker *BaseWorker, DiceDBCmd *cmd.DiceDBCmd)
}

var CommandsMeta = map[string]CmdMeta{
	// Global commands.
	CmdPing: {
		CmdType:              Global,
		WorkerCommandHandler: eval.RespPING,
	},

	// Single-shard commands.
	CmdSet: {
		CmdType: SingleShard,
	},
	CmdGet: {
		CmdType: SingleShard,
	},
	CmdGetSet: {
		CmdType: SingleShard,
	},
	CmdGetRange: {
		CmdType: SingleShard,
	},
	CmdJSONClear: {
		CmdType: SingleShard,
	},
	CmdJSONStrlen: {
		CmdType: SingleShard,
	},
	CmdJSONObjlen: {
		CmdType: SingleShard,
	},
	CmdPFAdd: {
		CmdType: SingleShard,
	},
	CmdPFCount: {
		CmdType: SingleShard,
	},
	CmdPFMerge: {
		CmdType: SingleShard,
	},

	// Multi-shard commands.
	CmdRename: {
		CmdType:            MultiShard,
		preProcessingReq:   true,
		preProcessResponse: preProcessRename,
		decomposeCommand:   decomposeRename,
		composeResponse:    composeRename,
	},

	CmdCopy: {
		CmdType:            MultiShard,
		preProcessingReq:   true,
		preProcessResponse: preProcessCopy,
		decomposeCommand:   decomposeCopy,
		composeResponse:    composeCopy,
	},

	CmdMset: {
		CmdType:          MultiShard,
		decomposeCommand: decomposeMSet,
		composeResponse:  composeMSet,
	},

	CmdMget: {
		CmdType:          MultiShard,
		decomposeCommand: decomposeMGet,
		composeResponse:  composeMGet,
	},

	// Custom commands.
	CmdAbort: {
		CmdType: Custom,
	},
	CmdAuth: {
		CmdType: Custom,
	},

	// Watch commands
	CmdGetWatch: {
		CmdType: Watch,
	},
	CmdZRangeWatch: {
		CmdType: Watch,
	},

	// Sorted set commands
	CmdZAdd: {
		CmdType: SingleShard,
	},
	CmdZRange: {
		CmdType: SingleShard,
	},
<<<<<<< HEAD
	CmdAppend: {
=======
	CmdZPopMin: {
>>>>>>> 045376e7
		CmdType: SingleShard,
	},
}

func init() {
	l := logger.New(logger.Opts{WithTimestamp: true})
	// Validate the metadata for each command
	for c, meta := range CommandsMeta {
		if err := validateCmdMeta(c, meta); err != nil {
			l.Error("error validating worker command metadata %s: %v", c, err)
		}
	}
}

// validateCmdMeta ensures that the metadata for each command is properly configured
func validateCmdMeta(c string, meta CmdMeta) error {
	switch meta.CmdType {
	case Global:
		if meta.WorkerCommandHandler == nil {
			return fmt.Errorf("global command %s must have WorkerCommandHandler function", c)
		}
	case MultiShard:
		if meta.decomposeCommand == nil || meta.composeResponse == nil {
			return fmt.Errorf("multi-shard command %s must have both decomposeCommand and composeResponse implemented", c)
		}
	case SingleShard, Watch, Custom:
		// No specific validations for these types currently
	default:
		return fmt.Errorf("unknown command type for %s", c)
	}

	return nil
}<|MERGE_RESOLUTION|>--- conflicted
+++ resolved
@@ -64,12 +64,9 @@
 const (
 	CmdGetWatch    = "GET.WATCH"
 	CmdZRangeWatch = "ZRANGE.WATCH"
-<<<<<<< HEAD
 	CmdGetRange    = "GETRANGE"
 	CmdAppend      = "APPEND"
-=======
 	CmdZPopMin     = "ZPOPMIN"
->>>>>>> 045376e7
 	CmdJSONClear   = "JSON.CLEAR"
 	CmdJSONStrlen  = "JSON.STRLEN"
 	CmdJSONObjlen  = "JSON.OBJLEN"
@@ -199,11 +196,10 @@
 	CmdZRange: {
 		CmdType: SingleShard,
 	},
-<<<<<<< HEAD
 	CmdAppend: {
-=======
+		CmdType: SingleShard,
+	},
 	CmdZPopMin: {
->>>>>>> 045376e7
 		CmdType: SingleShard,
 	},
 }
