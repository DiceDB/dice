package worker

import (
	"context"
	"fmt"

	"github.com/dicedb/dice/internal/cmd"
	"github.com/dicedb/dice/internal/eval"
	"github.com/dicedb/dice/internal/logger"
	"github.com/dicedb/dice/internal/ops"
)

type CmdType int

const (
	// Global represents a command that applies globally across all shards or nodes.
	// This type of command doesn't target a specific shard but affects the entire system.
	Global CmdType = iota

	// SingleShard represents a command that operates on a single shard.
	// This command is scoped to execute on one specific shard, optimizing for shard-local operations.
	SingleShard

	// MultiShard represents a command that operates across multiple shards.
	// This type of command spans more than one shard and may involve coordination between shards.
	MultiShard

	// Custom represents a command that is user-defined or has custom logic.
	// This command type allows for flexibility in executing specific, non-standard operations.
	Custom

	// Watch represents a command that is used to monitor changes or events.
	// This type of command listens for changes on specific keys or resources and responds accordingly.
	Watch
)

// Global commands
const (
	CmdPing  = "PING"
	CmdAbort = "ABORT"
	CmdAuth  = "AUTH"
)

// Single-shard commands.
const (
	CmdSet    = "SET"
	CmdGet    = "GET"
	CmdGetSet = "GETSET"
)

// Multi-shard commands.
const (
	CmdMset = "MSET"
	CmdMget = "MGET"
)

// Multi-Step-Multi-Shard commands
const (
	CmdRename = "RENAME"
	CmdCopy   = "COPY"
)

// Watch commands
const (
<<<<<<< HEAD
	CmdGetWatch    = "GET.WATCH"
	CmdZRangeWatch = "ZRANGE.WATCH"
	CmdZPopMin     = "ZPOPMIN"
	CmdJSONClear   = "JSON.CLEAR"
	CmdJSONStrlen  = "JSON.STRLEN"
	CmdJSONObjlen  = "JSON.OBJLEN"
	CmdZAdd        = "ZADD"
	CmdZRange      = "ZRANGE"
	CmdZRank       = "ZRANK"
	CmdPFAdd       = "PFADD"
	CmdPFCount     = "PFCOUNT"
	CmdPFMerge     = "PFMERGE"
	CmdDel         = "DEL"
	CmdExists      = "EXISTS"
	CmdPersist     = "PERSIST"
	CmdTypeOf      = "TYPE"
	CmdIncr        = "INCR"
	CmdIncrBy      = "INCRBY"
	CmdDecr        = "DECR"
	CmdDecrBy      = "DECRBY"
	CmdIncrByFloat = "INCRBYFLOAT"
=======
	CmdGetWatch     = "GET.WATCH"
	CmdZRangeWatch  = "ZRANGE.WATCH"
	CmdZPopMin      = "ZPOPMIN"
	CmdJSONClear    = "JSON.CLEAR"
	CmdJSONStrlen   = "JSON.STRLEN"
	CmdJSONObjlen   = "JSON.OBJLEN"
	CmdZAdd         = "ZADD"
	CmdZRange       = "ZRANGE"
	CmdZRank        = "ZRANK"
	CmdPFAdd        = "PFADD"
	CmdPFCount      = "PFCOUNT"
	CmdPFMerge      = "PFMERGE"
	CmdIncr         = "INCR"
	CmdIncrBy       = "INCRBY"
	CmdDecr         = "DECR"
	CmdDecrBy       = "DECRBY"
	CmdIncrByFloat  = "INCRBYFLOAT"
	CmdHIncrBy      = "HINCRBY"
	CmdHIncrByFloat = "HINCRBYFLOAT"
	CmdHRandField   = "HRANDFIELD"
>>>>>>> 7747ff19
)

type CmdMeta struct {
	CmdType
	Cmd                  string
	WorkerCommandHandler func([]string) []byte

	// decomposeCommand is a function that takes a DiceDB command and breaks it down into smaller,
	// manageable DiceDB commands for each shard processing. It returns a slice of DiceDB commands.
	decomposeCommand func(ctx context.Context, worker *BaseWorker, DiceDBCmd *cmd.DiceDBCmd) ([]*cmd.DiceDBCmd, error)

	// composeResponse is a function that combines multiple responses from the execution of commands
	// into a single response object. It accepts a variadic parameter of EvalResponse objects
	// and returns a unified response interface. It is used in the command type "MultiShard"
	composeResponse func(responses ...ops.StoreResponse) interface{}

	// preProcessingReq indicates whether the command requires preprocessing before execution.
	// If set to true, it signals that a preliminary step (such as fetching values from shards)
	// is necessary before the main command is executed. This is important for commands that depend
	// on the current state of data in the database.
	preProcessingReq bool

	// preProcessResponse is a function that handles the preprocessing of a DiceDB command by
	// preparing the necessary operations (e.g., fetching values from shards) before the command
	// is executed. It takes the worker and the original DiceDB command as parameters and
	// ensures that any required information is retrieved and processed in advance. Use this when set
	// preProcessingReq = true.
	preProcessResponse func(worker *BaseWorker, DiceDBCmd *cmd.DiceDBCmd)
}

var CommandsMeta = map[string]CmdMeta{
	// Global commands.
	CmdPing: {
		CmdType:              Global,
		WorkerCommandHandler: eval.RespPING,
	},

	// Single-shard commands.
	CmdSet: {
		CmdType: SingleShard,
	},
	CmdGet: {
		CmdType: SingleShard,
	},
	CmdGetSet: {
		CmdType: SingleShard,
	},
	CmdJSONClear: {
		CmdType: SingleShard,
	},
	CmdJSONStrlen: {
		CmdType: SingleShard,
	},
	CmdJSONObjlen: {
		CmdType: SingleShard,
	},
	CmdPFAdd: {
		CmdType: SingleShard,
	},
	CmdPFCount: {
		CmdType: SingleShard,
	},
	CmdPFMerge: {
		CmdType: SingleShard,
	},
<<<<<<< HEAD
	CmdDel: {
		CmdType: SingleShard,
	},
	CmdExists: {
		CmdType: SingleShard,
	},
	CmdPersist: {
		CmdType: SingleShard,
	},
	CmdTypeOf: {
=======
	CmdHIncrBy: {
		CmdType: SingleShard,
	},
	CmdHIncrByFloat: {
		CmdType: SingleShard,
	},
	CmdHRandField: {
>>>>>>> 7747ff19
		CmdType: SingleShard,
	},

	// Multi-shard commands.
	CmdRename: {
		CmdType:            MultiShard,
		preProcessingReq:   true,
		preProcessResponse: preProcessRename,
		decomposeCommand:   decomposeRename,
		composeResponse:    composeRename,
	},

	CmdCopy: {
		CmdType:            MultiShard,
		preProcessingReq:   true,
		preProcessResponse: preProcessCopy,
		decomposeCommand:   decomposeCopy,
		composeResponse:    composeCopy,
	},

	CmdMset: {
		CmdType:          MultiShard,
		decomposeCommand: decomposeMSet,
		composeResponse:  composeMSet,
	},

	CmdMget: {
		CmdType:          MultiShard,
		decomposeCommand: decomposeMGet,
		composeResponse:  composeMGet,
	},

	// Custom commands.
	CmdAbort: {
		CmdType: Custom,
	},
	CmdAuth: {
		CmdType: Custom,
	},

	// Watch commands
	CmdGetWatch: {
		CmdType: Watch,
	},
	CmdZRangeWatch: {
		CmdType: Watch,
	},

	// Sorted set commands
	CmdZAdd: {
		CmdType: SingleShard,
	},
	CmdZRank: {
		CmdType: SingleShard,
	},
	CmdZRange: {
		CmdType: SingleShard,
	},

	CmdIncr: {
		CmdType: SingleShard,
	},
	CmdIncrBy: {
		CmdType: SingleShard,
	},
	CmdDecr: {
		CmdType: SingleShard,
	},
	CmdDecrBy: {
		CmdType: SingleShard,
	},
	CmdIncrByFloat: {
		CmdType: SingleShard,
	},
	CmdZPopMin: {
		CmdType: SingleShard,
	},
}

func init() {
	l := logger.New(logger.Opts{WithTimestamp: true})
	// Validate the metadata for each command
	for c, meta := range CommandsMeta {
		if err := validateCmdMeta(c, meta); err != nil {
			l.Error("error validating worker command metadata %s: %v", c, err)
		}
	}
}

// validateCmdMeta ensures that the metadata for each command is properly configured
func validateCmdMeta(c string, meta CmdMeta) error {
	switch meta.CmdType {
	case Global:
		if meta.WorkerCommandHandler == nil {
			return fmt.Errorf("global command %s must have WorkerCommandHandler function", c)
		}
	case MultiShard:
		if meta.decomposeCommand == nil || meta.composeResponse == nil {
			return fmt.Errorf("multi-shard command %s must have both decomposeCommand and composeResponse implemented", c)
		}
	case SingleShard, Watch, Custom:
		// No specific validations for these types currently
	default:
		return fmt.Errorf("unknown command type for %s", c)
	}

	return nil
}<|MERGE_RESOLUTION|>--- conflicted
+++ resolved
@@ -62,7 +62,6 @@
 
 // Watch commands
 const (
-<<<<<<< HEAD
 	CmdGetWatch    = "GET.WATCH"
 	CmdZRangeWatch = "ZRANGE.WATCH"
 	CmdZPopMin     = "ZPOPMIN"
@@ -84,28 +83,9 @@
 	CmdDecr        = "DECR"
 	CmdDecrBy      = "DECRBY"
 	CmdIncrByFloat = "INCRBYFLOAT"
-=======
-	CmdGetWatch     = "GET.WATCH"
-	CmdZRangeWatch  = "ZRANGE.WATCH"
-	CmdZPopMin      = "ZPOPMIN"
-	CmdJSONClear    = "JSON.CLEAR"
-	CmdJSONStrlen   = "JSON.STRLEN"
-	CmdJSONObjlen   = "JSON.OBJLEN"
-	CmdZAdd         = "ZADD"
-	CmdZRange       = "ZRANGE"
-	CmdZRank        = "ZRANK"
-	CmdPFAdd        = "PFADD"
-	CmdPFCount      = "PFCOUNT"
-	CmdPFMerge      = "PFMERGE"
-	CmdIncr         = "INCR"
-	CmdIncrBy       = "INCRBY"
-	CmdDecr         = "DECR"
-	CmdDecrBy       = "DECRBY"
-	CmdIncrByFloat  = "INCRBYFLOAT"
 	CmdHIncrBy      = "HINCRBY"
 	CmdHIncrByFloat = "HINCRBYFLOAT"
 	CmdHRandField   = "HRANDFIELD"
->>>>>>> 7747ff19
 )
 
 type CmdMeta struct {
@@ -171,7 +151,6 @@
 	CmdPFMerge: {
 		CmdType: SingleShard,
 	},
-<<<<<<< HEAD
 	CmdDel: {
 		CmdType: SingleShard,
 	},
@@ -182,15 +161,15 @@
 		CmdType: SingleShard,
 	},
 	CmdTypeOf: {
-=======
-	CmdHIncrBy: {
+		CmdType: SingleShard,
+	},
+  CmdHIncrBy: {
 		CmdType: SingleShard,
 	},
 	CmdHIncrByFloat: {
 		CmdType: SingleShard,
 	},
 	CmdHRandField: {
->>>>>>> 7747ff19
 		CmdType: SingleShard,
 	},
 
