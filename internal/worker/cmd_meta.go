package worker

import (
	"context"
	"fmt"

	"github.com/dicedb/dice/internal/cmd"
	"github.com/dicedb/dice/internal/eval"
	"github.com/dicedb/dice/internal/logger"
	"github.com/dicedb/dice/internal/ops"
)

type CmdType int

const (
	// Global represents a command that applies globally across all shards or nodes.
	// This type of command doesn't target a specific shard but affects the entire system.
	Global CmdType = iota

	// SingleShard represents a command that operates on a single shard.
	// This command is scoped to execute on one specific shard, optimizing for shard-local operations.
	SingleShard

	// MultiShard represents a command that operates across multiple shards.
	// This type of command spans more than one shard and may involve coordination between shards.
	MultiShard

	// Custom represents a command that is user-defined or has custom logic.
	// This command type allows for flexibility in executing specific, non-standard operations.
	Custom

	// Watch represents a command that is used to monitor changes or events.
	// This type of command listens for changes on specific keys or resources and responds accordingly.
	Watch
)

// Global commands
const (
	CmdPing  = "PING"
	CmdAbort = "ABORT"
	CmdAuth  = "AUTH"
)

// Single-shard commands.
const (
	CmdSet    = "SET"
	CmdGet    = "GET"
	CmdGetSet = "GETSET"
  CmdJSONArrAppend = "JSON.ARRAPPEND"
	CmdJSONArrLen    = "JSON.ARRLEN"
	CmdJSONArrPop    = "JSON.ARRPOP"
)

// Multi-shard commands.
const (
	CmdMset = "MSET"
	CmdMget = "MGET"
)

// Multi-Step-Multi-Shard commands
const (
	CmdRename = "RENAME"
	CmdCopy   = "COPY"
)

// Watch commands
const (
	CmdGetWatch     = "GET.WATCH"
	CmdZRangeWatch  = "ZRANGE.WATCH"
	CmdZPopMin      = "ZPOPMIN"
	CmdJSONClear    = "JSON.CLEAR"
	CmdJSONStrlen   = "JSON.STRLEN"
	CmdJSONObjlen   = "JSON.OBJLEN"
	CmdZAdd         = "ZADD"
	CmdZRange       = "ZRANGE"
	CmdZRank        = "ZRANK"
	CmdPFAdd        = "PFADD"
	CmdPFCount      = "PFCOUNT"
	CmdPFMerge      = "PFMERGE"
	CmdIncr         = "INCR"
	CmdIncrBy       = "INCRBY"
	CmdDecr         = "DECR"
	CmdDecrBy       = "DECRBY"
	CmdIncrByFloat  = "INCRBYFLOAT"
	CmdHIncrBy      = "HINCRBY"
	CmdHIncrByFloat = "HINCRBYFLOAT"
	CmdHRandField   = "HRANDFIELD"
	CmdGetRange     = "GETRANGE"
	CmdAppend       = "APPEND"
)

type CmdMeta struct {
	CmdType
	Cmd                  string
	WorkerCommandHandler func([]string) []byte

	// decomposeCommand is a function that takes a DiceDB command and breaks it down into smaller,
	// manageable DiceDB commands for each shard processing. It returns a slice of DiceDB commands.
	decomposeCommand func(ctx context.Context, worker *BaseWorker, DiceDBCmd *cmd.DiceDBCmd) ([]*cmd.DiceDBCmd, error)

	// composeResponse is a function that combines multiple responses from the execution of commands
	// into a single response object. It accepts a variadic parameter of EvalResponse objects
	// and returns a unified response interface. It is used in the command type "MultiShard"
	composeResponse func(responses ...ops.StoreResponse) interface{}

	// preProcessingReq indicates whether the command requires preprocessing before execution.
	// If set to true, it signals that a preliminary step (such as fetching values from shards)
	// is necessary before the main command is executed. This is important for commands that depend
	// on the current state of data in the database.
	preProcessingReq bool

	// preProcessResponse is a function that handles the preprocessing of a DiceDB command by
	// preparing the necessary operations (e.g., fetching values from shards) before the command
	// is executed. It takes the worker and the original DiceDB command as parameters and
	// ensures that any required information is retrieved and processed in advance. Use this when set
	// preProcessingReq = true.
	preProcessResponse func(worker *BaseWorker, DiceDBCmd *cmd.DiceDBCmd)
}

var CommandsMeta = map[string]CmdMeta{
	// Global commands.
	CmdPing: {
		CmdType:              Global,
		WorkerCommandHandler: eval.RespPING,
	},

	// Single-shard commands.
	CmdSet: {
		CmdType: SingleShard,
	},
	CmdGet: {
		CmdType: SingleShard,
	},
	CmdGetSet: {
		CmdType: SingleShard,
	},
<<<<<<< HEAD
	CmdJSONArrAppend: {
		CmdType: SingleShard,
	},
	CmdJSONArrLen: {
		CmdType: SingleShard,
	},
	CmdJSONArrPop: {
=======
	CmdGetRange: {
>>>>>>> c4eb2497
		CmdType: SingleShard,
	},
	CmdJSONClear: {
		CmdType: SingleShard,
	},
	CmdJSONStrlen: {
		CmdType: SingleShard,
	},
	CmdJSONObjlen: {
		CmdType: SingleShard,
	},
	CmdPFAdd: {
		CmdType: SingleShard,
	},
	CmdPFCount: {
		CmdType: SingleShard,
	},
	CmdPFMerge: {
		CmdType: SingleShard,
	},
	CmdHIncrBy: {
		CmdType: SingleShard,
	},
	CmdHIncrByFloat: {
		CmdType: SingleShard,
	},
	CmdHRandField: {
		CmdType: SingleShard,
	},

	// Multi-shard commands.
	CmdRename: {
		CmdType:            MultiShard,
		preProcessingReq:   true,
		preProcessResponse: preProcessRename,
		decomposeCommand:   decomposeRename,
		composeResponse:    composeRename,
	},

	CmdCopy: {
		CmdType:            MultiShard,
		preProcessingReq:   true,
		preProcessResponse: preProcessCopy,
		decomposeCommand:   decomposeCopy,
		composeResponse:    composeCopy,
	},

	CmdMset: {
		CmdType:          MultiShard,
		decomposeCommand: decomposeMSet,
		composeResponse:  composeMSet,
	},

	CmdMget: {
		CmdType:          MultiShard,
		decomposeCommand: decomposeMGet,
		composeResponse:  composeMGet,
	},

	// Custom commands.
	CmdAbort: {
		CmdType: Custom,
	},
	CmdAuth: {
		CmdType: Custom,
	},

	// Watch commands
	CmdGetWatch: {
		CmdType: Watch,
	},
	CmdZRangeWatch: {
		CmdType: Watch,
	},

	// Sorted set commands
	CmdZAdd: {
		CmdType: SingleShard,
	},
	CmdZRank: {
		CmdType: SingleShard,
	},
	CmdZRange: {
		CmdType: SingleShard,
	},
	CmdAppend: {
		CmdType: SingleShard,
	},
	CmdIncr: {
		CmdType: SingleShard,
	},
	CmdIncrBy: {
		CmdType: SingleShard,
	},
	CmdDecr: {
		CmdType: SingleShard,
	},
	CmdDecrBy: {
		CmdType: SingleShard,
	},
	CmdIncrByFloat: {
		CmdType: SingleShard,
	},
	CmdZPopMin: {
		CmdType: SingleShard,
	},
}

func init() {
	l := logger.New(logger.Opts{WithTimestamp: true})
	// Validate the metadata for each command
	for c, meta := range CommandsMeta {
		if err := validateCmdMeta(c, meta); err != nil {
			l.Error("error validating worker command metadata %s: %v", c, err)
		}
	}
}

// validateCmdMeta ensures that the metadata for each command is properly configured
func validateCmdMeta(c string, meta CmdMeta) error {
	switch meta.CmdType {
	case Global:
		if meta.WorkerCommandHandler == nil {
			return fmt.Errorf("global command %s must have WorkerCommandHandler function", c)
		}
	case MultiShard:
		if meta.decomposeCommand == nil || meta.composeResponse == nil {
			return fmt.Errorf("multi-shard command %s must have both decomposeCommand and composeResponse implemented", c)
		}
	case SingleShard, Watch, Custom:
		// No specific validations for these types currently
	default:
		return fmt.Errorf("unknown command type for %s", c)
	}

	return nil
}<|MERGE_RESOLUTION|>--- conflicted
+++ resolved
@@ -134,7 +134,6 @@
 	CmdGetSet: {
 		CmdType: SingleShard,
 	},
-<<<<<<< HEAD
 	CmdJSONArrAppend: {
 		CmdType: SingleShard,
 	},
@@ -142,9 +141,9 @@
 		CmdType: SingleShard,
 	},
 	CmdJSONArrPop: {
-=======
+    CmdType: SingleShard,
+  }
 	CmdGetRange: {
->>>>>>> c4eb2497
 		CmdType: SingleShard,
 	},
 	CmdJSONClear: {
