package worker

import (
	"fmt"

	"github.com/dicedb/dice/internal/cmd"
	"github.com/dicedb/dice/internal/eval"
	"github.com/dicedb/dice/internal/logger"
)

type CmdType int

const (
	// Global represents a command that applies globally across all shards or nodes.
	// This type of command doesn't target a specific shard but affects the entire system.
	Global CmdType = iota

	// SingleShard represents a command that operates on a single shard.
	// This command is scoped to execute on one specific shard, optimizing for shard-local operations.
	SingleShard

	// MultiShard represents a command that operates across multiple shards.
	// This type of command spans more than one shard and may involve coordination between shards.
	MultiShard

	// Custom represents a command that is user-defined or has custom logic.
	// This command type allows for flexibility in executing specific, non-standard operations.
	Custom

	// Watch represents a command that is used to monitor changes or events.
	// This type of command listens for changes on specific keys or resources and responds accordingly.
	Watch
)

// Global commands
const (
	CmdPing  = "PING"
	CmdAbort = "ABORT"
	CmdAuth  = "AUTH"
)

// Single-shard commands.
const (
	CmdSet         = "SET"
	CmdGet         = "GET"
	CmdGetSet      = "GETSET"
	CmdGetWatch    = "GET.WATCH"
	CmdZRangeWatch = "ZRANGE.WATCH"
<<<<<<< HEAD
	CmdSetBit      = "SETBIT"
	CmdGetBit      = "GETBIT"
	CmdBitCount    = "BITCOUNT"
	CmdBitField    = "BITFIELD"
	CmdBitOp       = "BITOP"
	CmdBitPos      = "BITPOS"
	CmdBitFieldRO  = "BITFIELD_RO"
=======
	CmdZAdd        = "ZADD"
	CmdZRange      = "ZRANGE"
>>>>>>> 88484710
)

type CmdMeta struct {
	CmdType
	Cmd                  string
	WorkerCommandHandler func([]string) []byte

	// decomposeCommand is a function that takes a DiceDB command and breaks it down into smaller,
	// manageable DiceDB commands for each shard processing. It returns a slice of DiceDB commands.
	decomposeCommand func(DiceDBCmd *cmd.DiceDBCmd) []*cmd.DiceDBCmd

	// composeResponse is a function that combines multiple responses from the execution of commands
	// into a single response object. It accepts a variadic parameter of EvalResponse objects
	// and returns a unified response interface. It is used in the command type "MultiShard"
	composeResponse func(responses ...eval.EvalResponse) interface{}
}

var CommandsMeta = map[string]CmdMeta{
	// Global commands.
	CmdPing: {
		CmdType:              Global,
		WorkerCommandHandler: eval.RespPING,
	},

	// Single-shard commands.
	CmdSet: {
		CmdType: SingleShard,
	},
	CmdGet: {
		CmdType: SingleShard,
	},
	CmdGetSet: {
		CmdType: SingleShard,
	},
	CmdSetBit: {
		CmdType: SingleShard,
	},
	CmdGetBit: {
		CmdType: SingleShard,
	},
	CmdBitCount: {
		CmdType: SingleShard,
	},
	CmdBitField: {
		CmdType: SingleShard,
	},
	CmdBitOp: {
		CmdType: SingleShard,
	},
	CmdBitPos: {
		CmdType: SingleShard,
	},
	CmdBitFieldRO: {
		CmdType: SingleShard,
	},

	// Custom commands.
	CmdAbort: {
		CmdType: Custom,
	},
	CmdAuth: {
		CmdType: Custom,
	},

	// Watch commands
	CmdGetWatch: {
		CmdType: Watch,
	},
	CmdZRangeWatch: {
		CmdType: Watch,
	},

	// Sorted set commands
	CmdZAdd: {
		CmdType: SingleShard,
	},
	CmdZRange: {
		CmdType: SingleShard,
	},
}

func init() {
	l := logger.New(logger.Opts{WithTimestamp: true})
	// Validate the metadata for each command
	for c, meta := range CommandsMeta {
		if err := validateCmdMeta(c, meta); err != nil {
			l.Error("error validating worker command metadata %s: %v", c, err)
		}
	}
}

// validateCmdMeta ensures that the metadata for each command is properly configured
func validateCmdMeta(c string, meta CmdMeta) error {
	switch meta.CmdType {
	case Global:
		if meta.WorkerCommandHandler == nil {
			return fmt.Errorf("global command %s must have WorkerCommandHandler function", c)
		}
	case MultiShard:
		if meta.decomposeCommand == nil || meta.composeResponse == nil {
			return fmt.Errorf("multi-shard command %s must have both decomposeCommand and composeResponse implemented", c)
		}
	case SingleShard, Watch, Custom:
		// No specific validations for these types currently
	default:
		return fmt.Errorf("unknown command type for %s", c)
	}

	return nil
}<|MERGE_RESOLUTION|>--- conflicted
+++ resolved
@@ -46,7 +46,8 @@
 	CmdGetSet      = "GETSET"
 	CmdGetWatch    = "GET.WATCH"
 	CmdZRangeWatch = "ZRANGE.WATCH"
-<<<<<<< HEAD
+	CmdZAdd        = "ZADD"
+	CmdZRange      = "ZRANGE"
 	CmdSetBit      = "SETBIT"
 	CmdGetBit      = "GETBIT"
 	CmdBitCount    = "BITCOUNT"
@@ -54,10 +55,6 @@
 	CmdBitOp       = "BITOP"
 	CmdBitPos      = "BITPOS"
 	CmdBitFieldRO  = "BITFIELD_RO"
-=======
-	CmdZAdd        = "ZADD"
-	CmdZRange      = "ZRANGE"
->>>>>>> 88484710
 )
 
 type CmdMeta struct {
