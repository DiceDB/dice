--- conflicted
+++ resolved
@@ -46,12 +46,9 @@
 	CmdGetSet      = "GETSET"
 	CmdGetWatch    = "GET.WATCH"
 	CmdZRangeWatch = "ZRANGE.WATCH"
-<<<<<<< HEAD
 	CmdGetRange    = "GETRANGE"
-=======
 	CmdZAdd        = "ZADD"
 	CmdZRange      = "ZRANGE"
->>>>>>> 97e435cd
 )
 
 type CmdMeta struct {
