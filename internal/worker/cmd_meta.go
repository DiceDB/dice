--- conflicted
+++ resolved
@@ -46,14 +46,11 @@
 	CmdGetSet      = "GETSET"
 	CmdGetWatch    = "GET.WATCH"
 	CmdZRangeWatch = "ZRANGE.WATCH"
-<<<<<<< HEAD
 	CmdJSONClear   = "JSON.CLEAR"
 	CmdJSONStrlen  = "JSON.STRLEN"
 	CmdJSONObjlen  = "JSON.OBJLEN"
-=======
 	CmdZAdd        = "ZADD"
 	CmdZRange      = "ZRANGE"
->>>>>>> f05bad43
 )
 
 type CmdMeta struct {
