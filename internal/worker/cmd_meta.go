--- conflicted
+++ resolved
@@ -65,42 +65,11 @@
 
 // Watch commands
 const (
-<<<<<<< HEAD
 	CmdSadd         = "SADD"
 	CmdSrem         = "SREM"
 	CmdScard        = "SCARD"
 	CmdSmembers     = "SMEMBERS"
-	CmdGetWatch     = "GET.WATCH"
-	CmdZRangeWatch  = "ZRANGE.WATCH"
-	CmdZPopMin      = "ZPOPMIN"
-	CmdJSONClear    = "JSON.CLEAR"
-	CmdJSONStrlen   = "JSON.STRLEN"
-	CmdJSONObjlen   = "JSON.OBJLEN"
-	CmdZAdd         = "ZADD"
-	CmdZRange       = "ZRANGE"
-	CmdZRank        = "ZRANK"
-	CmdPFAdd        = "PFADD"
-	CmdPFCount      = "PFCOUNT"
-	CmdPFMerge      = "PFMERGE"
-	CmdIncr         = "INCR"
-	CmdIncrBy       = "INCRBY"
-	CmdDecr         = "DECR"
-	CmdDecrBy       = "DECRBY"
-	CmdIncrByFloat  = "INCRBYFLOAT"
-	CmdHIncrBy      = "HINCRBY"
-	CmdHIncrByFloat = "HINCRBYFLOAT"
-	CmdHRandField   = "HRANDFIELD"
-	CmdGetRange     = "GETRANGE"
-	CmdAppend       = "APPEND"
-	CmdHLen         = "HLEN"
-	CmdHStrLen      = "HSTRLEN"
-	CmdHScan        = "HSCAN"
-	CmdBFAdd        = "BF.ADD"
-	CmdBFReserve    = "BF.RESERVE"
-	CmdBFInfo       = "BF.INFO"
-	CmdBFExists     = "BF.EXISTS"
-
-=======
+
 	CmdGetWatch      = "GET.WATCH"
 	CmdZRangeWatch   = "ZRANGE.WATCH"
 	CmdZPopMin       = "ZPOPMIN"
@@ -138,7 +107,6 @@
 	CmdCMSInitByProb = "CMS.INITBYPROB"
 	CmdCMSMerge      = "CMS.MERGE"
 	CmdCMSIncrBy     = "CMS.INCRBY"
->>>>>>> 4de30383
 )
 
 type CmdMeta struct {
@@ -186,7 +154,6 @@
 	CmdGetSet: {
 		CmdType: SingleShard,
 	},
-<<<<<<< HEAD
 	CmdSadd: {
 		CmdType: SingleShard,
 	},
@@ -197,7 +164,8 @@
 		CmdType: SingleShard,
 	},
 	CmdSmembers: {
-=======
+		CmdType: SingleShard,
+	},
 	CmdJSONArrAppend: {
 		CmdType: SingleShard,
 	},
@@ -205,7 +173,6 @@
 		CmdType: SingleShard,
 	},
 	CmdJSONArrPop: {
->>>>>>> 4de30383
 		CmdType: SingleShard,
 	},
 	CmdGetRange: {
