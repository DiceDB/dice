--- conflicted
+++ resolved
@@ -63,14 +63,10 @@
 		respChan:        respChan,
 		logger:          logger,
 		Session:         auth.NewSession(),
-<<<<<<< HEAD
 		adhocReqChan:    make(chan *cmd.DiceDBCmd, config.DiceConfig.Server.AdhocReqChanBufSize),
 		keepAliveInterval: config.DiceConfig.Server.KeepAlive,
 		clientTimeout:     config.DiceConfig.Server.Timeout,
 		connectionTimeout: config.DiceConfig.Server.Timeout,
-=======
-		adhocReqChan:    make(chan *cmd.DiceDBCmd, config.DiceConfig.Performance.AdhocReqChanBufSize),
->>>>>>> 97e435cd
 	}
 }
 
