--- conflicted
+++ resolved
@@ -333,15 +333,12 @@
 		slog.Info("Received ABORT command, initiating server shutdown", slog.String("workerID", w.id))
 		w.globalErrorChan <- diceerrors.ErrAborted
 		return err
-<<<<<<< HEAD
-=======
 	case CmdPing:
 		err := w.ioHandler.Write(ctx, RespPING(diceDBCmd.Args))
 		if err != nil {
 			slog.Error("Error sending ping response to worker", slog.String("workerID", w.id), slog.Any("error", err))
 		}
 		return err
->>>>>>> 2830518e
 	default:
 		return diceerrors.ErrUnknownCmd(diceDBCmd.Cmd)
 	}
