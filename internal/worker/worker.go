package worker

import (
	"context"
	"errors"
	"fmt"
	"log/slog"
	"net"
	"sync"
	"syscall"
	"time"

	"github.com/dicedb/dice/config"
	"github.com/dicedb/dice/internal/auth"
	"github.com/dicedb/dice/internal/clientio"
	"github.com/dicedb/dice/internal/clientio/iohandler"
	"github.com/dicedb/dice/internal/clientio/requestparser"
	"github.com/dicedb/dice/internal/cmd"
	diceerrors "github.com/dicedb/dice/internal/errors"
	"github.com/dicedb/dice/internal/eval"
	"github.com/dicedb/dice/internal/ops"
	"github.com/dicedb/dice/internal/shard"
)

// Worker interface
type Worker interface {
	ID() string
	Start(context.Context) error
	Stop() error
}

type BaseWorker struct {
	id                string
	ioHandler         iohandler.IOHandler
	parser            requestparser.Parser
	shardManager      *shard.ShardManager
	respChan          chan *ops.StoreResponse
	Session           *auth.Session
	globalErrorChan   chan error
	logger            *slog.Logger
	lastActivity      time.Time
	lastActivityMux   sync.RWMutex
	keepAliveInterval int32
	clientTimeout     int32
	commandTimeout    int32
	connectionTimeout int32
}

func NewWorker(wid string, respChan chan *ops.StoreResponse,
	ioHandler iohandler.IOHandler, parser requestparser.Parser,
	shardManager *shard.ShardManager, gec chan error,
	logger *slog.Logger) *BaseWorker {
	return &BaseWorker{
		id:                wid,
		ioHandler:         ioHandler,
		parser:            parser,
		shardManager:      shardManager,
		globalErrorChan:   gec,
		respChan:          respChan,
		logger:            logger,
		Session:           auth.NewSession(),
		lastActivity:      time.Now(),
		keepAliveInterval: config.DiceConfig.Server.KeepAlive,
		clientTimeout:     config.DiceConfig.Server.Timeout,
		connectionTimeout: config.DiceConfig.Server.Timeout,
		commandTimeout:    config.DiceConfig.Server.Timeout,
	}
}

func (w *BaseWorker) ID() string {
	return w.id
}

func (w *BaseWorker) Start(ctx context.Context) error {
	go w.keepAliveCheck(ctx)
	errChan := make(chan error, 1)
	for {
		select {
		case <-ctx.Done():
			err := w.Stop()
			if err != nil {
				w.logger.Warn("Error stopping worker:", slog.String("workerID", w.id), slog.Any("error", err))
			}
			return ctx.Err()
		case err := <-errChan:
			if err != nil {
				if errors.Is(err, net.ErrClosed) || errors.Is(err, syscall.EPIPE) || errors.Is(err, syscall.ECONNRESET) {
					w.logger.Error("Connection closed for worker", slog.String("workerID", w.id), slog.Any("error", err))
					return err
				}
			}
			return fmt.Errorf("error writing response: %w", err)
		default:
			clientCtx, clientCancel := context.WithTimeout(ctx, time.Duration(w.clientTimeout)*time.Second)
			data, err := w.ioHandler.Read(clientCtx)
			clientCancel()

			if err != nil {
				if err == context.DeadlineExceeded {
					w.logger.Warn("Client read timeout", slog.String("workerID", w.id))
					continue
				}

				w.logger.Debug("Read error, connection closed possibly", slog.String("workerID", w.id), slog.Any("error", err))
				return err
			}

			w.updateLastActivity()

			cmds, err := w.parser.Parse(data)
			if err != nil {
				err = w.ioHandler.Write(ctx, clientio.Encode(err, true))
				if err != nil {
					w.logger.Debug("Write error, connection closed possibly", slog.String("workerID", w.id), slog.Any("error", err))
					return err
				}
			}
			if len(cmds) == 0 {
				err = w.ioHandler.Write(ctx, clientio.Encode("ERR: Invalid request", true))
				if err != nil {
					w.logger.Debug("Write error, connection closed possibly", slog.String("workerID", w.id), slog.Any("error", err))
					return err
				}
				continue
			}

			// DiceDB supports clients to send only one request at a time
			// We also need to ensure that the client is blocked until the response is received
			if len(cmds) > 1 {
				err = w.ioHandler.Write(ctx, clientio.Encode("ERR: Multiple commands not supported", true))
				if err != nil {
					w.logger.Debug("Write error, connection closed possibly", slog.String("workerID", w.id), slog.Any("error", err))
					return err
				}
			}

			err = w.isAuthenticated(cmds[0])
			if err != nil {
				werr := w.ioHandler.Write(ctx, clientio.Encode(err, false))
				if werr != nil {
					w.logger.Debug("Write error, connection closed possibly", slog.Any("error", errors.Join(err, werr)))
					return errors.Join(err, werr)
				}
			}
			// executeCommand executes the command and return the response back to the client
			go func(errChan chan<- error) {
				execctx, cancel := context.WithTimeout(ctx, 1*time.Second) // Timeout if
				defer cancel()
				err = w.executeCommand(execctx, cmds[0])
				if err != nil {
					w.logger.Error("Error executing command", slog.String("workerID", w.id), slog.Any("error", err))
					if errors.Is(err, net.ErrClosed) || errors.Is(err, syscall.EPIPE) || errors.Is(err, syscall.ECONNRESET) || errors.Is(err, syscall.ETIMEDOUT) {
						w.logger.Debug("Connection closed for worker", slog.String("workerID", w.id), slog.Any("error", err))
						errChan <- err
					}
				}
			}(errChan)
		}
	}
}

func (w *BaseWorker) executeCommand(ctx context.Context, redisCmd *cmd.RedisCmd) error {
<<<<<<< HEAD
	w.updateLastActivity()

	cmdCtx, cancel := context.WithTimeout(ctx, time.Duration(w.commandTimeout)*time.Second)
	defer cancel()

	resultChan := make(chan error, 1)

	go func() {
		var err error
		defer func() {
			resultChan <- err
		}()
		// Break down the single command into multiple commands if multisharding is supported.
		// The length of cmdList helps determine how many shards to wait for responses.
		cmdList := make([]*cmd.RedisCmd, 0)

		// Retrieve metadata for the command to determine if multisharding is supported.
		meta, ok := WorkerCommandsMeta[redisCmd.Cmd]
		if !ok {
			// If no metadata exists, treat it as a single command.
=======
	// Break down the single command into multiple commands if multisharding is supported.
	// The length of cmdList helps determine how many shards to wait for responses.
	cmdList := make([]*cmd.RedisCmd, 0)

	// Retrieve metadata for the command to determine if multisharding is supported.
	meta, ok := CommandsMeta[redisCmd.Cmd]
	if !ok {
		// If no metadata exists, treat it as a single command.
		cmdList = append(cmdList, redisCmd)
	} else {
		// Depending on the command type, decide how to handle it.
		switch meta.CmdType {
		case Global:
			// If it's a global command, process it immediately without involving any shards.
			err := w.ioHandler.Write(ctx, meta.WorkerCommandHandler(redisCmd.Args))
			w.logger.Debug("Error executing for worker", slog.String("workerID", w.id), slog.Any("error", err))
			return err

		case SingleShard:
			// For single-shard or custom commands, process them without breaking up.
>>>>>>> d999d2d6
			cmdList = append(cmdList, redisCmd)
		} else {
			// Depending on the command type, decide how to handle it.
			switch meta.CmdType {
			case Global:
				// If it's a global command, process it immediately without involving any shards.
				err := w.ioHandler.Write(cmdCtx, meta.WorkerCommandHandler(redisCmd.Args))
				w.logger.Debug("Error executing for worker", slog.String("workerID", w.id), slog.Any("error", err))

			case SingleShard:
				// For single-shard or custom commands, process them without breaking up.
				cmdList = append(cmdList, redisCmd)

			case MultiShard:
				// If the command supports multisharding, break it down into multiple commands.
				cmdList = meta.decomposeCommand(redisCmd)
			case Custom:
				switch redisCmd.Cmd {
				case CmdAuth:
					err := w.ioHandler.Write(cmdCtx, w.RespAuth(redisCmd.Args))
					w.logger.Error("Error sending auth response to worker", slog.String("workerID", w.id), slog.Any("error", err))

				case CmdAbort:
					w.logger.Info("Received ABORT command, initiating server shutdown", slog.String("workerID", w.id))
					w.globalErrorChan <- diceerrors.ErrAborted
					err = nil
				default:
					cmdList = append(cmdList, redisCmd)
				}
			}
		}

		// Scatter the broken-down commands to the appropriate shards.
		err = w.scatter(cmdCtx, cmdList)
		if err != nil {
			return
		}

		// Gather the responses from the shards and write them to the buffer.
		err = w.gather(cmdCtx, redisCmd.Cmd, len(cmdList), meta.CmdType)
		if err != nil {
			return
		}
	}()

	select {
	case <-cmdCtx.Done():
		if cmdCtx.Err() == context.DeadlineExceeded {
			w.logger.Warn("Command execution timed out", slog.String("workerID", w.id), slog.String("command", redisCmd.Cmd))
			return fmt.Errorf("command execution timed out: %w", cmdCtx.Err())
		}
		return cmdCtx.Err()
	case err := <-resultChan:
		return err
	}
}

// scatter distributes the Redis commands to the respective shards based on the key.
// For each command, it calculates the shard ID and sends the command to the shard's request channel for processing.
func (w *BaseWorker) scatter(ctx context.Context, cmds []*cmd.RedisCmd) error {
	// Otherwise check for the shard based on the key using hash
	// and send it to the particular shard
	select {
	case <-ctx.Done():
		return ctx.Err()
	default:
		for i := uint8(0); i < uint8(len(cmds)); i++ {
			var rc chan *ops.StoreOp
			var sid shard.ShardID
			var key string
			if len(cmds[i].Args) > 0 {
				key = cmds[i].Args[0]
			} else {
				key = cmds[i].Cmd
			}

			sid, rc = w.shardManager.GetShardInfo(key)

			rc <- &ops.StoreOp{
				SeqID:     i,
				RequestID: cmds[i].RequestID,
				Cmd:       cmds[i],
				WorkerID:  w.id,
				ShardID:   sid,
				Client:    nil,
			}
		}
	}

	return nil
}

// gather collects the responses from multiple shards and writes the results into the provided buffer.
// It first waits for responses from all the shards and then processes the result based on the command type (SingleShard, Custom, or Multishard).
func (w *BaseWorker) gather(ctx context.Context, c string, numCmds int, ct CmdType) error {
	// Loop to wait for messages from numberof shards
	var evalResp []eval.EvalResponse
	for numCmds != 0 {
		select {
		case <-ctx.Done():
			w.logger.Error("Timed out waiting for response from shards", slog.String("workerID", w.id), slog.Any("error", ctx.Err()))
		case resp, ok := <-w.respChan:
			if ok {
				evalResp = append(evalResp, resp.EvalResponse)
			}
			numCmds--
			continue
		case sError, ok := <-w.shardManager.ShardErrorChan:
			if ok {
				w.logger.Error("Error from shard", slog.String("workerID", w.id), slog.Any("error", sError))
			}
		}
	}

	// TODO: This is a temporary solution. In the future, all commands should be refactored to be multi-shard compatible.
	// TODO: There are a few commands such as QWATCH, RENAME, MGET, MSET that wouldn't work in multi-shard mode without refactoring.
	// TODO: These commands should be refactored to be multi-shard compatible before DICE-DB is completely multi-shard.
	// Check if command is part of the new WorkerCommandsMeta map i.e. if the command has been refactored to be multi-shard compatible.
	// If not found, treat it as a command that's not yet refactored, and write the response back to the client.
	val, ok := CommandsMeta[c]
	if !ok {
		if evalResp[0].Error != nil {
			err := w.ioHandler.Write(ctx, []byte(evalResp[0].Error.Error()))
			if err != nil {
				w.logger.Debug("Error sending response to client", slog.String("workerID", w.id), slog.Any("error", err))
				return err
			}
		}

		err := w.ioHandler.Write(ctx, evalResp[0].Result.([]byte))
		if err != nil {
			w.logger.Debug("Error sending response to client", slog.String("workerID", w.id), slog.Any("error", err))
			return err
		}

		return nil
	}

	switch ct {
	case SingleShard, Custom:
		if evalResp[0].Error != nil {
			err := w.ioHandler.Write(ctx, []byte(evalResp[0].Error.Error()))
			if err != nil {
				w.logger.Debug("Error sending response to client", slog.String("workerID", w.id), slog.Any("error", err))
			}

			return err
		}

		err := w.ioHandler.Write(ctx, evalResp[0].Result.([]byte))
		if err != nil {
			w.logger.Debug("Error sending response to client", slog.String("workerID", w.id), slog.Any("error", err))
			return err
		}

	case MultiShard:
		err := w.ioHandler.Write(ctx, val.composeResponse(evalResp...))
		if err != nil {
			w.logger.Debug("Error sending response to client", slog.String("workerID", w.id), slog.Any("error", err))
			return err
		}

	default:
		w.logger.Error("Unknown command type", slog.String("workerID", w.id))
		err := w.ioHandler.Write(ctx, []byte(diceerrors.InternalServerError))
		if err != nil {
			w.logger.Debug("Error sending response to client", slog.String("workerID", w.id), slog.Any("error", err))
			return err
		}
	}

	return nil
}

func (w *BaseWorker) isAuthenticated(redisCmd *cmd.RedisCmd) error {
	if redisCmd.Cmd != auth.Cmd && !w.Session.IsActive() {
		return errors.New("NOAUTH Authentication required")
	}

	return nil
}

// RespAuth returns with an encoded "OK" if the user is authenticated
// If the user is not authenticated, it returns with an encoded error message
func (w *BaseWorker) RespAuth(args []string) []byte {
	// Check for incorrect number of arguments (arity error).
	if len(args) < 1 || len(args) > 2 {
		return diceerrors.NewErrArity("AUTH") // Return an error if the number of arguments is not equal to 1.
	}

	if config.DiceConfig.Auth.Password == "" {
		return diceerrors.NewErrWithMessage("AUTH <password> called without any password configured for the default user. Are you sure your configuration is correct?")
	}

	username := config.DiceConfig.Auth.UserName
	var password string

	if len(args) == 1 {
		password = args[0]
	} else {
		username, password = args[0], args[1]
	}

	if err := w.Session.Validate(username, password); err != nil {
		return clientio.Encode(err, false)
	}

	return clientio.RespOK
}

func (w *BaseWorker) Stop() error {
	w.logger.Info("Stopping worker", slog.String("workerID", w.id))
	w.Session.Expire()
	return nil
}

func (w *BaseWorker) updateLastActivity() {
	w.lastActivityMux.Lock()
	w.lastActivity = time.Now()
	w.lastActivityMux.Unlock()
}

func (w *BaseWorker) keepAliveCheck(ctx context.Context) {
	ticker := time.NewTicker(time.Duration(w.keepAliveInterval) * time.Second)
	defer ticker.Stop()

	for {
		select {
		case <-ctx.Done():
			w.logger.Info("Stopping keepAliveCheck due to context cancellation", slog.String("workerID", w.id))
			return
		case <-ticker.C:
			w.lastActivityMux.RLock()
			lastActivity := w.lastActivity
			w.lastActivityMux.RUnlock()

			if time.Since(lastActivity) > time.Duration(w.keepAliveInterval)*time.Second {
				w.logger.Warn("Connection timeout for worker", slog.String("workerID", w.id))
				err := w.Stop()
				if err != nil {
					w.logger.Error("Error stopping worker after timeout", slog.String("workerID", w.id), slog.Any("error", err))
				}
				return
			}
		}
	}
}<|MERGE_RESOLUTION|>--- conflicted
+++ resolved
@@ -160,7 +160,6 @@
 }
 
 func (w *BaseWorker) executeCommand(ctx context.Context, redisCmd *cmd.RedisCmd) error {
-<<<<<<< HEAD
 	w.updateLastActivity()
 
 	cmdCtx, cancel := context.WithTimeout(ctx, time.Duration(w.commandTimeout)*time.Second)
@@ -173,15 +172,7 @@
 		defer func() {
 			resultChan <- err
 		}()
-		// Break down the single command into multiple commands if multisharding is supported.
-		// The length of cmdList helps determine how many shards to wait for responses.
-		cmdList := make([]*cmd.RedisCmd, 0)
-
-		// Retrieve metadata for the command to determine if multisharding is supported.
-		meta, ok := WorkerCommandsMeta[redisCmd.Cmd]
-		if !ok {
-			// If no metadata exists, treat it as a single command.
-=======
+
 	// Break down the single command into multiple commands if multisharding is supported.
 	// The length of cmdList helps determine how many shards to wait for responses.
 	cmdList := make([]*cmd.RedisCmd, 0)
@@ -202,7 +193,6 @@
 
 		case SingleShard:
 			// For single-shard or custom commands, process them without breaking up.
->>>>>>> d999d2d6
 			cmdList = append(cmdList, redisCmd)
 		} else {
 			// Depending on the command type, decide how to handle it.
