--- conflicted
+++ resolved
@@ -377,11 +377,7 @@
 
 // gather collects the responses from multiple shards and writes the results into the provided buffer.
 // It first waits for responses from all the shards and then processes the result based on the command type (SingleShard, Custom, or Multishard).
-<<<<<<< HEAD
 func (w *BaseWorker) gather(ctx context.Context, diceDBCmd *cmd.DiceDBCmd, numCmds int, isWatchNotification bool, watchLabel string) error {
-	// Loop to wait for messages from number of shards
-=======
-func (w *BaseWorker) gather(ctx context.Context, diceDBCmd *cmd.DiceDBCmd, numCmds int, isWatchNotification bool) error {
 	// Collect responses from all shards
 	storeOp, err := w.gatherResponses(ctx, numCmds)
 	if err != nil {
@@ -396,7 +392,7 @@
 	}
 
 	if isWatchNotification {
-		return w.handleWatchNotification(ctx, diceDBCmd, storeOp[0])
+		return w.handleWatchNotification(ctx, diceDBCmd, storeOp[0], watchLabel)
 	}
 
 	// Process command based on its type
@@ -410,7 +406,6 @@
 
 // gatherResponses collects responses from all shards
 func (w *BaseWorker) gatherResponses(ctx context.Context, numCmds int) ([]ops.StoreResponse, error) {
->>>>>>> 44779c2b
 	var storeOp []ops.StoreResponse
 
 	for numCmds > 0 {
@@ -440,40 +435,22 @@
 	return storeOp, nil
 }
 
-<<<<<<< HEAD
-	if isWatchNotification {
-		// if watch label is not empty, then this is the first response for the watch command
-		// hence, we need to send the watch label as part of the response
-		firstRespElem := diceDBCmd.Cmd
-		if watchLabel != "" {
-			firstRespElem = watchLabel
-		}
-
-		if storeOp[0].EvalResponse.Error != nil {
-			err := w.ioHandler.Write(ctx, querymanager.GenericWatchResponse(firstRespElem, fmt.Sprintf("%d", diceDBCmd.GetFingerprint()), storeOp[0].EvalResponse.Error))
-			if err != nil {
-				slog.Debug("Error sending push response to client", slog.String("workerID", w.id), slog.Any("error", err))
-			}
-			return err
-		}
-
-		err := w.ioHandler.Write(ctx, querymanager.GenericWatchResponse(firstRespElem, fmt.Sprintf("%d", diceDBCmd.GetFingerprint()), storeOp[0].EvalResponse.Result))
-		if err != nil {
-			slog.Debug("Error sending push response to client", slog.String("workerID", w.id), slog.Any("error", err))
-			return err
-		}
-		return nil // Exit after handling watch case
-=======
 // handleWatchNotification processes watch notification responses
-func (w *BaseWorker) handleWatchNotification(ctx context.Context, diceDBCmd *cmd.DiceDBCmd, resp ops.StoreResponse) error {
+func (w *BaseWorker) handleWatchNotification(ctx context.Context, diceDBCmd *cmd.DiceDBCmd, resp ops.StoreResponse, watchLabel string) error {
 	fingerprint := fmt.Sprintf("%d", diceDBCmd.GetFingerprint())
 
+	// if watch label is not empty, then this is the first response for the watch command
+	// hence, we will send the watch label as part of the response
+	firstRespElem := diceDBCmd.Cmd
+	if watchLabel != "" {
+		firstRespElem = watchLabel
+	}
+
 	if resp.EvalResponse.Error != nil {
-		return w.writeResponse(ctx, querymanager.GenericWatchResponse(diceDBCmd.Cmd, fingerprint, resp.EvalResponse.Error))
->>>>>>> 44779c2b
-	}
-
-	return w.writeResponse(ctx, querymanager.GenericWatchResponse(diceDBCmd.Cmd, fingerprint, resp.EvalResponse.Result))
+		return w.writeResponse(ctx, querymanager.GenericWatchResponse(firstRespElem, fingerprint, resp.EvalResponse.Error))
+	}
+
+	return w.writeResponse(ctx, querymanager.GenericWatchResponse(firstRespElem, fingerprint, resp.EvalResponse.Result))
 }
 
 // handleLegacyCommand processes commands not in CommandsMeta
