package worker

import (
	"context"
	"crypto/rand"
	"encoding/binary"
	"errors"
	"fmt"
	"log/slog"
	"net"
	"sync/atomic"
	"syscall"
	"time"

	"github.com/dicedb/dice/internal/querymanager"
	"github.com/dicedb/dice/internal/watchmanager"

	"github.com/dicedb/dice/config"
	"github.com/dicedb/dice/internal/auth"
	"github.com/dicedb/dice/internal/clientio"
	"github.com/dicedb/dice/internal/clientio/iohandler"
	"github.com/dicedb/dice/internal/clientio/requestparser"
	"github.com/dicedb/dice/internal/cmd"
	diceerrors "github.com/dicedb/dice/internal/errors"
	"github.com/dicedb/dice/internal/ops"
	"github.com/dicedb/dice/internal/shard"
)

var (
	requestCounter uint32
)

// Worker interface
type Worker interface {
	ID() string
	Start(context.Context) error
	Stop() error
}

type BaseWorker struct {
<<<<<<< HEAD
	id                       string
	ioHandler                iohandler.IOHandler
	parser                   requestparser.Parser
	shardManager             *shard.ShardManager
	adhocReqChan             chan *cmd.DiceDBCmd
	Session                  *auth.Session
	globalErrorChan          chan error
	logger                   *slog.Logger
	responseChan             chan *ops.StoreResponse
	preprocessingChan        chan *ops.StoreResponse
	cmdWatchSubscriptionChan chan watchmanager.WatchSubscription
=======
	id                string
	ioHandler         iohandler.IOHandler
	parser            requestparser.Parser
	shardManager      *shard.ShardManager
	adhocReqChan      chan *cmd.DiceDBCmd
	Session           *auth.Session
	globalErrorChan   chan error
	responseChan      chan *ops.StoreResponse
	preprocessingChan chan *ops.StoreResponse
>>>>>>> b2e2af0c
}

func NewWorker(wid string, responseChan, preprocessingChan chan *ops.StoreResponse,
	cmdWatchSubscriptionChan chan watchmanager.WatchSubscription,
	ioHandler iohandler.IOHandler, parser requestparser.Parser,
	shardManager *shard.ShardManager, gec chan error) *BaseWorker {
	return &BaseWorker{
<<<<<<< HEAD
		id:                       wid,
		ioHandler:                ioHandler,
		parser:                   parser,
		shardManager:             shardManager,
		globalErrorChan:          gec,
		responseChan:             responseChan,
		preprocessingChan:        preprocessingChan,
		cmdWatchSubscriptionChan: cmdWatchSubscriptionChan,
		logger:                   logger,
		Session:                  auth.NewSession(),
		adhocReqChan:             make(chan *cmd.DiceDBCmd, config.DiceConfig.Performance.AdhocReqChanBufSize),
=======
		id:                wid,
		ioHandler:         ioHandler,
		parser:            parser,
		shardManager:      shardManager,
		globalErrorChan:   gec,
		responseChan:      responseChan,
		preprocessingChan: preprocessingChan,
		Session:           auth.NewSession(),
		adhocReqChan:      make(chan *cmd.DiceDBCmd, config.DiceConfig.Performance.AdhocReqChanBufSize),
>>>>>>> b2e2af0c
	}
}

func (w *BaseWorker) ID() string {
	return w.id
}

func (w *BaseWorker) Start(ctx context.Context) error {
	errChan := make(chan error, 1)

	dataChan := make(chan []byte)
	readErrChan := make(chan error)

	go func() {
		for {
			data, err := w.ioHandler.Read(ctx)
			if err != nil {
				readErrChan <- err
				return
			}
			dataChan <- data
		}
	}()

	for {
		select {
		case <-ctx.Done():
			err := w.Stop()
			if err != nil {
				slog.Warn("Error stopping worker:", slog.String("workerID", w.id), slog.Any("error", err))
			}
			return ctx.Err()
		case err := <-errChan:
			if err != nil {
				if errors.Is(err, net.ErrClosed) || errors.Is(err, syscall.EPIPE) || errors.Is(err, syscall.ECONNRESET) {
					slog.Debug("Connection closed for worker", slog.String("workerID", w.id), slog.Any("error", err))
					return err
				}
			}
			return fmt.Errorf("error writing response: %w", err)
		case cmdReq := <-w.adhocReqChan:
			// Handle adhoc requests of DiceDBCmd
			func() {
				execCtx, cancel := context.WithTimeout(ctx, 6*time.Second) // Timeout set to 6 seconds for integration tests
				defer cancel()

				// adhoc requests should be classified as watch requests
				w.executeCommandHandler(execCtx, errChan, []*cmd.DiceDBCmd{cmdReq}, true)
			}()
		case data := <-dataChan:
			cmds, err := w.parser.Parse(data)
			if err != nil {
				err = w.ioHandler.Write(ctx, err)
				if err != nil {
					slog.Debug("Write error, connection closed possibly", slog.String("workerID", w.id), slog.Any("error", err))
					return err
				}
			}
			if len(cmds) == 0 {
				err = w.ioHandler.Write(ctx, fmt.Errorf("ERR: Invalid request"))
				if err != nil {
					slog.Debug("Write error, connection closed possibly", slog.String("workerID", w.id), slog.Any("error", err))
					return err
				}
				continue
			}

			// DiceDB supports clients to send only one request at a time
			// We also need to ensure that the client is blocked until the response is received
			if len(cmds) > 1 {
				err = w.ioHandler.Write(ctx, fmt.Errorf("ERR: Multiple commands not supported"))
				if err != nil {
					slog.Debug("Write error, connection closed possibly", slog.String("workerID", w.id), slog.Any("error", err))
					return err
				}
			}

			err = w.isAuthenticated(cmds[0])
			if err != nil {
				werr := w.ioHandler.Write(ctx, err)
				if werr != nil {
					slog.Debug("Write error, connection closed possibly", slog.Any("error", errors.Join(err, werr)))
					return errors.Join(err, werr)
				}
			}
			// executeCommand executes the command and return the response back to the client
			func(errChan chan error) {
				execCtx, cancel := context.WithTimeout(ctx, 6*time.Second) // Timeout set to 6 seconds for integration tests
				defer cancel()
				w.executeCommandHandler(execCtx, errChan, cmds, false)
			}(errChan)
		case err := <-readErrChan:
			slog.Debug("Read error, connection closed possibly", slog.String("workerID", w.id), slog.Any("error", err))
			return err
		}
	}
}

func (w *BaseWorker) executeCommandHandler(execCtx context.Context, errChan chan error, cmds []*cmd.DiceDBCmd, isWatchNotification bool) {
	// Retrieve metadata for the command to determine if multisharding is supported.
	meta, ok := CommandsMeta[cmds[0].Cmd]
	if ok && meta.preProcessingReq {
		meta.preProcessResponse(w, cmds[0])
	}

	err := w.executeCommand(execCtx, cmds[0], isWatchNotification)
	if err != nil {
		slog.Error("Error executing command", slog.String("workerID", w.id), slog.Any("error", err))
		if errors.Is(err, net.ErrClosed) || errors.Is(err, syscall.EPIPE) || errors.Is(err, syscall.ECONNRESET) || errors.Is(err, syscall.ETIMEDOUT) {
			slog.Debug("Connection closed for worker", slog.String("workerID", w.id), slog.Any("error", err))
			errChan <- err
		}
	}
}

func (w *BaseWorker) executeCommand(ctx context.Context, diceDBCmd *cmd.DiceDBCmd, isWatchNotification bool) error {
	// Break down the single command into multiple commands if multisharding is supported.
	// The length of cmdList helps determine how many shards to wait for responses.
	cmdList := make([]*cmd.DiceDBCmd, 0)

	// Retrieve metadata for the command to determine if multisharding is supported.
	meta, ok := CommandsMeta[diceDBCmd.Cmd]
	if !ok {
		// If no metadata exists, treat it as a single command and not migrated
		cmdList = append(cmdList, diceDBCmd)
	} else {
		// Depending on the command type, decide how to handle it.
		switch meta.CmdType {
		case Global:
			// If it's a global command, process it immediately without involving any shards.
			err := w.ioHandler.Write(ctx, meta.WorkerCommandHandler(diceDBCmd.Args))
			slog.Debug("Error executing for worker", slog.String("workerID", w.id), slog.Any("error", err))
			return err

		case SingleShard:
			// For single-shard or custom commands, process them without breaking up.
			cmdList = append(cmdList, diceDBCmd)

		case MultiShard:
			var err error
			// If the command supports multisharding, break it down into multiple commands.
			cmdList, err = meta.decomposeCommand(ctx, w, diceDBCmd)
			if err != nil {
				workerErr := w.ioHandler.Write(ctx, err)
				if workerErr != nil {
					slog.Debug("Error executing for worker", slog.String("workerID", w.id), slog.Any("error", workerErr))
				}
				return workerErr
			}

		case Custom:
			// if command is of type Custom, write a custom logic around it
			switch diceDBCmd.Cmd {
			case CmdAuth:
				err := w.ioHandler.Write(ctx, w.RespAuth(diceDBCmd.Args))
				if err != nil {
					slog.Error("Error sending auth response to worker", slog.String("workerID", w.id), slog.Any("error", err))
				}
				return err
			case CmdAbort:
				err := w.ioHandler.Write(ctx, clientio.OK)
				if err != nil {
					slog.Error("Error sending abort response to worker", slog.String("workerID", w.id), slog.Any("error", err))
				}
				slog.Info("Received ABORT command, initiating server shutdown", slog.String("workerID", w.id))
				w.globalErrorChan <- diceerrors.ErrAborted
				return err
			default:
				cmdList = append(cmdList, diceDBCmd)
			}

		case Watch:
			// Generate the Cmd being watched. All we need to do is remove the .WATCH suffix from the command and pass
			// it along as is.
			// Modify the command name to remove the .WATCH suffix, this will allow us to generate a consistent
			// fingerprint (which uses the command name without the suffix)
			diceDBCmd.Cmd = diceDBCmd.Cmd[:len(diceDBCmd.Cmd)-6]
			watchCmd := &cmd.DiceDBCmd{
				Cmd:  diceDBCmd.Cmd,
				Args: diceDBCmd.Args,
			}
			cmdList = append(cmdList, watchCmd)
			isWatchNotification = true
		}
	}

	// Scatter the broken-down commands to the appropriate shards.
	if err := w.scatter(ctx, cmdList); err != nil {
		return err
	}

	// Gather the responses from the shards and write them to the buffer.
	if err := w.gather(ctx, diceDBCmd, len(cmdList), isWatchNotification); err != nil {
		return err
	}

	if meta.CmdType == Watch {
		// Proceed to subscribe after successful execution
		w.cmdWatchSubscriptionChan <- watchmanager.WatchSubscription{
			Subscribe:    true,
			WatchCmd:     cmdList[len(cmdList)-1],
			AdhocReqChan: w.adhocReqChan,
		}
	}

	return nil
}

// scatter distributes the DiceDB commands to the respective shards based on the key.
// For each command, it calculates the shard ID and sends the command to the shard's request channel for processing.
func (w *BaseWorker) scatter(ctx context.Context, cmds []*cmd.DiceDBCmd) error {
	// Otherwise check for the shard based on the key using hash
	// and send it to the particular shard
	select {
	case <-ctx.Done():
		return ctx.Err()
	default:
		for i := uint8(0); i < uint8(len(cmds)); i++ {
			var rc chan *ops.StoreOp
			var sid shard.ShardID
			var key string
			if len(cmds[i].Args) > 0 {
				key = cmds[i].Args[0]
			} else {
				key = cmds[i].Cmd
			}

			sid, rc = w.shardManager.GetShardInfo(key)

			rc <- &ops.StoreOp{
				SeqID:     i,
				RequestID: GenerateUniqueRequestID(),
				Cmd:       cmds[i],
				WorkerID:  w.id,
				ShardID:   sid,
				Client:    nil,
			}
		}
	}

	return nil
}

// gather collects the responses from multiple shards and writes the results into the provided buffer.
// It first waits for responses from all the shards and then processes the result based on the command type (SingleShard, Custom, or Multishard).
func (w *BaseWorker) gather(ctx context.Context, diceDBCmd *cmd.DiceDBCmd, numCmds int, isWatchNotification bool) error {
	// Loop to wait for messages from number of shards
	var storeOp []ops.StoreResponse
	for numCmds != 0 {
		select {
		case <-ctx.Done():
			slog.Error("Timed out waiting for response from shards", slog.String("workerID", w.id), slog.Any("error", ctx.Err()))
		case resp, ok := <-w.responseChan:
			if ok {
				storeOp = append(storeOp, *resp)
			}
			numCmds--
			continue
		case sError, ok := <-w.shardManager.ShardErrorChan:
			if ok {
				slog.Error("Error from shard", slog.String("workerID", w.id), slog.Any("error", sError))
			}
		}
	}

	val, ok := CommandsMeta[diceDBCmd.Cmd]

	if isWatchNotification {
		if storeOp[0].EvalResponse.Error != nil {
			err := w.ioHandler.Write(ctx, querymanager.GenericWatchResponse(diceDBCmd.Cmd, fmt.Sprintf("%d", diceDBCmd.GetFingerprint()), storeOp[0].EvalResponse.Error))
			if err != nil {
				slog.Debug("Error sending push response to client", slog.String("workerID", w.id), slog.Any("error", err))
			}
			return err
		}

		err := w.ioHandler.Write(ctx, querymanager.GenericWatchResponse(diceDBCmd.Cmd, fmt.Sprintf("%d", diceDBCmd.GetFingerprint()), storeOp[0].EvalResponse.Result))
		if err != nil {
			slog.Debug("Error sending push response to client", slog.String("workerID", w.id), slog.Any("error", err))
			return err
		}
		return nil // Exit after handling watch case
	}

	// TODO: Remove it once we have migrated all the commands
	if !ok {
		if storeOp[0].EvalResponse.Error != nil {
			err := w.ioHandler.Write(ctx, storeOp[0].EvalResponse.Error)
			if err != nil {
				slog.Debug("Error sending response to client", slog.String("workerID", w.id), slog.Any("error", err))
			}
			return err
		}

		err := w.ioHandler.Write(ctx, storeOp[0].EvalResponse.Result)
		if err != nil {
			slog.Debug("Error sending response to client", slog.String("workerID", w.id), slog.Any("error", err))
			return err
		}
	} else {
		switch val.CmdType {
		case SingleShard, Custom:
			// Handle single-shard or custom commands
			if storeOp[0].EvalResponse.Error != nil {
				err := w.ioHandler.Write(ctx, storeOp[0].EvalResponse.Error)
				if err != nil {
					slog.Debug("Error sending response to client", slog.String("workerID", w.id), slog.Any("error", err))
				}
				return err
			}

			err := w.ioHandler.Write(ctx, storeOp[0].EvalResponse.Result)
			if err != nil {
				slog.Debug("Error sending response to client", slog.String("workerID", w.id), slog.Any("error", err))
				return err
			}

		case MultiShard:
			err := w.ioHandler.Write(ctx, val.composeResponse(storeOp...))
			if err != nil {
				slog.Debug("Error sending response to client", slog.String("workerID", w.id), slog.Any("error", err))
				return err
			}

		default:
			slog.Error("Unknown command type", slog.String("workerID", w.id), slog.String("command", diceDBCmd.Cmd), slog.Any("evalResp", storeOp))
			err := w.ioHandler.Write(ctx, diceerrors.ErrInternalServer)
			if err != nil {
				slog.Debug("Error sending response to client", slog.String("workerID", w.id), slog.Any("error", err))
				return err
			}
		}
	}

	return nil
}

func (w *BaseWorker) isAuthenticated(diceDBCmd *cmd.DiceDBCmd) error {
	if diceDBCmd.Cmd != auth.Cmd && !w.Session.IsActive() {
		return errors.New("NOAUTH Authentication required")
	}

	return nil
}

// RespAuth returns with an encoded "OK" if the user is authenticated
// If the user is not authenticated, it returns with an encoded error message
func (w *BaseWorker) RespAuth(args []string) interface{} {
	// Check for incorrect number of arguments (arity error).
	if len(args) < 1 || len(args) > 2 {
		return diceerrors.ErrWrongArgumentCount("AUTH")
	}

	if config.DiceConfig.Auth.Password == "" {
		return diceerrors.ErrAuth
	}

	username := config.DiceConfig.Auth.UserName
	var password string

	if len(args) == 1 {
		password = args[0]
	} else {
		username, password = args[0], args[1]
	}

	if err := w.Session.Validate(username, password); err != nil {
		return err
	}

	return clientio.OK
}

func (w *BaseWorker) Stop() error {
	slog.Info("Stopping worker", slog.String("workerID", w.id))
	w.Session.Expire()
	return nil
}

func GenerateRandomUint32() (uint32, error) {
	var b [4]byte             // Create a byte array to hold the random bytes
	_, err := rand.Read(b[:]) // Fill the byte array with secure random bytes
	if err != nil {
		return 0, err // Return an error if reading failed
	}
	return binary.BigEndian.Uint32(b[:]), nil // Convert bytes to uint32
}

func GenerateUniqueRequestID() uint32 {
	return atomic.AddUint32(&requestCounter, 1)
}<|MERGE_RESOLUTION|>--- conflicted
+++ resolved
@@ -38,7 +38,6 @@
 }
 
 type BaseWorker struct {
-<<<<<<< HEAD
 	id                       string
 	ioHandler                iohandler.IOHandler
 	parser                   requestparser.Parser
@@ -46,21 +45,9 @@
 	adhocReqChan             chan *cmd.DiceDBCmd
 	Session                  *auth.Session
 	globalErrorChan          chan error
-	logger                   *slog.Logger
 	responseChan             chan *ops.StoreResponse
 	preprocessingChan        chan *ops.StoreResponse
 	cmdWatchSubscriptionChan chan watchmanager.WatchSubscription
-=======
-	id                string
-	ioHandler         iohandler.IOHandler
-	parser            requestparser.Parser
-	shardManager      *shard.ShardManager
-	adhocReqChan      chan *cmd.DiceDBCmd
-	Session           *auth.Session
-	globalErrorChan   chan error
-	responseChan      chan *ops.StoreResponse
-	preprocessingChan chan *ops.StoreResponse
->>>>>>> b2e2af0c
 }
 
 func NewWorker(wid string, responseChan, preprocessingChan chan *ops.StoreResponse,
@@ -68,7 +55,6 @@
 	ioHandler iohandler.IOHandler, parser requestparser.Parser,
 	shardManager *shard.ShardManager, gec chan error) *BaseWorker {
 	return &BaseWorker{
-<<<<<<< HEAD
 		id:                       wid,
 		ioHandler:                ioHandler,
 		parser:                   parser,
@@ -77,20 +63,8 @@
 		responseChan:             responseChan,
 		preprocessingChan:        preprocessingChan,
 		cmdWatchSubscriptionChan: cmdWatchSubscriptionChan,
-		logger:                   logger,
 		Session:                  auth.NewSession(),
 		adhocReqChan:             make(chan *cmd.DiceDBCmd, config.DiceConfig.Performance.AdhocReqChanBufSize),
-=======
-		id:                wid,
-		ioHandler:         ioHandler,
-		parser:            parser,
-		shardManager:      shardManager,
-		globalErrorChan:   gec,
-		responseChan:      responseChan,
-		preprocessingChan: preprocessingChan,
-		Session:           auth.NewSession(),
-		adhocReqChan:      make(chan *cmd.DiceDBCmd, config.DiceConfig.Performance.AdhocReqChanBufSize),
->>>>>>> b2e2af0c
 	}
 }
 
