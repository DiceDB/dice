package worker

import (
	"context"
	"crypto/rand"
	"encoding/binary"
	"errors"
	"fmt"
	"log/slog"
	"net"
	"sync/atomic"
	"syscall"
	"time"
	"sync"

	"github.com/dicedb/dice/internal/querymanager"
	"github.com/dicedb/dice/internal/watchmanager"

	"github.com/dicedb/dice/config"
	"github.com/dicedb/dice/internal/auth"
	"github.com/dicedb/dice/internal/clientio"
	"github.com/dicedb/dice/internal/clientio/iohandler"
	"github.com/dicedb/dice/internal/clientio/requestparser"
	"github.com/dicedb/dice/internal/cmd"
	diceerrors "github.com/dicedb/dice/internal/errors"
	"github.com/dicedb/dice/internal/ops"
	"github.com/dicedb/dice/internal/shard"
)

var (
	requestCounter uint32
)

// Worker interface
type Worker interface {
	ID() string
	Start(context.Context) error
	Stop() error
}

type BaseWorker struct {
<<<<<<< HEAD
	id              	string
	ioHandler       	iohandler.IOHandler
	parser          	requestparser.Parser
	shardManager    	*shard.ShardManager
	respChan        	chan *ops.StoreResponse
	adhocReqChan    	chan *cmd.DiceDBCmd
	lastActivity      	time.Time
	lastActivityMux   	sync.RWMutex
	keepAliveInterval 	int32
	clientTimeout     	int32
	connectionTimeout 	int32
	clientTimeoutTimer	*time.Timer
	Session         	*auth.Session
	globalErrorChan 	chan error
	logger          	*slog.Logger
=======
	id                string
	ioHandler         iohandler.IOHandler
	parser            requestparser.Parser
	shardManager      *shard.ShardManager
	adhocReqChan      chan *cmd.DiceDBCmd
	Session           *auth.Session
	globalErrorChan   chan error
	logger            *slog.Logger
	responseChan      chan *ops.StoreResponse
	preprocessingChan chan *ops.StoreResponse
>>>>>>> 045376e7
}

func NewWorker(wid string, responseChan, preprocessingChan chan *ops.StoreResponse,
	ioHandler iohandler.IOHandler, parser requestparser.Parser,
	shardManager *shard.ShardManager, gec chan error,
	logger *slog.Logger) *BaseWorker {
	return &BaseWorker{
<<<<<<< HEAD
		id:              wid,
		ioHandler:       ioHandler,
		parser:          parser,
		shardManager:    shardManager,
		globalErrorChan: gec,
		respChan:        respChan,
		logger:          logger,
		Session:         auth.NewSession(),
		adhocReqChan:    make(chan *cmd.DiceDBCmd, config.DiceConfig.Performance.AdhocReqChanBufSize),
		keepAliveInterval: config.DiceConfig.AsyncServer.KeepAlive,
		clientTimeout:     config.DiceConfig.AsyncServer.Timeout,
		connectionTimeout: config.DiceConfig.AsyncServer.Timeout,
=======
		id:                wid,
		ioHandler:         ioHandler,
		parser:            parser,
		shardManager:      shardManager,
		globalErrorChan:   gec,
		responseChan:      responseChan,
		preprocessingChan: preprocessingChan,
		logger:            logger,
		Session:           auth.NewSession(),
		adhocReqChan:      make(chan *cmd.DiceDBCmd, config.DiceConfig.Performance.AdhocReqChanBufSize),
>>>>>>> 045376e7
	}
}

func (w *BaseWorker) ID() string {
	return w.id
}

func (w *BaseWorker) Start(ctx context.Context) error {
	errChan := make(chan error, 1)

	dataChan := make(chan []byte)
	readErrChan := make(chan error)

	go func() {
		for {
			data, err := w.ioHandler.Read(ctx)
			if err != nil {
				readErrChan <- err
				return
			}
			dataChan <- data
		}
	}()

	keepAliveTicker := time.NewTicker(time.Duration(w.keepAliveInterval)*time.Second)
	defer keepAliveTicker.Stop()

	connectionTimer := time.NewTimer(time.Duration(w.connectionTimeout)*time.Second)
	defer connectionTimer.Stop()

	w.clientTimeoutTimer = time.NewTimer(time.Duration(w.clientTimeout) * time.Second)
	defer w.clientTimeoutTimer.Stop()

	for {
		select {
		case <-ctx.Done():
			err := w.Stop()
			if err != nil {
				w.logger.Warn("Error stopping worker:", slog.String("workerID", w.id), slog.Any("error", err))
			}
			return ctx.Err()
		case err := <-errChan:
			if err != nil {
				if errors.Is(err, net.ErrClosed) || errors.Is(err, syscall.EPIPE) || errors.Is(err, syscall.ECONNRESET) {
					w.logger.Debug("Connection closed for worker", slog.String("workerID", w.id), slog.Any("error", err))
					return err
				}
			}
			return fmt.Errorf("error writing response: %w", err)
		case cmdReq := <-w.adhocReqChan:
			// Handle adhoc requests of DiceDBCmd
			func() {
				w.updateLastActivity()
				execCtx, cancel := context.WithTimeout(ctx, 6*time.Second) // Timeout set to 6 seconds for integration tests
				defer cancel()

				// adhoc requests should be classified as watch requests
				w.executeCommandHandler(execCtx, errChan, []*cmd.DiceDBCmd{cmdReq}, true)
			}()
		case data := <-dataChan:
			w.updateLastActivity()
			cmds, err := w.parser.Parse(data)
			if err != nil {
				err = w.ioHandler.Write(ctx, err)
				if err != nil {
					w.logger.Debug("Write error, connection closed possibly", slog.String("workerID", w.id), slog.Any("error", err))
					return err
				}
			}
			if len(cmds) == 0 {
				err = w.ioHandler.Write(ctx, fmt.Errorf("ERR: Invalid request"))
				if err != nil {
					w.logger.Debug("Write error, connection closed possibly", slog.String("workerID", w.id), slog.Any("error", err))
					return err
				}
				continue
			}

			// DiceDB supports clients to send only one request at a time
			// We also need to ensure that the client is blocked until the response is received
			if len(cmds) > 1 {
				err = w.ioHandler.Write(ctx, fmt.Errorf("ERR: Multiple commands not supported"))
				if err != nil {
					w.logger.Debug("Write error, connection closed possibly", slog.String("workerID", w.id), slog.Any("error", err))
					return err
				}
			}

			err = w.isAuthenticated(cmds[0])
			if err != nil {
				werr := w.ioHandler.Write(ctx, err)
				if werr != nil {
					w.logger.Debug("Write error, connection closed possibly", slog.Any("error", errors.Join(err, werr)))
					return errors.Join(err, werr)
				}
			}
			// executeCommand executes the command and return the response back to the client
			func(errChan chan error) {
				execCtx, cancel := context.WithTimeout(ctx, 6*time.Second) // Timeout set to 6 seconds for integration tests
				defer cancel()
				w.executeCommandHandler(execCtx, errChan, cmds, false)
			}(errChan)
		case err := <-readErrChan:
			w.logger.Debug("Read error, connection closed possibly", slog.String("workerID", w.id), slog.Any("error", err))
			return err
		case <-keepAliveTicker.C:
			if err := w.sendKeepAlive(ctx); err!=nil{
				return err
			}
		case <-connectionTimer.C:
			return w.handleConnectionTimeout()
		case <-w.clientTimeoutTimer.C:
			return w.handleClientTimeout()
		}
		if !connectionTimer.Stop() {
			<-connectionTimer.C
		}
		connectionTimer.Reset(time.Duration(w.connectionTimeout)*time.Second)

		if !w.clientTimeoutTimer.Stop() {
			<-w.clientTimeoutTimer.C
		}
		w.clientTimeoutTimer.Reset(time.Duration(w.clientTimeout) * time.Second)
	}
}

func (w *BaseWorker) executeCommandHandler(execCtx context.Context, errChan chan error, cmds []*cmd.DiceDBCmd, isWatchNotification bool) {
	// Retrieve metadata for the command to determine if multisharding is supported.
	meta, ok := CommandsMeta[cmds[0].Cmd]
	if ok && meta.preProcessingReq {
		meta.preProcessResponse(w, cmds[0])
	}

	err := w.executeCommand(execCtx, cmds[0], isWatchNotification)
	if err != nil {
		w.logger.Error("Error executing command", slog.String("workerID", w.id), slog.Any("error", err))
		if errors.Is(err, net.ErrClosed) || errors.Is(err, syscall.EPIPE) || errors.Is(err, syscall.ECONNRESET) || errors.Is(err, syscall.ETIMEDOUT) {
			w.logger.Debug("Connection closed for worker", slog.String("workerID", w.id), slog.Any("error", err))
			errChan <- err
		}
	}
}

func (w *BaseWorker) executeCommand(ctx context.Context, diceDBCmd *cmd.DiceDBCmd, isWatchNotification bool) error {
	// Break down the single command into multiple commands if multisharding is supported.
	// The length of cmdList helps determine how many shards to wait for responses.
	cmdList := make([]*cmd.DiceDBCmd, 0)

	// Retrieve metadata for the command to determine if multisharding is supported.
	meta, ok := CommandsMeta[diceDBCmd.Cmd]
	if !ok {
		// If no metadata exists, treat it as a single command and not migrated
		cmdList = append(cmdList, diceDBCmd)
	} else {
		// Depending on the command type, decide how to handle it.
		switch meta.CmdType {
		case Global:
			// If it's a global command, process it immediately without involving any shards.
			err := w.ioHandler.Write(ctx, meta.WorkerCommandHandler(diceDBCmd.Args))
			w.logger.Debug("Error executing for worker", slog.String("workerID", w.id), slog.Any("error", err))
			return err

		case SingleShard:
			// For single-shard or custom commands, process them without breaking up.
			cmdList = append(cmdList, diceDBCmd)

		case MultiShard:
			var err error
			// If the command supports multisharding, break it down into multiple commands.
			cmdList, err = meta.decomposeCommand(ctx, w, diceDBCmd)
			if err != nil {
				workerErr := w.ioHandler.Write(ctx, err)
				if workerErr != nil {
					w.logger.Debug("Error executing for worker", slog.String("workerID", w.id), slog.Any("error", workerErr))
				}
				return workerErr
			}

		case Custom:
			// if command is of type Custom, write a custom logic around it
			switch diceDBCmd.Cmd {
			case CmdAuth:
				err := w.ioHandler.Write(ctx, w.RespAuth(diceDBCmd.Args))
				if err != nil {
					w.logger.Error("Error sending auth response to worker", slog.String("workerID", w.id), slog.Any("error", err))
				}
				return err
			case CmdAbort:
				err := w.ioHandler.Write(ctx, clientio.OK)
				if err != nil {
					w.logger.Error("Error sending abort response to worker", slog.String("workerID", w.id), slog.Any("error", err))
				}
				w.logger.Info("Received ABORT command, initiating server shutdown", slog.String("workerID", w.id))
				w.globalErrorChan <- diceerrors.ErrAborted
				return err
			default:
				cmdList = append(cmdList, diceDBCmd)
			}

		case Watch:
			// Generate the Cmd being watched. All we need to do is remove the .WATCH suffix from the command and pass
			// it along as is.
			// Modify the command name to remove the .WATCH suffix, this will allow us to generate a consistent
			// fingerprint (which uses the command name without the suffix)
			diceDBCmd.Cmd = diceDBCmd.Cmd[:len(diceDBCmd.Cmd)-6]
			watchCmd := &cmd.DiceDBCmd{
				Cmd:  diceDBCmd.Cmd,
				Args: diceDBCmd.Args,
			}
			cmdList = append(cmdList, watchCmd)
			isWatchNotification = true
		}
	}

	// Scatter the broken-down commands to the appropriate shards.
	if err := w.scatter(ctx, cmdList); err != nil {
		return err
	}

	// Gather the responses from the shards and write them to the buffer.
	if err := w.gather(ctx, diceDBCmd, len(cmdList), isWatchNotification); err != nil {
		return err
	}

	if meta.CmdType == Watch {
		// Proceed to subscribe after successful execution
		watchmanager.CmdWatchSubscriptionChan <- watchmanager.WatchSubscription{
			Subscribe:    true,
			WatchCmd:     cmdList[len(cmdList)-1],
			AdhocReqChan: w.adhocReqChan,
		}
	}

	return nil
}

// scatter distributes the DiceDB commands to the respective shards based on the key.
// For each command, it calculates the shard ID and sends the command to the shard's request channel for processing.
func (w *BaseWorker) scatter(ctx context.Context, cmds []*cmd.DiceDBCmd) error {
	// Otherwise check for the shard based on the key using hash
	// and send it to the particular shard
	select {
	case <-ctx.Done():
		return ctx.Err()
	default:
		for i := uint8(0); i < uint8(len(cmds)); i++ {
			var rc chan *ops.StoreOp
			var sid shard.ShardID
			var key string
			if len(cmds[i].Args) > 0 {
				key = cmds[i].Args[0]
			} else {
				key = cmds[i].Cmd
			}

			sid, rc = w.shardManager.GetShardInfo(key)

			rc <- &ops.StoreOp{
				SeqID:     i,
				RequestID: GenerateUniqueRequestID(),
				Cmd:       cmds[i],
				WorkerID:  w.id,
				ShardID:   sid,
				Client:    nil,
			}
		}
	}

	return nil
}

// gather collects the responses from multiple shards and writes the results into the provided buffer.
// It first waits for responses from all the shards and then processes the result based on the command type (SingleShard, Custom, or Multishard).
func (w *BaseWorker) gather(ctx context.Context, diceDBCmd *cmd.DiceDBCmd, numCmds int, isWatchNotification bool) error {
	// Loop to wait for messages from number of shards
	var storeOp []ops.StoreResponse
	for numCmds != 0 {
		select {
		case <-ctx.Done():
			w.logger.Error("Timed out waiting for response from shards", slog.String("workerID", w.id), slog.Any("error", ctx.Err()))
		case resp, ok := <-w.responseChan:
			if ok {
				storeOp = append(storeOp, *resp)
			}
			numCmds--
			continue
		case sError, ok := <-w.shardManager.ShardErrorChan:
			if ok {
				w.logger.Error("Error from shard", slog.String("workerID", w.id), slog.Any("error", sError))
			}
		}
	}

	val, ok := CommandsMeta[diceDBCmd.Cmd]

	if isWatchNotification {
		if storeOp[0].EvalResponse.Error != nil {
			err := w.ioHandler.Write(ctx, querymanager.GenericWatchResponse(diceDBCmd.Cmd, fmt.Sprintf("%d", diceDBCmd.GetFingerprint()), storeOp[0].EvalResponse.Error))
			if err != nil {
				w.logger.Debug("Error sending push response to client", slog.String("workerID", w.id), slog.Any("error", err))
			}
			return err
		}

		err := w.ioHandler.Write(ctx, querymanager.GenericWatchResponse(diceDBCmd.Cmd, fmt.Sprintf("%d", diceDBCmd.GetFingerprint()), storeOp[0].EvalResponse.Result))
		if err != nil {
			w.logger.Debug("Error sending push response to client", slog.String("workerID", w.id), slog.Any("error", err))
			return err
		}
		return nil // Exit after handling watch case
	}

	// TODO: Remove it once we have migrated all the commands
	if !ok {
		if storeOp[0].EvalResponse.Error != nil {
			err := w.ioHandler.Write(ctx, storeOp[0].EvalResponse.Error)
			if err != nil {
				w.logger.Debug("Error sending response to client", slog.String("workerID", w.id), slog.Any("error", err))
			}
			return err
		}

		err := w.ioHandler.Write(ctx, storeOp[0].EvalResponse.Result)
		if err != nil {
			w.logger.Debug("Error sending response to client", slog.String("workerID", w.id), slog.Any("error", err))
			return err
		}
	} else {
		switch val.CmdType {
		case SingleShard, Custom:
			// Handle single-shard or custom commands
			if storeOp[0].EvalResponse.Error != nil {
				err := w.ioHandler.Write(ctx, storeOp[0].EvalResponse.Error)
				if err != nil {
					w.logger.Debug("Error sending response to client", slog.String("workerID", w.id), slog.Any("error", err))
				}
				return err
			}

			err := w.ioHandler.Write(ctx, storeOp[0].EvalResponse.Result)
			if err != nil {
				w.logger.Debug("Error sending response to client", slog.String("workerID", w.id), slog.Any("error", err))
				return err
			}

		case MultiShard:
			err := w.ioHandler.Write(ctx, val.composeResponse(storeOp...))
			if err != nil {
				w.logger.Debug("Error sending response to client", slog.String("workerID", w.id), slog.Any("error", err))
				return err
			}

		default:
			w.logger.Error("Unknown command type", slog.String("workerID", w.id), slog.String("command", diceDBCmd.Cmd), slog.Any("evalResp", storeOp))
			err := w.ioHandler.Write(ctx, diceerrors.ErrInternalServer)
			if err != nil {
				w.logger.Debug("Error sending response to client", slog.String("workerID", w.id), slog.Any("error", err))
				return err
			}
		}
	}

	return nil
}

func (w *BaseWorker) isAuthenticated(diceDBCmd *cmd.DiceDBCmd) error {
	if diceDBCmd.Cmd != auth.Cmd && !w.Session.IsActive() {
		return errors.New("NOAUTH Authentication required")
	}

	return nil
}

// RespAuth returns with an encoded "OK" if the user is authenticated
// If the user is not authenticated, it returns with an encoded error message
func (w *BaseWorker) RespAuth(args []string) interface{} {
	// Check for incorrect number of arguments (arity error).
	if len(args) < 1 || len(args) > 2 {
		return diceerrors.ErrWrongArgumentCount("AUTH")
	}

	if config.DiceConfig.Auth.Password == "" {
		return diceerrors.ErrAuth
	}

	username := config.DiceConfig.Auth.UserName
	var password string

	if len(args) == 1 {
		password = args[0]
	} else {
		username, password = args[0], args[1]
	}

	if err := w.Session.Validate(username, password); err != nil {
		return err
	}

	return clientio.OK
}

func (w *BaseWorker) Stop() error {
	w.logger.Info("Stopping worker", slog.String("workerID", w.id))
	w.Session.Expire()
	return nil
}

<<<<<<< HEAD
func (w *BaseWorker) updateLastActivity() {
	w.lastActivityMux.Lock()
	w.lastActivity = time.Now()
	w.lastActivityMux.Unlock()

	if !w.clientTimeoutTimer.Stop() {
		<-w.clientTimeoutTimer.C
	}
	w.clientTimeoutTimer.Reset(time.Duration(w.clientTimeout) * time.Second)
}

func (w *BaseWorker) sendKeepAlive(ctx context.Context) error {
	return w.ioHandler.Write(ctx, "PING")
}

func (w *BaseWorker) handleConnectionTimeout() error {
	w.logger.Info("Connection timeout reached", slog.String("workerID", w.id))
	return w.Stop()
}

func (w *BaseWorker) handleClientTimeout() error {
	w.logger.Info("Client timeout reached", slog.String("workerID", w.id))
	return fmt.Errorf("client timeout reached")
=======
func GenerateRandomUint32() (uint32, error) {
	var b [4]byte             // Create a byte array to hold the random bytes
	_, err := rand.Read(b[:]) // Fill the byte array with secure random bytes
	if err != nil {
		return 0, err // Return an error if reading failed
	}
	return binary.BigEndian.Uint32(b[:]), nil // Convert bytes to uint32
}

func GenerateUniqueRequestID() uint32 {
	return atomic.AddUint32(&requestCounter, 1)
>>>>>>> 045376e7
}<|MERGE_RESOLUTION|>--- conflicted
+++ resolved
@@ -39,7 +39,6 @@
 }
 
 type BaseWorker struct {
-<<<<<<< HEAD
 	id              	string
 	ioHandler       	iohandler.IOHandler
 	parser          	requestparser.Parser
@@ -55,18 +54,8 @@
 	Session         	*auth.Session
 	globalErrorChan 	chan error
 	logger          	*slog.Logger
-=======
-	id                string
-	ioHandler         iohandler.IOHandler
-	parser            requestparser.Parser
-	shardManager      *shard.ShardManager
-	adhocReqChan      chan *cmd.DiceDBCmd
-	Session           *auth.Session
-	globalErrorChan   chan error
-	logger            *slog.Logger
 	responseChan      chan *ops.StoreResponse
 	preprocessingChan chan *ops.StoreResponse
->>>>>>> 045376e7
 }
 
 func NewWorker(wid string, responseChan, preprocessingChan chan *ops.StoreResponse,
@@ -74,7 +63,6 @@
 	shardManager *shard.ShardManager, gec chan error,
 	logger *slog.Logger) *BaseWorker {
 	return &BaseWorker{
-<<<<<<< HEAD
 		id:              wid,
 		ioHandler:       ioHandler,
 		parser:          parser,
@@ -87,18 +75,6 @@
 		keepAliveInterval: config.DiceConfig.AsyncServer.KeepAlive,
 		clientTimeout:     config.DiceConfig.AsyncServer.Timeout,
 		connectionTimeout: config.DiceConfig.AsyncServer.Timeout,
-=======
-		id:                wid,
-		ioHandler:         ioHandler,
-		parser:            parser,
-		shardManager:      shardManager,
-		globalErrorChan:   gec,
-		responseChan:      responseChan,
-		preprocessingChan: preprocessingChan,
-		logger:            logger,
-		Session:           auth.NewSession(),
-		adhocReqChan:      make(chan *cmd.DiceDBCmd, config.DiceConfig.Performance.AdhocReqChanBufSize),
->>>>>>> 045376e7
 	}
 }
 
@@ -506,7 +482,6 @@
 	return nil
 }
 
-<<<<<<< HEAD
 func (w *BaseWorker) updateLastActivity() {
 	w.lastActivityMux.Lock()
 	w.lastActivity = time.Now()
@@ -530,7 +505,8 @@
 func (w *BaseWorker) handleClientTimeout() error {
 	w.logger.Info("Client timeout reached", slog.String("workerID", w.id))
 	return fmt.Errorf("client timeout reached")
-=======
+}
+
 func GenerateRandomUint32() (uint32, error) {
 	var b [4]byte             // Create a byte array to hold the random bytes
 	_, err := rand.Read(b[:]) // Fill the byte array with secure random bytes
@@ -542,5 +518,4 @@
 
 func GenerateUniqueRequestID() uint32 {
 	return atomic.AddUint32(&requestCounter, 1)
->>>>>>> 045376e7
 }