--- conflicted
+++ resolved
@@ -39,7 +39,6 @@
 }
 
 type BaseWorker struct {
-<<<<<<< HEAD
 	id              	string
 	ioHandler       	iohandler.IOHandler
 	parser          	requestparser.Parser
@@ -53,15 +52,6 @@
 	Session         	*auth.Session
 	globalErrorChan 	chan error
 	logger          	*slog.Logger
-=======
-	id                string
-	ioHandler         iohandler.IOHandler
-	parser            requestparser.Parser
-	shardManager      *shard.ShardManager
-	adhocReqChan      chan *cmd.DiceDBCmd
-	Session           *auth.Session
-	globalErrorChan   chan error
->>>>>>> fb369917
 	responseChan      chan *ops.StoreResponse
 	preprocessingChan chan *ops.StoreResponse
 }
@@ -70,7 +60,6 @@
 	ioHandler iohandler.IOHandler, parser requestparser.Parser,
 	shardManager *shard.ShardManager, gec chan error) *BaseWorker {
 	return &BaseWorker{
-<<<<<<< HEAD
 		id:              wid,
 		ioHandler:       ioHandler,
 		parser:          parser,
@@ -82,17 +71,6 @@
 		adhocReqChan:    make(chan *cmd.DiceDBCmd, config.DiceConfig.Performance.AdhocReqChanBufSize),
 		keepAliveInterval: config.DiceConfig.AsyncServer.KeepAlive,
 		clientTimeout:     config.DiceConfig.AsyncServer.Timeout,
-=======
-		id:                wid,
-		ioHandler:         ioHandler,
-		parser:            parser,
-		shardManager:      shardManager,
-		globalErrorChan:   gec,
-		responseChan:      responseChan,
-		preprocessingChan: preprocessingChan,
-		Session:           auth.NewSession(),
-		adhocReqChan:      make(chan *cmd.DiceDBCmd, config.DiceConfig.Performance.AdhocReqChanBufSize),
->>>>>>> fb369917
 	}
 }
 
