package worker

import (
	"context"
	"crypto/rand"
	"encoding/binary"
	"errors"
	"fmt"
	"log/slog"
	"net"
	"strconv"
	"sync/atomic"
	"syscall"
	"time"

	"github.com/dicedb/dice/internal/querymanager"
	"github.com/dicedb/dice/internal/wal"
	"github.com/dicedb/dice/internal/watchmanager"

	"github.com/dicedb/dice/config"
	"github.com/dicedb/dice/internal/auth"
	"github.com/dicedb/dice/internal/clientio"
	"github.com/dicedb/dice/internal/clientio/iohandler"
	"github.com/dicedb/dice/internal/clientio/requestparser"
	"github.com/dicedb/dice/internal/cmd"
	diceerrors "github.com/dicedb/dice/internal/errors"
	"github.com/dicedb/dice/internal/ops"
	"github.com/dicedb/dice/internal/shard"
)

var (
	requestCounter uint32
)

// Worker interface
type Worker interface {
	ID() string
	Start(context.Context) error
	Stop() error
}

type BaseWorker struct {
	id                       string
	ioHandler                iohandler.IOHandler
	parser                   requestparser.Parser
	shardManager             *shard.ShardManager
	adhocReqChan             chan *cmd.DiceDBCmd
	Session                  *auth.Session
	globalErrorChan          chan error
	responseChan             chan *ops.StoreResponse
	preprocessingChan        chan *ops.StoreResponse
	cmdWatchSubscriptionChan chan watchmanager.WatchSubscription
	wl                       wal.AbstractWAL
}

func NewWorker(wid string, responseChan, preprocessingChan chan *ops.StoreResponse,
	cmdWatchSubscriptionChan chan watchmanager.WatchSubscription,
	ioHandler iohandler.IOHandler, parser requestparser.Parser,
	shardManager *shard.ShardManager, gec chan error, wl wal.AbstractWAL) *BaseWorker {
	return &BaseWorker{
		id:                wid,
		ioHandler:         ioHandler,
		parser:            parser,
		shardManager:      shardManager,
		globalErrorChan:   gec,
		responseChan:      responseChan,
		preprocessingChan: preprocessingChan,
		Session:           auth.NewSession(),
		adhocReqChan:      make(chan *cmd.DiceDBCmd, config.DiceConfig.Performance.AdhocReqChanBufSize),
		wl:                wl,
	}
}

func (w *BaseWorker) ID() string {
	return w.id
}

func (w *BaseWorker) Start(ctx context.Context) error {
	errChan := make(chan error, 1)

	dataChan := make(chan []byte)
	readErrChan := make(chan error)

	go func() {
		for {
			data, err := w.ioHandler.Read(ctx)
			if err != nil {
				readErrChan <- err
				return
			}
			dataChan <- data
		}
	}()

	for {
		select {
		case <-ctx.Done():
			err := w.Stop()
			if err != nil {
				slog.Warn("Error stopping worker:", slog.String("workerID", w.id), slog.Any("error", err))
			}
			return ctx.Err()
		case err := <-errChan:
			if err != nil {
				if errors.Is(err, net.ErrClosed) || errors.Is(err, syscall.EPIPE) || errors.Is(err, syscall.ECONNRESET) {
					slog.Debug("Connection closed for worker", slog.String("workerID", w.id), slog.Any("error", err))
					return err
				}
			}
			return fmt.Errorf("error writing response: %w", err)
		case cmdReq := <-w.adhocReqChan:
			// Handle adhoc requests of DiceDBCmd
			func() {
				execCtx, cancel := context.WithTimeout(ctx, 6*time.Second) // Timeout set to 6 seconds for integration tests
				defer cancel()

				// adhoc requests should be classified as watch requests
				w.executeCommandHandler(execCtx, errChan, []*cmd.DiceDBCmd{cmdReq}, true)
			}()
		case data := <-dataChan:
			cmds, err := w.parser.Parse(data)
			if err != nil {
				err = w.ioHandler.Write(ctx, err)
				if err != nil {
					slog.Debug("Write error, connection closed possibly", slog.String("workerID", w.id), slog.Any("error", err))
					return err
				}
			}
			if len(cmds) == 0 {
				err = w.ioHandler.Write(ctx, fmt.Errorf("ERR: Invalid request"))
				if err != nil {
					slog.Debug("Write error, connection closed possibly", slog.String("workerID", w.id), slog.Any("error", err))
					return err
				}
				continue
			}

			// DiceDB supports clients to send only one request at a time
			// We also need to ensure that the client is blocked until the response is received
			if len(cmds) > 1 {
				err = w.ioHandler.Write(ctx, fmt.Errorf("ERR: Multiple commands not supported"))
				if err != nil {
					slog.Debug("Write error, connection closed possibly", slog.String("workerID", w.id), slog.Any("error", err))
					return err
				}
			}

			err = w.isAuthenticated(cmds[0])
			if err != nil {
				werr := w.ioHandler.Write(ctx, err)
				if werr != nil {
					slog.Debug("Write error, connection closed possibly", slog.Any("error", errors.Join(err, werr)))
					return errors.Join(err, werr)
				}
			}
			// executeCommand executes the command and return the response back to the client
			func(errChan chan error) {
				execCtx, cancel := context.WithTimeout(ctx, 6*time.Second) // Timeout set to 6 seconds for integration tests
				defer cancel()
				w.executeCommandHandler(execCtx, errChan, cmds, false)
			}(errChan)
		case err := <-readErrChan:
			slog.Debug("Read error, connection closed possibly", slog.String("workerID", w.id), slog.Any("error", err))
			return err
		}
	}
}

func (w *BaseWorker) executeCommandHandler(execCtx context.Context, errChan chan error, cmds []*cmd.DiceDBCmd, isWatchNotification bool) {
	// Retrieve metadata for the command to determine if multisharding is supported.
	meta, ok := CommandsMeta[cmds[0].Cmd]
	if ok && meta.preProcessingReq {
		meta.preProcessResponse(w, cmds[0])
	}

	err := w.executeCommand(execCtx, cmds[0], isWatchNotification)
	if err != nil {
		slog.Error("Error executing command", slog.String("workerID", w.id), slog.Any("error", err))
		if errors.Is(err, net.ErrClosed) || errors.Is(err, syscall.EPIPE) || errors.Is(err, syscall.ECONNRESET) || errors.Is(err, syscall.ETIMEDOUT) {
			slog.Debug("Connection closed for worker", slog.String("workerID", w.id), slog.Any("error", err))
			errChan <- err
		}
	}
}

func (w *BaseWorker) executeCommand(ctx context.Context, diceDBCmd *cmd.DiceDBCmd, isWatchNotification bool) error {
	// Break down the single command into multiple commands if multisharding is supported.
	// The length of cmdList helps determine how many shards to wait for responses.
	cmdList := make([]*cmd.DiceDBCmd, 0)

	// Retrieve metadata for the command to determine if multisharding is supported.
	meta, ok := CommandsMeta[diceDBCmd.Cmd]
	if !ok {
		// If no metadata exists, treat it as a single command and not migrated
		cmdList = append(cmdList, diceDBCmd)
	} else {
		// Depending on the command type, decide how to handle it.
		switch meta.CmdType {
		case Global:
			// If it's a global command, process it immediately without involving any shards.
			err := w.ioHandler.Write(ctx, meta.WorkerCommandHandler(diceDBCmd.Args))
			slog.Debug("Error executing for worker", slog.String("workerID", w.id), slog.Any("error", err))
			return err

		case SingleShard:
			// For single-shard or custom commands, process them without breaking up.
			cmdList = append(cmdList, diceDBCmd)

		case MultiShard:
			var err error
			// If the command supports multisharding, break it down into multiple commands.
			cmdList, err = meta.decomposeCommand(ctx, w, diceDBCmd)
			if err != nil {
				workerErr := w.ioHandler.Write(ctx, err)
				if workerErr != nil {
					slog.Debug("Error executing for worker", slog.String("workerID", w.id), slog.Any("error", workerErr))
				}
				return workerErr
			}

		case Custom:
			// if command is of type Custom, write a custom logic around it
			switch diceDBCmd.Cmd {
			case CmdAuth:
				err := w.ioHandler.Write(ctx, w.RespAuth(diceDBCmd.Args))
				if err != nil {
					slog.Error("Error sending auth response to worker", slog.String("workerID", w.id), slog.Any("error", err))
				}
				return err
			case CmdAbort:
				err := w.ioHandler.Write(ctx, clientio.OK)
				if err != nil {
					slog.Error("Error sending abort response to worker", slog.String("workerID", w.id), slog.Any("error", err))
				}
				slog.Info("Received ABORT command, initiating server shutdown", slog.String("workerID", w.id))
				w.globalErrorChan <- diceerrors.ErrAborted
				return err
			default:
				cmdList = append(cmdList, diceDBCmd)
			}

		case Watch:
			// Generate the Cmd being watched. All we need to do is remove the .WATCH suffix from the command and pass
			// it along as is.
			// Modify the command name to remove the .WATCH suffix, this will allow us to generate a consistent
			// fingerprint (which uses the command name without the suffix)
			diceDBCmd.Cmd = diceDBCmd.Cmd[:len(diceDBCmd.Cmd)-6]
			watchCmd := &cmd.DiceDBCmd{
				Cmd:  diceDBCmd.Cmd,
				Args: diceDBCmd.Args,
			}
			cmdList = append(cmdList, watchCmd)
			isWatchNotification = true

		case Unwatch:
			// Generate the Cmd being unwatched. All we need to do is remove the .UNWATCH suffix from the command and pass
			// it along as is.
			// Modify the command name to remove the .UNWATCH suffix, this will allow us to generate a consistent
			// fingerprint (which uses the command name without the suffix)
			diceDBCmd.Cmd = diceDBCmd.Cmd[:len(diceDBCmd.Cmd)-8]
			watchCmd := &cmd.DiceDBCmd{
				Cmd:  diceDBCmd.Cmd,
				Args: diceDBCmd.Args,
			}
			cmdList = append(cmdList, watchCmd)
			isWatchNotification = false
		}
	}

	// Unsubscribe Unwatch command type
	if meta.CmdType == Unwatch {
		return w.handleCommandUnwatch(ctx, cmdList)
	}

	// Scatter the broken-down commands to the appropriate shards.
	if err := w.scatter(ctx, cmdList); err != nil {
		return err
	}

	// Gather the responses from the shards and write them to the buffer.
	if err := w.gather(ctx, diceDBCmd, len(cmdList), isWatchNotification); err != nil {
		return err
	}

	if meta.CmdType == Watch {
		// Proceed to subscribe after successful execution
		w.handleCommandWatch(cmdList)
	}

	return nil
}

// handleCommandWatch sends a watch subscription request to the watch manager.
func (w *BaseWorker) handleCommandWatch(cmdList []*cmd.DiceDBCmd) {
	w.cmdWatchSubscriptionChan <- watchmanager.WatchSubscription{
		Subscribe:    true,
		WatchCmd:     cmdList[len(cmdList)-1],
		AdhocReqChan: w.adhocReqChan,
	}
}

// handleCommandUnwatch sends an unwatch subscription request to the watch manager. It also sends a response to the client.
// The response is sent before the unwatch request is processed by the watch manager.
func (w *BaseWorker) handleCommandUnwatch(ctx context.Context, cmdList []*cmd.DiceDBCmd) error {
	// extract the fingerprint
	command := cmdList[len(cmdList)-1]
	fp, parseErr := strconv.ParseUint(command.Args[0], 10, 32)
	if parseErr != nil {
		err := w.ioHandler.Write(ctx, diceerrors.ErrInvalidFingerprint)
		if err != nil {
			return fmt.Errorf("error sending push response to client: %v", err)
		}
		return parseErr
	}

	// send the unsubscribe request
	w.cmdWatchSubscriptionChan <- watchmanager.WatchSubscription{
		Subscribe:    false,
		AdhocReqChan: w.adhocReqChan,
		Fingerprint:  uint32(fp),
	}

	err := w.ioHandler.Write(ctx, clientio.RespOK)
	if err != nil {
		return fmt.Errorf("error sending push response to client: %v", err)
	}
	return nil
}

// scatter distributes the DiceDB commands to the respective shards based on the key.
// For each command, it calculates the shard ID and sends the command to the shard's request channel for processing.
// scatter distributes DiceDB commands to their respective shards based on key.
// For each command, it calculates the shard ID and sends the command to the appropriate
// shard's request channel for processing.
func (w *BaseWorker) scatter(ctx context.Context, cmds []*cmd.DiceDBCmd) error {
	// Otherwise check for the shard based on the key using hash
	// and send it to the particular shard
	select {
	case <-ctx.Done():
		return ctx.Err()
	default:
		for i := uint8(0); i < uint8(len(cmds)); i++ {
			shardID, responseChan := w.shardManager.GetShardInfo(getRoutingKeyFromCommand(cmds[i]))

			responseChan <- &ops.StoreOp{
				SeqID:     i,
				RequestID: GenerateUniqueRequestID(),
				Cmd:       cmds[i],
				WorkerID:  w.id,
				ShardID:   shardID,
				Client:    nil,
			}
		}
	}
	return nil
}

// getRoutingKeyFromCommand determines the key used for shard routing
func getRoutingKeyFromCommand(cmd *cmd.DiceDBCmd) string {
	if len(cmd.Args) > 0 {
		return cmd.Args[0]
	}
	return cmd.Cmd
}

// gather collects the responses from multiple shards and writes the results into the provided buffer.
// It first waits for responses from all the shards and then processes the result based on the command type (SingleShard, Custom, or Multishard).
func (w *BaseWorker) gather(ctx context.Context, diceDBCmd *cmd.DiceDBCmd, numCmds int, isWatchNotification bool) error {
	// Collect responses from all shards
	storeOp, err := w.gatherResponses(ctx, numCmds)
	if err != nil {
		return err
	}

	if len(storeOp) == 0 {
		slog.Error("No response from shards",
			slog.String("workerID", w.id),
			slog.String("command", diceDBCmd.Cmd))
		return errors.New(fmt.Sprintf("No response from shards for command: %s", diceDBCmd.Cmd))
	}

	if isWatchNotification {
		return w.handleWatchNotification(ctx, diceDBCmd, storeOp[0])
	}

	// Process command based on its type
	cmdMeta, ok := CommandsMeta[diceDBCmd.Cmd]
	if !ok {
		return w.handleLegacyCommand(ctx, storeOp[0])
	}

	return w.handleCommand(ctx, cmdMeta, diceDBCmd, storeOp)
}

// gatherResponses collects responses from all shards
func (w *BaseWorker) gatherResponses(ctx context.Context, numCmds int) ([]ops.StoreResponse, error) {
	var storeOp []ops.StoreResponse

	for numCmds > 0 {
		select {
		case <-ctx.Done():
			slog.Error("Timed out waiting for response from shards",
				slog.String("workerID", w.id),
				slog.Any("error", ctx.Err()))
			return nil, ctx.Err()

		case resp, ok := <-w.responseChan:
			if ok {
				storeOp = append(storeOp, *resp)
			}
			numCmds--

		case sError, ok := <-w.shardManager.ShardErrorChan:
			if ok {
				slog.Error("Error from shard",
					slog.String("workerID", w.id),
					slog.Any("error", sError))
				return nil, sError.Error
			}
		}
	}

	return storeOp, nil
}

// handleWatchNotification processes watch notification responses
func (w *BaseWorker) handleWatchNotification(ctx context.Context, diceDBCmd *cmd.DiceDBCmd, resp ops.StoreResponse) error {
	fingerprint := fmt.Sprintf("%d", diceDBCmd.GetFingerprint())

	if resp.EvalResponse.Error != nil {
		return w.writeResponse(ctx, querymanager.GenericWatchResponse(diceDBCmd.Cmd, fingerprint, resp.EvalResponse.Error))
	}

	return w.writeResponse(ctx, querymanager.GenericWatchResponse(diceDBCmd.Cmd, fingerprint, resp.EvalResponse.Result))
}

// handleLegacyCommand processes commands not in CommandsMeta
func (w *BaseWorker) handleLegacyCommand(ctx context.Context, resp ops.StoreResponse) error {
	if resp.EvalResponse.Error != nil {
		return w.writeResponse(ctx, resp.EvalResponse.Error)
	}
	return w.writeResponse(ctx, resp.EvalResponse.Result)
}

// handleCommand processes commands based on their type
func (w *BaseWorker) handleCommand(ctx context.Context, cmdMeta CmdMeta, diceDBCmd *cmd.DiceDBCmd, storeOp []ops.StoreResponse) error {
	var err error

<<<<<<< HEAD
	switch cmdMeta.CmdType {
	case SingleShard, Custom:
		if storeOp[0].EvalResponse.Error != nil {
			err = w.writeResponse(ctx, storeOp[0].EvalResponse.Error)
		} else {
			err = w.writeResponse(ctx, storeOp[0].EvalResponse.Result)
		}
=======
			if w.wl != nil {
				w.wl.LogCommand(diceDBCmd)
			}
>>>>>>> 1db7b4c7

	case MultiShard:
		err = w.writeResponse(ctx, cmdMeta.composeResponse(storeOp...))

<<<<<<< HEAD
	default:
		slog.Error("Unknown command type",
			slog.String("workerID", w.id),
			slog.String("command", diceDBCmd.Cmd),
			slog.Any("evalResp", storeOp))
		err = w.writeResponse(ctx, diceerrors.ErrInternalServer)
	}
=======
			if w.wl != nil {
				w.wl.LogCommand(diceDBCmd)
			}
>>>>>>> 1db7b4c7

	if err == nil && w.wl != nil {
		w.wl.LogCommand(diceDBCmd)
	}

	return err
}

// writeResponse handles writing responses and logging errors
func (w *BaseWorker) writeResponse(ctx context.Context, response interface{}) error {
	err := w.ioHandler.Write(ctx, response)
	if err != nil {
		slog.Debug("Error sending response to client",
			slog.String("workerID", w.id),
			slog.Any("error", err))
	}
	return err
}

func (w *BaseWorker) isAuthenticated(diceDBCmd *cmd.DiceDBCmd) error {
	if diceDBCmd.Cmd != auth.Cmd && !w.Session.IsActive() {
		return errors.New("NOAUTH Authentication required")
	}

	return nil
}

// RespAuth returns with an encoded "OK" if the user is authenticated
// If the user is not authenticated, it returns with an encoded error message
func (w *BaseWorker) RespAuth(args []string) interface{} {
	// Check for incorrect number of arguments (arity error).
	if len(args) < 1 || len(args) > 2 {
		return diceerrors.ErrWrongArgumentCount("AUTH")
	}

	if config.DiceConfig.Auth.Password == "" {
		return diceerrors.ErrAuth
	}

	username := config.DiceConfig.Auth.UserName
	var password string

	if len(args) == 1 {
		password = args[0]
	} else {
		username, password = args[0], args[1]
	}

	if err := w.Session.Validate(username, password); err != nil {
		return err
	}

	return clientio.OK
}

func (w *BaseWorker) Stop() error {
	slog.Info("Stopping worker", slog.String("workerID", w.id))
	w.Session.Expire()
	return nil
}

func GenerateRandomUint32() (uint32, error) {
	var b [4]byte             // Create a byte array to hold the random bytes
	_, err := rand.Read(b[:]) // Fill the byte array with secure random bytes
	if err != nil {
		return 0, err // Return an error if reading failed
	}
	return binary.BigEndian.Uint32(b[:]), nil // Convert bytes to uint32
}

func GenerateUniqueRequestID() uint32 {
	return atomic.AddUint32(&requestCounter, 1)
}<|MERGE_RESOLUTION|>--- conflicted
+++ resolved
@@ -446,7 +446,6 @@
 func (w *BaseWorker) handleCommand(ctx context.Context, cmdMeta CmdMeta, diceDBCmd *cmd.DiceDBCmd, storeOp []ops.StoreResponse) error {
 	var err error
 
-<<<<<<< HEAD
 	switch cmdMeta.CmdType {
 	case SingleShard, Custom:
 		if storeOp[0].EvalResponse.Error != nil {
@@ -454,16 +453,16 @@
 		} else {
 			err = w.writeResponse(ctx, storeOp[0].EvalResponse.Result)
 		}
-=======
-			if w.wl != nil {
-				w.wl.LogCommand(diceDBCmd)
-			}
->>>>>>> 1db7b4c7
-
+
+		if err == nil && w.wl != nil {
+			w.wl.LogCommand(diceDBCmd)
+		}
 	case MultiShard:
 		err = w.writeResponse(ctx, cmdMeta.composeResponse(storeOp...))
 
-<<<<<<< HEAD
+		if err == nil && w.wl != nil {
+			w.wl.LogCommand(diceDBCmd)
+		}
 	default:
 		slog.Error("Unknown command type",
 			slog.String("workerID", w.id),
@@ -471,16 +470,6 @@
 			slog.Any("evalResp", storeOp))
 		err = w.writeResponse(ctx, diceerrors.ErrInternalServer)
 	}
-=======
-			if w.wl != nil {
-				w.wl.LogCommand(diceDBCmd)
-			}
->>>>>>> 1db7b4c7
-
-	if err == nil && w.wl != nil {
-		w.wl.LogCommand(diceDBCmd)
-	}
-
 	return err
 }
 
