package worker

import (
	"context"
	"errors"
	"fmt"
	"github.com/dicedb/dice/internal/watchmanager"
	"log/slog"
	"net"
	"syscall"
	"time"

	"github.com/dicedb/dice/config"
	"github.com/dicedb/dice/internal/auth"
	"github.com/dicedb/dice/internal/clientio"
	"github.com/dicedb/dice/internal/clientio/iohandler"
	"github.com/dicedb/dice/internal/clientio/requestparser"
	"github.com/dicedb/dice/internal/cmd"
	diceerrors "github.com/dicedb/dice/internal/errors"
	"github.com/dicedb/dice/internal/eval"
	"github.com/dicedb/dice/internal/ops"
	"github.com/dicedb/dice/internal/shard"
)

// Worker interface
type Worker interface {
	ID() string
	Start(context.Context) error
	Stop() error
}

type BaseWorker struct {
	id              string
	ioHandler       iohandler.IOHandler
	parser          requestparser.Parser
	shardManager    *shard.ShardManager
	respChan        chan *ops.StoreResponse
	adhocReqChan    chan *cmd.RedisCmd
	Session         *auth.Session
	globalErrorChan chan error
	logger          *slog.Logger
}

func NewWorker(wid string, respChan chan *ops.StoreResponse,
	ioHandler iohandler.IOHandler, parser requestparser.Parser,
	shardManager *shard.ShardManager, gec chan error,
	logger *slog.Logger) *BaseWorker {
	return &BaseWorker{
		id:              wid,
		ioHandler:       ioHandler,
		parser:          parser,
		shardManager:    shardManager,
		globalErrorChan: gec,
		respChan:        respChan,
		logger:          logger,
		Session:         auth.NewSession(),
		adhocReqChan:    make(chan *cmd.RedisCmd, 20), // assuming we wouldn't have more than 20 adhoc requests being sent at a time.
	}
}

func (w *BaseWorker) ID() string {
	return w.id
}

func (w *BaseWorker) Start(ctx context.Context) error {
	errChan := make(chan error, 1)

	dataChan := make(chan []byte)
	readErrChan := make(chan error)

	go func() {
		for {
			data, err := w.ioHandler.Read(ctx)
			if err != nil {
				readErrChan <- err
				return
			}
			dataChan <- data
		}
	}()

	for {
		select {
		case <-ctx.Done():
			err := w.Stop()
			if err != nil {
				w.logger.Warn("Error stopping worker:", slog.String("workerID", w.id), slog.Any("error", err))
			}
			return ctx.Err()
		case err := <-errChan:
			if err != nil {
				if errors.Is(err, net.ErrClosed) || errors.Is(err, syscall.EPIPE) || errors.Is(err, syscall.ECONNRESET) {
					w.logger.Error("Connection closed for worker", slog.String("workerID", w.id), slog.Any("error", err))
					return err
				}
			}
			return fmt.Errorf("error writing response: %w", err)
		case cmdReq := <-w.adhocReqChan:
			// Handle adhoc requests of RedisCmd
			w.executeCommandHandler(errChan, nil, ctx, []*cmd.RedisCmd{cmdReq}, true)
		case data := <-dataChan:
			cmds, err := w.parser.Parse(data)
			if err != nil {
				err = w.ioHandler.Write(ctx, err)
				if err != nil {
					w.logger.Debug("Write error, connection closed possibly", slog.String("workerID", w.id), slog.Any("error", err))
					return err
				}
			}
			if len(cmds) == 0 {
				err = w.ioHandler.Write(ctx, fmt.Errorf("ERR: Invalid request"))
				if err != nil {
					w.logger.Debug("Write error, connection closed possibly", slog.String("workerID", w.id), slog.Any("error", err))
					return err
				}
				continue
			}

			// DiceDB supports clients to send only one request at a time
			// We also need to ensure that the client is blocked until the response is received
			if len(cmds) > 1 {
				err = w.ioHandler.Write(ctx, fmt.Errorf("ERR: Multiple commands not supported"))
				if err != nil {
					w.logger.Debug("Write error, connection closed possibly", slog.String("workerID", w.id), slog.Any("error", err))
					return err
				}
			}

			err = w.isAuthenticated(cmds[0])
			if err != nil {
				werr := w.ioHandler.Write(ctx, err)
				if werr != nil {
					w.logger.Debug("Write error, connection closed possibly", slog.Any("error", errors.Join(err, werr)))
					return errors.Join(err, werr)
				}
			}
			// executeCommand executes the command and return the response back to the client
			func(errChan chan error) {
				execCtx, cancel := context.WithTimeout(ctx, 6*time.Second) // Timeout set to 6 seconds for integration tests
				defer cancel()
				w.executeCommandHandler(errChan, err, execCtx, cmds, false)
			}(errChan)
		case err := <-errChan:
			w.logger.Debug("Read error, connection closed possibly", slog.String("workerID", w.id), slog.Any("error", err))
			return err
		}
	}
}

func (w *BaseWorker) executeCommandHandler(errChan chan error, err error, execCtx context.Context, cmds []*cmd.RedisCmd, isWatchNotification bool) {
	err = w.executeCommand(execCtx, cmds[0], isWatchNotification)
	if err != nil {
		w.logger.Error("Error executing command", slog.String("workerID", w.id), slog.Any("error", err))
		if errors.Is(err, net.ErrClosed) || errors.Is(err, syscall.EPIPE) || errors.Is(err, syscall.ECONNRESET) || errors.Is(err, syscall.ETIMEDOUT) {
			w.logger.Debug("Connection closed for worker", slog.String("workerID", w.id), slog.Any("error", err))
			errChan <- err
		}
	}
}

<<<<<<< HEAD
func (w *BaseWorker) executeCommand(ctx context.Context, redisCmd *cmd.RedisCmd, isWatchNotification bool) error {
=======
func (w *BaseWorker) executeCommand(ctx context.Context, diceDBCmd *cmd.DiceDBCmd) error {
>>>>>>> 402db3cd
	// Break down the single command into multiple commands if multisharding is supported.
	// The length of cmdList helps determine how many shards to wait for responses.
	cmdList := make([]*cmd.DiceDBCmd, 0)

	localErrChan := make(chan error, 1)

	// Retrieve metadata for the command to determine if multisharding is supported.
	meta, ok := CommandsMeta[diceDBCmd.Cmd]
	if !ok {
		// If no metadata exists, treat it as a single command and not migrated
		cmdList = append(cmdList, diceDBCmd)
	} else {
		// Depending on the command type, decide how to handle it.
		switch meta.CmdType {
		case Global:
			// If it's a global command, process it immediately without involving any shards.
			err := w.ioHandler.Write(ctx, meta.WorkerCommandHandler(diceDBCmd.Args))
			w.logger.Debug("Error executing for worker", slog.String("workerID", w.id), slog.Any("error", err))
			return err

		case SingleShard:
			// For single-shard or custom commands, process them without breaking up.
			cmdList = append(cmdList, diceDBCmd)

		case MultiShard:
			// If the command supports multisharding, break it down into multiple commands.
			cmdList = meta.decomposeCommand(diceDBCmd)
		case Custom:
			switch diceDBCmd.Cmd {
			case CmdAuth:
				err := w.ioHandler.Write(ctx, w.RespAuth(diceDBCmd.Args))
				if err != nil {
					w.logger.Error("Error sending auth response to worker", slog.String("workerID", w.id), slog.Any("error", err))
				}
				return err
			case CmdAbort:
				err := w.ioHandler.Write(ctx, clientio.OK)
				if err != nil {
					w.logger.Error("Error sending abort response to worker", slog.String("workerID", w.id), slog.Any("error", err))
				}
				w.logger.Info("Received ABORT command, initiating server shutdown", slog.String("workerID", w.id))
				w.globalErrorChan <- diceerrors.ErrAborted
				return err
			default:
				cmdList = append(cmdList, diceDBCmd)
			}
		case Watch:
			// Generate the Cmd being watched. All we need to do is remove the .WATCH suffix from the command and pass
			// it along as is.
			watchCmd := &cmd.RedisCmd{
				Cmd:  redisCmd.Cmd[:len(redisCmd.Cmd)-6], // Remove the .WATCH suffix
				Args: redisCmd.Args,
			}

			cmdList = append(cmdList, watchCmd)

			go func() {
				err := <-localErrChan
				if err != nil {
					return
				}
				watchmanager.CmdWatchSubscriptionChan <- watchmanager.WatchSubscription{
					Subscribe:    true,
					WatchCmd:     watchCmd,
					AdhocReqChan: w.adhocReqChan,
				}
			}()
		}
	}

	// Scatter the broken-down commands to the appropriate shards.
	err := w.scatter(ctx, cmdList)
	if err != nil {
		localErrChan <- err
		return err
	}

	cmdType := meta.CmdType
	if isWatchNotification {
		cmdType = Watch
	}
	
	// Gather the responses from the shards and write them to the buffer.
<<<<<<< HEAD
	err = w.gather(ctx, redisCmd.Cmd, len(cmdList), cmdType)
=======
	err = w.gather(ctx, diceDBCmd.Cmd, len(cmdList), meta.CmdType)
>>>>>>> 402db3cd
	if err != nil {
		localErrChan <- err
		return err
	}

	localErrChan <- nil
	return nil
}

// scatter distributes the DiceDB commands to the respective shards based on the key.
// For each command, it calculates the shard ID and sends the command to the shard's request channel for processing.
func (w *BaseWorker) scatter(ctx context.Context, cmds []*cmd.DiceDBCmd) error {
	// Otherwise check for the shard based on the key using hash
	// and send it to the particular shard
	select {
	case <-ctx.Done():
		return ctx.Err()
	default:
		for i := uint8(0); i < uint8(len(cmds)); i++ {
			var rc chan *ops.StoreOp
			var sid shard.ShardID
			var key string
			if len(cmds[i].Args) > 0 {
				key = cmds[i].Args[0]
			} else {
				key = cmds[i].Cmd
			}

			sid, rc = w.shardManager.GetShardInfo(key)

			rc <- &ops.StoreOp{
				SeqID:     i,
				RequestID: cmds[i].RequestID,
				Cmd:       cmds[i],
				WorkerID:  w.id,
				ShardID:   sid,
				Client:    nil,
			}
		}
	}

	return nil
}

// gather collects the responses from multiple shards and writes the results into the provided buffer.
// It first waits for responses from all the shards and then processes the result based on the command type (SingleShard, Custom, or Multishard).
func (w *BaseWorker) gather(ctx context.Context, c string, numCmds int, ct CmdType) error {
	// Loop to wait for messages from numberof shards
	var evalResp []eval.EvalResponse
	for numCmds != 0 {
		select {
		case <-ctx.Done():
			w.logger.Error("Timed out waiting for response from shards", slog.String("workerID", w.id), slog.Any("error", ctx.Err()))
		case resp, ok := <-w.respChan:
			if ok {
				evalResp = append(evalResp, *resp.EvalResponse)
			}
			numCmds--
			continue
		case sError, ok := <-w.shardManager.ShardErrorChan:
			if ok {
				w.logger.Error("Error from shard", slog.String("workerID", w.id), slog.Any("error", sError))
			}
		}
	}

	// TODO: This is a temporary solution. In the future, all commands should be refactored to be multi-shard compatible.
	// TODO: There are a few commands such as QWATCH, RENAME, MGET, MSET that wouldn't work in multi-shard mode without refactoring.
	// TODO: These commands should be refactored to be multi-shard compatible before DICE-DB is completely multi-shard.
	// Check if command is part of the new WorkerCommandsMeta map i.e. if the command has been refactored to be multi-shard compatible.
	// If not found, treat it as a command that's not yet refactored, and write the response back to the client.
	val, ok := CommandsMeta[c]
	if !ok {
		if evalResp[0].Error != nil {
			err := w.ioHandler.Write(ctx, []byte(evalResp[0].Error.Error()))
			if err != nil {
				w.logger.Debug("Error sending response to client", slog.String("workerID", w.id), slog.Any("error", err))
				return err
			}
		}

		err := w.ioHandler.Write(ctx, evalResp[0].Result.([]byte))
		if err != nil {
			w.logger.Debug("Error sending response to client", slog.String("workerID", w.id), slog.Any("error", err))
			return err
		}

		return nil
	}

	switch ct {
	case SingleShard, Custom:
		if evalResp[0].Error != nil {
			err := w.ioHandler.Write(ctx, evalResp[0].Error)
			if err != nil {
				w.logger.Debug("Error sending response to client", slog.String("workerID", w.id), slog.Any("error", err))
			}

			return err
		}

		err := w.ioHandler.Write(ctx, evalResp[0].Result)
		if err != nil {
			w.logger.Debug("Error sending response to client", slog.String("workerID", w.id), slog.Any("error", err))
			return err
		}

	case MultiShard:
		err := w.ioHandler.Write(ctx, val.composeResponse(evalResp...))
		if err != nil {
			w.logger.Debug("Error sending response to client", slog.String("workerID", w.id), slog.Any("error", err))
			return err
		}
	case Watch:
		if evalResp[0].Error != nil {
			err := w.ioHandler.Write(ctx, clientio.CreatePushResponse("GET.WATCH", evalResp[0].Error))
			if err != nil {
				w.logger.Debug("Error sending response to client", slog.String("workerID", w.id), slog.Any("error", err))
			}

			return err
		}

		err := w.ioHandler.Write(ctx, clientio.CreatePushResponse("GET.WATCH", evalResp[0].Result))
		if err != nil {
			w.logger.Debug("Error sending response to client", slog.String("workerID", w.id), slog.Any("error", err))
			return err
		}

	default:
		w.logger.Error("Unknown command type", slog.String("workerID", w.id))
		err := w.ioHandler.Write(ctx, diceerrors.ErrInternalServer)
		if err != nil {
			w.logger.Debug("Error sending response to client", slog.String("workerID", w.id), slog.Any("error", err))
			return err
		}
	}

	return nil
}

func (w *BaseWorker) isAuthenticated(diceDBCmd *cmd.DiceDBCmd) error {
	if diceDBCmd.Cmd != auth.Cmd && !w.Session.IsActive() {
		return errors.New("NOAUTH Authentication required")
	}

	return nil
}

// RespAuth returns with an encoded "OK" if the user is authenticated
// If the user is not authenticated, it returns with an encoded error message
func (w *BaseWorker) RespAuth(args []string) interface{} {
	// Check for incorrect number of arguments (arity error).
	if len(args) < 1 || len(args) > 2 {
		return diceerrors.ErrWrongArgumentCount("AUTH")
	}

	if config.DiceConfig.Auth.Password == "" {
		return diceerrors.ErrAuth
	}

	username := config.DiceConfig.Auth.UserName
	var password string

	if len(args) == 1 {
		password = args[0]
	} else {
		username, password = args[0], args[1]
	}

	if err := w.Session.Validate(username, password); err != nil {
		return err
	}

	return clientio.OK
}

func (w *BaseWorker) Stop() error {
	w.logger.Info("Stopping worker", slog.String("workerID", w.id))
	w.Session.Expire()
	return nil
}<|MERGE_RESOLUTION|>--- conflicted
+++ resolved
@@ -158,11 +158,7 @@
 	}
 }
 
-<<<<<<< HEAD
-func (w *BaseWorker) executeCommand(ctx context.Context, redisCmd *cmd.RedisCmd, isWatchNotification bool) error {
-=======
-func (w *BaseWorker) executeCommand(ctx context.Context, diceDBCmd *cmd.DiceDBCmd) error {
->>>>>>> 402db3cd
+func (w *BaseWorker) executeCommand(ctx context.Context, diceDBCmd *cmd.DiceDBCmd, isWatchNotification bool) error {
 	// Break down the single command into multiple commands if multisharding is supported.
 	// The length of cmdList helps determine how many shards to wait for responses.
 	cmdList := make([]*cmd.DiceDBCmd, 0)
@@ -212,9 +208,9 @@
 		case Watch:
 			// Generate the Cmd being watched. All we need to do is remove the .WATCH suffix from the command and pass
 			// it along as is.
-			watchCmd := &cmd.RedisCmd{
-				Cmd:  redisCmd.Cmd[:len(redisCmd.Cmd)-6], // Remove the .WATCH suffix
-				Args: redisCmd.Args,
+			watchCmd := &cmd.DiceDBCmd{
+				Cmd:  diceDBCmd.Cmd[:len(diceDBCmd.Cmd)-6], // Remove the .WATCH suffix
+				Args: diceDBCmd.Args,
 			}
 
 			cmdList = append(cmdList, watchCmd)
@@ -244,13 +240,9 @@
 	if isWatchNotification {
 		cmdType = Watch
 	}
-	
+
 	// Gather the responses from the shards and write them to the buffer.
-<<<<<<< HEAD
-	err = w.gather(ctx, redisCmd.Cmd, len(cmdList), cmdType)
-=======
-	err = w.gather(ctx, diceDBCmd.Cmd, len(cmdList), meta.CmdType)
->>>>>>> 402db3cd
+	err = w.gather(ctx, diceDBCmd.Cmd, len(cmdList), cmdType)
 	if err != nil {
 		localErrChan <- err
 		return err
