--- conflicted
+++ resolved
@@ -143,13 +143,9 @@
 				}
 			}
 			// executeCommand executes the command and return the response back to the client
-<<<<<<< HEAD
-			go func(errChan chan<- error) {
-				execctx, cancel := context.WithTimeout(ctx, 1*time.Second) // Timeout if
-=======
-			func(errChan chan error) {
+
+			go func(errChan chan error) {
 				execctx, cancel := context.WithTimeout(ctx, 6*time.Second) // Timeout set to 6 seconds for integration tests
->>>>>>> 3795c7db
 				defer cancel()
 				err = w.executeCommand(execctx, cmds[0])
 				if err != nil {
@@ -164,9 +160,10 @@
 	}
 }
 
-<<<<<<< HEAD
-func (w *BaseWorker) executeCommand(ctx context.Context, redisCmd *cmd.RedisCmd) error {
-	w.updateLastActivity()
+
+func (w *BaseWorker) executeCommand(ctx context.Context, diceDBCmd *cmd.DiceDBCmd) error {
+  
+  w.updateLastActivity()
 
 	cmdCtx, cancel := context.WithTimeout(ctx, time.Duration(w.commandTimeout)*time.Second)
 	defer cancel()
@@ -174,80 +171,53 @@
 	resultChan := make(chan error, 1)
 
 	go func() {
-		var err error
-		defer func() {
-			resultChan <- err
-		}()
-
-=======
-func (w *BaseWorker) executeCommand(ctx context.Context, diceDBCmd *cmd.DiceDBCmd) error {
->>>>>>> 3795c7db
-	// Break down the single command into multiple commands if multisharding is supported.
-	// The length of cmdList helps determine how many shards to wait for responses.
-	cmdList := make([]*cmd.DiceDBCmd, 0)
-
-	// Retrieve metadata for the command to determine if multisharding is supported.
-	meta, ok := CommandsMeta[diceDBCmd.Cmd]
-	if !ok {
-		// If no metadata exists, treat it as a single command and not migrated
-		cmdList = append(cmdList, diceDBCmd)
-	} else {
-		// Depending on the command type, decide how to handle it.
-		switch meta.CmdType {
-		case Global:
-			// If it's a global command, process it immediately without involving any shards.
-			err := w.ioHandler.Write(ctx, meta.WorkerCommandHandler(diceDBCmd.Args))
-			w.logger.Debug("Error executing for worker", slog.String("workerID", w.id), slog.Any("error", err))
-			return
-
-<<<<<<< HEAD
-			case SingleShard:
-				// For single-shard or custom commands, process them without breaking up.
-				cmdList = append(cmdList, redisCmd)
-
-			case MultiShard:
-				// If the command supports multisharding, break it down into multiple commands.
-				cmdList = meta.decomposeCommand(redisCmd)
-			case Custom:
-				switch redisCmd.Cmd {
-				case CmdAuth:
-					err := w.ioHandler.Write(cmdCtx, w.RespAuth(redisCmd.Args))
-					w.logger.Error("Error sending auth response to worker", slog.String("workerID", w.id), slog.Any("error", err))
-
-				case CmdAbort:
-					w.logger.Info("Received ABORT command, initiating server shutdown", slog.String("workerID", w.id))
-					w.globalErrorChan <- diceerrors.ErrAborted
-					err = nil
-				default:
-					cmdList = append(cmdList, redisCmd)
-				}
-=======
-		case SingleShard:
-			// For single-shard or custom commands, process them without breaking up.
-			cmdList = append(cmdList, diceDBCmd)
-
-		case MultiShard:
-			// If the command supports multisharding, break it down into multiple commands.
-			cmdList = meta.decomposeCommand(diceDBCmd)
-		case Custom:
-			switch diceDBCmd.Cmd {
-			case CmdAuth:
-				err := w.ioHandler.Write(ctx, w.RespAuth(diceDBCmd.Args))
-				if err != nil {
-					w.logger.Error("Error sending auth response to worker", slog.String("workerID", w.id), slog.Any("error", err))
-				}
-				return err
-			case CmdAbort:
-				err := w.ioHandler.Write(ctx, clientio.OK)
-				if err != nil {
-					w.logger.Error("Error sending abort response to worker", slog.String("workerID", w.id), slog.Any("error", err))
-				}
-				w.logger.Info("Received ABORT command, initiating server shutdown", slog.String("workerID", w.id))
-				w.globalErrorChan <- diceerrors.ErrAborted
-				return err
-			default:
-				cmdList = append(cmdList, diceDBCmd)
->>>>>>> 3795c7db
+      var err error
+      defer func() {
+        resultChan <- err
+      }()
+    // Break down the single command into multiple commands if multisharding is supported.
+    // The length of cmdList helps determine how many shards to wait for responses.
+    cmdList := make([]*cmd.DiceDBCmd, 0)
+
+    // Retrieve metadata for the command to determine if multisharding is supported.
+    meta, ok := CommandsMeta[diceDBCmd.Cmd]
+    if !ok {
+      // If no metadata exists, treat it as a single command and not migrated
+      cmdList = append(cmdList, diceDBCmd)
+    } else {
+      // Depending on the command type, decide how to handle it.
+      switch meta.CmdType {
+      case Global:
+        // If it's a global command, process it immediately without involving any shards.
+        err := w.ioHandler.Write(cmdCtx, meta.WorkerCommandHandler(diceDBCmd.Args))
+        w.logger.Debug("Error executing for worker", slog.String("workerID", w.id), slog.Any("error", err))
+        return
+
+      case SingleShard:
+        // For single-shard or custom commands, process them without breaking up.
+        cmdList = append(cmdList, diceDBCmd)
+
+      case MultiShard:
+        // If the command supports multisharding, break it down into multiple commands.
+        cmdList = meta.decomposeCommand(diceDBCmd)
+      case Custom:
+        switch diceDBCmd.Cmd {
+        case CmdAuth:
+          err := w.ioHandler.Write(cmdCtx, w.RespAuth(diceDBCmd.Args))
+          if err != nil {
+            w.logger.Error("Error sending auth response to worker", slog.String("workerID", w.id), slog.Any("error", err))
+          }
+          return err
+        case CmdAbort:
+          err := w.ioHandler.Write(cmdCtx, clientio.OK)
+          if err != nil {
+            w.logger.Error("Error sending abort response to worker", slog.String("workerID", w.id), slog.Any("error", err))
+          }
+          w.logger.Info("Received ABORT command, initiating server shutdown", slog.String("workerID", w.id))
+          w.globalErrorChan <- diceerrors.ErrAborted
+          return err
+        default:
+          cmdList = append(cmdList, diceDBCmd)
 			}
 		}
 
@@ -264,7 +234,6 @@
 		}
 	}()
 
-<<<<<<< HEAD
 	select {
 	case <-cmdCtx.Done():
 		if cmdCtx.Err() == context.DeadlineExceeded {
@@ -273,11 +242,6 @@
 		}
 		return cmdCtx.Err()
 	case err := <-resultChan:
-=======
-	// Gather the responses from the shards and write them to the buffer.
-	err = w.gather(ctx, diceDBCmd.Cmd, len(cmdList), meta.CmdType)
-	if err != nil {
->>>>>>> 3795c7db
 		return err
 	}
 }
