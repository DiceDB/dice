package main

import (
	"context"
	"errors"
	"flag"
	"fmt"
	"github.com/dicedb/dice/internal/server/abstractserver"
	"log/slog"
	"os"
	"os/signal"
	"runtime"
	"runtime/pprof"
	"runtime/trace"
	"sync"
	"syscall"

	"github.com/dicedb/dice/internal/server/abstractserver"

	"github.com/dicedb/dice/config"
	diceerrors "github.com/dicedb/dice/internal/errors"
	"github.com/dicedb/dice/internal/logger"
	"github.com/dicedb/dice/internal/observability"
	"github.com/dicedb/dice/internal/server"
	"github.com/dicedb/dice/internal/server/resp"
	"github.com/dicedb/dice/internal/shard"
	dstore "github.com/dicedb/dice/internal/store"
	"github.com/dicedb/dice/internal/watchmanager"
	"github.com/dicedb/dice/internal/worker"
)

func init() {
	flag.StringVar(&config.Host, "host", "0.0.0.0", "host for the dicedb server")
	flag.IntVar(&config.Port, "port", 7379, "port for the dicedb server")
	flag.BoolVar(&config.EnableHTTP, "enable-http", true, "run server in HTTP mode as well")
	flag.BoolVar(&config.EnableMultiThreading, "enable-multithreading", false, "run server in multithreading mode")
	flag.IntVar(&config.HTTPPort, "http-port", 8082, "HTTP port for the dicedb server")
	flag.IntVar(&config.WebsocketPort, "websocket-port", 8379, "Websocket port for the dicedb server")
	flag.IntVar(&config.NumShards, "num-shards", -1, "number of shards to create. default = number of cores")
	flag.StringVar(&config.RequirePass, "requirepass", config.RequirePass, "enable authentication for the default user")
	flag.StringVar(&config.CustomConfigFilePath, "o", config.CustomConfigFilePath, "dir path to create the config file")
	flag.StringVar(&config.FileLocation, "c", config.FileLocation, "file path of the config file")
	flag.BoolVar(&config.InitConfigCmd, "init-config", false, "initialize a new config file")
	flag.IntVar(&config.KeysLimit, "keys-limit", config.KeysLimit, "keys limit for the dicedb server. "+
		"This flag controls the number of keys each shard holds at startup. You can multiply this number with the "+
		"total number of shard threads to estimate how much memory will be required at system start up.")
	flag.BoolVar(&config.EnableProfiling, "enable-profiling", false, "enable profiling for the dicedb server")
	flag.BoolVar(&config.EnableWatch, "enable-watch", false, "enable reactivity features which power the .WATCH commands")

	flag.Parse()

	config.SetupConfig()

	iid := observability.GetOrCreateInstanceID()
	config.DiceConfig.InstanceID = iid
}

func main() {
	logr := logger.New(logger.Opts{WithTimestamp: true})
	slog.SetDefault(logr)

	go observability.Ping(logr)

	ctx, cancel := context.WithCancel(context.Background())

	// Handle SIGTERM and SIGINT
	sigs := make(chan os.Signal, 1)
	signal.Notify(sigs, syscall.SIGTERM, syscall.SIGINT)

	var (
		queryWatchChan chan dstore.QueryWatchEvent
		cmdWatchChan   chan dstore.CmdWatchEvent
		serverErrCh    = make(chan error, 2)
	)

	if config.EnableWatch {
		bufSize := config.DiceConfig.Performance.WatchChanBufSize
		queryWatchChan = make(chan dstore.QueryWatchEvent, bufSize)
		cmdWatchChan = make(chan dstore.CmdWatchEvent, bufSize)
	}

	// Get the number of available CPU cores on the machine using runtime.NumCPU().
	// This determines the total number of logical processors that can be utilized
	// for parallel execution. Setting the maximum number of CPUs to the available
	// core count ensures the application can make full use of all available hardware.
	// If multithreading is not enabled, server will run on a single core.
	var numCores int
	if config.EnableMultiThreading {
		numCores = runtime.NumCPU()
		if config.NumShards > 0 {
			numCores = config.NumShards
		}
		logr.Debug("The DiceDB server has started in multi-threaded mode.", slog.Int("number of cores", numCores))
	} else {
		numCores = 1
		logr.Debug("The DiceDB server has started in single-threaded mode.")
	}

	// The runtime.GOMAXPROCS(numCores) call limits the number of operating system
	// threads that can execute Go code simultaneously to the number of CPU cores.
	// This enables Go to run more efficiently, maximizing CPU utilization and
	// improving concurrency performance across multiple goroutines.
	runtime.GOMAXPROCS(numCores)

	// Initialize the ShardManager
	shardManager := shard.NewShardManager(uint8(numCores), queryWatchChan, cmdWatchChan, serverErrCh, logr)

	wg := sync.WaitGroup{}

	wg.Add(1)
	go func() {
		defer wg.Done()
		shardManager.Run(ctx)
	}()

	var serverWg sync.WaitGroup

	if config.EnableMultiThreading {
		if config.EnableProfiling {
			stopProfiling, err := startProfiling(logr)
			if err != nil {
				logr.Error("Profiling could not be started", slog.Any("error", err))
				sigs <- syscall.SIGKILL
			}
			defer stopProfiling()
		}

		workerManager := worker.NewWorkerManager(config.DiceConfig.Performance.MaxClients, shardManager)
<<<<<<< HEAD
		var (
			cmdWatchSubscriptionChan chan watchmanager.WatchSubscription
		)
		respServer := resp.NewServer(shardManager, workerManager, cmdWatchSubscriptionChan, cmdWatchChan, serverErrCh, logr)
		serverWg.Add(1)
		go runServer(ctx, &serverWg, respServer, logr, serverErrCh)
	} else {
		asyncServer := server.NewAsyncServer(shardManager, queryWatchChan, logr)
		if err := asyncServer.FindPortAndBind(); err != nil {
			logr.Error("Error finding and binding port", slog.Any("error", err))
			sigs <- syscall.SIGKILL
		}

		serverWg.Add(1)
=======
		respServer := resp.NewServer(shardManager, workerManager, cmdWatchChan, serverErrCh, logr)
		serverWg.Add(1)
		go runServer(ctx, &serverWg, respServer, logr, serverErrCh)
	} else {
		asyncServer := server.NewAsyncServer(shardManager, queryWatchChan, logr)
		if err := asyncServer.FindPortAndBind(); err != nil {
			logr.Error("Error finding and binding port", slog.Any("error", err))
			sigs <- syscall.SIGKILL
		}

		serverWg.Add(1)
>>>>>>> c4eb2497
		go runServer(ctx, &serverWg, asyncServer, logr, serverErrCh)

		httpServer := server.NewHTTPServer(shardManager, logr)
		serverWg.Add(1)
		go runServer(ctx, &serverWg, httpServer, logr, serverErrCh)
	}

	websocketServer := server.NewWebSocketServer(shardManager, config.WebsocketPort, logr)
	serverWg.Add(1)
	go runServer(ctx, &serverWg, websocketServer, logr, serverErrCh)

	wg.Add(1)
	go func() {
		defer wg.Done()
		<-sigs
		cancel()
	}()

	go func() {
		serverWg.Wait()
		close(serverErrCh) // Close the channel when both servers are done
	}()

	for err := range serverErrCh {
		if err != nil && errors.Is(err, diceerrors.ErrAborted) {
			// if either the AsyncServer/RESPServer or the HTTPServer received an abort command,
			// cancel the context, helping gracefully exiting all servers
			cancel()
		}
	}

	close(sigs)
	cancel()

	wg.Wait()
	logr.Debug("Server has shut down gracefully")
}

func runServer(ctx context.Context, wg *sync.WaitGroup, srv abstractserver.AbstractServer, logr *slog.Logger, errCh chan<- error) {
	defer wg.Done()
	if err := srv.Run(ctx); err != nil {
		switch {
		case errors.Is(err, context.Canceled):
			logr.Debug(fmt.Sprintf("%T was canceled", srv))
		case errors.Is(err, diceerrors.ErrAborted):
			logr.Debug(fmt.Sprintf("%T received abort command", srv))
		default:
			logr.Error(fmt.Sprintf("%T error", srv), slog.Any("error", err))
		}
		errCh <- err
	} else {
		logr.Debug(fmt.Sprintf("%T stopped without error", srv))
	}
}
func startProfiling(logr *slog.Logger) (func(), error) {
	// Start CPU profiling
	cpuFile, err := os.Create("cpu.prof")
	if err != nil {
		return nil, fmt.Errorf("could not create cpu.prof: %w", err)
	}

	if err = pprof.StartCPUProfile(cpuFile); err != nil {
		cpuFile.Close()
		return nil, fmt.Errorf("could not start CPU profile: %w", err)
	}

	// Start memory profiling
	memFile, err := os.Create("mem.prof")
	if err != nil {
		pprof.StopCPUProfile()
		cpuFile.Close()
		return nil, fmt.Errorf("could not create mem.prof: %w", err)
	}

	// Start block profiling
	runtime.SetBlockProfileRate(1)

	// Start execution trace
	traceFile, err := os.Create("trace.out")
	if err != nil {
		runtime.SetBlockProfileRate(0)
		memFile.Close()
		pprof.StopCPUProfile()
		cpuFile.Close()
		return nil, fmt.Errorf("could not create trace.out: %w", err)
	}

	if err := trace.Start(traceFile); err != nil {
		traceFile.Close()
		runtime.SetBlockProfileRate(0)
		memFile.Close()
		pprof.StopCPUProfile()
		cpuFile.Close()
		return nil, fmt.Errorf("could not start trace: %w", err)
	}

	// Return a cleanup function
	return func() {
		// Stop the CPU profiling and close cpuFile
		pprof.StopCPUProfile()
		cpuFile.Close()

		// Write heap profile
		runtime.GC()
		if err := pprof.WriteHeapProfile(memFile); err != nil {
			logr.Warn("could not write memory profile", slog.Any("error", err))
		}

		memFile.Close()

		// Write block profile
		blockFile, err := os.Create("block.prof")
		if err != nil {
			logr.Warn("could not create block profile", slog.Any("error", err))
		} else {
			if err := pprof.Lookup("block").WriteTo(blockFile, 0); err != nil {
				logr.Warn("could not write block profile", slog.Any("error", err))
			}
			blockFile.Close()
		}

		runtime.SetBlockProfileRate(0)

		// Stop trace and close traceFile
		trace.Stop()
		traceFile.Close()
	}, nil
}<|MERGE_RESOLUTION|>--- conflicted
+++ resolved
@@ -126,11 +126,10 @@
 		}
 
 		workerManager := worker.NewWorkerManager(config.DiceConfig.Performance.MaxClients, shardManager)
-<<<<<<< HEAD
-		var (
+    var (
 			cmdWatchSubscriptionChan chan watchmanager.WatchSubscription
 		)
-		respServer := resp.NewServer(shardManager, workerManager, cmdWatchSubscriptionChan, cmdWatchChan, serverErrCh, logr)
+    respServer := resp.NewServer(shardManager, workerManager, cmdWatchSubscriptionChan, cmdWatchChan, serverErrCh, logr)
 		serverWg.Add(1)
 		go runServer(ctx, &serverWg, respServer, logr, serverErrCh)
 	} else {
@@ -141,19 +140,6 @@
 		}
 
 		serverWg.Add(1)
-=======
-		respServer := resp.NewServer(shardManager, workerManager, cmdWatchChan, serverErrCh, logr)
-		serverWg.Add(1)
-		go runServer(ctx, &serverWg, respServer, logr, serverErrCh)
-	} else {
-		asyncServer := server.NewAsyncServer(shardManager, queryWatchChan, logr)
-		if err := asyncServer.FindPortAndBind(); err != nil {
-			logr.Error("Error finding and binding port", slog.Any("error", err))
-			sigs <- syscall.SIGKILL
-		}
-
-		serverWg.Add(1)
->>>>>>> c4eb2497
 		go runServer(ctx, &serverWg, asyncServer, logr, serverErrCh)
 
 		httpServer := server.NewHTTPServer(shardManager, logr)
