// Copyright (c) 2022-present, DiceDB contributors
// All rights reserved. Licensed under the BSD 3-Clause License. See LICENSE file in the project root for full license information.

package ironhawk

import (
	"testing"
	"time"
<<<<<<< HEAD

	"github.com/stretchr/testify/assert"
	"github.com/dicedb/dicedb-go/wire"
=======
>>>>>>> a58b2bcc
)

func TestExists(t *testing.T) {
	client := getLocalConnection()
	defer client.Close()

<<<<<<< HEAD
	testCases := []struct {
		name     string
		command  []string
		expected []any
		delay    []time.Duration
	}{
		{
			name:     "Test EXISTS command",
			command:  []string{"SET key value", "EXISTS key", "EXISTS key2"},
			expected: []interface{}{
				&wire.Response_VStr{VStr: "OK"},
				&wire.Response_VInt{VInt: 1},
				&wire.Response_VInt{VInt: 0},
			},
			delay:    []time.Duration{0, 0, 0},
=======
	testCases := []TestCase{
		{
			name:     "Test EXISTS command",
			commands: []string{"SET key value", "EXISTS key", "EXISTS key2"},
			expected: []interface{}{"OK", 1, 0},
>>>>>>> a58b2bcc
		},
		{
		 	// TODO: expected response should be updated for all exists command once multi shard is impl
			name:     "Test EXISTS command with multiple keys",
<<<<<<< HEAD
			command:  []string{"SET key value", "SET key2 value2", "EXISTS key key2 key3", "EXISTS key key2 key3 key4", "DEL key", "EXISTS key key2 key3 key4"},
			expected: []interface{}{
				&wire.Response_VStr{VStr: "OK"},
				&wire.Response_VStr{VStr: "OK"},
				&wire.Response_VInt{VInt: 1},
				&wire.Response_VInt{VInt: 1},
				&wire.Response_VInt{VInt: 1},
				&wire.Response_VInt{VInt: 0},
			},
			delay:    []time.Duration{0, 0, 0, 0, 0, 0},
		},
		{
			name:     "Test EXISTS an expired key",
			command:  []string{"SET key value ex 1", "EXISTS key", "EXISTS key"},
			expected: []interface{}{
				&wire.Response_VStr{VStr: "OK"},
				&wire.Response_VInt{VInt: 1},
				&wire.Response_VInt{VInt: 0},
			},
=======
			commands: []string{"SET key value", "SET key2 value2", "EXISTS key key2 key3", "EXISTS key key2 key3 key4", "DEL key", "EXISTS key key2 key3 key4"},
			expected: []interface{}{"OK", "OK", 2, 2, 1, 1},
		},
		{
			name:     "Test EXISTS an expired key",
			commands: []string{"SET key value ex 1", "EXISTS key", "EXISTS key"},
			expected: []interface{}{"OK", 1, 0},
>>>>>>> a58b2bcc
			delay:    []time.Duration{0, 0, 2 * time.Second},
		},
		{
			// TODO: expected response should be updated for all exists command once multi shard is impl
			name:     "Test EXISTS with multiple keys and expired key",
<<<<<<< HEAD
			command:  []string{"SET key value ex 2", "SET key2 value2", "SET key3 value3", "EXISTS key key2 key3", "EXISTS key key2 key3"},
			expected: []interface{}{
				&wire.Response_VStr{VStr: "OK"},
				&wire.Response_VStr{VStr: "OK"},
				&wire.Response_VStr{VStr: "OK"},
				&wire.Response_VInt{VInt: 1},
				&wire.Response_VInt{VInt: 0},
			},
=======
			commands: []string{"SET key value ex 2", "SET key2 value2", "SET key3 value3", "EXISTS key key2 key3", "EXISTS key key2 key3"},
			expected: []interface{}{"OK", "OK", "OK", 3, 2},
>>>>>>> a58b2bcc
			delay:    []time.Duration{0, 0, 0, 0, 2 * time.Second},
		},
		{
			name:     "EXISTS with no keys or arguments",
			command:  []string{"EXISTS"},
			expected: []any{
				"wrong number of arguments for 'EXISTS' command",
			},
			delay:    []time.Duration{0},
		},
	}

<<<<<<< HEAD
			for i := 0; i < len(tcase.command); i++ {
				if tcase.delay[i] > 0 {
					time.Sleep(tcase.delay[i])
				}
				cmd := tcase.command[i]
				result := client.FireString(cmd)
				
				var resultValue any = result.GetValue()
				if result.Err != "" {
					resultValue = result.Err
				}
				
				assert.Equal(t, tcase.expected[i], resultValue, "Value mismatch for cmd %s", cmd)
			}
		})
	}
=======
	runTestcases(t, client, testCases)
>>>>>>> a58b2bcc
}<|MERGE_RESOLUTION|>--- conflicted
+++ resolved
@@ -6,66 +6,20 @@
 import (
 	"testing"
 	"time"
-<<<<<<< HEAD
-
-	"github.com/stretchr/testify/assert"
-	"github.com/dicedb/dicedb-go/wire"
-=======
->>>>>>> a58b2bcc
 )
 
 func TestExists(t *testing.T) {
 	client := getLocalConnection()
 	defer client.Close()
 
-<<<<<<< HEAD
-	testCases := []struct {
-		name     string
-		command  []string
-		expected []any
-		delay    []time.Duration
-	}{
-		{
-			name:     "Test EXISTS command",
-			command:  []string{"SET key value", "EXISTS key", "EXISTS key2"},
-			expected: []interface{}{
-				&wire.Response_VStr{VStr: "OK"},
-				&wire.Response_VInt{VInt: 1},
-				&wire.Response_VInt{VInt: 0},
-			},
-			delay:    []time.Duration{0, 0, 0},
-=======
 	testCases := []TestCase{
 		{
 			name:     "Test EXISTS command",
 			commands: []string{"SET key value", "EXISTS key", "EXISTS key2"},
 			expected: []interface{}{"OK", 1, 0},
->>>>>>> a58b2bcc
 		},
 		{
-		 	// TODO: expected response should be updated for all exists command once multi shard is impl
 			name:     "Test EXISTS command with multiple keys",
-<<<<<<< HEAD
-			command:  []string{"SET key value", "SET key2 value2", "EXISTS key key2 key3", "EXISTS key key2 key3 key4", "DEL key", "EXISTS key key2 key3 key4"},
-			expected: []interface{}{
-				&wire.Response_VStr{VStr: "OK"},
-				&wire.Response_VStr{VStr: "OK"},
-				&wire.Response_VInt{VInt: 1},
-				&wire.Response_VInt{VInt: 1},
-				&wire.Response_VInt{VInt: 1},
-				&wire.Response_VInt{VInt: 0},
-			},
-			delay:    []time.Duration{0, 0, 0, 0, 0, 0},
-		},
-		{
-			name:     "Test EXISTS an expired key",
-			command:  []string{"SET key value ex 1", "EXISTS key", "EXISTS key"},
-			expected: []interface{}{
-				&wire.Response_VStr{VStr: "OK"},
-				&wire.Response_VInt{VInt: 1},
-				&wire.Response_VInt{VInt: 0},
-			},
-=======
 			commands: []string{"SET key value", "SET key2 value2", "EXISTS key key2 key3", "EXISTS key key2 key3 key4", "DEL key", "EXISTS key key2 key3 key4"},
 			expected: []interface{}{"OK", "OK", 2, 2, 1, 1},
 		},
@@ -73,55 +27,15 @@
 			name:     "Test EXISTS an expired key",
 			commands: []string{"SET key value ex 1", "EXISTS key", "EXISTS key"},
 			expected: []interface{}{"OK", 1, 0},
->>>>>>> a58b2bcc
 			delay:    []time.Duration{0, 0, 2 * time.Second},
 		},
 		{
-			// TODO: expected response should be updated for all exists command once multi shard is impl
 			name:     "Test EXISTS with multiple keys and expired key",
-<<<<<<< HEAD
-			command:  []string{"SET key value ex 2", "SET key2 value2", "SET key3 value3", "EXISTS key key2 key3", "EXISTS key key2 key3"},
-			expected: []interface{}{
-				&wire.Response_VStr{VStr: "OK"},
-				&wire.Response_VStr{VStr: "OK"},
-				&wire.Response_VStr{VStr: "OK"},
-				&wire.Response_VInt{VInt: 1},
-				&wire.Response_VInt{VInt: 0},
-			},
-=======
 			commands: []string{"SET key value ex 2", "SET key2 value2", "SET key3 value3", "EXISTS key key2 key3", "EXISTS key key2 key3"},
 			expected: []interface{}{"OK", "OK", "OK", 3, 2},
->>>>>>> a58b2bcc
 			delay:    []time.Duration{0, 0, 0, 0, 2 * time.Second},
-		},
-		{
-			name:     "EXISTS with no keys or arguments",
-			command:  []string{"EXISTS"},
-			expected: []any{
-				"wrong number of arguments for 'EXISTS' command",
-			},
-			delay:    []time.Duration{0},
 		},
 	}
 
-<<<<<<< HEAD
-			for i := 0; i < len(tcase.command); i++ {
-				if tcase.delay[i] > 0 {
-					time.Sleep(tcase.delay[i])
-				}
-				cmd := tcase.command[i]
-				result := client.FireString(cmd)
-				
-				var resultValue any = result.GetValue()
-				if result.Err != "" {
-					resultValue = result.Err
-				}
-				
-				assert.Equal(t, tcase.expected[i], resultValue, "Value mismatch for cmd %s", cmd)
-			}
-		})
-	}
-=======
 	runTestcases(t, client, testCases)
->>>>>>> a58b2bcc
 }