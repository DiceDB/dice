package tests

import (
	"testing"

	"gotest.tools/v3/assert"
)

func TestSet(t *testing.T) {
	conn := getLocalConnection()
	for _, tcase := range []DTestCase{
		{
			InCmds: []string{"SET k v", "GET k"},
			Out:    []interface{}{"OK", "v"},
		},
	} {
		for i := 0; i < len(tcase.InCmds); i++ {
			cmd := tcase.InCmds[i]
			out := tcase.Out[i]
			assert.Equal(t, out, fireCommand(conn, cmd), "Value mismatch for cmd %s\n.", cmd)
		}
	}
}
<<<<<<< HEAD
func TestSetWithNX(t *testing.T) {
	conn := getLocalConnection()
	for _, tcase := range []DTestCase{
		{
			InCmds: []string{"SET K V NX", "GET K"},
			Out:    []interface{}{"OK", "V"},
		},
	} {
		for i := 0; i < len(tcase.InCmds); i++ {
			cmd := tcase.InCmds[i]
			out := tcase.Out[i]
			assert.Equal(t, out, fireCommand(conn, cmd), "Value mismatch for cmd %s\n.", cmd)
		}
	}
}

func BenchmarkSetWithNX(b *testing.B) {
	conn := getLocalConnection()
	for _, tcase := range []DTestCase{
		{
			InCmds: []string{"SET K V NX", "GET K"},
			Out:    []interface{}{"OK", "V"},
=======

func TestSetWithXX(t *testing.T) {
	conn := getLocalConnection()
	deleteTestKeys(conn, []string{"k"})
	for _, tcase := range []DTestCase{
		{
			InCmds: []string{"SET k v XX"},
			Out:    []interface{}{"nil"},
		},
		{
			InCmds: []string{"SET k v1", "SET k v2 XX", "GET k"},
			Out:    []interface{}{"OK", "OK", "v2"},
		},
		{
			InCmds: []string{"SET k v1", "SET k v2 XX", "SET k v3 XX", "GET k"},
			Out:    []interface{}{"OK", "OK", "OK", "v3"},
		},
		{
			InCmds: []string{"SET k v1", "SET k v2 XX", "DEL k", "GET k", "SET k v XX"},
			Out:    []interface{}{"OK", "OK", "1", "nil", "nil"},
>>>>>>> a6845826
		},
	} {
		for i := 0; i < len(tcase.InCmds); i++ {
			cmd := tcase.InCmds[i]
<<<<<<< HEAD
			b.Run(cmd, func(b *testing.B) {
				for n := 0; n < b.N; n++ {
					fireCommand(conn, cmd)
				}
			})
=======
			out := tcase.Out[i]
			assert.Equal(t, out, fireCommand(conn, cmd), "Value mismatch for cmd %s\n.", cmd)
>>>>>>> a6845826
		}
	}
}<|MERGE_RESOLUTION|>--- conflicted
+++ resolved
@@ -21,7 +21,6 @@
 		}
 	}
 }
-<<<<<<< HEAD
 func TestSetWithNX(t *testing.T) {
 	conn := getLocalConnection()
 	for _, tcase := range []DTestCase{
@@ -44,7 +43,18 @@
 		{
 			InCmds: []string{"SET K V NX", "GET K"},
 			Out:    []interface{}{"OK", "V"},
-=======
+		},
+	} {
+		for i := 0; i < len(tcase.InCmds); i++ {
+			cmd := tcase.InCmds[i]
+			b.Run(cmd, func(b *testing.B) {
+				for n := 0; n < b.N; n++ {
+					fireCommand(conn, cmd)
+				}
+			})
+		}
+	}
+}
 
 func TestSetWithXX(t *testing.T) {
 	conn := getLocalConnection()
@@ -65,21 +75,12 @@
 		{
 			InCmds: []string{"SET k v1", "SET k v2 XX", "DEL k", "GET k", "SET k v XX"},
 			Out:    []interface{}{"OK", "OK", "1", "nil", "nil"},
->>>>>>> a6845826
 		},
 	} {
 		for i := 0; i < len(tcase.InCmds); i++ {
 			cmd := tcase.InCmds[i]
-<<<<<<< HEAD
-			b.Run(cmd, func(b *testing.B) {
-				for n := 0; n < b.N; n++ {
-					fireCommand(conn, cmd)
-				}
-			})
-=======
 			out := tcase.Out[i]
 			assert.Equal(t, out, fireCommand(conn, cmd), "Value mismatch for cmd %s\n.", cmd)
->>>>>>> a6845826
 		}
 	}
 }