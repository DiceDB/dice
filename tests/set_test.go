package tests

import (
	"testing"
	"time"

	"gotest.tools/v3/assert"
)

func TestSet(t *testing.T) {
	conn := getLocalConnection()

	t.Run("Basic SET and GET", func(t *testing.T) {
		testCases := []struct {
			name     string
			commands []string
			expected []interface{}
		}{
			{
				name:     "Set and Get Simple Value",
				commands: []string{"SET k v", "GET k"},
				expected: []interface{}{"OK", "v"},
			},
			{
				name:     "Overwrite Existing Key",
				commands: []string{"SET k v1", "SET k v2", "GET k"},
				expected: []interface{}{"OK", "OK", "v2"},
			},
		}

		for _, tc := range testCases {
			t.Run(tc.name, func(t *testing.T) {
				deleteTestKeys([]string{"k"})
				for i, cmd := range tc.commands {
					result := fireCommand(conn, cmd)
					assert.DeepEqual(t, tc.expected[i], result)
				}
			})
		}
	})
}

func TestSetWithOptions(t *testing.T) {
	conn := getLocalConnection()

	t.Run("SET with XX option", func(t *testing.T) {
		testCases := []struct {
			name     string
			commands []string
			expected []interface{}
		}{
			{
				name:     "XX on non-existing key",
				commands: []string{"DEL k", "SET k v XX", "GET k"},
				expected: []interface{}{int64(0), "(nil)", "(nil)"},
			},
			{
				name:     "XX on existing key",
				commands: []string{"SET k v1", "SET k v2 XX", "GET k"},
				expected: []interface{}{"OK", "OK", "v2"},
			},
			{
				name:     "Multiple XX operations",
				commands: []string{"SET k v1", "SET k v2 XX", "SET k v3 XX", "GET k"},
				expected: []interface{}{"OK", "OK", "OK", "v3"},
			},
			{
				name:     "EX option",
				commands: []string{"SET k v EX 1", "GET k", "SLEEP 2", "GET k"},
				expected: []interface{}{"OK", "v", "OK", "(nil)"},
			},
			{
				name:     "XX option",
				commands: []string{"SET k v XX EX 1", "GET k", "SLEEP 2", "GET k", "SET k v XX EX 1", "GET k"},
				expected: []interface{}{"(nil)", "(nil)", "OK", "(nil)", "(nil)", "(nil)"},
			},
		}

		for _, tc := range testCases {
			t.Run(tc.name, func(t *testing.T) {
				deleteTestKeys([]string{"k"})
				for i, cmd := range tc.commands {
					result := fireCommand(conn, cmd)
					assert.Equal(t, tc.expected[i], result)
				}
			})
		}
<<<<<<< HEAD
	}
}

func TestSetWithKeepTTLFlag(t *testing.T) {
	conn := getLocalConnection()
	for _, tcase := range []DTestCase{
		{
			InCmds: []string{"SET k v EX 5", "SET k vv KEEPTTL", "GET k"},
			Out:    []interface{}{"OK", "OK", "vv"},
		},
	} {
		for i := 0; i < len(tcase.InCmds); i++ {
			cmd := tcase.InCmds[i]
			out := tcase.Out[i]
			assert.Equal(t, out, fireCommand(conn, cmd), "Value mismatch for cmd %s\n.", cmd)
		}
	}

	time.Sleep(5 * time.Second)
	// cmd := "GET k"
	// out := "nil"
	// assert.Equal(t, out, fireCommand(conn, cmd), "Value mismatch for cmd %s\n.", cmd)
=======
	})
>>>>>>> 88dc1353
}<|MERGE_RESOLUTION|>--- conflicted
+++ resolved
@@ -85,8 +85,7 @@
 				}
 			})
 		}
-<<<<<<< HEAD
-	}
+	})
 }
 
 func TestSetWithKeepTTLFlag(t *testing.T) {
@@ -108,7 +107,4 @@
 	// cmd := "GET k"
 	// out := "nil"
 	// assert.Equal(t, out, fireCommand(conn, cmd), "Value mismatch for cmd %s\n.", cmd)
-=======
-	})
->>>>>>> 88dc1353
 }